[workspace.package]
version = "1.0.0"
authors = ["Polkadot Fellowship"]
edition = "2021"
repository = "https://github.com/polkadot-fellows/runtimes.git"
license = "GPL-3.0-only"                                        # TODO <https://github.com/polkadot-fellows/runtimes/issues/29>

[workspace.dependencies]
pallet-ah-migrator = { path = "pallets/ah-migrator", default-features = false }
pallet-rc-migrator = { path = "pallets/rc-migrator", default-features = false }
pallet-ah-ops = { path = "pallets/ah-ops", default-features = false }
pallet-election-provider-multi-block = { version = "0.5.0", default-features = false }
<<<<<<< HEAD
pallet-staking-async = { version = "0.7.1", default-features = false }
=======
pallet-staking-async = { version = "0.7.0", default-features = false }
>>>>>>> f56d87df
hex = { version = "0.4.3", default-features = false }
rand = { version = "0.9.2" }
impl-trait-for-tuples = { version = "0.2.3", default-features = false }
assert_matches = { version = "1.5.0" }
approx = { version = "0.5.1" }
array-bytes = { version = "9.3.0" }
asset-hub-kusama-emulated-chain = { path = "integration-tests/emulated/chains/parachains/assets/asset-hub-kusama" }
asset-hub-kusama-runtime = { path = "system-parachains/asset-hubs/asset-hub-kusama" }
asset-hub-polkadot-emulated-chain = { path = "integration-tests/emulated/chains/parachains/assets/asset-hub-polkadot" }
asset-hub-polkadot-runtime = { path = "system-parachains/asset-hubs/asset-hub-polkadot" }
asset-test-utils = { version = "28.0.0" }
<<<<<<< HEAD
assets-common = { version = "0.24.0", default-features = false }
=======
assets-common = { version = "0.26.0", default-features = false }
>>>>>>> f56d87df
authority-discovery-primitives = { version = "38.0.0", default-features = false, package = "sp-authority-discovery" }
babe-primitives = { version = "0.44.0", default-features = false, package = "sp-consensus-babe" }
beefy-primitives = { version = "26.0.0", default-features = false, package = "sp-consensus-beefy" }
binary-merkle-tree = { version = "16.0.0", default-features = false }
bp-asset-hub-kusama = { path = "system-parachains/asset-hubs/asset-hub-kusama/primitives", default-features = false }
bp-asset-hub-polkadot = { path = "system-parachains/asset-hubs/asset-hub-polkadot/primitives", default-features = false }
bp-bridge-hub-cumulus = { version = "0.26.0", default-features = false }
bp-bridge-hub-kusama = { path = "system-parachains/bridge-hubs/bridge-hub-kusama/primitives", default-features = false }
bp-bridge-hub-polkadot = { path = "system-parachains/bridge-hubs/bridge-hub-polkadot/primitives", default-features = false }
bp-header-chain = { version = "0.24.0", default-features = false }
bp-messages = { version = "0.24.0", default-features = false }
bp-parachains = { version = "0.24.0", default-features = false }
bp-polkadot-core = { version = "0.24.0", default-features = false }
bp-relayers = { version = "0.24.0", default-features = false }
bp-runtime = { version = "0.24.0", default-features = false }
bp-xcm-bridge-hub = { version = "0.10.0", default-features = false }
bp-xcm-bridge-hub-router = { version = "0.21.0", default-features = false }
bridge-hub-common = { version = "0.17.0", default-features = false }
bridge-hub-kusama-emulated-chain = { path = "integration-tests/emulated/chains/parachains/bridges/bridge-hub-kusama" }
bridge-hub-kusama-runtime = { path = "system-parachains/bridge-hubs/bridge-hub-kusama" }
bridge-hub-polkadot-emulated-chain = { path = "integration-tests/emulated/chains/parachains/bridges/bridge-hub-polkadot" }
bridge-hub-polkadot-runtime = { path = "system-parachains/bridge-hubs/bridge-hub-polkadot" }
bridge-hub-test-utils = { version = "0.27.0" }
bridge-runtime-common = { version = "0.25.0", default-features = false }
clap = { version = "4.5.0" }
codec = { package = "parity-scale-codec", version = "3.7.5", default-features = false }
collectives-polkadot-emulated-chain = { path = "integration-tests/emulated/chains/parachains/collectives/collectives-polkadot" }
collectives-polkadot-runtime = { path = "system-parachains/collectives/collectives-polkadot" }
collectives-polkadot-runtime-constants = { path = "system-parachains/collectives/collectives-polkadot/constants" }
coretime-kusama-emulated-chain = { path = "integration-tests/emulated/chains/parachains/coretime/coretime-kusama" }
coretime-kusama-runtime = { path = "system-parachains/coretime/coretime-kusama" }
coretime-polkadot-emulated-chain = { path = "integration-tests/emulated/chains/parachains/coretime/coretime-polkadot" }
coretime-polkadot-runtime = { path = "system-parachains/coretime/coretime-polkadot" }
cumulus-pallet-aura-ext = { version = "0.24.0", default-features = false }
cumulus-pallet-parachain-system = { version = "0.24.0", default-features = false }
cumulus-pallet-session-benchmarking = { version = "25.0.0", default-features = false }
cumulus-pallet-xcm = { version = "0.23.0", default-features = false }
cumulus-pallet-xcmp-queue = { version = "0.24.0", default-features = false }
cumulus-pallet-weight-reclaim = { version = "0.6.0", default-features = false }
cumulus-primitives-aura = { version = "0.19.0", default-features = false }
cumulus-primitives-core = { version = "0.22.0", default-features = false }
cumulus-primitives-utility = { version = "0.24.0", default-features = false }
emulated-integration-tests-common = { version = "26.0.0" }
encointer-balances-tx-payment = { version = "~20.1.2", default-features = false }
encointer-balances-tx-payment-rpc-runtime-api = { version = "~20.1.2", default-features = false }
encointer-kusama-runtime = { path = "system-parachains/encointer" }
encointer-kusama-emulated-chain = { path = "integration-tests/emulated/chains/parachains/encointer/encointer-kusama" }
encointer-primitives = { version = "~20.5.3", default-features = false }
enumflags2 = { version = "0.7.7" }
frame-benchmarking = { version = "44.0.0", default-features = false }
frame-election-provider-support = { version = "44.0.0", default-features = false }
frame-executive = { version = "44.0.0", default-features = false }
frame-support = { version = "44.0.0", default-features = false }
frame-system = { version = "44.0.0", default-features = false }
frame-system-benchmarking = { version = "44.0.0", default-features = false }
frame-system-rpc-runtime-api = { version = "38.0.0", default-features = false }
frame-try-runtime = { version = "0.50.0", default-features = false }
glutton-kusama-runtime = { path = "system-parachains/gluttons/glutton-kusama" }
grandpa = { version = "0.39.0", package = "sc-consensus-grandpa" }
hex-literal = { version = "0.4.1" }
integration-tests-helpers = { path = "integration-tests/emulated/helpers" }
kusama-emulated-chain = { path = "integration-tests/emulated/chains/relays/kusama" }
kusama-polkadot-system-emulated-network = { path = "integration-tests/emulated/networks/kusama-polkadot-system" }
kusama-runtime = { path = "relay/kusama", package = "staging-kusama-runtime" }
kusama-runtime-constants = { path = "relay/kusama/constants", default-features = false }
kusama-system-emulated-network = { path = "integration-tests/emulated/networks/kusama-system" }
log = { version = "0.4.22", default-features = false }
pallet-alliance = { version = "43.0.0", default-features = false }
pallet-asset-conversion = { version = "26.0.0", default-features = false }
pallet-asset-conversion-tx-payment = { version = "26.0.0", default-features = false }
pallet-asset-rate = { version = "23.0.0", default-features = false }
pallet-asset-tx-payment = { version = "44.0.0", default-features = false }
pallet-assets = { version = "47.0.0", default-features = false }
pallet-assets-precompiles = { version = "0.3.0", default-features = false }
pallet-aura = { version = "43.0.0", default-features = false }
pallet-authority-discovery = { version = "44.0.0", default-features = false }
pallet-authorship = { version = "44.0.0", default-features = false }
pallet-babe = { version = "44.0.0", default-features = false }
pallet-bags-list = { version = "43.0.0", default-features = false }
pallet-balances = { version = "45.0.0", default-features = false }
pallet-beefy = { version = "45.0.0", default-features = false }
pallet-beefy-mmr = { version = "45.0.0", default-features = false }
pallet-bounties = { version = "43.0.0", default-features = false }
pallet-bridge-grandpa = { version = "0.24.0", default-features = false }
pallet-bridge-messages = { version = "0.24.0", default-features = false }
pallet-bridge-parachains = { version = "0.24.0", default-features = false }
pallet-bridge-relayers = { version = "0.24.0", default-features = false }
pallet-broker = { version = "0.23.0", default-features = false }
pallet-child-bounties = { version = "43.0.0", default-features = false }
pallet-collator-selection = { version = "25.0.0", default-features = false }
pallet-collective = { version = "44.0.0", default-features = false }
pallet-conviction-voting = { version = "44.0.0", default-features = false }
pallet-core-fellowship = { version = "28.0.0", default-features = false }
pallet-election-provider-multi-phase = { version = "43.0.0", default-features = false }
pallet-election-provider-support-benchmarking = { version = "43.0.0", default-features = false }
pallet-encointer-balances = { version = "~20.2.2", default-features = false }
pallet-encointer-bazaar = { version = "~20.1.2", default-features = false }
pallet-encointer-bazaar-rpc-runtime-api = { version = "~20.1.2", default-features = false }
pallet-encointer-ceremonies = { version = "~20.1.2", default-features = false }
pallet-encointer-ceremonies-rpc-runtime-api = { version = "~20.1.2", default-features = false }
pallet-encointer-communities = { version = "~20.1.2", default-features = false }
pallet-encointer-communities-rpc-runtime-api = { version = "~20.1.2", default-features = false }
pallet-encointer-democracy = { version = "~20.6.3", default-features = false }
pallet-encointer-faucet = { version = "~20.2.2", default-features = false }
pallet-encointer-reputation-commitments = { version = "~20.1.2", default-features = false }
pallet-encointer-scheduler = { version = "~20.1.2", default-features = false }
pallet-encointer-treasuries = { version = "~20.7.3", default-features = false }
pallet-encointer-treasuries-rpc-runtime-api = { version = "~20.3.2", default-features = false }
pallet-fast-unstake = { version = "43.0.0", default-features = false }
pallet-glutton = { version = "30.0.0", default-features = false }
pallet-grandpa = { version = "44.0.0", default-features = false }
pallet-identity = { version = "44.0.0", default-features = false }
pallet-indices = { version = "44.0.0", default-features = false }
pallet-insecure-randomness-collective-flip = { version = "32.0.0", default-features = false }
pallet-membership = { version = "44.0.0", default-features = false }
pallet-message-queue = { version = "47.0.0", default-features = false }
pallet-mmr = { version = "44.0.0", default-features = false }
pallet-multisig = { version = "44.0.0", default-features = false }
pallet-nft-fractionalization = { version = "28.0.0", default-features = false }
pallet-nfts = { version = "38.0.0", default-features = false }
pallet-nfts-runtime-api = { version = "28.0.0", default-features = false }
pallet-nis = { version = "44.0.0", default-features = false }
pallet-migrations = { version = "14.0.0", default-features = false }
pallet-nomination-pools = { version = "42.0.0", default-features = false }
pallet-nomination-pools-benchmarking = { version = "42.0.0", default-features = false }
pallet-nomination-pools-runtime-api = { version = "40.0.0", default-features = false }
pallet-offences = { version = "43.0.0", default-features = false }
pallet-offences-benchmarking = { version = "44.0.0", default-features = false }
pallet-parameters = { version = "0.15.0", default-features = false }
pallet-preimage = { version = "44.0.0", default-features = false }
pallet-proxy = { version = "44.0.0", default-features = false }
pallet-ranked-collective = { version = "44.0.0", default-features = false }
pallet-recovery = { version = "44.0.0", default-features = false }
pallet-referenda = { version = "44.0.0", default-features = false }
pallet-remote-proxy = { path = "pallets/remote-proxy", default-features = false }
<<<<<<< HEAD
pallet-revive = { version = "0.11.1", default-features = false }
=======
pallet-revive = { version = "0.11.2", default-features = false }
>>>>>>> f56d87df
pallet-salary = { version = "29.0.0", default-features = false }
pallet-scheduler = { version = "45.0.0", default-features = false }
pallet-session = { version = "44.0.0", default-features = false }
pallet-session-benchmarking = { version = "44.0.0", default-features = false }
pallet-society = { version = "44.0.0", default-features = false }
pallet-staking = { version = "44.0.0", default-features = false }
pallet-delegated-staking = { version = "11.0.0", default-features = false }
pallet-staking-async-ah-client = { version = "0.6.0", default-features = false }
pallet-staking-async-rc-client = { version = "0.6.0", default-features = false }
pallet-staking-reward-curve = { version = "12.0.0" }
pallet-staking-reward-fn = { version = "24.0.0", default-features = false }
pallet-staking-runtime-api = { version = "28.0.0", default-features = false }
pallet-state-trie-migration = { version = "49.0.0", default-features = false }
pallet-sudo = { version = "44.0.0", default-features = false }
pallet-timestamp = { version = "43.0.0", default-features = false }
pallet-transaction-payment = { version = "44.0.0", default-features = false }
pallet-transaction-payment-rpc-runtime-api = { version = "44.0.0", default-features = false }
pallet-treasury = { version = "43.0.0", default-features = false }
pallet-uniques = { version = "44.0.0", default-features = false }
pallet-utility = { version = "44.0.0", default-features = false }
pallet-vesting = { version = "44.0.0", default-features = false }
pallet-whitelist = { version = "43.0.0", default-features = false }
pallet-xcm = { version = "24.0.0", default-features = false }
pallet-xcm-precompiles = { version = "0.2.0", default-features = false }
pallet-xcm-benchmarks = { version = "24.0.0", default-features = false }
pallet-xcm-bridge-hub = { version = "0.20.0", default-features = false }
pallet-xcm-bridge-hub-router = { version = "0.22.0", default-features = false }
parachain-info = { version = "0.24.0", default-features = false, package = "staging-parachain-info" }
parachains-common = { version = "26.0.0", default-features = false }
parachains-runtimes-test-utils = { version = "27.0.0" }
paste = { version = "1.0.14" }
penpal-emulated-chain = { path = "integration-tests/emulated/chains/parachains/testing/penpal" }
penpal-runtime = { version = "0.34.0" }
people-kusama-emulated-chain = { path = "integration-tests/emulated/chains/parachains/people/people-kusama" }
people-kusama-runtime = { path = "system-parachains/people/people-kusama" }
people-polkadot-emulated-chain = { path = "integration-tests/emulated/chains/parachains/people/people-polkadot" }
people-polkadot-runtime = { path = "system-parachains/people/people-polkadot" }
polkadot-core-primitives = { version = "19.0.0", default-features = false }
polkadot-emulated-chain = { path = "integration-tests/emulated/chains/relays/polkadot" }
polkadot-parachain-primitives = { version = "18.0.0", default-features = false }
polkadot-primitives = { version = "20.0.0", default-features = false }
polkadot-runtime = { path = "relay/polkadot" }
polkadot-runtime-common = { version = "23.0.0", default-features = false }
polkadot-runtime-constants = { path = "relay/polkadot/constants", default-features = false }
polkadot-system-emulated-network = { path = "integration-tests/emulated/networks/polkadot-system" }
primitive-types = { version = "0.13.1", default-features = false }
frame-metadata-hash-extension = { version = "0.12.0", default-features = false }
remote-externalities = { version = "0.55.0", package = "frame-remote-externalities" }
runtime-parachains = { version = "23.0.0", default-features = false, package = "polkadot-runtime-parachains" }
sc-chain-spec = { version = "47.0.0" }
sc-network = { version = "0.54.0" }
scale-info = { version = "2.11.6", default-features = false }
separator = { version = "0.4.1" }
serde = { version = "1.0.214" }
serde_json = { version = "1.0.132", default-features = false }
smallvec = { version = "1.13.1" }
snowbridge-beacon-primitives = { version = "0.17.0", default-features = false }
snowbridge-core = { version = "0.17.0", default-features = false }
snowbridge-merkle-tree = { version = "0.4.0", default-features = false }
snowbridge-outbound-queue-runtime-api = { version = "0.17.0", default-features = false }
snowbridge-outbound-queue-v2-runtime-api = { version = "0.6.0", default-features = false }
snowbridge-outbound-queue-primitives = { version = "0.6.0", default-features = false }
snowbridge-pallet-ethereum-client = { version = "0.17.0", default-features = false }
snowbridge-pallet-inbound-queue = { version = "0.17.0", default-features = false }
snowbridge-pallet-inbound-queue-v2 = { version = "0.6.1", default-features = false }
snowbridge-pallet-inbound-queue-fixtures = { version = "0.25.0" }
snowbridge-pallet-ethereum-client-fixtures = { version = "0.25.0" }
snowbridge-pallet-outbound-queue = { version = "0.17.0", default-features = false }
snowbridge-pallet-outbound-queue-v2 = { version = "0.6.0", default-features = false }
snowbridge-pallet-system = { version = "0.17.0", default-features = false }
snowbridge-pallet-system-v2 = { version = "0.6.0", default-features = false }
snowbridge-pallet-system-frontend = { version = "0.6.0", default-features = false }
snowbridge-inbound-queue-primitives = { version = "0.6.0", default-features = false }
snowbridge-runtime-common = { version = "0.18.0", default-features = false }
snowbridge-runtime-test-common = { version = "0.20.0" }
snowbridge-system-runtime-api = { version = "0.17.0", default-features = false }
snowbridge-system-v2-runtime-api = { version = "0.6.0", default-features = false }
sp-api = { version = "38.0.0", default-features = false }
sp-application-crypto = { version = "42.0.0", default-features = false }
sp-arithmetic = { version = "28.0.0", default-features = false }
sp-block-builder = { version = "38.0.0", default-features = false }
sp-consensus-aura = { version = "0.44.0", default-features = false }
sp-core = { version = "38.0.1", default-features = false }
sp-debug-derive = { version = "14.0.0", default-features = false }
sp-genesis-builder = { version = "0.19.0", default-features = false }
sp-inherents = { version = "38.0.0", default-features = false }
sp-io = { version = "42.0.0", default-features = false }
sp-keyring = { version = "43.0.0" }
sp-npos-elections = { version = "38.0.0", default-features = false }
sp-offchain = { version = "38.0.0", default-features = false }
sp-runtime = { version = "43.0.0", default-features = false }
sp-session = { version = "40.0.0", default-features = false }
sp-staking = { version = "40.0.0", default-features = false }
sp-std = { version = "14.0.0", default-features = false }
sp-state-machine = { version = "0.47.0", default-features = false }
sp-storage = { version = "22.0.0", default-features = false }
sp-tracing = { version = "18.0.0", default-features = false }
sp-transaction-pool = { version = "38.0.0", default-features = false }
sp-trie = { version = "41.0.0", default-features = false }
sp-version = { version = "41.0.0", default-features = false }
sp-weights = { version = "33.0.0", default-features = false }
substrate-wasm-builder = { version = "30.0.0" }
system-parachains-constants = { path = "system-parachains/constants", default-features = false }
system-parachains-common = { path = "system-parachains/common", default-features = false }
tokio = { version = "1.45.0" }
xcm = { version = "20.0.0", default-features = false, package = "staging-xcm" }
xcm-builder = { version = "24.0.0", default-features = false, package = "staging-xcm-builder" }
<<<<<<< HEAD
xcm-emulator = { version = "0.24.1" }
=======
xcm-emulator = { version = "0.24.0" }
>>>>>>> f56d87df
xcm-executor = { version = "23.0.0", default-features = false, package = "staging-xcm-executor" }
xcm-runtime-apis = { version = "0.11.0", default-features = false }
anyhow = { version = "1.0.82" }
subxt = { version = "0.43.0" }
tracing-subscriber = { version = "0.3.18" }
zombienet-sdk = { version = "0.3.12" }
tuplex = { version = "0.1.0", default-features = false }
relay-common = { path = "relay/common", default-features = false }
ss58-registry = { version = "1.47.0" }

[workspace]
resolver = "2"

members = [
	"chain-spec-generator",
	"integration-tests/emulated/chains/parachains/assets/asset-hub-kusama",
	"integration-tests/emulated/chains/parachains/assets/asset-hub-polkadot",
	"integration-tests/emulated/chains/parachains/bridges/bridge-hub-kusama",
	"integration-tests/emulated/chains/parachains/bridges/bridge-hub-polkadot",
	"integration-tests/emulated/chains/parachains/collectives/collectives-polkadot",
	"integration-tests/emulated/chains/parachains/coretime/coretime-kusama",
	"integration-tests/emulated/chains/parachains/coretime/coretime-polkadot",
	"integration-tests/emulated/chains/parachains/encointer/encointer-kusama",
	"integration-tests/emulated/chains/parachains/people/people-kusama",
	"integration-tests/emulated/chains/parachains/people/people-polkadot",
	"integration-tests/emulated/chains/parachains/testing/penpal",
	"integration-tests/emulated/chains/relays/kusama",
	"integration-tests/emulated/chains/relays/polkadot",
	"integration-tests/emulated/helpers",
	"integration-tests/emulated/networks/kusama-polkadot-system",
	"integration-tests/emulated/networks/kusama-system",
	"integration-tests/emulated/networks/polkadot-system",
	"integration-tests/emulated/tests/assets/asset-hub-kusama",
	"integration-tests/emulated/tests/assets/asset-hub-polkadot",
	"integration-tests/emulated/tests/bridges/bridge-hub-kusama",
	"integration-tests/emulated/tests/bridges/bridge-hub-polkadot",
	"integration-tests/emulated/tests/collectives/collectives-polkadot",
	"integration-tests/emulated/tests/coretime/coretime-kusama",
	"integration-tests/emulated/tests/coretime/coretime-polkadot",
	"integration-tests/emulated/tests/encointer/encointer-kusama",
	"integration-tests/emulated/tests/governance/kusama",
	"integration-tests/emulated/tests/governance/polkadot",
	"integration-tests/emulated/tests/people/people-kusama",
	"integration-tests/emulated/tests/people/people-polkadot",
	"integration-tests/zombienet",
	"pallets/ah-migrator",
	"pallets/ah-ops",
	"pallets/rc-migrator",
	"pallets/remote-proxy",
	"relay/common",
	"relay/kusama",
	"relay/kusama/constants",
	"relay/polkadot",
	"relay/polkadot/constants",
	"system-parachains/asset-hubs/asset-hub-kusama",
	"system-parachains/asset-hubs/asset-hub-kusama/primitives",
	"system-parachains/asset-hubs/asset-hub-polkadot",
	"system-parachains/asset-hubs/asset-hub-polkadot/primitives",
	"system-parachains/bridge-hubs/bridge-hub-kusama",
	"system-parachains/bridge-hubs/bridge-hub-kusama/primitives",
	"system-parachains/bridge-hubs/bridge-hub-polkadot",
	"system-parachains/bridge-hubs/bridge-hub-polkadot/primitives",
	"system-parachains/collectives/collectives-polkadot",
	"system-parachains/collectives/collectives-polkadot/constants",
	"system-parachains/common",
	"system-parachains/constants",
	"system-parachains/coretime/coretime-kusama",
	"system-parachains/coretime/coretime-polkadot",
	"system-parachains/encointer",
	"system-parachains/gluttons/glutton-kusama",
	"system-parachains/people/people-kusama",
	"system-parachains/people/people-polkadot",
]

[profile.release]
# Polkadot runtime requires unwinding.
panic = "unwind"
opt-level = 3

[profile.production]
inherits = "release"
lto = true
codegen-units = 1<|MERGE_RESOLUTION|>--- conflicted
+++ resolved
@@ -10,27 +10,17 @@
 pallet-rc-migrator = { path = "pallets/rc-migrator", default-features = false }
 pallet-ah-ops = { path = "pallets/ah-ops", default-features = false }
 pallet-election-provider-multi-block = { version = "0.5.0", default-features = false }
-<<<<<<< HEAD
 pallet-staking-async = { version = "0.7.1", default-features = false }
-=======
-pallet-staking-async = { version = "0.7.0", default-features = false }
->>>>>>> f56d87df
 hex = { version = "0.4.3", default-features = false }
 rand = { version = "0.9.2" }
 impl-trait-for-tuples = { version = "0.2.3", default-features = false }
 assert_matches = { version = "1.5.0" }
 approx = { version = "0.5.1" }
-array-bytes = { version = "9.3.0" }
 asset-hub-kusama-emulated-chain = { path = "integration-tests/emulated/chains/parachains/assets/asset-hub-kusama" }
 asset-hub-kusama-runtime = { path = "system-parachains/asset-hubs/asset-hub-kusama" }
 asset-hub-polkadot-emulated-chain = { path = "integration-tests/emulated/chains/parachains/assets/asset-hub-polkadot" }
 asset-hub-polkadot-runtime = { path = "system-parachains/asset-hubs/asset-hub-polkadot" }
 asset-test-utils = { version = "28.0.0" }
-<<<<<<< HEAD
-assets-common = { version = "0.24.0", default-features = false }
-=======
-assets-common = { version = "0.26.0", default-features = false }
->>>>>>> f56d87df
 authority-discovery-primitives = { version = "38.0.0", default-features = false, package = "sp-authority-discovery" }
 babe-primitives = { version = "0.44.0", default-features = false, package = "sp-consensus-babe" }
 beefy-primitives = { version = "26.0.0", default-features = false, package = "sp-consensus-beefy" }
@@ -166,11 +156,7 @@
 pallet-recovery = { version = "44.0.0", default-features = false }
 pallet-referenda = { version = "44.0.0", default-features = false }
 pallet-remote-proxy = { path = "pallets/remote-proxy", default-features = false }
-<<<<<<< HEAD
-pallet-revive = { version = "0.11.1", default-features = false }
-=======
 pallet-revive = { version = "0.11.2", default-features = false }
->>>>>>> f56d87df
 pallet-salary = { version = "29.0.0", default-features = false }
 pallet-scheduler = { version = "45.0.0", default-features = false }
 pallet-session = { version = "44.0.0", default-features = false }
@@ -227,27 +213,7 @@
 serde = { version = "1.0.214" }
 serde_json = { version = "1.0.132", default-features = false }
 smallvec = { version = "1.13.1" }
-snowbridge-beacon-primitives = { version = "0.17.0", default-features = false }
-snowbridge-core = { version = "0.17.0", default-features = false }
 snowbridge-merkle-tree = { version = "0.4.0", default-features = false }
-snowbridge-outbound-queue-runtime-api = { version = "0.17.0", default-features = false }
-snowbridge-outbound-queue-v2-runtime-api = { version = "0.6.0", default-features = false }
-snowbridge-outbound-queue-primitives = { version = "0.6.0", default-features = false }
-snowbridge-pallet-ethereum-client = { version = "0.17.0", default-features = false }
-snowbridge-pallet-inbound-queue = { version = "0.17.0", default-features = false }
-snowbridge-pallet-inbound-queue-v2 = { version = "0.6.1", default-features = false }
-snowbridge-pallet-inbound-queue-fixtures = { version = "0.25.0" }
-snowbridge-pallet-ethereum-client-fixtures = { version = "0.25.0" }
-snowbridge-pallet-outbound-queue = { version = "0.17.0", default-features = false }
-snowbridge-pallet-outbound-queue-v2 = { version = "0.6.0", default-features = false }
-snowbridge-pallet-system = { version = "0.17.0", default-features = false }
-snowbridge-pallet-system-v2 = { version = "0.6.0", default-features = false }
-snowbridge-pallet-system-frontend = { version = "0.6.0", default-features = false }
-snowbridge-inbound-queue-primitives = { version = "0.6.0", default-features = false }
-snowbridge-runtime-common = { version = "0.18.0", default-features = false }
-snowbridge-runtime-test-common = { version = "0.20.0" }
-snowbridge-system-runtime-api = { version = "0.17.0", default-features = false }
-snowbridge-system-v2-runtime-api = { version = "0.6.0", default-features = false }
 sp-api = { version = "38.0.0", default-features = false }
 sp-application-crypto = { version = "42.0.0", default-features = false }
 sp-arithmetic = { version = "28.0.0", default-features = false }
@@ -278,13 +244,31 @@
 tokio = { version = "1.45.0" }
 xcm = { version = "20.0.0", default-features = false, package = "staging-xcm" }
 xcm-builder = { version = "24.0.0", default-features = false, package = "staging-xcm-builder" }
-<<<<<<< HEAD
 xcm-emulator = { version = "0.24.1" }
-=======
-xcm-emulator = { version = "0.24.0" }
->>>>>>> f56d87df
 xcm-executor = { version = "23.0.0", default-features = false, package = "staging-xcm-executor" }
 xcm-runtime-apis = { version = "0.11.0", default-features = false }
+array-bytes = { version = "9.3.0" }
+assets-common = { version = "0.26.0", default-features = false }
+snowbridge-beacon-primitives = { version = "0.17.0", default-features = false }
+snowbridge-core = { version = "0.17.0", default-features = false }
+snowbridge-outbound-queue-runtime-api = { version = "0.17.0", default-features = false }
+snowbridge-outbound-queue-v2-runtime-api = { version = "0.6.0", default-features = false }
+snowbridge-outbound-queue-primitives = { version = "0.6.0", default-features = false }
+snowbridge-pallet-ethereum-client = { version = "0.17.0", default-features = false }
+snowbridge-pallet-inbound-queue = { version = "0.17.0", default-features = false }
+snowbridge-pallet-inbound-queue-v2 = { version = "0.6.1", default-features = false }
+snowbridge-pallet-inbound-queue-fixtures = { version = "0.25.0" }
+snowbridge-pallet-ethereum-client-fixtures = { version = "0.25.0" }
+snowbridge-pallet-outbound-queue = { version = "0.17.0", default-features = false }
+snowbridge-pallet-outbound-queue-v2 = { version = "0.6.0", default-features = false }
+snowbridge-pallet-system = { version = "0.17.0", default-features = false }
+snowbridge-pallet-system-v2 = { version = "0.6.0", default-features = false }
+snowbridge-pallet-system-frontend = { version = "0.6.0", default-features = false }
+snowbridge-inbound-queue-primitives = { version = "0.6.0", default-features = false }
+snowbridge-runtime-common = { version = "0.18.0", default-features = false }
+snowbridge-runtime-test-common = { version = "0.20.0" }
+snowbridge-system-runtime-api = { version = "0.17.0", default-features = false }
+snowbridge-system-v2-runtime-api = { version = "0.6.0", default-features = false }
 anyhow = { version = "1.0.82" }
 subxt = { version = "0.43.0" }
 tracing-subscriber = { version = "0.3.18" }
