[workspace.package]
version = "1.0.0"
authors = ["Polkadot Fellowship"]
edition = "2021"
repository = "https://github.com/polkadot-fellows/runtimes.git"
license = "GPL-3.0-only"                                        # TODO <https://github.com/polkadot-fellows/runtimes/issues/29>

[workspace.dependencies]
pallet-ah-migrator = { path = "pallets/ah-migrator", default-features = false }
pallet-rc-migrator = { path = "pallets/rc-migrator", default-features = false }
pallet-ah-ops = { path = "pallets/ah-ops", default-features = false }
<<<<<<< HEAD
pallet-election-provider-multi-block = { version = "0.4.0", default-features = false }
=======
pallet-election-provider-multi-block = { version = "0.3.4", default-features = false }
>>>>>>> 01d9c3eb
pallet-staking-async = { version = "0.6.2", default-features = false }
hex = { version = "0.4.3", default-features = false }
rand = { version = "0.9.2" }
impl-trait-for-tuples = { version = "0.2.3", default-features = false }
assert_matches = { version = "1.5.0" }
approx = { version = "0.5.1" }
asset-hub-kusama-emulated-chain = { path = "integration-tests/emulated/chains/parachains/assets/asset-hub-kusama" }
asset-hub-kusama-runtime = { path = "system-parachains/asset-hubs/asset-hub-kusama" }
asset-hub-polkadot-emulated-chain = { path = "integration-tests/emulated/chains/parachains/assets/asset-hub-polkadot" }
asset-hub-polkadot-runtime = { path = "system-parachains/asset-hubs/asset-hub-polkadot" }
asset-test-utils = { version = "27.0.0" }
assets-common = { version = "0.25.0", default-features = false }
authority-discovery-primitives = { version = "39.0.0", default-features = false, package = "sp-authority-discovery" }
babe-primitives = { version = "0.45.0", default-features = false, package = "sp-consensus-babe" }
beefy-primitives = { version = "27.0.0", default-features = false, package = "sp-consensus-beefy" }
binary-merkle-tree = { version = "16.1.0", default-features = false }
bp-asset-hub-kusama = { path = "system-parachains/asset-hubs/asset-hub-kusama/primitives", default-features = false }
bp-asset-hub-polkadot = { path = "system-parachains/asset-hubs/asset-hub-polkadot/primitives", default-features = false }
bp-bridge-hub-cumulus = { version = "0.25.0", default-features = false }
bp-bridge-hub-kusama = { path = "system-parachains/bridge-hubs/bridge-hub-kusama/primitives", default-features = false }
bp-bridge-hub-polkadot = { path = "system-parachains/bridge-hubs/bridge-hub-polkadot/primitives", default-features = false }
bp-header-chain = { version = "0.23.0", default-features = false }
bp-messages = { version = "0.23.0", default-features = false }
bp-parachains = { version = "0.23.0", default-features = false }
bp-polkadot-core = { version = "0.23.0", default-features = false }
bp-relayers = { version = "0.23.0", default-features = false }
bp-runtime = { version = "0.23.0", default-features = false }
bp-xcm-bridge-hub = { version = "0.9.0", default-features = false }
bp-xcm-bridge-hub-router = { version = "0.20.0", default-features = false }
bridge-hub-common = { version = "0.16.0", default-features = false }
bridge-hub-kusama-emulated-chain = { path = "integration-tests/emulated/chains/parachains/bridges/bridge-hub-kusama" }
bridge-hub-kusama-runtime = { path = "system-parachains/bridge-hubs/bridge-hub-kusama" }
bridge-hub-polkadot-emulated-chain = { path = "integration-tests/emulated/chains/parachains/bridges/bridge-hub-polkadot" }
bridge-hub-polkadot-runtime = { path = "system-parachains/bridge-hubs/bridge-hub-polkadot" }
bridge-hub-test-utils = { version = "0.26.0" }
bridge-runtime-common = { version = "0.24.0", default-features = false }
clap = { version = "4.5.0" }
codec = { package = "parity-scale-codec", version = "3.7.5", default-features = false }
collectives-polkadot-emulated-chain = { path = "integration-tests/emulated/chains/parachains/collectives/collectives-polkadot" }
collectives-polkadot-runtime = { path = "system-parachains/collectives/collectives-polkadot" }
collectives-polkadot-runtime-constants = { path = "system-parachains/collectives/collectives-polkadot/constants" }
coretime-kusama-emulated-chain = { path = "integration-tests/emulated/chains/parachains/coretime/coretime-kusama" }
coretime-kusama-runtime = { path = "system-parachains/coretime/coretime-kusama" }
coretime-polkadot-emulated-chain = { path = "integration-tests/emulated/chains/parachains/coretime/coretime-polkadot" }
coretime-polkadot-runtime = { path = "system-parachains/coretime/coretime-polkadot" }
cumulus-pallet-aura-ext = { version = "0.23.0", default-features = false }
cumulus-pallet-parachain-system = { version = "0.23.0", default-features = false }
cumulus-pallet-session-benchmarking = { version = "24.0.0", default-features = false }
cumulus-pallet-xcm = { version = "0.22.0", default-features = false }
cumulus-pallet-xcmp-queue = { version = "0.23.0", default-features = false }
cumulus-primitives-aura = { version = "0.20.0", default-features = false }
cumulus-primitives-core = { version = "0.21.0", default-features = false }
cumulus-primitives-utility = { version = "0.23.0", default-features = false }
emulated-integration-tests-common = { version = "25.0.0" }
encointer-balances-tx-payment = { version = "20.1.1", default-features = false }
encointer-balances-tx-payment-rpc-runtime-api = { version = "20.1.1", default-features = false }
encointer-kusama-runtime = { path = "system-parachains/encointer" }
encointer-kusama-emulated-chain = { path = "integration-tests/emulated/chains/parachains/encointer/encointer-kusama" }
encointer-primitives = { version = "20.5.2", default-features = false }
enumflags2 = { version = "0.7.7" }
frame-benchmarking = { version = "43.0.0", default-features = false }
frame-election-provider-support = { version = "43.0.0", default-features = false }
frame-executive = { version = "43.0.0", default-features = false }
frame-support = { version = "43.0.0", default-features = false }
frame-system = { version = "43.0.0", default-features = false }
frame-system-benchmarking = { version = "43.0.0", default-features = false }
frame-system-rpc-runtime-api = { version = "39.0.0", default-features = false }
frame-try-runtime = { version = "0.49.0", default-features = false }
glutton-kusama-runtime = { path = "system-parachains/gluttons/glutton-kusama" }
grandpa = { version = "0.38.0", package = "sc-consensus-grandpa" }
hex-literal = { version = "0.4.1" }
integration-tests-helpers = { path = "integration-tests/emulated/helpers" }
kusama-emulated-chain = { path = "integration-tests/emulated/chains/relays/kusama" }
kusama-polkadot-system-emulated-network = { path = "integration-tests/emulated/networks/kusama-polkadot-system" }
kusama-runtime = { path = "relay/kusama", package = "staging-kusama-runtime" }
kusama-runtime-constants = { path = "relay/kusama/constants", default-features = false }
kusama-system-emulated-network = { path = "integration-tests/emulated/networks/kusama-system" }
log = { version = "0.4.22", default-features = false }
pallet-alliance = { version = "42.0.0", default-features = false }
pallet-asset-conversion = { version = "25.0.0", default-features = false }
pallet-asset-conversion-tx-payment = { version = "25.0.0", default-features = false }
pallet-asset-rate = { version = "22.0.0", default-features = false }
pallet-asset-tx-payment = { version = "43.0.0", default-features = false }
pallet-assets = { version = "46.1.0", default-features = false }
pallet-aura = { version = "42.0.0", default-features = false }
pallet-authority-discovery = { version = "43.0.0", default-features = false }
pallet-authorship = { version = "43.0.0", default-features = false }
pallet-babe = { version = "43.0.0", default-features = false }
pallet-bags-list = { version = "42.0.0", default-features = false }
pallet-balances = { version = "44.0.0", default-features = false }
pallet-beefy = { version = "44.0.0", default-features = false }
pallet-beefy-mmr = { version = "44.0.0", default-features = false }
pallet-bounties = { version = "42.0.0", default-features = false }
pallet-bridge-grandpa = { version = "0.23.0", default-features = false }
pallet-bridge-messages = { version = "0.23.0", default-features = false }
pallet-bridge-parachains = { version = "0.23.0", default-features = false }
pallet-bridge-relayers = { version = "0.23.0", default-features = false }
pallet-broker = { version = "0.22.0", default-features = false }
pallet-child-bounties = { version = "42.0.0", default-features = false }
pallet-collator-selection = { version = "24.0.0", default-features = false }
pallet-collective = { version = "43.0.0", default-features = false }
pallet-conviction-voting = { version = "43.0.0", default-features = false }
pallet-core-fellowship = { version = "27.0.0", default-features = false }
pallet-election-provider-multi-phase = { version = "42.0.0", default-features = false }
pallet-election-provider-support-benchmarking = { version = "42.0.0", default-features = false }
pallet-encointer-balances = { version = "~20.2.1", default-features = false }
pallet-encointer-bazaar = { version = "~20.1.1", default-features = false }
pallet-encointer-bazaar-rpc-runtime-api = { version = "~20.1.1", default-features = false }
pallet-encointer-ceremonies = { version = "~20.1.1", default-features = false }
pallet-encointer-ceremonies-rpc-runtime-api = { version = "~20.1.1", default-features = false }
pallet-encointer-communities = { version = "~20.1.1", default-features = false }
pallet-encointer-communities-rpc-runtime-api = { version = "~20.1.1", default-features = false }
pallet-encointer-democracy = { version = "~20.6.2", default-features = false }
pallet-encointer-faucet = { version = "~20.2.1", default-features = false }
pallet-encointer-reputation-commitments = { version = "~20.1.1", default-features = false }
pallet-encointer-scheduler = { version = "~20.1.1", default-features = false }
pallet-encointer-treasuries = { version = "~20.7.2", default-features = false }
pallet-encointer-treasuries-rpc-runtime-api = { version = "~20.3.1", default-features = false }
pallet-fast-unstake = { version = "42.0.0", default-features = false }
pallet-glutton = { version = "29.0.0", default-features = false }
pallet-grandpa = { version = "43.0.0", default-features = false }
pallet-identity = { version = "43.0.0", default-features = false }
pallet-indices = { version = "43.0.0", default-features = false }
pallet-insecure-randomness-collective-flip = { version = "31.0.0", default-features = false }
pallet-membership = { version = "43.0.0", default-features = false }
pallet-message-queue = { version = "46.0.0", default-features = false }
pallet-mmr = { version = "43.0.0", default-features = false }
pallet-multisig = { version = "43.0.0", default-features = false }
pallet-nft-fractionalization = { version = "27.0.0", default-features = false }
pallet-nfts = { version = "37.0.0", default-features = false }
pallet-nfts-runtime-api = { version = "29.0.0", default-features = false }
pallet-nis = { version = "43.0.0", default-features = false }
pallet-migrations = { version = "13.0.0", default-features = false }
pallet-nomination-pools = { version = "41.0.0", default-features = false }
pallet-nomination-pools-benchmarking = { version = "41.0.0", default-features = false }
pallet-nomination-pools-runtime-api = { version = "39.0.0", default-features = false }
pallet-offences = { version = "42.0.0", default-features = false }
pallet-offences-benchmarking = { version = "43.0.0", default-features = false }
pallet-parameters = { version = "0.14.0", default-features = false }
pallet-preimage = { version = "43.0.0", default-features = false }
pallet-proxy = { version = "43.0.0", default-features = false }
pallet-ranked-collective = { version = "43.0.1", default-features = false }
pallet-recovery = { version = "43.0.0", default-features = false }
pallet-referenda = { version = "43.0.0", default-features = false }
pallet-remote-proxy = { path = "pallets/remote-proxy", default-features = false }
pallet-revive = { version = "0.10.0", default-features = false }
pallet-salary = { version = "28.0.0", default-features = false }
pallet-scheduler = { version = "44.0.0", default-features = false }
pallet-session = { version = "43.0.0", default-features = false }
pallet-session-benchmarking = { version = "43.0.0", default-features = false }
pallet-society = { version = "43.0.0", default-features = false }
pallet-staking = { version = "43.0.0", default-features = false }
pallet-delegated-staking = { version = "10.0.0", default-features = false }
pallet-staking-async-ah-client = { version = "0.4.0", default-features = false }
pallet-staking-async-rc-client = { version = "0.4.0", default-features = false }
pallet-staking-reward-curve = { version = "12.0.0" }
pallet-staking-reward-fn = { version = "24.0.0", default-features = false }
pallet-staking-runtime-api = { version = "29.0.0", default-features = false }
pallet-state-trie-migration = { version = "48.0.0", default-features = false }
pallet-sudo = { version = "43.0.0", default-features = false }
pallet-timestamp = { version = "42.0.0", default-features = false }
pallet-transaction-payment = { version = "43.0.0", default-features = false }
pallet-transaction-payment-rpc-runtime-api = { version = "43.0.0", default-features = false }
pallet-treasury = { version = "42.0.0", default-features = false }
pallet-uniques = { version = "43.0.0", default-features = false }
pallet-utility = { version = "43.0.0", default-features = false }
pallet-vesting = { version = "43.0.0", default-features = false }
pallet-whitelist = { version = "42.0.0", default-features = false }
pallet-xcm = { version = "23.0.0", default-features = false }
pallet-xcm-benchmarks = { version = "23.0.0", default-features = false }
pallet-xcm-bridge-hub = { version = "0.19.0", default-features = false }
pallet-xcm-bridge-hub-router = { version = "0.21.0", default-features = false }
parachain-info = { version = "0.23.0", default-features = false, package = "staging-parachain-info" }
parachains-common = { version = "25.0.0", default-features = false }
parachains-runtimes-test-utils = { version = "26.0.0" }
paste = { version = "1.0.14" }
penpal-emulated-chain = { path = "integration-tests/emulated/chains/parachains/testing/penpal" }
penpal-runtime = { version = "0.33.0" }
people-kusama-emulated-chain = { path = "integration-tests/emulated/chains/parachains/people/people-kusama" }
people-kusama-runtime = { path = "system-parachains/people/people-kusama" }
people-polkadot-emulated-chain = { path = "integration-tests/emulated/chains/parachains/people/people-polkadot" }
people-polkadot-runtime = { path = "system-parachains/people/people-polkadot" }
polkadot-core-primitives = { version = "20.0.0", default-features = false }
polkadot-emulated-chain = { path = "integration-tests/emulated/chains/relays/polkadot" }
polkadot-parachain-primitives = { version = "19.0.0", default-features = false }
polkadot-primitives = { version = "21.0.0", default-features = false }
polkadot-runtime = { path = "relay/polkadot" }
polkadot-runtime-common = { version = "22.0.0", default-features = false }
polkadot-runtime-constants = { path = "relay/polkadot/constants", default-features = false }
polkadot-system-emulated-network = { path = "integration-tests/emulated/networks/polkadot-system" }
primitive-types = { version = "0.13.1", default-features = false }
frame-metadata-hash-extension = { version = "0.11.0", default-features = false }
remote-externalities = { version = "0.54.0", package = "frame-remote-externalities" }
runtime-parachains = { version = "22.0.0", default-features = false, package = "polkadot-runtime-parachains" }
sc-chain-spec = { version = "46.0.0" }
sc-network = { version = "0.53.0" }
scale-info = { version = "2.11.6", default-features = false }
separator = { version = "0.4.1" }
serde = { version = "1.0.214" }
serde_json = { version = "1.0.132", default-features = false }
smallvec = { version = "1.13.1" }
snowbridge-beacon-primitives = { version = "0.16.1", default-features = false }
snowbridge-core = { version = "0.16.0", default-features = false }
snowbridge-merkle-tree = { version = "0.5.0", default-features = false }
snowbridge-outbound-queue-runtime-api = { version = "0.16.0", default-features = false }
snowbridge-outbound-queue-v2-runtime-api = { version = "0.5.0", default-features = false }
snowbridge-outbound-queue-primitives = { version = "0.5.0", default-features = false }
snowbridge-pallet-ethereum-client = { version = "0.16.1", default-features = false }
snowbridge-pallet-inbound-queue = { version = "0.16.1", default-features = false }
snowbridge-pallet-inbound-queue-v2 = { version = "0.5.0", default-features = false }
snowbridge-pallet-inbound-queue-fixtures = { version = "0.24.0" }
snowbridge-pallet-ethereum-client-fixtures = { version = "0.24.0" }
snowbridge-pallet-outbound-queue = { version = "0.16.0", default-features = false }
snowbridge-pallet-outbound-queue-v2 = { version = "0.5.0", default-features = false }
snowbridge-pallet-system = { version = "0.16.0", default-features = false }
snowbridge-pallet-system-v2 = { version = "0.5.0", default-features = false }
snowbridge-pallet-system-frontend = { version = "0.5.0", default-features = false }
snowbridge-inbound-queue-primitives = { version = "0.5.0", default-features = false }
snowbridge-runtime-common = { version = "0.17.0", default-features = false }
snowbridge-runtime-test-common = { version = "0.19.0" }
snowbridge-system-runtime-api = { version = "0.16.0", default-features = false }
snowbridge-system-v2-runtime-api = { version = "0.5.0", default-features = false }
sp-api = { version = "39.0.0", default-features = false }
sp-application-crypto = { version = "43.0.0", default-features = false }
sp-arithmetic = { version = "28.0.0", default-features = false }
sp-block-builder = { version = "39.0.0", default-features = false }
sp-consensus-aura = { version = "0.45.0", default-features = false }
sp-core = { version = "38.1.0", default-features = false }
sp-debug-derive = { version = "14.0.0", default-features = false }
sp-genesis-builder = { version = "0.20.0", default-features = false }
sp-inherents = { version = "39.0.0", default-features = false }
sp-io = { version = "43.0.0", default-features = false }
sp-keyring = { version = "44.0.0" }
sp-npos-elections = { version = "39.0.0", default-features = false }
sp-offchain = { version = "39.0.0", default-features = false }
sp-runtime = { version = "44.0.0", default-features = false }
sp-session = { version = "41.0.0", default-features = false }
sp-staking = { version = "41.0.0", default-features = false }
sp-std = { version = "14.0.0", default-features = false }
sp-state-machine = { version = "0.48.0", default-features = false }
sp-storage = { version = "22.0.0", default-features = false }
sp-tracing = { version = "19.0.0", default-features = false }
sp-transaction-pool = { version = "39.0.0", default-features = false }
sp-trie = { version = "41.1.0", default-features = false }
sp-version = { version = "42.0.0", default-features = false }
sp-weights = { version = "33.1.0", default-features = false }
substrate-wasm-builder = { version = "29.0.0" }
system-parachains-constants = { path = "system-parachains/constants", default-features = false }
system-parachains-common = { path = "system-parachains/common", default-features = false }
tokio = { version = "1.45.0" }
xcm = { version = "19.0.0", default-features = false, package = "staging-xcm" }
xcm-builder = { version = "23.0.0", default-features = false, package = "staging-xcm-builder" }
xcm-emulator = { version = "0.23.0" }
xcm-executor = { version = "22.0.0", default-features = false, package = "staging-xcm-executor" }
xcm-runtime-apis = { version = "0.10.0", default-features = false }
anyhow = { version = "1.0.82" }
subxt = { version = "0.43.0" }
tracing-subscriber = { version = "0.3.18" }
zombienet-sdk = { version = "0.3.12" }
tuplex = { version = "0.1.0", default-features = false }
relay-common = { path = "relay/common", default-features = false }
ss58-registry = { version = "1.47.0" }

[workspace]
resolver = "2"

members = [
	"chain-spec-generator",
	"integration-tests/emulated/chains/parachains/assets/asset-hub-kusama",
	"integration-tests/emulated/chains/parachains/assets/asset-hub-polkadot",
	"integration-tests/emulated/chains/parachains/bridges/bridge-hub-kusama",
	"integration-tests/emulated/chains/parachains/bridges/bridge-hub-polkadot",
	"integration-tests/emulated/chains/parachains/collectives/collectives-polkadot",
	"integration-tests/emulated/chains/parachains/coretime/coretime-kusama",
	"integration-tests/emulated/chains/parachains/coretime/coretime-polkadot",
	"integration-tests/emulated/chains/parachains/encointer/encointer-kusama",
	"integration-tests/emulated/chains/parachains/people/people-kusama",
	"integration-tests/emulated/chains/parachains/people/people-polkadot",
	"integration-tests/emulated/chains/parachains/testing/penpal",
	"integration-tests/emulated/chains/relays/kusama",
	"integration-tests/emulated/chains/relays/polkadot",
	"integration-tests/emulated/helpers",
	"integration-tests/emulated/networks/kusama-polkadot-system",
	"integration-tests/emulated/networks/kusama-system",
	"integration-tests/emulated/networks/polkadot-system",
	"integration-tests/emulated/tests/assets/asset-hub-kusama",
	"integration-tests/emulated/tests/assets/asset-hub-polkadot",
	"integration-tests/emulated/tests/bridges/bridge-hub-kusama",
	"integration-tests/emulated/tests/bridges/bridge-hub-polkadot",
	"integration-tests/emulated/tests/collectives/collectives-polkadot",
	"integration-tests/emulated/tests/coretime/coretime-kusama",
	"integration-tests/emulated/tests/coretime/coretime-polkadot",
	"integration-tests/emulated/tests/encointer/encointer-kusama",
	"integration-tests/emulated/tests/governance/kusama",
	"integration-tests/emulated/tests/governance/polkadot",
	"integration-tests/emulated/tests/people/people-kusama",
	"integration-tests/emulated/tests/people/people-polkadot",
	"integration-tests/zombienet",
	"pallets/ah-migrator",
	"pallets/ah-ops",
	"pallets/rc-migrator",
	"pallets/remote-proxy",
	"relay/common",
	"relay/kusama",
	"relay/kusama/constants",
	"relay/polkadot",
	"relay/polkadot/constants",
	"system-parachains/asset-hubs/asset-hub-kusama",
	"system-parachains/asset-hubs/asset-hub-kusama/primitives",
	"system-parachains/asset-hubs/asset-hub-polkadot",
	"system-parachains/asset-hubs/asset-hub-polkadot/primitives",
	"system-parachains/bridge-hubs/bridge-hub-kusama",
	"system-parachains/bridge-hubs/bridge-hub-kusama/primitives",
	"system-parachains/bridge-hubs/bridge-hub-polkadot",
	"system-parachains/bridge-hubs/bridge-hub-polkadot/primitives",
	"system-parachains/collectives/collectives-polkadot",
	"system-parachains/collectives/collectives-polkadot/constants",
	"system-parachains/common",
	"system-parachains/constants",
	"system-parachains/coretime/coretime-kusama",
	"system-parachains/coretime/coretime-polkadot",
	"system-parachains/encointer",
	"system-parachains/gluttons/glutton-kusama",
	"system-parachains/people/people-kusama",
	"system-parachains/people/people-polkadot",
]

[profile.release]
# Polkadot runtime requires unwinding.
panic = "unwind"
opt-level = 3

[profile.production]
inherits = "release"
lto = true
codegen-units = 1<|MERGE_RESOLUTION|>--- conflicted
+++ resolved
@@ -9,11 +9,7 @@
 pallet-ah-migrator = { path = "pallets/ah-migrator", default-features = false }
 pallet-rc-migrator = { path = "pallets/rc-migrator", default-features = false }
 pallet-ah-ops = { path = "pallets/ah-ops", default-features = false }
-<<<<<<< HEAD
 pallet-election-provider-multi-block = { version = "0.4.0", default-features = false }
-=======
-pallet-election-provider-multi-block = { version = "0.3.4", default-features = false }
->>>>>>> 01d9c3eb
 pallet-staking-async = { version = "0.6.2", default-features = false }
 hex = { version = "0.4.3", default-features = false }
 rand = { version = "0.9.2" }
