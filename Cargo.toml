[workspace.package]
version = "1.0.0"
authors = ["Polkadot Fellowship"]
edition = "2021"
repository = "https://github.com/polkadot-fellows/runtimes.git"
license = "GPL-3.0-only"                                        # TODO <https://github.com/polkadot-fellows/runtimes/issues/29>

[workspace.dependencies]
pallet-ah-migrator = { path = "pallets/ah-migrator", default-features = false }
pallet-rc-migrator = { path = "pallets/rc-migrator", default-features = false }
pallet-ah-ops = { path = "pallets/ah-ops", default-features = false }
pallet-election-provider-multi-block = { version = "0.5.0", default-features = false }
<<<<<<< HEAD
pallet-staking-async = { version = "0.7.1", default-features = false }
=======
pallet-staking-async = { version = "0.7.0", default-features = false }
>>>>>>> f56d87df
hex = { version = "0.4.3", default-features = false }
rand = { version = "0.9.2" }
impl-trait-for-tuples = { version = "0.2.3", default-features = false }
assert_matches = { version = "1.5.0" }
approx = { version = "0.5.1" }
array-bytes = { version = "9.3.0" }
asset-hub-kusama-emulated-chain = { path = "integration-tests/emulated/chains/parachains/assets/asset-hub-kusama" }
asset-hub-kusama-runtime = { path = "system-parachains/asset-hubs/asset-hub-kusama" }
asset-hub-polkadot-emulated-chain = { path = "integration-tests/emulated/chains/parachains/assets/asset-hub-polkadot" }
asset-hub-polkadot-runtime = { path = "system-parachains/asset-hubs/asset-hub-polkadot" }
asset-test-utils = { version = "28.0.0" }
assets-common = { version = "0.26.0", default-features = false }
authority-discovery-primitives = { version = "38.0.0", default-features = false, package = "sp-authority-discovery" }
babe-primitives = { version = "0.44.0", default-features = false, package = "sp-consensus-babe" }
beefy-primitives = { version = "26.0.0", default-features = false, package = "sp-consensus-beefy" }
binary-merkle-tree = { version = "16.0.0", default-features = false }
bp-asset-hub-kusama = { path = "system-parachains/asset-hubs/asset-hub-kusama/primitives", default-features = false }
bp-asset-hub-polkadot = { path = "system-parachains/asset-hubs/asset-hub-polkadot/primitives", default-features = false }
bp-bridge-hub-cumulus = { version = "0.26.0", default-features = false }
bp-bridge-hub-kusama = { path = "system-parachains/bridge-hubs/bridge-hub-kusama/primitives", default-features = false }
bp-bridge-hub-polkadot = { path = "system-parachains/bridge-hubs/bridge-hub-polkadot/primitives", default-features = false }
bp-header-chain = { version = "0.24.0", default-features = false }
bp-messages = { version = "0.24.0", default-features = false }
bp-parachains = { version = "0.24.0", default-features = false }
bp-polkadot-core = { version = "0.24.0", default-features = false }
bp-relayers = { version = "0.24.0", default-features = false }
bp-runtime = { version = "0.24.0", default-features = false }
bp-xcm-bridge-hub = { version = "0.10.0", default-features = false }
bp-xcm-bridge-hub-router = { version = "0.21.0", default-features = false }
bridge-hub-common = { version = "0.17.0", default-features = false }
bridge-hub-kusama-emulated-chain = { path = "integration-tests/emulated/chains/parachains/bridges/bridge-hub-kusama" }
bridge-hub-kusama-runtime = { path = "system-parachains/bridge-hubs/bridge-hub-kusama" }
bridge-hub-polkadot-emulated-chain = { path = "integration-tests/emulated/chains/parachains/bridges/bridge-hub-polkadot" }
bridge-hub-polkadot-runtime = { path = "system-parachains/bridge-hubs/bridge-hub-polkadot" }
bridge-hub-test-utils = { version = "0.27.0" }
bridge-runtime-common = { version = "0.25.0", default-features = false }
clap = { version = "4.5.0" }
codec = { package = "parity-scale-codec", version = "3.7.5", default-features = false }
collectives-polkadot-emulated-chain = { path = "integration-tests/emulated/chains/parachains/collectives/collectives-polkadot" }
collectives-polkadot-runtime = { path = "system-parachains/collectives/collectives-polkadot" }
collectives-polkadot-runtime-constants = { path = "system-parachains/collectives/collectives-polkadot/constants" }
coretime-kusama-emulated-chain = { path = "integration-tests/emulated/chains/parachains/coretime/coretime-kusama" }
coretime-kusama-runtime = { path = "system-parachains/coretime/coretime-kusama" }
coretime-polkadot-emulated-chain = { path = "integration-tests/emulated/chains/parachains/coretime/coretime-polkadot" }
coretime-polkadot-runtime = { path = "system-parachains/coretime/coretime-polkadot" }
cumulus-pallet-aura-ext = { version = "0.24.0", default-features = false }
cumulus-pallet-parachain-system = { version = "0.24.0", default-features = false }
cumulus-pallet-session-benchmarking = { version = "25.0.0", default-features = false }
cumulus-pallet-xcm = { version = "0.23.0", default-features = false }
cumulus-pallet-xcmp-queue = { version = "0.24.0", default-features = false }
cumulus-pallet-weight-reclaim = { version = "0.6.0", default-features = false }
cumulus-primitives-aura = { version = "0.19.0", default-features = false }
cumulus-primitives-core = { version = "0.22.0", default-features = false }
cumulus-primitives-utility = { version = "0.24.0", default-features = false }
emulated-integration-tests-common = { version = "26.0.0" }
encointer-balances-tx-payment = { version = "~20.1.2", default-features = false }
encointer-balances-tx-payment-rpc-runtime-api = { version = "~20.1.2", default-features = false }
encointer-kusama-runtime = { path = "system-parachains/encointer" }
encointer-kusama-emulated-chain = { path = "integration-tests/emulated/chains/parachains/encointer/encointer-kusama" }
encointer-primitives = { version = "~20.5.3", default-features = false }
enumflags2 = { version = "0.7.7" }
frame-benchmarking = { version = "44.0.0", default-features = false }
frame-election-provider-support = { version = "44.0.0", default-features = false }
frame-executive = { version = "44.0.0", default-features = false }
frame-support = { version = "44.0.0", default-features = false }
frame-system = { version = "44.0.0", default-features = false }
frame-system-benchmarking = { version = "44.0.0", default-features = false }
frame-system-rpc-runtime-api = { version = "38.0.0", default-features = false }
frame-try-runtime = { version = "0.50.0", default-features = false }
glutton-kusama-runtime = { path = "system-parachains/gluttons/glutton-kusama" }
grandpa = { version = "0.39.0", package = "sc-consensus-grandpa" }
hex-literal = { version = "0.4.1" }
integration-tests-helpers = { path = "integration-tests/emulated/helpers" }
kusama-emulated-chain = { path = "integration-tests/emulated/chains/relays/kusama" }
kusama-polkadot-system-emulated-network = { path = "integration-tests/emulated/networks/kusama-polkadot-system" }
kusama-runtime = { path = "relay/kusama", package = "staging-kusama-runtime" }
kusama-runtime-constants = { path = "relay/kusama/constants", default-features = false }
kusama-system-emulated-network = { path = "integration-tests/emulated/networks/kusama-system" }
log = { version = "0.4.22", default-features = false }
pallet-alliance = { version = "43.0.0", default-features = false }
pallet-asset-conversion = { version = "26.0.0", default-features = false }
pallet-asset-conversion-tx-payment = { version = "26.0.0", default-features = false }
pallet-asset-rate = { version = "23.0.0", default-features = false }
pallet-asset-tx-payment = { version = "44.0.0", default-features = false }
pallet-assets = { version = "47.0.0", default-features = false }
pallet-assets-precompiles = { version = "0.3.0", default-features = false }
pallet-aura = { version = "43.0.0", default-features = false }
pallet-authority-discovery = { version = "44.0.0", default-features = false }
pallet-authorship = { version = "44.0.0", default-features = false }
pallet-babe = { version = "44.0.0", default-features = false }
pallet-bags-list = { version = "43.0.0", default-features = false }
pallet-balances = { version = "45.0.0", default-features = false }
pallet-beefy = { version = "45.0.0", default-features = false }
pallet-beefy-mmr = { version = "45.0.0", default-features = false }
pallet-bounties = { version = "43.0.0", default-features = false }
pallet-bridge-grandpa = { version = "0.24.0", default-features = false }
pallet-bridge-messages = { version = "0.24.0", default-features = false }
pallet-bridge-parachains = { version = "0.24.0", default-features = false }
pallet-bridge-relayers = { version = "0.24.0", default-features = false }
pallet-broker = { version = "0.23.0", default-features = false }
pallet-child-bounties = { version = "43.0.0", default-features = false }
pallet-collator-selection = { version = "25.0.0", default-features = false }
pallet-collective = { version = "44.0.0", default-features = false }
pallet-conviction-voting = { version = "44.0.0", default-features = false }
pallet-core-fellowship = { version = "28.0.0", default-features = false }
pallet-election-provider-multi-phase = { version = "43.0.0", default-features = false }
pallet-election-provider-support-benchmarking = { version = "43.0.0", default-features = false }
pallet-encointer-balances = { version = "~20.2.2", default-features = false }
pallet-encointer-bazaar = { version = "~20.1.2", default-features = false }
pallet-encointer-bazaar-rpc-runtime-api = { version = "~20.1.2", default-features = false }
pallet-encointer-ceremonies = { version = "~20.1.2", default-features = false }
pallet-encointer-ceremonies-rpc-runtime-api = { version = "~20.1.2", default-features = false }
pallet-encointer-communities = { version = "~20.1.2", default-features = false }
pallet-encointer-communities-rpc-runtime-api = { version = "~20.1.2", default-features = false }
pallet-encointer-democracy = { version = "~20.6.3", default-features = false }
pallet-encointer-faucet = { version = "~20.2.2", default-features = false }
pallet-encointer-reputation-commitments = { version = "~20.1.2", default-features = false }
pallet-encointer-scheduler = { version = "~20.1.2", default-features = false }
pallet-encointer-treasuries = { version = "~20.7.3", default-features = false }
pallet-encointer-treasuries-rpc-runtime-api = { version = "~20.3.2", default-features = false }
pallet-fast-unstake = { version = "43.0.0", default-features = false }
pallet-glutton = { version = "30.0.0", default-features = false }
pallet-grandpa = { version = "44.0.0", default-features = false }
pallet-identity = { version = "44.0.0", default-features = false }
pallet-indices = { version = "44.0.0", default-features = false }
pallet-insecure-randomness-collective-flip = { version = "32.0.0", default-features = false }
pallet-membership = { version = "44.0.0", default-features = false }
pallet-message-queue = { version = "47.0.0", default-features = false }
pallet-mmr = { version = "44.0.0", default-features = false }
pallet-multisig = { version = "44.0.0", default-features = false }
pallet-nft-fractionalization = { version = "28.0.0", default-features = false }
pallet-nfts = { version = "38.0.0", default-features = false }
pallet-nfts-runtime-api = { version = "28.0.0", default-features = false }
pallet-nis = { version = "44.0.0", default-features = false }
pallet-migrations = { version = "14.0.0", default-features = false }
pallet-nomination-pools = { version = "42.0.0", default-features = false }
pallet-nomination-pools-benchmarking = { version = "42.0.0", default-features = false }
pallet-nomination-pools-runtime-api = { version = "40.0.0", default-features = false }
pallet-offences = { version = "43.0.0", default-features = false }
pallet-offences-benchmarking = { version = "44.0.0", default-features = false }
pallet-parameters = { version = "0.15.0", default-features = false }
pallet-preimage = { version = "44.0.0", default-features = false }
pallet-proxy = { version = "44.0.0", default-features = false }
pallet-ranked-collective = { version = "44.0.0", default-features = false }
pallet-recovery = { version = "44.0.0", default-features = false }
pallet-referenda = { version = "44.0.0", default-features = false }
pallet-remote-proxy = { path = "pallets/remote-proxy", default-features = false }
<<<<<<< HEAD
pallet-revive = { version = "0.11.1", default-features = false }
=======
pallet-revive = { version = "0.11.2", default-features = false }
>>>>>>> f56d87df
pallet-salary = { version = "29.0.0", default-features = false }
pallet-scheduler = { version = "45.0.0", default-features = false }
pallet-session = { version = "44.0.0", default-features = false }
pallet-session-benchmarking = { version = "44.0.0", default-features = false }
pallet-society = { version = "44.0.0", default-features = false }
pallet-staking = { version = "44.0.0", default-features = false }
pallet-delegated-staking = { version = "11.0.0", default-features = false }
pallet-staking-async-ah-client = { version = "0.6.0", default-features = false }
pallet-staking-async-rc-client = { version = "0.6.0", default-features = false }
pallet-staking-reward-curve = { version = "12.0.0" }
pallet-staking-reward-fn = { version = "24.0.0", default-features = false }
pallet-staking-runtime-api = { version = "28.0.0", default-features = false }
pallet-state-trie-migration = { version = "49.0.0", default-features = false }
pallet-sudo = { version = "44.0.0", default-features = false }
pallet-timestamp = { version = "43.0.0", default-features = false }
pallet-transaction-payment = { version = "44.0.0", default-features = false }
pallet-transaction-payment-rpc-runtime-api = { version = "44.0.0", default-features = false }
pallet-treasury = { version = "43.0.0", default-features = false }
pallet-uniques = { version = "44.0.0", default-features = false }
pallet-utility = { version = "44.0.0", default-features = false }
pallet-vesting = { version = "44.0.0", default-features = false }
pallet-whitelist = { version = "43.0.0", default-features = false }
pallet-xcm = { version = "24.0.0", default-features = false }
pallet-xcm-precompiles = { version = "0.2.0", default-features = false }
pallet-xcm-benchmarks = { version = "24.0.0", default-features = false }
pallet-xcm-bridge-hub = { version = "0.20.0", default-features = false }
pallet-xcm-bridge-hub-router = { version = "0.22.0", default-features = false }
parachain-info = { version = "0.24.0", default-features = false, package = "staging-parachain-info" }
parachains-common = { version = "26.0.0", default-features = false }
parachains-runtimes-test-utils = { version = "27.0.0" }
paste = { version = "1.0.14" }
penpal-emulated-chain = { path = "integration-tests/emulated/chains/parachains/testing/penpal" }
penpal-runtime = { version = "0.34.0" }
people-kusama-emulated-chain = { path = "integration-tests/emulated/chains/parachains/people/people-kusama" }
people-kusama-runtime = { path = "system-parachains/people/people-kusama" }
people-polkadot-emulated-chain = { path = "integration-tests/emulated/chains/parachains/people/people-polkadot" }
people-polkadot-runtime = { path = "system-parachains/people/people-polkadot" }
polkadot-core-primitives = { version = "19.0.0", default-features = false }
polkadot-emulated-chain = { path = "integration-tests/emulated/chains/relays/polkadot" }
polkadot-parachain-primitives = { version = "18.0.0", default-features = false }
polkadot-primitives = { version = "20.0.0", default-features = false }
polkadot-runtime = { path = "relay/polkadot" }
polkadot-runtime-common = { version = "23.0.0", default-features = false }
polkadot-runtime-constants = { path = "relay/polkadot/constants", default-features = false }
polkadot-system-emulated-network = { path = "integration-tests/emulated/networks/polkadot-system" }
primitive-types = { version = "0.13.1", default-features = false }
frame-metadata-hash-extension = { version = "0.12.0", default-features = false }
remote-externalities = { version = "0.55.0", package = "frame-remote-externalities" }
runtime-parachains = { version = "23.0.0", default-features = false, package = "polkadot-runtime-parachains" }
sc-chain-spec = { version = "47.0.0" }
sc-network = { version = "0.54.0" }
scale-info = { version = "2.11.6", default-features = false }
separator = { version = "0.4.1" }
serde = { version = "1.0.214" }
serde_json = { version = "1.0.132", default-features = false }
smallvec = { version = "1.13.1" }
snowbridge-beacon-primitives = { version = "0.17.0", default-features = false }
snowbridge-core = { version = "0.17.0", default-features = false }
snowbridge-merkle-tree = { version = "0.4.0", default-features = false }
snowbridge-outbound-queue-runtime-api = { version = "0.17.0", default-features = false }
snowbridge-outbound-queue-v2-runtime-api = { version = "0.6.0", default-features = false }
snowbridge-outbound-queue-primitives = { version = "0.6.0", default-features = false }
snowbridge-pallet-ethereum-client = { version = "0.17.0", default-features = false }
snowbridge-pallet-inbound-queue = { version = "0.17.0", default-features = false }
snowbridge-pallet-inbound-queue-v2 = { version = "0.6.1", default-features = false }
snowbridge-pallet-inbound-queue-fixtures = { version = "0.25.0" }
snowbridge-pallet-ethereum-client-fixtures = { version = "0.25.0" }
snowbridge-pallet-outbound-queue = { version = "0.17.0", default-features = false }
snowbridge-pallet-outbound-queue-v2 = { version = "0.6.0", default-features = false }
snowbridge-pallet-system = { version = "0.17.0", default-features = false }
snowbridge-pallet-system-v2 = { version = "0.6.0", default-features = false }
snowbridge-pallet-system-frontend = { version = "0.6.0", default-features = false }
snowbridge-inbound-queue-primitives = { version = "0.6.0", default-features = false }
snowbridge-runtime-common = { version = "0.18.0", default-features = false }
snowbridge-runtime-test-common = { version = "0.20.0" }
snowbridge-system-runtime-api = { version = "0.17.0", default-features = false }
snowbridge-system-v2-runtime-api = { version = "0.6.0", default-features = false }
sp-api = { version = "38.0.0", default-features = false }
sp-application-crypto = { version = "42.0.0", default-features = false }
sp-arithmetic = { version = "28.0.0", default-features = false }
sp-block-builder = { version = "38.0.0", default-features = false }
sp-consensus-aura = { version = "0.44.0", default-features = false }
sp-core = { version = "38.0.1", default-features = false }
sp-debug-derive = { version = "14.0.0", default-features = false }
sp-genesis-builder = { version = "0.19.0", default-features = false }
sp-inherents = { version = "38.0.0", default-features = false }
sp-io = { version = "42.0.0", default-features = false }
sp-keyring = { version = "43.0.0" }
sp-npos-elections = { version = "38.0.0", default-features = false }
sp-offchain = { version = "38.0.0", default-features = false }
sp-runtime = { version = "43.0.0", default-features = false }
sp-session = { version = "40.0.0", default-features = false }
sp-staking = { version = "40.0.0", default-features = false }
sp-std = { version = "14.0.0", default-features = false }
sp-state-machine = { version = "0.47.0", default-features = false }
sp-storage = { version = "22.0.0", default-features = false }
sp-tracing = { version = "18.0.0", default-features = false }
sp-transaction-pool = { version = "38.0.0", default-features = false }
sp-trie = { version = "41.0.0", default-features = false }
sp-version = { version = "41.0.0", default-features = false }
sp-weights = { version = "33.0.0", default-features = false }
substrate-wasm-builder = { version = "30.0.0" }
system-parachains-constants = { path = "system-parachains/constants", default-features = false }
system-parachains-common = { path = "system-parachains/common", default-features = false }
tokio = { version = "1.45.0" }
xcm = { version = "20.0.0", default-features = false, package = "staging-xcm" }
xcm-builder = { version = "24.0.0", default-features = false, package = "staging-xcm-builder" }
<<<<<<< HEAD
xcm-emulator = { version = "0.24.1" }
=======
xcm-emulator = { version = "0.24.0" }
>>>>>>> f56d87df
xcm-executor = { version = "23.0.0", default-features = false, package = "staging-xcm-executor" }
xcm-runtime-apis = { version = "0.11.0", default-features = false }
anyhow = { version = "1.0.82" }
subxt = { version = "0.43.0" }
tracing-subscriber = { version = "0.3.18" }
zombienet-sdk = { version = "0.3.12" }
tuplex = { version = "0.1.0", default-features = false }
relay-common = { path = "relay/common", default-features = false }
ss58-registry = { version = "1.47.0" }

[workspace]
resolver = "2"

members = [
	"chain-spec-generator",
	"integration-tests/emulated/chains/parachains/assets/asset-hub-kusama",
	"integration-tests/emulated/chains/parachains/assets/asset-hub-polkadot",
	"integration-tests/emulated/chains/parachains/bridges/bridge-hub-kusama",
	"integration-tests/emulated/chains/parachains/bridges/bridge-hub-polkadot",
	"integration-tests/emulated/chains/parachains/collectives/collectives-polkadot",
	"integration-tests/emulated/chains/parachains/coretime/coretime-kusama",
	"integration-tests/emulated/chains/parachains/coretime/coretime-polkadot",
	"integration-tests/emulated/chains/parachains/encointer/encointer-kusama",
	"integration-tests/emulated/chains/parachains/people/people-kusama",
	"integration-tests/emulated/chains/parachains/people/people-polkadot",
	"integration-tests/emulated/chains/parachains/testing/penpal",
	"integration-tests/emulated/chains/relays/kusama",
	"integration-tests/emulated/chains/relays/polkadot",
	"integration-tests/emulated/helpers",
	"integration-tests/emulated/networks/kusama-polkadot-system",
	"integration-tests/emulated/networks/kusama-system",
	"integration-tests/emulated/networks/polkadot-system",
	"integration-tests/emulated/tests/assets/asset-hub-kusama",
	"integration-tests/emulated/tests/assets/asset-hub-polkadot",
	"integration-tests/emulated/tests/bridges/bridge-hub-kusama",
	"integration-tests/emulated/tests/bridges/bridge-hub-polkadot",
	"integration-tests/emulated/tests/collectives/collectives-polkadot",
	"integration-tests/emulated/tests/coretime/coretime-kusama",
	"integration-tests/emulated/tests/coretime/coretime-polkadot",
	"integration-tests/emulated/tests/encointer/encointer-kusama",
	"integration-tests/emulated/tests/governance/kusama",
	"integration-tests/emulated/tests/governance/polkadot",
	"integration-tests/emulated/tests/people/people-kusama",
	"integration-tests/emulated/tests/people/people-polkadot",
	"integration-tests/zombienet",
	"pallets/ah-migrator",
	"pallets/ah-ops",
	"pallets/rc-migrator",
	"pallets/remote-proxy",
	"relay/common",
	"relay/kusama",
	"relay/kusama/constants",
	"relay/polkadot",
	"relay/polkadot/constants",
	"system-parachains/asset-hubs/asset-hub-kusama",
	"system-parachains/asset-hubs/asset-hub-kusama/primitives",
	"system-parachains/asset-hubs/asset-hub-polkadot",
	"system-parachains/asset-hubs/asset-hub-polkadot/primitives",
	"system-parachains/bridge-hubs/bridge-hub-kusama",
	"system-parachains/bridge-hubs/bridge-hub-kusama/primitives",
	"system-parachains/bridge-hubs/bridge-hub-polkadot",
	"system-parachains/bridge-hubs/bridge-hub-polkadot/primitives",
	"system-parachains/collectives/collectives-polkadot",
	"system-parachains/collectives/collectives-polkadot/constants",
	"system-parachains/common",
	"system-parachains/constants",
	"system-parachains/coretime/coretime-kusama",
	"system-parachains/coretime/coretime-polkadot",
	"system-parachains/encointer",
	"system-parachains/gluttons/glutton-kusama",
	"system-parachains/people/people-kusama",
	"system-parachains/people/people-polkadot",
]

[profile.release]
# Polkadot runtime requires unwinding.
panic = "unwind"
opt-level = 3

[profile.production]
inherits = "release"
lto = true
codegen-units = 1<|MERGE_RESOLUTION|>--- conflicted
+++ resolved
@@ -10,11 +10,7 @@
 pallet-rc-migrator = { path = "pallets/rc-migrator", default-features = false }
 pallet-ah-ops = { path = "pallets/ah-ops", default-features = false }
 pallet-election-provider-multi-block = { version = "0.5.0", default-features = false }
-<<<<<<< HEAD
 pallet-staking-async = { version = "0.7.1", default-features = false }
-=======
-pallet-staking-async = { version = "0.7.0", default-features = false }
->>>>>>> f56d87df
 hex = { version = "0.4.3", default-features = false }
 rand = { version = "0.9.2" }
 impl-trait-for-tuples = { version = "0.2.3", default-features = false }
@@ -162,11 +158,7 @@
 pallet-recovery = { version = "44.0.0", default-features = false }
 pallet-referenda = { version = "44.0.0", default-features = false }
 pallet-remote-proxy = { path = "pallets/remote-proxy", default-features = false }
-<<<<<<< HEAD
-pallet-revive = { version = "0.11.1", default-features = false }
-=======
 pallet-revive = { version = "0.11.2", default-features = false }
->>>>>>> f56d87df
 pallet-salary = { version = "29.0.0", default-features = false }
 pallet-scheduler = { version = "45.0.0", default-features = false }
 pallet-session = { version = "44.0.0", default-features = false }
@@ -274,11 +266,7 @@
 tokio = { version = "1.45.0" }
 xcm = { version = "20.0.0", default-features = false, package = "staging-xcm" }
 xcm-builder = { version = "24.0.0", default-features = false, package = "staging-xcm-builder" }
-<<<<<<< HEAD
 xcm-emulator = { version = "0.24.1" }
-=======
-xcm-emulator = { version = "0.24.0" }
->>>>>>> f56d87df
 xcm-executor = { version = "23.0.0", default-features = false, package = "staging-xcm-executor" }
 xcm-runtime-apis = { version = "0.11.0", default-features = false }
 anyhow = { version = "1.0.82" }
