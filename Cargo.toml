--- conflicted
+++ resolved
@@ -202,33 +202,6 @@
 serde = { version = "1.0.196" }
 serde_json = { version = "1.0.113", default-features = false }
 smallvec = { version = "1.13.1" }
-<<<<<<< HEAD
-snowbridge-beacon-primitives = { version = "0.13.1", default-features = false }
-snowbridge-core = { version = "0.13.2", default-features = false }
-snowbridge-merkle-tree = { version = "0.2.0", default-features = false }
-snowbridge-outbound-queue-runtime-api = { version = "0.13.0", default-features = false }
-snowbridge-outbound-queue-primitives = { version = "0.2.2", default-features = false }
-snowbridge-pallet-ethereum-client = { version = "0.13.0", default-features = false }
-snowbridge-pallet-inbound-queue = { version = "0.13.2", default-features = false }
-snowbridge-pallet-inbound-queue-v2 = { version = "0.2.2", default-features = false }
-snowbridge-pallet-inbound-queue-fixtures = { version = "0.21.0" }
-snowbridge-pallet-ethereum-client-fixtures = { version = "0.21.1" }
-snowbridge-pallet-outbound-queue = { version = "0.13.0", default-features = false }
-snowbridge-pallet-outbound-queue-v2 = { version = "0.2.2", default-features = false }
-snowbridge-pallet-system = { version = "0.13.3", default-features = false }
-snowbridge-pallet-system-v2 = { version = "0.2.2", default-features = false }
-snowbridge-pallet-system-frontend = { version = "0.2.1", default-features = false }
-snowbridge-inbound-queue-primitives = { version = "0.2.2", default-features = false }
-snowbridge-runtime-common = { version = "0.13.0", default-features = false }
-snowbridge-runtime-test-common = { version = "0.15.0" }
-snowbridge-system-runtime-api = { version = "0.13.0", default-features = false }
-sp-api = { version = "36.0.1", default-features = false }
-sp-application-crypto = { version = "40.1.0", default-features = false }
-sp-arithmetic = { version = "26.1.0", default-features = false }
-sp-block-builder = { version = "36.0.0", default-features = false }
-sp-consensus-aura = { version = "0.42.0", default-features = false }
-sp-core = { version = "36.1.0", default-features = false }
-=======
 snowbridge-beacon-primitives = { version = "0.14.0", default-features = false }
 snowbridge-core = { version = "0.14.0", default-features = false }
 snowbridge-merkle-tree = { version = "0.3.0", default-features = false }
@@ -236,10 +209,14 @@
 snowbridge-outbound-queue-primitives = { version = "0.3.0", default-features = false }
 snowbridge-pallet-ethereum-client = { version = "0.14.0", default-features = false }
 snowbridge-pallet-inbound-queue = { version = "0.14.0", default-features = false }
+snowbridge-pallet-inbound-queue-v2 = { version = "0.2.2", default-features = false }
 snowbridge-pallet-inbound-queue-fixtures = { version = "0.22.0" }
 snowbridge-pallet-ethereum-client-fixtures = { version = "0.22.0" }
 snowbridge-pallet-outbound-queue = { version = "0.14.0", default-features = false }
+snowbridge-pallet-outbound-queue-v2 = { version = "0.2.2", default-features = false }
 snowbridge-pallet-system = { version = "0.14.0", default-features = false }
+snowbridge-pallet-system-v2 = { version = "0.2.2", default-features = false }
+snowbridge-pallet-system-frontend = { version = "0.2.1", default-features = false }
 snowbridge-inbound-queue-primitives = { version = "0.3.0", default-features = false }
 snowbridge-runtime-common = { version = "0.14.0", default-features = false }
 snowbridge-runtime-test-common = { version = "0.16.0" }
@@ -250,7 +227,6 @@
 sp-block-builder = { version = "37.0.0", default-features = false }
 sp-consensus-aura = { version = "0.43.0", default-features = false }
 sp-core = { version = "37.0.0", default-features = false }
->>>>>>> d6c5bd34
 sp-debug-derive = { version = "14.0.0", default-features = false }
 sp-genesis-builder = { version = "0.18.0", default-features = false }
 sp-inherents = { version = "37.0.0", default-features = false }
