[workspace.package]
version = "1.0.0"
authors = ["Polkadot Fellowship"]
edition = "2021"
repository = "https://github.com/polkadot-fellows/runtimes.git"
license = "GPL-3.0-only"                                        # TODO <https://github.com/polkadot-fellows/runtimes/issues/29>

[workspace.dependencies]
assert_matches = { version = "1.5.0" }
approx = { version = "0.5.1" }
asset-hub-kusama-emulated-chain = { path = "integration-tests/emulated/chains/parachains/assets/asset-hub-kusama" }
asset-hub-kusama-runtime = { path = "system-parachains/asset-hubs/asset-hub-kusama" }
asset-hub-polkadot-emulated-chain = { path = "integration-tests/emulated/chains/parachains/assets/asset-hub-polkadot" }
asset-hub-polkadot-runtime = { path = "system-parachains/asset-hubs/asset-hub-polkadot" }
asset-test-utils = { version = "23.0.0" }
assets-common = { version = "0.21.0", default-features = false }
authority-discovery-primitives = { version = "36.0.0", default-features = false, package = "sp-authority-discovery" }
babe-primitives = { version = "0.42.1", default-features = false, package = "sp-consensus-babe" }
beefy-primitives = { version = "24.1.0", default-features = false, package = "sp-consensus-beefy" }
binary-merkle-tree = { version = "16.0.0", default-features = false }
bp-asset-hub-kusama = { path = "system-parachains/asset-hubs/asset-hub-kusama/primitives", default-features = false }
bp-asset-hub-polkadot = { path = "system-parachains/asset-hubs/asset-hub-polkadot/primitives", default-features = false }
bp-bridge-hub-cumulus = { version = "0.21.0", default-features = false }
bp-bridge-hub-kusama = { path = "system-parachains/bridge-hubs/bridge-hub-kusama/primitives", default-features = false }
bp-bridge-hub-polkadot = { path = "system-parachains/bridge-hubs/bridge-hub-polkadot/primitives", default-features = false }
bp-header-chain = { version = "0.20.1", default-features = false }
bp-messages = { version = "0.20.1", default-features = false }
bp-parachains = { version = "0.20.0", default-features = false }
bp-polkadot-core = { version = "0.20.1", default-features = false }
bp-relayers = { version = "0.20.1", default-features = false }
bp-runtime = { version = "0.20.1", default-features = false }
bp-xcm-bridge-hub = { version = "0.6.1", default-features = false }
bp-xcm-bridge-hub-router = { version = "0.17.0", default-features = false }
bridge-hub-common = { version = "0.13.1", default-features = false }
bridge-hub-kusama-emulated-chain = { path = "integration-tests/emulated/chains/parachains/bridges/bridge-hub-kusama" }
bridge-hub-kusama-runtime = { path = "system-parachains/bridge-hubs/bridge-hub-kusama" }
bridge-hub-polkadot-emulated-chain = { path = "integration-tests/emulated/chains/parachains/bridges/bridge-hub-polkadot" }
bridge-hub-polkadot-runtime = { path = "system-parachains/bridge-hubs/bridge-hub-polkadot" }
bridge-hub-test-utils = { version = "0.22.0" }
bridge-runtime-common = { version = "0.21.0", default-features = false }
clap = { version = "4.5.0" }
codec = { package = "parity-scale-codec", version = "3.6.9", default-features = false }
collectives-polkadot-emulated-chain = { path = "integration-tests/emulated/chains/parachains/collectives/collectives-polkadot" }
collectives-polkadot-runtime = { path = "system-parachains/collectives/collectives-polkadot" }
collectives-polkadot-runtime-constants = { path = "system-parachains/collectives/collectives-polkadot/constants" }
coretime-kusama-emulated-chain = { path = "integration-tests/emulated/chains/parachains/coretime/coretime-kusama" }
coretime-kusama-runtime = { path = "system-parachains/coretime/coretime-kusama" }
coretime-polkadot-emulated-chain = { path = "integration-tests/emulated/chains/parachains/coretime/coretime-polkadot" }
coretime-polkadot-runtime = { path = "system-parachains/coretime/coretime-polkadot" }
<<<<<<< HEAD
cumulus-pallet-aura-ext = { version = "0.18.0", default-features = false }
cumulus-pallet-parachain-system = { version = "0.18.1", default-features = false }
cumulus-pallet-session-benchmarking = { version = "20.0.0", default-features = false }
cumulus-pallet-xcm = { version = "0.18.0", default-features = false }
cumulus-pallet-xcmp-queue = { version = "0.18.2", default-features = false }
cumulus-primitives-aura = { version = "0.16.0", default-features = false }
cumulus-primitives-core = { version = "0.17.0", default-features = false }
cumulus-primitives-utility = { version = "0.18.1", default-features = false }
emulated-integration-tests-common = { version = "20.1.0" }
encointer-balances-tx-payment = { version = "~15.1.0", default-features = false }
encointer-balances-tx-payment-rpc-runtime-api = { version = "~15.1.0", default-features = false }
=======
cumulus-pallet-aura-ext = { version = "0.20.0", default-features = false }
cumulus-pallet-parachain-system = { version = "0.20.0", default-features = false }
cumulus-pallet-session-benchmarking = { version = "21.0.0", default-features = false }
cumulus-pallet-xcm = { version = "0.19.1", default-features = false }
cumulus-pallet-xcmp-queue = { version = "0.20.0", default-features = false }
cumulus-primitives-aura = { version = "0.17.0", default-features = false }
cumulus-primitives-core = { version = "0.18.1", default-features = false }
cumulus-primitives-utility = { version = "0.20.0", default-features = false }
emulated-integration-tests-common = { version = "20.0.1" }
encointer-balances-tx-payment = { version = "~16.1.0", default-features = false }
encointer-balances-tx-payment-rpc-runtime-api = { version = "~16.1.0", default-features = false }
>>>>>>> fc8b859a
encointer-kusama-runtime = { path = "system-parachains/encointer" }
encointer-primitives = { version = "~16.4.0", default-features = false }
enumflags2 = { version = "0.7.7" }
frame-benchmarking = { version = "40.0.0", default-features = false }
frame-election-provider-support = { version = "40.1.0", default-features = false }
frame-executive = { version = "40.0.0", default-features = false }
frame-support = { version = "40.1.0", default-features = false }
frame-system = { version = "40.1.0", default-features = false }
frame-system-benchmarking = { version = "40.0.0", default-features = false }
frame-system-rpc-runtime-api = { version = "36.0.0", default-features = false }
frame-try-runtime = { version = "0.46.0", default-features = false }
glutton-kusama-runtime = { path = "system-parachains/gluttons/glutton-kusama" }
grandpa = { version = "0.34.0", package = "sc-consensus-grandpa" }
hex-literal = { version = "0.4.1" }
integration-tests-helpers = { path = "integration-tests/emulated/helpers" }
kusama-emulated-chain = { path = "integration-tests/emulated/chains/relays/kusama" }
kusama-polkadot-system-emulated-network = { path = "integration-tests/emulated/networks/kusama-polkadot-system" }
kusama-runtime = { path = "relay/kusama", package = "staging-kusama-runtime" }
kusama-runtime-constants = { path = "relay/kusama/constants", default-features = false }
kusama-system-emulated-network = { path = "integration-tests/emulated/networks/kusama-system" }
log = { version = "0.4.21", default-features = false }
pallet-alliance = { version = "39.1.0", default-features = false }
pallet-asset-conversion = { version = "22.0.0", default-features = false }
pallet-asset-conversion-tx-payment = { version = "22.0.0", default-features = false }
pallet-asset-rate = { version = "19.0.0", default-features = false }
pallet-asset-tx-payment = { version = "40.0.0", default-features = false }
pallet-assets = { version = "42.0.0", default-features = false }
pallet-aura = { version = "39.0.0", default-features = false }
pallet-authority-discovery = { version = "40.0.0", default-features = false }
pallet-authorship = { version = "40.0.0", default-features = false }
pallet-babe = { version = "40.0.0", default-features = false }
pallet-bags-list = { version = "39.1.0", default-features = false }
pallet-balances = { version = "41.1.0", default-features = false }
pallet-beefy = { version = "41.1.0", default-features = false }
pallet-beefy-mmr = { version = "41.0.0", default-features = false }
pallet-bounties = { version = "39.0.0", default-features = false }
pallet-bridge-grandpa = { version = "0.20.0", default-features = false }
pallet-bridge-messages = { version = "0.20.1", default-features = false }
pallet-bridge-parachains = { version = "0.20.0", default-features = false }
pallet-bridge-relayers = { version = "0.20.0", default-features = false }
pallet-broker = { version = "0.19.1", default-features = false }
pallet-child-bounties = { version = "39.0.0", default-features = false }
pallet-collator-selection = { version = "21.0.0", default-features = false }
pallet-collective = { version = "40.1.0", default-features = false }
pallet-conviction-voting = { version = "40.1.0", default-features = false }
pallet-core-fellowship = { version = "24.1.0", default-features = false }
pallet-election-provider-multi-phase = { version = "39.1.0", default-features = false }
pallet-election-provider-support-benchmarking = { version = "39.0.0", default-features = false }
pallet-encointer-balances = { version = "~16.2.0", default-features = false }
pallet-encointer-bazaar = { version = "~16.1.0", default-features = false }
pallet-encointer-bazaar-rpc-runtime-api = { version = "~16.1.0", default-features = false }
pallet-encointer-ceremonies = { version = "~16.1.0", default-features = false }
pallet-encointer-ceremonies-rpc-runtime-api = { version = "~16.1.0", default-features = false }
pallet-encointer-communities = { version = "~16.1.0", default-features = false }
pallet-encointer-communities-rpc-runtime-api = { version = "~16.1.0", default-features = false }
pallet-encointer-democracy = { version = "~16.4.0", default-features = false }
pallet-encointer-faucet = { version = "~16.2.0", default-features = false }
pallet-encointer-reputation-commitments = { version = "~16.1.0", default-features = false }
pallet-encointer-scheduler = { version = "~16.1.0", default-features = false }
pallet-encointer-treasuries = { version = "~16.4.1", default-features = false }
pallet-encointer-treasuries-rpc-runtime-api = { version = "~16.3.0", default-features = false }
pallet-fast-unstake = { version = "39.0.0", default-features = false }
pallet-glutton = { version = "26.0.0", default-features = false }
pallet-grandpa = { version = "40.0.0", default-features = false }
pallet-identity = { version = "40.1.0", default-features = false }
pallet-indices = { version = "40.0.0", default-features = false }
pallet-insecure-randomness-collective-flip = { version = "28.0.0", default-features = false }
pallet-membership = { version = "40.0.0", default-features = false }
pallet-message-queue = { version = "43.1.0", default-features = false }
pallet-mmr = { version = "40.0.0", default-features = false }
pallet-multisig = { version = "40.1.0", default-features = false }
pallet-nft-fractionalization = { version = "23.0.0", default-features = false }
pallet-nfts = { version = "34.1.0", default-features = false }
pallet-nfts-runtime-api = { version = "26.0.0", default-features = false }
pallet-nis = { version = "40.0.0", default-features = false }
pallet-migrations = { version = "10.1.0", default-features = false }
pallet-nomination-pools = { version = "38.1.0", default-features = false }
pallet-nomination-pools-benchmarking = { version = "38.0.0", default-features = false }
pallet-nomination-pools-runtime-api = { version = "36.0.0", default-features = false }
pallet-offences = { version = "39.0.0", default-features = false }
pallet-offences-benchmarking = { version = "40.0.0", default-features = false }
pallet-parameters = { version = "0.11.0", default-features = false }
pallet-preimage = { version = "40.0.0", default-features = false }
pallet-proxy = { version = "40.1.0", default-features = false }
pallet-ranked-collective = { version = "40.1.0", default-features = false }
pallet-recovery = { version = "40.0.0", default-features = false }
pallet-referenda = { version = "40.1.0", default-features = false }
pallet-remote-proxy = { path = "pallets/remote-proxy", default-features = false }
pallet-salary = { version = "25.0.0", default-features = false }
pallet-scheduler = { version = "41.0.0", default-features = false }
pallet-session = { version = "40.0.0", default-features = false }
pallet-session-benchmarking = { version = "40.0.0", default-features = false }
pallet-society = { version = "40.1.0", default-features = false }
pallet-staking = { version = "40.1.0", default-features = false }
pallet-delegated-staking = { version = "7.0.0", default-features = false }
pallet-staking-reward-curve = { version = "12.0.0" }
<<<<<<< HEAD
pallet-staking-reward-fn = { version = "22.0.0", default-features = false }
pallet-staking-runtime-api = { version = "25.0.0", default-features = false }
pallet-state-trie-migration = { version = "43.1.0", default-features = false }
pallet-sudo = { version = "39.0.0", default-features = false }
pallet-timestamp = { version = "38.0.0", default-features = false }
pallet-transaction-payment = { version = "39.1.0", default-features = false }
pallet-transaction-payment-rpc-runtime-api = { version = "39.0.0", default-features = false }
pallet-treasury = { version = "38.1.0", default-features = false }
pallet-uniques = { version = "39.1.0", default-features = false }
pallet-utility = { version = "39.1.0", default-features = false }
pallet-vesting = { version = "39.1.0", default-features = false }
pallet-whitelist = { version = "38.1.0", default-features = false }
pallet-xcm = { version = "19.1.1", default-features = false }
pallet-xcm-benchmarks = { version = "18.1.1", default-features = false }
pallet-xcm-bridge-hub = { version = "0.14.2", default-features = false }
pallet-xcm-bridge-hub-router = { version = "0.16.0", default-features = false }
parachain-info = { version = "0.18.0", default-features = false, package = "staging-parachain-info" }
parachains-common = { version = "19.0.0", default-features = false }
parachains-runtimes-test-utils = { version = "20.0.2" }
=======
pallet-staking-reward-fn = { version = "22.0.1", default-features = false }
pallet-staking-runtime-api = { version = "26.0.0", default-features = false }
pallet-state-trie-migration = { version = "44.1.0", default-features = false }
pallet-sudo = { version = "40.0.0", default-features = false }
pallet-timestamp = { version = "39.0.0", default-features = false }
pallet-transaction-payment = { version = "40.0.0", default-features = false }
pallet-transaction-payment-rpc-runtime-api = { version = "40.0.0", default-features = false }
pallet-treasury = { version = "39.0.0", default-features = false }
pallet-uniques = { version = "40.1.0", default-features = false }
pallet-utility = { version = "40.0.0", default-features = false }
pallet-vesting = { version = "40.1.0", default-features = false }
pallet-whitelist = { version = "39.0.0", default-features = false }
pallet-xcm = { version = "19.1.0", default-features = false }
pallet-xcm-benchmarks = { version = "20.0.0", default-features = false }
pallet-xcm-bridge-hub = { version = "0.16.1", default-features = false }
pallet-xcm-bridge-hub-router = { version = "0.18.0", default-features = false }
parachain-info = { version = "0.20.0", default-features = false, package = "staging-parachain-info" }
parachains-common = { version = "21.0.0", default-features = false }
parachains-runtimes-test-utils = { version = "22.0.0" }
>>>>>>> fc8b859a
paste = { version = "1.0.14" }
penpal-emulated-chain = { path = "integration-tests/emulated/chains/parachains/testing/penpal" }
penpal-runtime = { version = "0.28.1" }
people-kusama-emulated-chain = { path = "integration-tests/emulated/chains/parachains/people/people-kusama" }
people-kusama-runtime = { path = "system-parachains/people/people-kusama" }
people-polkadot-emulated-chain = { path = "integration-tests/emulated/chains/parachains/people/people-polkadot" }
people-polkadot-runtime = { path = "system-parachains/people/people-polkadot" }
polkadot-core-primitives = { version = "17.1.0", default-features = false }
polkadot-emulated-chain = { path = "integration-tests/emulated/chains/relays/polkadot" }
polkadot-parachain-primitives = { version = "16.1.0", default-features = false }
polkadot-primitives = { version = "18.1.0", default-features = false }
polkadot-runtime = { path = "relay/polkadot" }
polkadot-runtime-common = { version = "19.1.0", default-features = false }
polkadot-runtime-constants = { path = "relay/polkadot/constants", default-features = false }
polkadot-system-emulated-network = { path = "integration-tests/emulated/networks/polkadot-system" }
primitive-types = { version = "0.12.2", default-features = false }
frame-metadata-hash-extension = { version = "0.8.0", default-features = false }
remote-externalities = { version = "0.50.0", package = "frame-remote-externalities" }
runtime-parachains = { version = "19.1.0", default-features = false, package = "polkadot-runtime-parachains" }
sc-chain-spec = { version = "42.0.0" }
sc-network = { version = "0.49.1" }
scale-info = { version = "2.10.0", default-features = false }
separator = { version = "0.4.1" }
serde = { version = "1.0.196" }
serde_json = { version = "1.0.113", default-features = false }
smallvec = { version = "1.13.1" }
snowbridge-beacon-primitives = { version = "0.13.1", default-features = false }
snowbridge-core = { version = "0.13.1", default-features = false }
snowbridge-merkle-tree = { version = "0.2.0", default-features = false }
snowbridge-outbound-queue-runtime-api = { version = "0.13.0", default-features = false }
snowbridge-outbound-queue-primitives = { version = "0.2.1", default-features = false }
snowbridge-pallet-ethereum-client = { version = "0.13.0", default-features = false }
snowbridge-pallet-inbound-queue = { version = "0.13.1", default-features = false }
snowbridge-pallet-inbound-queue-fixtures = { version = "0.21.0" }
snowbridge-pallet-ethereum-client-fixtures = { version = "0.21.1" }
snowbridge-pallet-outbound-queue = { version = "0.13.0", default-features = false }
snowbridge-pallet-system = { version = "0.13.2", default-features = false }
snowbridge-inbound-queue-primitives = { version = "0.2.0", default-features = false }
snowbridge-runtime-common = { version = "0.13.0", default-features = false }
snowbridge-runtime-test-common = { version = "0.15.0" }
snowbridge-system-runtime-api = { version = "0.13.0", default-features = false }
sp-api = { version = "36.0.1", default-features = false }
sp-application-crypto = { version = "40.1.0", default-features = false }
sp-arithmetic = { version = "26.1.0", default-features = false }
sp-block-builder = { version = "36.0.0", default-features = false }
sp-consensus-aura = { version = "0.42.0", default-features = false }
sp-core = { version = "36.1.0", default-features = false }
sp-debug-derive = { version = "14.0.0", default-features = false }
sp-genesis-builder = { version = "0.17.0", default-features = false }
sp-inherents = { version = "36.0.0", default-features = false }
sp-io = { version = "40.0.1", default-features = false }
sp-keyring = { version = "41.0.0" }
sp-npos-elections = { version = "36.1.0", default-features = false }
sp-offchain = { version = "36.0.0", default-features = false }
sp-runtime = { version = "41.1.0", default-features = false }
sp-session = { version = "38.1.0", default-features = false }
sp-staking = { version = "38.0.0", default-features = false }
sp-std = { version = "14.0.0", default-features = false }
sp-state-machine = { version = "0.45.0", default-features = false }
sp-storage = { version = "22.0.0", default-features = false }
sp-tracing = { version = "17.1.0", default-features = false }
sp-transaction-pool = { version = "36.0.0", default-features = false }
sp-trie = { version = "39.1.0", default-features = false }
sp-version = { version = "39.0.0", default-features = false }
sp-weights = { version = "31.1.0", default-features = false }
substrate-wasm-builder = { version = "26.0.1" }
system-parachains-constants = { path = "system-parachains/constants", default-features = false }
tokio = { version = "1.36.0" }
<<<<<<< HEAD
xcm = { version = "16.2.0", default-features = false, package = "staging-xcm" }
xcm-builder = { version = "20.1.1", default-features = false, package = "staging-xcm-builder" }
xcm-emulator = { version = "0.19.3" }
xcm-executor = { version = "19.1.2", default-features = false, package = "staging-xcm-executor" }
xcm-runtime-apis = { version = "0.7.1", default-features = false }
=======
xcm = { version = "16.1.0", default-features = false, package = "staging-xcm" }
xcm-builder = { version = "20.1.0", default-features = false, package = "staging-xcm-builder" }
xcm-emulator = { version = "0.19.2" }
xcm-executor = { version = "19.1.0", default-features = false, package = "staging-xcm-executor" }
xcm-runtime-apis = { version = "0.7.0", default-features = false }
>>>>>>> fc8b859a
anyhow = { version = "1.0.82" }
subxt = { version = "0.38.1" }
tracing-subscriber = { version = "0.3.18" }
zombienet-sdk = { version = "0.2.30" }
tuplex = { version = "0.1.0", default-features = false }
relay-common = { path = "relay/common", default-features = false }
ss58-registry = { version = "1.47.0" }

[workspace]
resolver = "2"

members = [
	"chain-spec-generator",
	"integration-tests/emulated/chains/parachains/assets/asset-hub-kusama",
	"integration-tests/emulated/chains/parachains/assets/asset-hub-polkadot",
	"integration-tests/emulated/chains/parachains/bridges/bridge-hub-kusama",
	"integration-tests/emulated/chains/parachains/bridges/bridge-hub-polkadot",
	"integration-tests/emulated/chains/parachains/collectives/collectives-polkadot",
	"integration-tests/emulated/chains/parachains/coretime/coretime-kusama",
	"integration-tests/emulated/chains/parachains/coretime/coretime-polkadot",
	"integration-tests/emulated/chains/parachains/people/people-kusama",
	"integration-tests/emulated/chains/parachains/people/people-polkadot",
	"integration-tests/emulated/chains/parachains/testing/penpal",
	"integration-tests/emulated/chains/relays/kusama",
	"integration-tests/emulated/chains/relays/polkadot",
	"integration-tests/emulated/helpers",
	"integration-tests/emulated/networks/kusama-polkadot-system",
	"integration-tests/emulated/networks/kusama-system",
	"integration-tests/emulated/networks/polkadot-system",
	"integration-tests/emulated/tests/assets/asset-hub-kusama",
	"integration-tests/emulated/tests/assets/asset-hub-polkadot",
	"integration-tests/emulated/tests/bridges/bridge-hub-kusama",
	"integration-tests/emulated/tests/bridges/bridge-hub-polkadot",
	"integration-tests/emulated/tests/collectives/collectives-polkadot",
	"integration-tests/emulated/tests/coretime/coretime-kusama",
	"integration-tests/emulated/tests/coretime/coretime-polkadot",
	"integration-tests/emulated/tests/people/people-kusama",
	"integration-tests/emulated/tests/people/people-polkadot",
	"integration-tests/zombienet",
	"pallets/remote-proxy",
	"relay/common",
	"relay/kusama",
	"relay/kusama/constants",
	"relay/polkadot",
	"relay/polkadot/constants",
	"system-parachains/asset-hubs/asset-hub-kusama",
	"system-parachains/asset-hubs/asset-hub-kusama/primitives",
	"system-parachains/asset-hubs/asset-hub-polkadot",
	"system-parachains/asset-hubs/asset-hub-polkadot/primitives",
	"system-parachains/bridge-hubs/bridge-hub-kusama",
	"system-parachains/bridge-hubs/bridge-hub-kusama/primitives",
	"system-parachains/bridge-hubs/bridge-hub-polkadot",
	"system-parachains/bridge-hubs/bridge-hub-polkadot/primitives",
	"system-parachains/collectives/collectives-polkadot",
	"system-parachains/collectives/collectives-polkadot/constants",
	"system-parachains/constants",
	"system-parachains/coretime/coretime-kusama",
	"system-parachains/coretime/coretime-polkadot",
	"system-parachains/encointer",
	"system-parachains/gluttons/glutton-kusama",
	"system-parachains/people/people-kusama",
	"system-parachains/people/people-polkadot",
]

[profile.release]
# Polkadot runtime requires unwinding.
panic = "unwind"
opt-level = 3

[profile.production]
inherits = "release"
lto = true
codegen-units = 1<|MERGE_RESOLUTION|>--- conflicted
+++ resolved
@@ -47,19 +47,6 @@
 coretime-kusama-runtime = { path = "system-parachains/coretime/coretime-kusama" }
 coretime-polkadot-emulated-chain = { path = "integration-tests/emulated/chains/parachains/coretime/coretime-polkadot" }
 coretime-polkadot-runtime = { path = "system-parachains/coretime/coretime-polkadot" }
-<<<<<<< HEAD
-cumulus-pallet-aura-ext = { version = "0.18.0", default-features = false }
-cumulus-pallet-parachain-system = { version = "0.18.1", default-features = false }
-cumulus-pallet-session-benchmarking = { version = "20.0.0", default-features = false }
-cumulus-pallet-xcm = { version = "0.18.0", default-features = false }
-cumulus-pallet-xcmp-queue = { version = "0.18.2", default-features = false }
-cumulus-primitives-aura = { version = "0.16.0", default-features = false }
-cumulus-primitives-core = { version = "0.17.0", default-features = false }
-cumulus-primitives-utility = { version = "0.18.1", default-features = false }
-emulated-integration-tests-common = { version = "20.1.0" }
-encointer-balances-tx-payment = { version = "~15.1.0", default-features = false }
-encointer-balances-tx-payment-rpc-runtime-api = { version = "~15.1.0", default-features = false }
-=======
 cumulus-pallet-aura-ext = { version = "0.20.0", default-features = false }
 cumulus-pallet-parachain-system = { version = "0.20.0", default-features = false }
 cumulus-pallet-session-benchmarking = { version = "21.0.0", default-features = false }
@@ -71,7 +58,6 @@
 emulated-integration-tests-common = { version = "20.0.1" }
 encointer-balances-tx-payment = { version = "~16.1.0", default-features = false }
 encointer-balances-tx-payment-rpc-runtime-api = { version = "~16.1.0", default-features = false }
->>>>>>> fc8b859a
 encointer-kusama-runtime = { path = "system-parachains/encointer" }
 encointer-primitives = { version = "~16.4.0", default-features = false }
 enumflags2 = { version = "0.7.7" }
@@ -168,27 +154,6 @@
 pallet-staking = { version = "40.1.0", default-features = false }
 pallet-delegated-staking = { version = "7.0.0", default-features = false }
 pallet-staking-reward-curve = { version = "12.0.0" }
-<<<<<<< HEAD
-pallet-staking-reward-fn = { version = "22.0.0", default-features = false }
-pallet-staking-runtime-api = { version = "25.0.0", default-features = false }
-pallet-state-trie-migration = { version = "43.1.0", default-features = false }
-pallet-sudo = { version = "39.0.0", default-features = false }
-pallet-timestamp = { version = "38.0.0", default-features = false }
-pallet-transaction-payment = { version = "39.1.0", default-features = false }
-pallet-transaction-payment-rpc-runtime-api = { version = "39.0.0", default-features = false }
-pallet-treasury = { version = "38.1.0", default-features = false }
-pallet-uniques = { version = "39.1.0", default-features = false }
-pallet-utility = { version = "39.1.0", default-features = false }
-pallet-vesting = { version = "39.1.0", default-features = false }
-pallet-whitelist = { version = "38.1.0", default-features = false }
-pallet-xcm = { version = "19.1.1", default-features = false }
-pallet-xcm-benchmarks = { version = "18.1.1", default-features = false }
-pallet-xcm-bridge-hub = { version = "0.14.2", default-features = false }
-pallet-xcm-bridge-hub-router = { version = "0.16.0", default-features = false }
-parachain-info = { version = "0.18.0", default-features = false, package = "staging-parachain-info" }
-parachains-common = { version = "19.0.0", default-features = false }
-parachains-runtimes-test-utils = { version = "20.0.2" }
-=======
 pallet-staking-reward-fn = { version = "22.0.1", default-features = false }
 pallet-staking-runtime-api = { version = "26.0.0", default-features = false }
 pallet-state-trie-migration = { version = "44.1.0", default-features = false }
@@ -208,7 +173,6 @@
 parachain-info = { version = "0.20.0", default-features = false, package = "staging-parachain-info" }
 parachains-common = { version = "21.0.0", default-features = false }
 parachains-runtimes-test-utils = { version = "22.0.0" }
->>>>>>> fc8b859a
 paste = { version = "1.0.14" }
 penpal-emulated-chain = { path = "integration-tests/emulated/chains/parachains/testing/penpal" }
 penpal-runtime = { version = "0.28.1" }
@@ -277,19 +241,11 @@
 substrate-wasm-builder = { version = "26.0.1" }
 system-parachains-constants = { path = "system-parachains/constants", default-features = false }
 tokio = { version = "1.36.0" }
-<<<<<<< HEAD
-xcm = { version = "16.2.0", default-features = false, package = "staging-xcm" }
-xcm-builder = { version = "20.1.1", default-features = false, package = "staging-xcm-builder" }
-xcm-emulator = { version = "0.19.3" }
-xcm-executor = { version = "19.1.2", default-features = false, package = "staging-xcm-executor" }
-xcm-runtime-apis = { version = "0.7.1", default-features = false }
-=======
 xcm = { version = "16.1.0", default-features = false, package = "staging-xcm" }
 xcm-builder = { version = "20.1.0", default-features = false, package = "staging-xcm-builder" }
 xcm-emulator = { version = "0.19.2" }
 xcm-executor = { version = "19.1.0", default-features = false, package = "staging-xcm-executor" }
 xcm-runtime-apis = { version = "0.7.0", default-features = false }
->>>>>>> fc8b859a
 anyhow = { version = "1.0.82" }
 subxt = { version = "0.38.1" }
 tracing-subscriber = { version = "0.3.18" }
