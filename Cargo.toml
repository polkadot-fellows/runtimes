--- conflicted
+++ resolved
@@ -221,13 +221,6 @@
 sp-trie = { version = "30.0.0" }
 sp-version = { version = "30.0.0", default-features = false }
 sp-weights = { version = "28.0.0", default-features = false }
-<<<<<<< HEAD
-=======
-staging-parachain-info = { version = "0.8.0", default-features = false }
-staging-xcm = { version = "8.0.1", default-features = false }
-staging-xcm-builder = { version = "8.0.1", default-features = false }
-staging-xcm-executor = { version = "8.0.2", default-features = false }
->>>>>>> c08d8caf
 static_assertions = { version = "1.1.0" }
 substrate-wasm-builder = { version = "18.0.0" }
 system-parachains-constants = { path = "system-parachains/constants", default-features = false }
