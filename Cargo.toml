--- conflicted
+++ resolved
@@ -199,13 +199,9 @@
 snowbridge-runtime-common = { version = "0.1.0", default-features = false }
 snowbridge-runtime-test-common = { version = "0.1.0" }
 snowbridge-system-runtime-api = { version = "0.1.0", default-features = false }
-<<<<<<< HEAD
-sp-api = { version = "27.0.0", default-features = false }
-sp-application-crypto = { version = "30.0.0", default-features = false }
-=======
 sp-api = { version = "27.0.1", default-features = false }
 sp-application-crypto = { version = "31.0.0", default-features = false }
->>>>>>> 2539cb58
+
 sp-arithmetic = { version = "24.0.0", default-features = false }
 sp-block-builder = { version = "27.0.0", default-features = false }
 sp-consensus-aura = { version = "0.33.0", default-features = false }
