[workspace.package]
version = "1.0.0"
authors = ["Polkadot Fellowship"]
edition = "2021"
repository = "https://github.com/polkadot-fellows/runtimes.git"
license = "GPL-3.0-only"                                        # TODO <https://github.com/polkadot-fellows/runtimes/issues/29>

[workspace.dependencies]
assert_matches = { version = "1.5.0" }
asset-hub-kusama-emulated-chain = { path = "integration-tests/emulated/chains/parachains/assets/asset-hub-kusama" }
asset-hub-kusama-runtime = { path = "system-parachains/asset-hubs/asset-hub-kusama" }
asset-hub-polkadot-emulated-chain = { path = "integration-tests/emulated/chains/parachains/assets/asset-hub-polkadot" }
asset-hub-polkadot-runtime = { path = "system-parachains/asset-hubs/asset-hub-polkadot" }
asset-test-utils = { version = "14.0.0" }
assets-common = { version = "0.14.0", default-features = false }
authority-discovery-primitives = { version = "33.0.0", default-features = false, package = "sp-authority-discovery" }
babe-primitives = { version = "0.39.0", default-features = false, package = "sp-consensus-babe" }
beefy-primitives = { version = "20.0.0", default-features = false, package = "sp-consensus-beefy" }
binary-merkle-tree = { version = "15.0.0", default-features = false }
bp-asset-hub-kusama = { path = "system-parachains/asset-hubs/asset-hub-kusama/primitives", default-features = false }
bp-asset-hub-polkadot = { path = "system-parachains/asset-hubs/asset-hub-polkadot/primitives", default-features = false }
bp-bridge-hub-cumulus = { version = "0.14.0", default-features = false }
bp-bridge-hub-kusama = { path = "system-parachains/bridge-hubs/bridge-hub-kusama/primitives", default-features = false }
bp-bridge-hub-polkadot = { path = "system-parachains/bridge-hubs/bridge-hub-polkadot/primitives", default-features = false }
bp-header-chain = { version = "0.14.0", default-features = false }
bp-kusama = { version = "0.12.0", default-features = false }
bp-messages = { version = "0.14.0", default-features = false }
bp-parachains = { version = "0.14.0", default-features = false }
bp-polkadot = { version = "0.12.0", default-features = false }
bp-polkadot-bulletin = { version = "0.11.0", default-features = false }
bp-polkadot-core = { version = "0.14.0", default-features = false }
bp-relayers = { version = "0.14.0", default-features = false }
bp-runtime = { version = "0.14.0", default-features = false }
bp-xcm-bridge-hub-router = { version = "0.13.0", default-features = false }
bridge-hub-common = { version = "0.7.0", default-features = false }
bridge-hub-kusama-emulated-chain = { path = "integration-tests/emulated/chains/parachains/bridges/bridge-hub-kusama" }
bridge-hub-kusama-runtime = { path = "system-parachains/bridge-hubs/bridge-hub-kusama" }
bridge-hub-polkadot-emulated-chain = { path = "integration-tests/emulated/chains/parachains/bridges/bridge-hub-polkadot" }
bridge-hub-polkadot-runtime = { path = "system-parachains/bridge-hubs/bridge-hub-polkadot" }
bridge-hub-test-utils = { version = "0.14.0" }
bridge-runtime-common = { version = "0.14.0", default-features = false }
clap = { version = "4.5.0" }
codec = { package = "parity-scale-codec", version = "3.6.9", default-features = false }
collectives-polkadot-emulated-chain = { path = "integration-tests/emulated/chains/parachains/collectives/collectives-polkadot" }
collectives-polkadot-runtime = { path = "system-parachains/collectives/collectives-polkadot" }
collectives-polkadot-runtime-constants = { path = "system-parachains/collectives/collectives-polkadot/constants" }
coretime-kusama-runtime = { path = "system-parachains/coretime/coretime-kusama" }
cumulus-pallet-aura-ext = { version = "0.14.0", default-features = false }
cumulus-pallet-dmp-queue = { version = "0.14.0", default-features = false }
cumulus-pallet-parachain-system = { version = "0.14.0", default-features = false }
cumulus-pallet-session-benchmarking = { version = "16.0.0", default-features = false }
cumulus-pallet-xcm = { version = "0.14.0", default-features = false }
cumulus-pallet-xcmp-queue = { version = "0.14.0", default-features = false }
cumulus-primitives-aura = { version = "0.14.0", default-features = false }
cumulus-primitives-core = { version = "0.14.0", default-features = false }
cumulus-primitives-utility = { version = "0.14.0", default-features = false }
cumulus-primitives-storage-weight-reclaim = { version = "5.0.0", default-features = false }
emulated-integration-tests-common = { version = "10.0.0" }
encointer-balances-tx-payment = { version = "~12.1.0", default-features = false }
encointer-balances-tx-payment-rpc-runtime-api = { version = "~12.1.0", default-features = false }
encointer-kusama-runtime = { path = "system-parachains/encointer" }
encointer-primitives = { version = "~12.2.0", default-features = false }
enumflags2 = { version = "0.7.7" }
frame-benchmarking = { version = "35.0.0", default-features = false }
frame-election-provider-support = { version = "35.0.0", default-features = false }
frame-executive = { version = "35.0.0", default-features = false }
frame-support = { version = "35.0.0", default-features = false }
frame-system = { version = "35.0.0", default-features = false }
frame-system-benchmarking = { version = "35.0.0", default-features = false }
frame-system-rpc-runtime-api = { version = "33.0.0", default-features = false }
frame-try-runtime = { version = "0.41.0", default-features = false }
glutton-kusama-runtime = { path = "system-parachains/gluttons/glutton-kusama" }
grandpa = { version = "0.26.0", package = "sc-consensus-grandpa" }
hex-literal = { version = "0.4.1" }
<<<<<<< HEAD
log = { version = "0.4.20", default-features = false }
pallet-alliance = { version = "28.0.0", default-features = false }
pallet-asset-conversion = { version = "11.0.0", default-features = false }
pallet-asset-conversion-tx-payment = { version = "11.0.0", default-features = false }
pallet-asset-rate = { version = "8.0.0", default-features = false }
pallet-asset-tx-payment = { version = "29.0.0", default-features = false }
pallet-assets = { version = "30.0.0", default-features = false }
pallet-aura = { version = "28.0.0", default-features = false }
pallet-authority-discovery = { version = "29.0.1", default-features = false }
pallet-authorship = { version = "29.0.0", default-features = false }
pallet-babe = { version = "29.0.0", default-features = false }
pallet-bags-list = { version = "28.0.0", default-features = false }
pallet-balances = { version = "29.0.1", default-features = false }
pallet-beefy = { version = "29.0.0", default-features = false }
pallet-beefy-mmr = { version = "29.0.0", default-features = false }
pallet-bounties = { version = "28.0.0", default-features = false }
pallet-bridge-grandpa = { version = "0.8.0", default-features = false }
pallet-bridge-messages = { version = "0.8.0", default-features = false }
pallet-bridge-parachains = { version = "0.8.0", default-features = false }
pallet-bridge-relayers = { version = "0.8.0", default-features = false }
pallet-broker = { version = "0.7.1", default-features = false }
pallet-child-bounties = { version = "28.0.0", default-features = false }
pallet-collator-selection = { version = "10.0.2", default-features = false }
pallet-collective = { version = "29.0.0", default-features = false }
pallet-conviction-voting = { version = "29.0.0", default-features = false }
pallet-core-fellowship = { version = "13.0.0", default-features = false }
pallet-election-provider-multi-phase = { version = "28.0.0", default-features = false }
pallet-election-provider-support-benchmarking = { version = "28.0.0", default-features = false }
pallet-encointer-balances = { version = "~6.1.0", default-features = false }
pallet-encointer-bazaar = { version = "~6.1.0", default-features = false }
pallet-encointer-bazaar-rpc-runtime-api = { version = "~6.1.0", default-features = false }
pallet-encointer-ceremonies = { version = "~6.1.0", default-features = false }
pallet-encointer-ceremonies-rpc-runtime-api = { version = "~6.1.0", default-features = false }
pallet-encointer-communities = { version = "~6.1.0", default-features = false }
pallet-encointer-communities-rpc-runtime-api = { version = "~6.1.0", default-features = false }
pallet-encointer-faucet = { version = "~6.1.0", default-features = false }
pallet-encointer-reputation-commitments = { version = "~6.1.0", default-features = false }
pallet-encointer-scheduler = { version = "~6.1.0", default-features = false }
pallet-fast-unstake = { version = "28.0.0", default-features = false }
pallet-glutton = { version = "15.0.0", default-features = false }
pallet-grandpa = { version = "29.0.0", default-features = false }
pallet-identity = { version = "29.0.0", default-features = false }
pallet-im-online = { version = "30.0.0", default-features = false }
pallet-indices = { version = "29.0.0", default-features = false }
pallet-insecure-randomness-collective-flip = { version = "17.0.0", default-features = false }
pallet-membership = { version = "29.0.0", default-features = false }
pallet-message-queue = { version = "32.0.0", default-features = false }
pallet-mmr = { version = "28.0.0", default-features = false }
pallet-multisig = { version = "29.0.0", default-features = false }
pallet-nft-fractionalization = { version = "11.0.0", default-features = false }
pallet-nfts = { version = "23.0.0", default-features = false }
pallet-nfts-runtime-api = { version = "15.0.0", default-features = false }
pallet-nis = { version = "29.0.0", default-features = false }
pallet-nomination-pools = { version = "26.0.0", default-features = false }
pallet-nomination-pools-benchmarking = { version = "27.0.0", default-features = false }
pallet-nomination-pools-runtime-api = { version = "24.0.0", default-features = false }
pallet-offences = { version = "28.0.0", default-features = false }
pallet-offences-benchmarking = { version = "29.0.0", default-features = false }
pallet-preimage = { version = "29.0.0", default-features = false }
pallet-proxy = { version = "29.0.0", default-features = false }
pallet-ranked-collective = { version = "29.0.0", default-features = false }
pallet-recovery = { version = "29.0.0", default-features = false }
pallet-referenda = { version = "29.0.0", default-features = false }
pallet-salary = { version = "14.0.0", default-features = false }
pallet-scheduler = { version = "30.0.0", default-features = false }
pallet-session = { version = "29.0.0", default-features = false }
pallet-session-benchmarking = { version = "29.0.0", default-features = false }
pallet-society = { version = "29.0.0", default-features = false }
pallet-staking = { version = "29.0.2", default-features = false }
pallet-staking-reward-curve = { version = "11.0.0" }
pallet-staking-reward-fn = { version = "20.0.0", default-features = false }
pallet-staking-runtime-api = { version = "15.0.0", default-features = false }
pallet-state-trie-migration = { version = "30.0.0", default-features = false }
pallet-sudo = { version = "29.0.0", default-features = false }
pallet-timestamp = { version = "28.0.0", default-features = false }
pallet-transaction-payment = { version = "29.0.0", default-features = false }
pallet-transaction-payment-rpc-runtime-api = { version = "29.0.0", default-features = false }
pallet-treasury = { version = "28.0.0", default-features = false }
pallet-uniques = { version = "29.0.0", default-features = false }
pallet-utility = { version = "29.0.0", default-features = false }
pallet-vesting = { version = "29.0.0", default-features = false }
pallet-whitelist = { version = "28.0.0", default-features = false }
pallet-xcm = { version = "8.0.4", default-features = false }
pallet-xcm-benchmarks = { version = "8.0.2", default-features = false }
pallet-xcm-bridge-hub = { version = "0.3.0", default-features = false }
pallet-xcm-bridge-hub-router = { version = "0.6.0", default-features = false }
parachains-common = { version = "8.0.0", default-features = false }
parachains-runtimes-test-utils = { version = "8.0.0" }
parity-scale-codec = { version = "3.6.9", default-features = false }
=======
integration-tests-helpers = { path = "integration-tests/emulated/helpers" }
kusama-emulated-chain = { path = "integration-tests/emulated/chains/relays/kusama" }
kusama-polkadot-system-emulated-network = { path = "integration-tests/emulated/networks/kusama-polkadot-system" }
kusama-runtime = { path = "relay/kusama", package = "staging-kusama-runtime" }
kusama-runtime-constants = { path = "relay/kusama/constants", default-features = false }
kusama-system-emulated-network = { path = "integration-tests/emulated/networks/kusama-system" }
log = { version = "0.4.21", default-features = false }
pallet-alliance = { version = "34.0.0", default-features = false }
pallet-asset-conversion = { version = "17.0.0", default-features = false }
pallet-asset-conversion-tx-payment = { version = "17.0.0", default-features = false }
pallet-asset-rate = { version = "14.0.0", default-features = false }
pallet-asset-tx-payment = { version = "35.0.0", default-features = false }
pallet-assets = { version = "36.0.0", default-features = false }
pallet-aura = { version = "34.0.0", default-features = false }
pallet-authority-discovery = { version = "35.0.0", default-features = false }
pallet-authorship = { version = "35.0.0", default-features = false }
pallet-babe = { version = "35.0.0", default-features = false }
pallet-bags-list = { version = "34.0.0", default-features = false }
pallet-balances = { version = "36.0.0", default-features = false }
pallet-beefy = { version = "35.0.0", default-features = false }
pallet-beefy-mmr = { version = "35.0.0", default-features = false }
pallet-bounties = { version = "34.0.0", default-features = false }
pallet-bridge-grandpa = { version = "0.14.0", default-features = false }
pallet-bridge-messages = { version = "0.14.0", default-features = false }
pallet-bridge-parachains = { version = "0.14.0", default-features = false }
pallet-bridge-relayers = { version = "0.14.0", default-features = false }
pallet-broker = { version = "0.14.0", default-features = false }
pallet-child-bounties = { version = "34.0.0", default-features = false }
pallet-collator-selection = { version = "16.0.0", default-features = false }
pallet-collective = { version = "35.0.0", default-features = false }
pallet-conviction-voting = { version = "35.0.0", default-features = false }
pallet-core-fellowship = { version = "19.0.0", default-features = false }
pallet-election-provider-multi-phase = { version = "34.0.0", default-features = false }
pallet-election-provider-support-benchmarking = { version = "34.0.0", default-features = false }
pallet-encointer-balances = { version = "~12.1.0", default-features = false }
pallet-encointer-bazaar = { version = "~12.1.0", default-features = false }
pallet-encointer-bazaar-rpc-runtime-api = { version = "~12.1.0", default-features = false }
pallet-encointer-ceremonies = { version = "~12.1.0", default-features = false }
pallet-encointer-ceremonies-rpc-runtime-api = { version = "~12.1.0", default-features = false }
pallet-encointer-communities = { version = "~12.1.0", default-features = false }
pallet-encointer-communities-rpc-runtime-api = { version = "~12.1.0", default-features = false }
pallet-encointer-faucet = { version = "~12.2.0", default-features = false }
pallet-encointer-reputation-commitments = { version = "~12.1.0", default-features = false }
pallet-encointer-scheduler = { version = "~12.1.0", default-features = false }
pallet-fast-unstake = { version = "34.0.0", default-features = false }
pallet-glutton = { version = "21.0.0", default-features = false }
pallet-grandpa = { version = "35.0.0", default-features = false }
pallet-identity = { version = "35.0.0", default-features = false }
pallet-indices = { version = "35.0.0", default-features = false }
pallet-insecure-randomness-collective-flip = { version = "23.0.0", default-features = false }
pallet-membership = { version = "35.0.0", default-features = false }
pallet-message-queue = { version = "38.0.0", default-features = false }
pallet-mmr = { version = "34.0.0", default-features = false }
pallet-multisig = { version = "35.0.0", default-features = false }
pallet-nft-fractionalization = { version = "17.0.0", default-features = false }
pallet-nfts = { version = "29.0.0", default-features = false }
pallet-nfts-runtime-api = { version = "21.0.0", default-features = false }
pallet-nis = { version = "35.0.0", default-features = false }
pallet-nomination-pools = { version = "32.0.0", default-features = false }
pallet-nomination-pools-benchmarking = { version = "33.0.0", default-features = false }
pallet-nomination-pools-runtime-api = { version = "30.0.0", default-features = false }
pallet-offences = { version = "34.0.0", default-features = false }
pallet-offences-benchmarking = { version = "35.0.0", default-features = false }
pallet-preimage = { version = "35.0.0", default-features = false }
pallet-proxy = { version = "35.0.0", default-features = false }
pallet-ranked-collective = { version = "35.0.0", default-features = false }
pallet-recovery = { version = "35.0.0", default-features = false }
pallet-referenda = { version = "35.0.0", default-features = false }
pallet-salary = { version = "20.0.0", default-features = false }
pallet-scheduler = { version = "36.0.0", default-features = false }
pallet-session = { version = "35.0.0", default-features = false }
pallet-session-benchmarking = { version = "35.0.0", default-features = false }
pallet-society = { version = "35.0.0", default-features = false }
pallet-staking = { version = "35.0.0", default-features = false }
pallet-staking-reward-curve = { version = "12.0.0" }
pallet-staking-reward-fn = { version = "22.0.0", default-features = false }
pallet-staking-runtime-api = { version = "21.0.0", default-features = false }
pallet-state-trie-migration = { version = "36.0.0", default-features = false }
pallet-sudo = { version = "35.0.0", default-features = false }
pallet-timestamp = { version = "34.0.0", default-features = false }
pallet-transaction-payment = { version = "35.0.0", default-features = false }
pallet-transaction-payment-rpc-runtime-api = { version = "35.0.0", default-features = false }
pallet-treasury = { version = "34.0.0", default-features = false }
pallet-uniques = { version = "35.0.0", default-features = false }
pallet-utility = { version = "35.0.0", default-features = false }
pallet-vesting = { version = "35.0.0", default-features = false }
pallet-whitelist = { version = "34.0.0", default-features = false }
pallet-xcm = { version = "14.0.0", default-features = false }
pallet-xcm-benchmarks = { version = "14.0.0", default-features = false }
pallet-xcm-bridge-hub = { version = "0.9.0", default-features = false }
pallet-xcm-bridge-hub-router = { version = "0.12.0", default-features = false }
parachain-info = { version = "0.14.0", default-features = false, package = "staging-parachain-info" }
parachains-common = { version = "14.0.0", default-features = false }
parachains-runtimes-test-utils = { version = "14.0.0" }
>>>>>>> c5080e43
paste = { version = "1.0.14" }
penpal-emulated-chain = { path = "integration-tests/emulated/chains/parachains/testing/penpal" }
penpal-runtime = { version = "0.21.0" }
people-kusama-emulated-chain = { path = "integration-tests/emulated/chains/parachains/people/people-kusama" }
people-kusama-runtime = { path = "system-parachains/people/people-kusama" }
people-polkadot-emulated-chain = { path = "integration-tests/emulated/chains/parachains/people/people-polkadot" }
people-polkadot-runtime = { path = "system-parachains/people/people-polkadot" }
polkadot-core-primitives = { version = "14.0.0", default-features = false }
polkadot-emulated-chain = { path = "integration-tests/emulated/chains/relays/polkadot" }
polkadot-parachain-primitives = { version = "13.0.0", default-features = false }
polkadot-primitives = { version = "14.0.0", default-features = false }
polkadot-runtime = { path = "relay/polkadot" }
polkadot-runtime-common = { version = "14.0.0", default-features = false }
polkadot-runtime-constants = { path = "relay/polkadot/constants", default-features = false }
polkadot-system-emulated-network = { path = "integration-tests/emulated/networks/polkadot-system" }
primitive-types = { version = "0.12.2", default-features = false }
frame-metadata-hash-extension = { version = "0.3.0", default-features = false }
remote-externalities = { version = "0.42.0", package = "frame-remote-externalities" }
runtime-parachains = { version = "14.0.0", default-features = false, package = "polkadot-runtime-parachains" }
sc-chain-spec = { version = "34.0.0" }
scale-info = { version = "2.10.0", default-features = false }
separator = { version = "0.4.1" }
serde = { version = "1.0.196" }
serde_json = { version = "1.0.113" }
smallvec = { version = "1.13.1" }
snowbridge-beacon-primitives = { version = "0.7.0", default-features = false }
snowbridge-core = { version = "0.7.0", default-features = false }
snowbridge-outbound-queue-runtime-api = { version = "0.7.0", default-features = false }
snowbridge-pallet-ethereum-client = { version = "0.7.0", default-features = false }
snowbridge-pallet-inbound-queue = { version = "0.7.0", default-features = false }
snowbridge-pallet-inbound-queue-fixtures = { version = "0.15.0" }
snowbridge-pallet-outbound-queue = { version = "0.7.0", default-features = false }
snowbridge-pallet-system = { version = "0.7.0", default-features = false }
snowbridge-router-primitives = { version = "0.13.0", default-features = false }
snowbridge-runtime-common = { version = "0.7.0", default-features = false }
snowbridge-runtime-test-common = { version = "0.7.0" }
snowbridge-system-runtime-api = { version = "0.7.0", default-features = false }
sp-api = { version = "33.0.0", default-features = false }
sp-application-crypto = { version = "37.0.0", default-features = false }
sp-arithmetic = { version = "26.0.0", default-features = false }
sp-block-builder = { version = "33.0.0", default-features = false }
sp-consensus-aura = { version = "0.39.0", default-features = false }
sp-core = { version = "34.0.0", default-features = false }
sp-debug-derive = { version = "14.0.0", default-features = false }
sp-genesis-builder = { version = "0.14.0", default-features = false }
sp-inherents = { version = "33.0.0", default-features = false }
sp-io = { version = "37.0.0", default-features = false }
sp-keyring = { version = "38.0.0" }
sp-npos-elections = { version = "33.0.0", default-features = false }
sp-offchain = { version = "33.0.0", default-features = false }
sp-runtime = { version = "38.0.0", default-features = false }
sp-session = { version = "34.0.0", default-features = false }
sp-staking = { version = "33.0.0", default-features = false }
sp-std = { version = "14.0.0", default-features = false }
sp-storage = { version = "21.0.0", default-features = false }
sp-tracing = { version = "17.0.0", default-features = false }
sp-transaction-pool = { version = "33.0.0", default-features = false }
sp-trie = { version = "36.0.0" }
sp-version = { version = "36.0.0", default-features = false }
sp-weights = { version = "31.0.0", default-features = false }
static_assertions = { version = "1.1.0" }
substrate-wasm-builder = { version = "23.0.0" }
system-parachains-constants = { path = "system-parachains/constants", default-features = false }
tokio = { version = "1.36.0" }
xcm = { version = "14.0.0", default-features = false, package = "staging-xcm" }
xcm-builder = { version = "14.0.0", default-features = false, package = "staging-xcm-builder" }
xcm-emulator = { version = "0.12.0" }
xcm-executor = { version = "14.0.0", default-features = false, package = "staging-xcm-executor" }
anyhow = { version = "1.0.82" }
subxt = { version = "0.35.0", default-features = false }
tracing-subscriber = { version = "0.3.18" }
zombienet-sdk = { version = "0.2.4" }
tuplex = { version = "0.1.0", default-features = false }

[workspace]
resolver = "2"

members = [
	"chain-spec-generator",
	"integration-tests/emulated/chains/parachains/assets/asset-hub-kusama",
	"integration-tests/emulated/chains/parachains/assets/asset-hub-polkadot",
	"integration-tests/emulated/chains/parachains/bridges/bridge-hub-kusama",
	"integration-tests/emulated/chains/parachains/bridges/bridge-hub-polkadot",
	"integration-tests/emulated/chains/parachains/collectives/collectives-polkadot",
	"integration-tests/emulated/chains/parachains/people/people-kusama",
	"integration-tests/emulated/chains/parachains/people/people-polkadot",
	"integration-tests/emulated/chains/parachains/testing/penpal",
	"integration-tests/emulated/chains/relays/kusama",
	"integration-tests/emulated/chains/relays/polkadot",
	"integration-tests/emulated/helpers",
	"integration-tests/emulated/networks/kusama-polkadot-system",
	"integration-tests/emulated/networks/kusama-system",
	"integration-tests/emulated/networks/polkadot-system",
	"integration-tests/emulated/tests/assets/asset-hub-kusama",
	"integration-tests/emulated/tests/assets/asset-hub-polkadot",
	"integration-tests/emulated/tests/bridges/bridge-hub-kusama",
	"integration-tests/emulated/tests/bridges/bridge-hub-polkadot",
	"integration-tests/emulated/tests/collectives/collectives-polkadot",
	"integration-tests/emulated/tests/people/people-kusama",
	"integration-tests/emulated/tests/people/people-polkadot",
	"relay/kusama",
	"relay/kusama/constants",
	"relay/polkadot",
	"relay/polkadot/constants",
	"system-parachains/asset-hubs/asset-hub-kusama",
	"system-parachains/asset-hubs/asset-hub-kusama/primitives",
	"system-parachains/asset-hubs/asset-hub-polkadot",
	"system-parachains/asset-hubs/asset-hub-polkadot/primitives",
	"system-parachains/bridge-hubs/bridge-hub-kusama",
	"system-parachains/bridge-hubs/bridge-hub-kusama/primitives",
	"system-parachains/bridge-hubs/bridge-hub-polkadot",
	"system-parachains/bridge-hubs/bridge-hub-polkadot/primitives",
	"system-parachains/collectives/collectives-polkadot",
	"system-parachains/collectives/collectives-polkadot/constants",
	"system-parachains/constants",
	"system-parachains/coretime/coretime-kusama",
	"system-parachains/encointer",
	"system-parachains/gluttons/glutton-kusama",
	"system-parachains/people/people-kusama",
	"system-parachains/people/people-polkadot",
	"integration-tests/zombienet",
]

[profile.release]
# Polkadot runtime requires unwinding.
panic = "unwind"
opt-level = 3

[profile.production]
inherits = "release"
lto = true
codegen-units = 1<|MERGE_RESOLUTION|>--- conflicted
+++ resolved
@@ -72,97 +72,6 @@
 glutton-kusama-runtime = { path = "system-parachains/gluttons/glutton-kusama" }
 grandpa = { version = "0.26.0", package = "sc-consensus-grandpa" }
 hex-literal = { version = "0.4.1" }
-<<<<<<< HEAD
-log = { version = "0.4.20", default-features = false }
-pallet-alliance = { version = "28.0.0", default-features = false }
-pallet-asset-conversion = { version = "11.0.0", default-features = false }
-pallet-asset-conversion-tx-payment = { version = "11.0.0", default-features = false }
-pallet-asset-rate = { version = "8.0.0", default-features = false }
-pallet-asset-tx-payment = { version = "29.0.0", default-features = false }
-pallet-assets = { version = "30.0.0", default-features = false }
-pallet-aura = { version = "28.0.0", default-features = false }
-pallet-authority-discovery = { version = "29.0.1", default-features = false }
-pallet-authorship = { version = "29.0.0", default-features = false }
-pallet-babe = { version = "29.0.0", default-features = false }
-pallet-bags-list = { version = "28.0.0", default-features = false }
-pallet-balances = { version = "29.0.1", default-features = false }
-pallet-beefy = { version = "29.0.0", default-features = false }
-pallet-beefy-mmr = { version = "29.0.0", default-features = false }
-pallet-bounties = { version = "28.0.0", default-features = false }
-pallet-bridge-grandpa = { version = "0.8.0", default-features = false }
-pallet-bridge-messages = { version = "0.8.0", default-features = false }
-pallet-bridge-parachains = { version = "0.8.0", default-features = false }
-pallet-bridge-relayers = { version = "0.8.0", default-features = false }
-pallet-broker = { version = "0.7.1", default-features = false }
-pallet-child-bounties = { version = "28.0.0", default-features = false }
-pallet-collator-selection = { version = "10.0.2", default-features = false }
-pallet-collective = { version = "29.0.0", default-features = false }
-pallet-conviction-voting = { version = "29.0.0", default-features = false }
-pallet-core-fellowship = { version = "13.0.0", default-features = false }
-pallet-election-provider-multi-phase = { version = "28.0.0", default-features = false }
-pallet-election-provider-support-benchmarking = { version = "28.0.0", default-features = false }
-pallet-encointer-balances = { version = "~6.1.0", default-features = false }
-pallet-encointer-bazaar = { version = "~6.1.0", default-features = false }
-pallet-encointer-bazaar-rpc-runtime-api = { version = "~6.1.0", default-features = false }
-pallet-encointer-ceremonies = { version = "~6.1.0", default-features = false }
-pallet-encointer-ceremonies-rpc-runtime-api = { version = "~6.1.0", default-features = false }
-pallet-encointer-communities = { version = "~6.1.0", default-features = false }
-pallet-encointer-communities-rpc-runtime-api = { version = "~6.1.0", default-features = false }
-pallet-encointer-faucet = { version = "~6.1.0", default-features = false }
-pallet-encointer-reputation-commitments = { version = "~6.1.0", default-features = false }
-pallet-encointer-scheduler = { version = "~6.1.0", default-features = false }
-pallet-fast-unstake = { version = "28.0.0", default-features = false }
-pallet-glutton = { version = "15.0.0", default-features = false }
-pallet-grandpa = { version = "29.0.0", default-features = false }
-pallet-identity = { version = "29.0.0", default-features = false }
-pallet-im-online = { version = "30.0.0", default-features = false }
-pallet-indices = { version = "29.0.0", default-features = false }
-pallet-insecure-randomness-collective-flip = { version = "17.0.0", default-features = false }
-pallet-membership = { version = "29.0.0", default-features = false }
-pallet-message-queue = { version = "32.0.0", default-features = false }
-pallet-mmr = { version = "28.0.0", default-features = false }
-pallet-multisig = { version = "29.0.0", default-features = false }
-pallet-nft-fractionalization = { version = "11.0.0", default-features = false }
-pallet-nfts = { version = "23.0.0", default-features = false }
-pallet-nfts-runtime-api = { version = "15.0.0", default-features = false }
-pallet-nis = { version = "29.0.0", default-features = false }
-pallet-nomination-pools = { version = "26.0.0", default-features = false }
-pallet-nomination-pools-benchmarking = { version = "27.0.0", default-features = false }
-pallet-nomination-pools-runtime-api = { version = "24.0.0", default-features = false }
-pallet-offences = { version = "28.0.0", default-features = false }
-pallet-offences-benchmarking = { version = "29.0.0", default-features = false }
-pallet-preimage = { version = "29.0.0", default-features = false }
-pallet-proxy = { version = "29.0.0", default-features = false }
-pallet-ranked-collective = { version = "29.0.0", default-features = false }
-pallet-recovery = { version = "29.0.0", default-features = false }
-pallet-referenda = { version = "29.0.0", default-features = false }
-pallet-salary = { version = "14.0.0", default-features = false }
-pallet-scheduler = { version = "30.0.0", default-features = false }
-pallet-session = { version = "29.0.0", default-features = false }
-pallet-session-benchmarking = { version = "29.0.0", default-features = false }
-pallet-society = { version = "29.0.0", default-features = false }
-pallet-staking = { version = "29.0.2", default-features = false }
-pallet-staking-reward-curve = { version = "11.0.0" }
-pallet-staking-reward-fn = { version = "20.0.0", default-features = false }
-pallet-staking-runtime-api = { version = "15.0.0", default-features = false }
-pallet-state-trie-migration = { version = "30.0.0", default-features = false }
-pallet-sudo = { version = "29.0.0", default-features = false }
-pallet-timestamp = { version = "28.0.0", default-features = false }
-pallet-transaction-payment = { version = "29.0.0", default-features = false }
-pallet-transaction-payment-rpc-runtime-api = { version = "29.0.0", default-features = false }
-pallet-treasury = { version = "28.0.0", default-features = false }
-pallet-uniques = { version = "29.0.0", default-features = false }
-pallet-utility = { version = "29.0.0", default-features = false }
-pallet-vesting = { version = "29.0.0", default-features = false }
-pallet-whitelist = { version = "28.0.0", default-features = false }
-pallet-xcm = { version = "8.0.4", default-features = false }
-pallet-xcm-benchmarks = { version = "8.0.2", default-features = false }
-pallet-xcm-bridge-hub = { version = "0.3.0", default-features = false }
-pallet-xcm-bridge-hub-router = { version = "0.6.0", default-features = false }
-parachains-common = { version = "8.0.0", default-features = false }
-parachains-runtimes-test-utils = { version = "8.0.0" }
-parity-scale-codec = { version = "3.6.9", default-features = false }
-=======
 integration-tests-helpers = { path = "integration-tests/emulated/helpers" }
 kusama-emulated-chain = { path = "integration-tests/emulated/chains/relays/kusama" }
 kusama-polkadot-system-emulated-network = { path = "integration-tests/emulated/networks/kusama-polkadot-system" }
@@ -211,6 +120,7 @@
 pallet-glutton = { version = "21.0.0", default-features = false }
 pallet-grandpa = { version = "35.0.0", default-features = false }
 pallet-identity = { version = "35.0.0", default-features = false }
+pallet-im-online = { version = "34.0.0", default-features = false }
 pallet-indices = { version = "35.0.0", default-features = false }
 pallet-insecure-randomness-collective-flip = { version = "23.0.0", default-features = false }
 pallet-membership = { version = "35.0.0", default-features = false }
@@ -257,7 +167,6 @@
 parachain-info = { version = "0.14.0", default-features = false, package = "staging-parachain-info" }
 parachains-common = { version = "14.0.0", default-features = false }
 parachains-runtimes-test-utils = { version = "14.0.0" }
->>>>>>> c5080e43
 paste = { version = "1.0.14" }
 penpal-emulated-chain = { path = "integration-tests/emulated/chains/parachains/testing/penpal" }
 penpal-runtime = { version = "0.21.0" }
