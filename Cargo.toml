--- conflicted
+++ resolved
@@ -191,18 +191,17 @@
 serde = { version = "1.0.196" }
 serde_json = { version = "1.0.113" }
 smallvec = { version = "1.13.1" }
-<<<<<<< HEAD
-snowbridge-beacon-primitives = { version = "0.7.0", default-features = false }
-snowbridge-core = { version = "0.7.0", default-features = false }
+snowbridge-beacon-primitives = { version = "0.1.2", default-features = false }
+snowbridge-core = { version = "0.1.3", default-features = false }
 snowbridge-outbound-queue-runtime-api = { version = "0.7.0", default-features = false }
-snowbridge-pallet-ethereum-client = { version = "0.7.0", default-features = false }
-snowbridge-pallet-inbound-queue = { version = "0.7.0", default-features = false }
-snowbridge-pallet-inbound-queue-fixtures = { version = "0.15.0" }
+snowbridge-pallet-ethereum-client = { version = "0.1.3", default-features = false }
+snowbridge-pallet-inbound-queue = { version = "0.1.3", default-features = false }
+snowbridge-pallet-inbound-queue-fixtures = { version = "0.9.1" }
 snowbridge-pallet-outbound-queue = { version = "0.7.0", default-features = false }
 snowbridge-pallet-system = { version = "0.7.0", default-features = false }
 snowbridge-router-primitives = { version = "0.13.0", default-features = false }
 snowbridge-runtime-common = { version = "0.7.0", default-features = false }
-snowbridge-runtime-test-common = { version = "0.7.0" }
+snowbridge-runtime-test-common = { version = "0.1.2" }
 snowbridge-system-runtime-api = { version = "0.7.0", default-features = false }
 sp-api = { version = "33.0.0", default-features = false }
 sp-application-crypto = { version = "37.0.0", default-features = false }
@@ -210,26 +209,6 @@
 sp-block-builder = { version = "33.0.0", default-features = false }
 sp-consensus-aura = { version = "0.39.0", default-features = false }
 sp-core = { version = "34.0.0", default-features = false }
-=======
-snowbridge-beacon-primitives = { version = "0.1.2", default-features = false }
-snowbridge-core = { version = "0.1.3", default-features = false }
-snowbridge-outbound-queue-runtime-api = { version = "0.1.1", default-features = false }
-snowbridge-pallet-ethereum-client = { version = "0.1.3", default-features = false }
-snowbridge-pallet-inbound-queue = { version = "0.1.3", default-features = false }
-snowbridge-pallet-inbound-queue-fixtures = { version = "0.9.1" }
-snowbridge-pallet-outbound-queue = { version = "0.1.1", default-features = false }
-snowbridge-pallet-system = { version = "0.1.1", default-features = false }
-snowbridge-router-primitives = { version = "0.1.0", default-features = false }
-snowbridge-runtime-common = { version = "0.1.0", default-features = false }
-snowbridge-runtime-test-common = { version = "0.1.2" }
-snowbridge-system-runtime-api = { version = "0.1.0", default-features = false }
-sp-api = { version = "27.0.1", default-features = false }
-sp-application-crypto = { version = "31.0.0", default-features = false }
-sp-arithmetic = { version = "24.0.0", default-features = false }
-sp-block-builder = { version = "27.0.0", default-features = false }
-sp-consensus-aura = { version = "0.33.0", default-features = false }
-sp-core = { version = "29.0.0", default-features = false }
->>>>>>> bb52c327
 sp-debug-derive = { version = "14.0.0", default-features = false }
 sp-genesis-builder = { version = "0.14.0", default-features = false }
 sp-inherents = { version = "33.0.0", default-features = false }
