[workspace.package]
version = "1.0.0"
authors = ["Polkadot Fellowship"]
edition = "2021"
repository = "https://github.com/polkadot-fellows/runtimes.git"
license = "GPL-3.0-only"                                        # TODO <https://github.com/polkadot-fellows/runtimes/issues/29>

[workspace.dependencies]
pallet-rc-migrator = { path = "pallets/rc-migrator", default-features = false }
pallet-ah-migrator = { path = "pallets/ah-migrator", default-features = false }
pallet-ah-ops = { path = "pallets/ah-ops", default-features = false }
assert_matches = { version = "1.5.0" }
approx = { version = "0.5.1" }
chrono = { version = "0.4.39", default-features = false }
asset-hub-kusama-emulated-chain = { path = "integration-tests/emulated/chains/parachains/assets/asset-hub-kusama" }
asset-hub-kusama-runtime = { path = "system-parachains/asset-hubs/asset-hub-kusama" }
asset-hub-polkadot-emulated-chain = { path = "integration-tests/emulated/chains/parachains/assets/asset-hub-polkadot" }
asset-hub-polkadot-runtime = { path = "system-parachains/asset-hubs/asset-hub-polkadot" }
asset-test-utils = { version = "20.0.0" }
impl-trait-for-tuples = { version = "0.2.2" }
assets-common = { version = "0.18.3", default-features = false }
authority-discovery-primitives = { version = "34.0.0", default-features = false, package = "sp-authority-discovery" }
babe-primitives = { version = "0.40.0", default-features = false, package = "sp-consensus-babe" }
beefy-primitives = { version = "22.1.0", default-features = false, package = "sp-consensus-beefy" }
binary-merkle-tree = { version = "15.0.1", default-features = false }
bp-asset-hub-kusama = { path = "system-parachains/asset-hubs/asset-hub-kusama/primitives", default-features = false }
bp-asset-hub-polkadot = { path = "system-parachains/asset-hubs/asset-hub-polkadot/primitives", default-features = false }
bp-bridge-hub-cumulus = { version = "0.18.0", default-features = false }
bp-bridge-hub-kusama = { path = "system-parachains/bridge-hubs/bridge-hub-kusama/primitives", default-features = false }
bp-bridge-hub-polkadot = { path = "system-parachains/bridge-hubs/bridge-hub-polkadot/primitives", default-features = false }
bp-header-chain = { version = "0.18.1", default-features = false }
bp-kusama = { version = "0.16.0", default-features = false }
bp-messages = { version = "0.18.0", default-features = false }
bp-parachains = { version = "0.18.0", default-features = false }
bp-polkadot = { version = "0.16.0", default-features = false }
bp-polkadot-bulletin = { version = "0.15.0", default-features = false }
bp-polkadot-core = { version = "0.18.0", default-features = false }
bp-relayers = { version = "0.18.0", default-features = false }
bp-runtime = { version = "0.18.0", default-features = false }
bp-xcm-bridge-hub = { version = "0.4.2", default-features = false }
bp-xcm-bridge-hub-router = { version = "0.14.1", default-features = false }
bridge-hub-common = { version = "0.10.0", default-features = false }
bridge-hub-kusama-emulated-chain = { path = "integration-tests/emulated/chains/parachains/bridges/bridge-hub-kusama" }
bridge-hub-kusama-runtime = { path = "system-parachains/bridge-hubs/bridge-hub-kusama" }
bridge-hub-polkadot-emulated-chain = { path = "integration-tests/emulated/chains/parachains/bridges/bridge-hub-polkadot" }
bridge-hub-polkadot-runtime = { path = "system-parachains/bridge-hubs/bridge-hub-polkadot" }
bridge-hub-test-utils = { version = "0.20.0" }
bridge-runtime-common = { version = "0.18.2", default-features = false }
clap = { version = "4.5.0" }
codec = { package = "parity-scale-codec", version = "3.6.9", default-features = false }
collectives-polkadot-emulated-chain = { path = "integration-tests/emulated/chains/parachains/collectives/collectives-polkadot" }
collectives-polkadot-runtime = { path = "system-parachains/collectives/collectives-polkadot" }
collectives-polkadot-runtime-constants = { path = "system-parachains/collectives/collectives-polkadot/constants" }
coretime-kusama-emulated-chain = { path = "integration-tests/emulated/chains/parachains/coretime/coretime-kusama" }
coretime-kusama-runtime = { path = "system-parachains/coretime/coretime-kusama" }
coretime-polkadot-emulated-chain = { path = "integration-tests/emulated/chains/parachains/coretime/coretime-polkadot" }
coretime-polkadot-runtime = { path = "system-parachains/coretime/coretime-polkadot" }
cumulus-pallet-aura-ext = { version = "0.17.0", default-features = false }
cumulus-pallet-parachain-system = { version = "0.17.1", default-features = false }
cumulus-pallet-session-benchmarking = { version = "19.0.0", default-features = false }
cumulus-pallet-xcm = { version = "0.17.0", default-features = false }
cumulus-pallet-xcmp-queue = { version = "0.17.0", default-features = false }
cumulus-primitives-aura = { version = "0.15.0", default-features = false }
cumulus-primitives-core = { version = "0.16.0", default-features = false }
cumulus-primitives-utility = { version = "0.17.0", default-features = false }
emulated-integration-tests-common = { version = "16.0.0" }
encointer-balances-tx-payment = { version = "~14.1.0", default-features = false }
encointer-balances-tx-payment-rpc-runtime-api = { version = "~14.1.0", default-features = false }
encointer-kusama-runtime = { path = "system-parachains/encointer" }
encointer-primitives = { version = "~14.4.0", default-features = false }
enumflags2 = { version = "0.7.7" }
frame-benchmarking = { version = "38.0.0", default-features = false }
frame-election-provider-support = { version = "38.0.0", default-features = false }
frame-executive = { version = "38.0.0", default-features = false }
frame-support = { version = "38.2.0", default-features = false }
frame-system = { version = "38.0.0", default-features = false }
frame-system-benchmarking = { version = "38.0.0", default-features = false }
frame-system-rpc-runtime-api = { version = "34.0.0", default-features = false }
frame-try-runtime = { version = "0.44.0", default-features = false }
glutton-kusama-runtime = { path = "system-parachains/gluttons/glutton-kusama" }
grandpa = { version = "0.30.0", package = "sc-consensus-grandpa" }
hex-literal = { version = "0.4.1" }
hex = { version = "0.4.1", default-features = false }
integration-tests-helpers = { path = "integration-tests/emulated/helpers" }
kusama-emulated-chain = { path = "integration-tests/emulated/chains/relays/kusama" }
kusama-polkadot-system-emulated-network = { path = "integration-tests/emulated/networks/kusama-polkadot-system" }
kusama-runtime = { path = "relay/kusama", package = "staging-kusama-runtime" }
kusama-runtime-constants = { path = "relay/kusama/constants", default-features = false }
kusama-system-emulated-network = { path = "integration-tests/emulated/networks/kusama-system" }
log = { version = "0.4.21", default-features = false }
pallet-alliance = { version = "37.0.0", default-features = false }
pallet-asset-conversion = { version = "20.0.0", default-features = false }
pallet-asset-conversion-tx-payment = { version = "20.0.0", default-features = false }
pallet-asset-rate = { version = "17.0.0", default-features = false }
pallet-asset-tx-payment = { version = "38.0.0", default-features = false }
pallet-assets = { version = "40.0.0", default-features = false }
pallet-aura = { version = "37.0.0", default-features = false }
pallet-authority-discovery = { version = "38.0.0", default-features = false }
pallet-authorship = { version = "38.0.0", default-features = false }
pallet-babe = { version = "38.0.0", default-features = false }
pallet-bags-list = { version = "37.0.0", default-features = false }
pallet-balances = { version = "39.0.0", default-features = false }
pallet-beefy = { version = "39.0.0", default-features = false }
pallet-beefy-mmr = { version = "39.0.0", default-features = false }
pallet-bounties = { version = "37.0.2", default-features = false }
pallet-bridge-grandpa = { version = "0.18.0", default-features = false }
pallet-bridge-messages = { version = "0.18.0", default-features = false }
pallet-bridge-parachains = { version = "0.18.0", default-features = false }
pallet-bridge-relayers = { version = "0.18.2", default-features = false }
pallet-broker = { version = "0.17.2", default-features = false }
pallet-child-bounties = { version = "37.0.0", default-features = false }
pallet-collator-selection = { version = "19.0.0", default-features = false }
pallet-collective = { version = "38.0.0", default-features = false }
pallet-conviction-voting = { version = "38.0.0", default-features = false }
pallet-core-fellowship = { version = "22.2.0", default-features = false }
pallet-election-provider-multi-phase = { version = "37.0.0", default-features = false }
pallet-election-provider-support-benchmarking = { version = "37.0.0", default-features = false }
pallet-encointer-balances = { version = "~14.2.0", default-features = false }
pallet-encointer-bazaar = { version = "~14.1.0", default-features = false }
pallet-encointer-bazaar-rpc-runtime-api = { version = "~14.1.0", default-features = false }
pallet-encointer-ceremonies = { version = "~14.1.0", default-features = false }
pallet-encointer-ceremonies-rpc-runtime-api = { version = "~14.1.0", default-features = false }
pallet-encointer-communities = { version = "~14.1.0", default-features = false }
pallet-encointer-communities-rpc-runtime-api = { version = "~14.1.0", default-features = false }
pallet-encointer-democracy = { version = "~14.4.0", default-features = false }
pallet-encointer-faucet = { version = "~14.2.0", default-features = false }
pallet-encointer-reputation-commitments = { version = "~14.1.0", default-features = false }
pallet-encointer-scheduler = { version = "~14.1.0", default-features = false }
pallet-encointer-treasuries = { version = "~14.4.1", default-features = false }
pallet-encointer-treasuries-rpc-runtime-api = { version = "~14.3.0", default-features = false }
pallet-fast-unstake = { version = "37.0.0", default-features = false }
pallet-glutton = { version = "24.0.0", default-features = false }
pallet-grandpa = { version = "38.0.0", default-features = false }
pallet-identity = { version = "38.0.0", default-features = false }
pallet-indices = { version = "38.0.0", default-features = false }
pallet-insecure-randomness-collective-flip = { version = "26.0.0", default-features = false }
pallet-membership = { version = "38.0.0", default-features = false }
pallet-message-queue = { version = "41.0.2", default-features = false }
pallet-mmr = { version = "38.0.0", default-features = false }
pallet-multisig = { version = "38.0.0", default-features = false }
pallet-nft-fractionalization = { version = "21.0.0", default-features = false }
pallet-nfts = { version = "32.0.0", default-features = false }
pallet-nfts-runtime-api = { version = "24.0.0", default-features = false }
pallet-nis = { version = "38.0.0", default-features = false }
pallet-nomination-pools = { version = "35.0.2", default-features = false }
pallet-nomination-pools-benchmarking = { version = "36.0.0", default-features = false }
pallet-nomination-pools-runtime-api = { version = "33.0.2", default-features = false }
pallet-offences = { version = "37.0.0", default-features = false }
pallet-offences-benchmarking = { version = "38.0.0", default-features = false }
pallet-parameters = { version = "0.9.0", default-features = false }
pallet-preimage = { version = "38.0.0", default-features = false }
pallet-proxy = { version = "38.0.0", default-features = false }
pallet-ranked-collective = { version = "38.2.0", default-features = false }
pallet-recovery = { version = "38.0.0", default-features = false }
pallet-referenda = { version = "38.0.0", default-features = false }
pallet-remote-proxy = { path = "pallets/remote-proxy", default-features = false }
pallet-salary = { version = "23.2.0", default-features = false }
pallet-scheduler = { version = "39.0.0", default-features = false }
pallet-session = { version = "38.0.0", default-features = false }
pallet-session-benchmarking = { version = "38.0.0", default-features = false }
pallet-society = { version = "38.0.0", default-features = false }
pallet-staking = { version = "38.0.0", default-features = false }
pallet-delegated-staking = { version = "5.0.0", default-features = false }
pallet-staking-reward-curve = { version = "12.0.0" }
pallet-staking-reward-fn = { version = "22.0.0", default-features = false }
pallet-staking-runtime-api = { version = "24.0.0", default-features = false }
pallet-state-trie-migration = { version = "40.0.0", default-features = false }
pallet-sudo = { version = "38.0.0", default-features = false }
pallet-timestamp = { version = "37.0.0", default-features = false }
pallet-transaction-payment = { version = "38.0.2", default-features = false }
pallet-transaction-payment-rpc-runtime-api = { version = "38.0.0", default-features = false }
pallet-treasury = { version = "37.0.0", default-features = false }
pallet-uniques = { version = "38.0.0", default-features = false }
pallet-utility = { version = "38.0.0", default-features = false }
pallet-vesting = { version = "38.0.0", default-features = false }
pallet-whitelist = { version = "37.0.0", default-features = false }
pallet-xcm = { version = "17.0.1", default-features = false }
pallet-xcm-benchmarks = { version = "17.0.0", default-features = false }
pallet-xcm-bridge-hub = { version = "0.13.2", default-features = false }
pallet-xcm-bridge-hub-router = { version = "0.15.3", default-features = false }
parachain-info = { version = "0.17.0", default-features = false, package = "staging-parachain-info" }
parachains-common = { version = "18.0.0", default-features = false }
parachains-runtimes-test-utils = { version = "19.0.0" }
paste = { version = "1.0.14" }
penpal-emulated-chain = { path = "integration-tests/emulated/chains/parachains/testing/penpal" }
penpal-runtime = { version = "0.25.0" }
people-kusama-emulated-chain = { path = "integration-tests/emulated/chains/parachains/people/people-kusama" }
people-kusama-runtime = { path = "system-parachains/people/people-kusama" }
people-polkadot-emulated-chain = { path = "integration-tests/emulated/chains/parachains/people/people-polkadot" }
people-polkadot-runtime = { path = "system-parachains/people/people-polkadot" }
polkadot-core-primitives = { version = "15.0.0", default-features = false }
polkadot-emulated-chain = { path = "integration-tests/emulated/chains/relays/polkadot" }
polkadot-parachain-primitives = { version = "14.0.0", default-features = false }
polkadot-primitives = { version = "16.0.0", default-features = false }
polkadot-runtime = { path = "relay/polkadot", default-features = false }
polkadot-runtime-common = { version = "17.0.0", default-features = false }
polkadot-runtime-constants = { path = "relay/polkadot/constants", default-features = false }
polkadot-system-emulated-network = { path = "integration-tests/emulated/networks/polkadot-system" }
primitive-types = { version = "0.12.2", default-features = false }
frame-metadata-hash-extension = { version = "0.6.0", default-features = false }
remote-externalities = { version = "0.46.0", package = "frame-remote-externalities" }
runtime-parachains = { version = "17.0.2", default-features = false, package = "polkadot-runtime-parachains" }
sc-chain-spec = { version = "38.0.0" }
sc-network = { version = "0.45.5" }
scale-info = { version = "2.10.0", default-features = false }
separator = { version = "0.4.1" }
serde = { version = "1.0.196" }
serde_json = { version = "1.0.113", default-features = false }
smallvec = { version = "1.13.1" }
snowbridge-beacon-primitives = { version = "0.10.0", default-features = false }
snowbridge-core = { version = "0.10.0", default-features = false }
snowbridge-outbound-queue-runtime-api = { version = "0.10.0", default-features = false }
snowbridge-pallet-ethereum-client = { version = "0.10.0", default-features = false }
snowbridge-pallet-inbound-queue = { version = "0.10.0", default-features = false }
snowbridge-pallet-inbound-queue-fixtures = { version = "0.18.1" }
snowbridge-pallet-ethereum-client-fixtures = { version = "0.18.0" }
snowbridge-pallet-outbound-queue = { version = "0.10.0", default-features = false }
snowbridge-pallet-system = { version = "0.10.0", default-features = false }
snowbridge-router-primitives = { version = "0.16.1", default-features = false }
snowbridge-runtime-common = { version = "0.10.0", default-features = false }
snowbridge-runtime-test-common = { version = "0.12.0" }
snowbridge-system-runtime-api = { version = "0.10.0", default-features = false }
sp-api = { version = "34.0.0", default-features = false }
sp-application-crypto = { version = "38.0.0", default-features = false }
sp-arithmetic = { version = "26.0.0", default-features = false }
sp-block-builder = { version = "34.0.0", default-features = false }
sp-consensus-aura = { version = "0.40.0", default-features = false }
sp-core = { version = "34.0.0", default-features = false }
sp-debug-derive = { version = "14.0.0", default-features = false }
sp-genesis-builder = { version = "0.15.1", default-features = false }
sp-inherents = { version = "34.0.0", default-features = false }
sp-io = { version = "38.0.0", default-features = false }
sp-keyring = { version = "39.0.0" }
sp-npos-elections = { version = "34.0.0", default-features = false }
sp-offchain = { version = "34.0.0", default-features = false }
sp-runtime = { version = "39.0.5", default-features = false }
sp-session = { version = "36.0.0", default-features = false }
sp-staking = { version = "36.0.0", default-features = false }
sp-state-machine = { version = "0.43.0", default-features = false }
sp-std = { version = "14.0.0", default-features = false }
sp-storage = { version = "21.0.0", default-features = false }
sp-tracing = { version = "17.0.1", default-features = false }
sp-transaction-pool = { version = "34.0.0", default-features = false }
sp-trie = { version = "37.0.0", default-features = false }
sp-version = { version = "37.0.0", default-features = false }
sp-weights = { version = "31.0.0", default-features = false }
static_assertions = { version = "1.1.0" }
substrate-wasm-builder = { version = "24.0.1" }
system-parachains-constants = { path = "system-parachains/constants", default-features = false }
system-parachains-common = { path = "system-parachains/common", default-features = false }
tokio = { version = "1.36.0" }
xcm = { version = "14.2.0", default-features = false, package = "staging-xcm" }
xcm-builder = { version = "17.0.3", default-features = false, package = "staging-xcm-builder" }
xcm-emulator = { version = "0.16.0" }
xcm-executor = { version = "17.0.1", default-features = false, package = "staging-xcm-executor" }
xcm-runtime-apis = { version = "0.4.2", default-features = false }
anyhow = { version = "1.0.82" }
subxt = { version = "0.35.0", default-features = false }
tracing-subscriber = { version = "0.3.18" }
zombienet-sdk = { version = "0.2.4" }
tuplex = { version = "0.1.0", default-features = false }
relay-common = { path = "relay/common", default-features = false }
ss58-registry = { version = "1.47.0" }
<<<<<<< HEAD
pallets-common = { path = "pallets/common", default-features = false }
=======
rand = { version = "0.9.1", default-features = false }
>>>>>>> 6048e1c1

[workspace]
resolver = "2"

members = [
	"chain-spec-generator",
	"integration-tests/ahm",
	"integration-tests/emulated/chains/parachains/assets/asset-hub-kusama",
	"integration-tests/emulated/chains/parachains/assets/asset-hub-polkadot",
	"integration-tests/emulated/chains/parachains/bridges/bridge-hub-kusama",
	"integration-tests/emulated/chains/parachains/bridges/bridge-hub-polkadot",
	"integration-tests/emulated/chains/parachains/collectives/collectives-polkadot",
	"integration-tests/emulated/chains/parachains/coretime/coretime-kusama",
	"integration-tests/emulated/chains/parachains/coretime/coretime-polkadot",
	"integration-tests/emulated/chains/parachains/people/people-kusama",
	"integration-tests/emulated/chains/parachains/people/people-polkadot",
	"integration-tests/emulated/chains/parachains/testing/penpal",
	"integration-tests/emulated/chains/relays/kusama",
	"integration-tests/emulated/chains/relays/polkadot",
	"integration-tests/emulated/helpers",
	"integration-tests/emulated/networks/kusama-polkadot-system",
	"integration-tests/emulated/networks/kusama-system",
	"integration-tests/emulated/networks/polkadot-system",
	"integration-tests/emulated/tests/assets/asset-hub-kusama",
	"integration-tests/emulated/tests/assets/asset-hub-polkadot",
	"integration-tests/emulated/tests/bridges/bridge-hub-kusama",
	"integration-tests/emulated/tests/bridges/bridge-hub-polkadot",
	"integration-tests/emulated/tests/collectives/collectives-polkadot",
	"integration-tests/emulated/tests/coretime/coretime-kusama",
	"integration-tests/emulated/tests/coretime/coretime-polkadot",
	"integration-tests/emulated/tests/governance/polkadot",
	"integration-tests/emulated/tests/people/people-kusama",
	"integration-tests/emulated/tests/people/people-polkadot",
	"integration-tests/zombienet",
	"pallets/ah-migrator",
	"pallets/ah-ops",
	"pallets/common",
	"pallets/rc-migrator",
	"pallets/remote-proxy",
	"relay/common",
	"relay/kusama",
	"relay/kusama/constants",
	"relay/polkadot",
	"relay/polkadot/constants",
	"system-parachains/asset-hubs/asset-hub-kusama",
	"system-parachains/asset-hubs/asset-hub-kusama/primitives",
	"system-parachains/asset-hubs/asset-hub-polkadot",
	"system-parachains/asset-hubs/asset-hub-polkadot/primitives",
	"system-parachains/bridge-hubs/bridge-hub-kusama",
	"system-parachains/bridge-hubs/bridge-hub-kusama/primitives",
	"system-parachains/bridge-hubs/bridge-hub-polkadot",
	"system-parachains/bridge-hubs/bridge-hub-polkadot/primitives",
	"system-parachains/collectives/collectives-polkadot",
	"system-parachains/collectives/collectives-polkadot/constants",
	"system-parachains/constants",
	"system-parachains/coretime/coretime-kusama",
	"system-parachains/coretime/coretime-polkadot",
	"system-parachains/encointer",
	"system-parachains/gluttons/glutton-kusama",
	"system-parachains/people/people-kusama",
	"system-parachains/people/people-polkadot",
]

[profile.release]
# Polkadot runtime requires unwinding.
panic = "unwind"
opt-level = 3
# AHM: FAIL-CI
# debug-assertions = true
overflow-checks = true

[profile.production]
inherits = "release"
lto = true
codegen-units = 1

[patch.crates-io]
bridge-runtime-common = { git = "https://github.com/paritytech/polkadot-sdk.git", branch = "bkchr-fix-the-thing" }
bp-header-chain = { git = "https://github.com/paritytech/polkadot-sdk.git", branch = "bkchr-fix-the-thing" }
bp-runtime = { git = "https://github.com/paritytech/polkadot-sdk.git", branch = "bkchr-fix-the-thing" }
frame-support = { git = "https://github.com/paritytech/polkadot-sdk.git", branch = "bkchr-fix-the-thing" }
frame-support-procedural = { git = "https://github.com/paritytech/polkadot-sdk.git", branch = "bkchr-fix-the-thing" }
frame-support-procedural-tools = { git = "https://github.com/paritytech/polkadot-sdk.git", branch = "bkchr-fix-the-thing" }
frame-support-procedural-tools-derive = { git = "https://github.com/paritytech/polkadot-sdk.git", branch = "bkchr-fix-the-thing" }
sp-crypto-hashing = { git = "https://github.com/paritytech/polkadot-sdk.git", branch = "bkchr-fix-the-thing" }
sp-crypto-hashing-proc-macro = { git = "https://github.com/paritytech/polkadot-sdk.git", branch = "bkchr-fix-the-thing" }
frame-system = { git = "https://github.com/paritytech/polkadot-sdk.git", branch = "bkchr-fix-the-thing" }
sp-core = { git = "https://github.com/paritytech/polkadot-sdk.git", branch = "bkchr-fix-the-thing" }
sp-debug-derive = { git = "https://github.com/paritytech/polkadot-sdk.git", branch = "bkchr-fix-the-thing" }
sp-externalities = { git = "https://github.com/paritytech/polkadot-sdk.git", branch = "bkchr-fix-the-thing" }
sp-storage = { git = "https://github.com/paritytech/polkadot-sdk.git", branch = "bkchr-fix-the-thing" }
sp-runtime-interface = { git = "https://github.com/paritytech/polkadot-sdk.git", branch = "bkchr-fix-the-thing" }
sp-runtime-interface-proc-macro = { git = "https://github.com/paritytech/polkadot-sdk.git", branch = "bkchr-fix-the-thing" }
sp-std = { git = "https://github.com/paritytech/polkadot-sdk.git", branch = "bkchr-fix-the-thing" }
sp-tracing = { git = "https://github.com/paritytech/polkadot-sdk.git", branch = "bkchr-fix-the-thing" }
sp-wasm-interface = { git = "https://github.com/paritytech/polkadot-sdk.git", branch = "bkchr-fix-the-thing" }
sp-io = { git = "https://github.com/paritytech/polkadot-sdk.git", branch = "bkchr-fix-the-thing" }
sp-keystore = { git = "https://github.com/paritytech/polkadot-sdk.git", branch = "bkchr-fix-the-thing" }
sp-state-machine = { git = "https://github.com/paritytech/polkadot-sdk.git", branch = "bkchr-fix-the-thing" }
sp-panic-handler = { git = "https://github.com/paritytech/polkadot-sdk.git", branch = "bkchr-fix-the-thing" }
sp-trie = { git = "https://github.com/paritytech/polkadot-sdk.git", branch = "bkchr-fix-the-thing" }
sp-runtime = { git = "https://github.com/paritytech/polkadot-sdk.git", branch = "bkchr-fix-the-thing" }
sp-application-crypto = { git = "https://github.com/paritytech/polkadot-sdk.git", branch = "bkchr-fix-the-thing" }
sp-arithmetic = { git = "https://github.com/paritytech/polkadot-sdk.git", branch = "bkchr-fix-the-thing" }
sp-weights = { git = "https://github.com/paritytech/polkadot-sdk.git", branch = "bkchr-fix-the-thing" }
sp-api = { git = "https://github.com/paritytech/polkadot-sdk.git", branch = "bkchr-fix-the-thing" }
sp-api-proc-macro = { git = "https://github.com/paritytech/polkadot-sdk.git", branch = "bkchr-fix-the-thing" }
sp-metadata-ir = { git = "https://github.com/paritytech/polkadot-sdk.git", branch = "bkchr-fix-the-thing" }
sp-version = { git = "https://github.com/paritytech/polkadot-sdk.git", branch = "bkchr-fix-the-thing" }
sp-version-proc-macro = { git = "https://github.com/paritytech/polkadot-sdk.git", branch = "bkchr-fix-the-thing" }
sc-block-builder = { git = "https://github.com/paritytech/polkadot-sdk.git", branch = "bkchr-fix-the-thing" }
sp-block-builder = { git = "https://github.com/paritytech/polkadot-sdk.git", branch = "bkchr-fix-the-thing" }
sp-inherents = { git = "https://github.com/paritytech/polkadot-sdk.git", branch = "bkchr-fix-the-thing" }
sp-blockchain = { git = "https://github.com/paritytech/polkadot-sdk.git", branch = "bkchr-fix-the-thing" }
sp-consensus = { git = "https://github.com/paritytech/polkadot-sdk.git", branch = "bkchr-fix-the-thing" }
sp-database = { git = "https://github.com/paritytech/polkadot-sdk.git", branch = "bkchr-fix-the-thing" }
sc-client-api = { git = "https://github.com/paritytech/polkadot-sdk.git", branch = "bkchr-fix-the-thing" }
substrate-prometheus-endpoint = { git = "https://github.com/paritytech/polkadot-sdk.git", branch = "bkchr-fix-the-thing" }
sc-executor = { git = "https://github.com/paritytech/polkadot-sdk.git", branch = "bkchr-fix-the-thing" }
sc-executor-common = { git = "https://github.com/paritytech/polkadot-sdk.git", branch = "bkchr-fix-the-thing" }
sc-allocator = { git = "https://github.com/paritytech/polkadot-sdk.git", branch = "bkchr-fix-the-thing" }
sp-maybe-compressed-blob = { git = "https://github.com/paritytech/polkadot-sdk.git", branch = "bkchr-fix-the-thing" }
sc-executor-polkavm = { git = "https://github.com/paritytech/polkadot-sdk.git", branch = "bkchr-fix-the-thing" }
sc-executor-wasmtime = { git = "https://github.com/paritytech/polkadot-sdk.git", branch = "bkchr-fix-the-thing" }
substrate-wasm-builder = { git = "https://github.com/paritytech/polkadot-sdk.git", branch = "bkchr-fix-the-thing" }
sp-rpc = { git = "https://github.com/paritytech/polkadot-sdk.git", branch = "bkchr-fix-the-thing" }
frame-executive = { git = "https://github.com/paritytech/polkadot-sdk.git", branch = "bkchr-fix-the-thing" }
frame-try-runtime = { git = "https://github.com/paritytech/polkadot-sdk.git", branch = "bkchr-fix-the-thing" }
pallet-balances = { git = "https://github.com/paritytech/polkadot-sdk.git", branch = "bkchr-fix-the-thing" }
frame-benchmarking = { git = "https://github.com/paritytech/polkadot-sdk.git", branch = "bkchr-fix-the-thing" }
pallet-transaction-payment = { git = "https://github.com/paritytech/polkadot-sdk.git", branch = "bkchr-fix-the-thing" }
frame-metadata-hash-extension = { git = "https://github.com/paritytech/polkadot-sdk.git", branch = "bkchr-fix-the-thing" }
sp-transaction-pool = { git = "https://github.com/paritytech/polkadot-sdk.git", branch = "bkchr-fix-the-thing" }
frame-system-rpc-runtime-api = { git = "https://github.com/paritytech/polkadot-sdk.git", branch = "bkchr-fix-the-thing" }
pallet-babe = { git = "https://github.com/paritytech/polkadot-sdk.git", branch = "bkchr-fix-the-thing" }
pallet-authorship = { git = "https://github.com/paritytech/polkadot-sdk.git", branch = "bkchr-fix-the-thing" }
pallet-session = { git = "https://github.com/paritytech/polkadot-sdk.git", branch = "bkchr-fix-the-thing" }
pallet-timestamp = { git = "https://github.com/paritytech/polkadot-sdk.git", branch = "bkchr-fix-the-thing" }
sp-timestamp = { git = "https://github.com/paritytech/polkadot-sdk.git", branch = "bkchr-fix-the-thing" }
sp-session = { git = "https://github.com/paritytech/polkadot-sdk.git", branch = "bkchr-fix-the-thing" }
sp-staking = { git = "https://github.com/paritytech/polkadot-sdk.git", branch = "bkchr-fix-the-thing" }
sp-consensus-babe = { git = "https://github.com/paritytech/polkadot-sdk.git", branch = "bkchr-fix-the-thing" }
sp-consensus-slots = { git = "https://github.com/paritytech/polkadot-sdk.git", branch = "bkchr-fix-the-thing" }
frame-election-provider-support = { git = "https://github.com/paritytech/polkadot-sdk.git", branch = "bkchr-fix-the-thing" }
frame-election-provider-solution-type = { git = "https://github.com/paritytech/polkadot-sdk.git", branch = "bkchr-fix-the-thing" }
sp-npos-elections = { git = "https://github.com/paritytech/polkadot-sdk.git", branch = "bkchr-fix-the-thing" }
sc-chain-spec = { git = "https://github.com/paritytech/polkadot-sdk.git", branch = "bkchr-fix-the-thing" }
sc-chain-spec-derive = { git = "https://github.com/paritytech/polkadot-sdk.git", branch = "bkchr-fix-the-thing" }
sc-network = { git = "https://github.com/paritytech/polkadot-sdk.git", branch = "bkchr-fix-the-thing" }
sc-network-common = { git = "https://github.com/paritytech/polkadot-sdk.git", branch = "bkchr-fix-the-thing" }
sc-consensus = { git = "https://github.com/paritytech/polkadot-sdk.git", branch = "bkchr-fix-the-thing" }
sc-network-types = { git = "https://github.com/paritytech/polkadot-sdk.git", branch = "bkchr-fix-the-thing" }
sc-utils = { git = "https://github.com/paritytech/polkadot-sdk.git", branch = "bkchr-fix-the-thing" }
sp-consensus-grandpa = { git = "https://github.com/paritytech/polkadot-sdk.git", branch = "bkchr-fix-the-thing" }
sc-network-sync = { git = "https://github.com/paritytech/polkadot-sdk.git", branch = "bkchr-fix-the-thing" }
fork-tree = { git = "https://github.com/paritytech/polkadot-sdk.git", branch = "bkchr-fix-the-thing" }
sc-telemetry = { git = "https://github.com/paritytech/polkadot-sdk.git", branch = "bkchr-fix-the-thing" }
sp-genesis-builder = { git = "https://github.com/paritytech/polkadot-sdk.git", branch = "bkchr-fix-the-thing" }
sp-keyring = { git = "https://github.com/paritytech/polkadot-sdk.git", branch = "bkchr-fix-the-thing" }
cumulus-pallet-parachain-system = { git = "https://github.com/paritytech/polkadot-sdk.git", branch = "bkchr-fix-the-thing" }
cumulus-pallet-parachain-system-proc-macro = { git = "https://github.com/paritytech/polkadot-sdk.git", branch = "bkchr-fix-the-thing" }
cumulus-primitives-core = { git = "https://github.com/paritytech/polkadot-sdk.git", branch = "bkchr-fix-the-thing" }
polkadot-core-primitives = { git = "https://github.com/paritytech/polkadot-sdk.git", branch = "bkchr-fix-the-thing" }
polkadot-parachain-primitives = { git = "https://github.com/paritytech/polkadot-sdk.git", branch = "bkchr-fix-the-thing" }
polkadot-primitives = { git = "https://github.com/paritytech/polkadot-sdk.git", branch = "bkchr-fix-the-thing" }
sp-authority-discovery = { git = "https://github.com/paritytech/polkadot-sdk.git", branch = "bkchr-fix-the-thing" }
staging-xcm = { git = "https://github.com/paritytech/polkadot-sdk.git", branch = "bkchr-fix-the-thing" }
xcm-procedural = { git = "https://github.com/paritytech/polkadot-sdk.git", branch = "bkchr-fix-the-thing" }
cumulus-primitives-parachain-inherent = { git = "https://github.com/paritytech/polkadot-sdk.git", branch = "bkchr-fix-the-thing" }
cumulus-primitives-proof-size-hostfunction = { git = "https://github.com/paritytech/polkadot-sdk.git", branch = "bkchr-fix-the-thing" }
pallet-message-queue = { git = "https://github.com/paritytech/polkadot-sdk.git", branch = "bkchr-fix-the-thing" }
polkadot-runtime-common = { git = "https://github.com/paritytech/polkadot-sdk.git", branch = "bkchr-fix-the-thing" }
pallet-asset-rate = { git = "https://github.com/paritytech/polkadot-sdk.git", branch = "bkchr-fix-the-thing" }
pallet-broker = { git = "https://github.com/paritytech/polkadot-sdk.git", branch = "bkchr-fix-the-thing" }
pallet-election-provider-multi-phase = { git = "https://github.com/paritytech/polkadot-sdk.git", branch = "bkchr-fix-the-thing" }
pallet-election-provider-support-benchmarking = { git = "https://github.com/paritytech/polkadot-sdk.git", branch = "bkchr-fix-the-thing" }
pallet-fast-unstake = { git = "https://github.com/paritytech/polkadot-sdk.git", branch = "bkchr-fix-the-thing" }
pallet-staking = { git = "https://github.com/paritytech/polkadot-sdk.git", branch = "bkchr-fix-the-thing" }
pallet-bags-list = { git = "https://github.com/paritytech/polkadot-sdk.git", branch = "bkchr-fix-the-thing" }
pallet-staking-reward-curve = { git = "https://github.com/paritytech/polkadot-sdk.git", branch = "bkchr-fix-the-thing" }
pallet-identity = { git = "https://github.com/paritytech/polkadot-sdk.git", branch = "bkchr-fix-the-thing" }
pallet-staking-reward-fn = { git = "https://github.com/paritytech/polkadot-sdk.git", branch = "bkchr-fix-the-thing" }
pallet-treasury = { git = "https://github.com/paritytech/polkadot-sdk.git", branch = "bkchr-fix-the-thing" }
pallet-utility = { git = "https://github.com/paritytech/polkadot-sdk.git", branch = "bkchr-fix-the-thing" }
pallet-collective = { git = "https://github.com/paritytech/polkadot-sdk.git", branch = "bkchr-fix-the-thing" }
pallet-vesting = { git = "https://github.com/paritytech/polkadot-sdk.git", branch = "bkchr-fix-the-thing" }
polkadot-runtime-parachains = { git = "https://github.com/paritytech/polkadot-sdk.git", branch = "bkchr-fix-the-thing" }
pallet-authority-discovery = { git = "https://github.com/paritytech/polkadot-sdk.git", branch = "bkchr-fix-the-thing" }
pallet-mmr = { git = "https://github.com/paritytech/polkadot-sdk.git", branch = "bkchr-fix-the-thing" }
sp-mmr-primitives = { git = "https://github.com/paritytech/polkadot-sdk.git", branch = "bkchr-fix-the-thing" }
polkadot-runtime-metrics = { git = "https://github.com/paritytech/polkadot-sdk.git", branch = "bkchr-fix-the-thing" }
staging-xcm-executor = { git = "https://github.com/paritytech/polkadot-sdk.git", branch = "bkchr-fix-the-thing" }
slot-range-helper = { git = "https://github.com/paritytech/polkadot-sdk.git", branch = "bkchr-fix-the-thing" }
staging-xcm-builder = { git = "https://github.com/paritytech/polkadot-sdk.git", branch = "bkchr-fix-the-thing" }
pallet-asset-conversion = { git = "https://github.com/paritytech/polkadot-sdk.git", branch = "bkchr-fix-the-thing" }
pallet-assets = { git = "https://github.com/paritytech/polkadot-sdk.git", branch = "bkchr-fix-the-thing" }
pallet-salary = { git = "https://github.com/paritytech/polkadot-sdk.git", branch = "bkchr-fix-the-thing" }
pallet-ranked-collective = { git = "https://github.com/paritytech/polkadot-sdk.git", branch = "bkchr-fix-the-thing" }
pallet-xcm = { git = "https://github.com/paritytech/polkadot-sdk.git", branch = "bkchr-fix-the-thing" }
xcm-runtime-apis = { git = "https://github.com/paritytech/polkadot-sdk.git", branch = "bkchr-fix-the-thing" }
pallet-grandpa = { git = "https://github.com/paritytech/polkadot-sdk.git", branch = "bkchr-fix-the-thing" }
pallet-offences = { git = "https://github.com/paritytech/polkadot-sdk.git", branch = "bkchr-fix-the-thing" }
pallet-indices = { git = "https://github.com/paritytech/polkadot-sdk.git", branch = "bkchr-fix-the-thing" }
pallet-sudo = { git = "https://github.com/paritytech/polkadot-sdk.git", branch = "bkchr-fix-the-thing" }
pallet-transaction-payment-rpc-runtime-api = { git = "https://github.com/paritytech/polkadot-sdk.git", branch = "bkchr-fix-the-thing" }
sp-consensus-beefy = { git = "https://github.com/paritytech/polkadot-sdk.git", branch = "bkchr-fix-the-thing" }
parachains-runtimes-test-utils = { git = "https://github.com/paritytech/polkadot-sdk.git", branch = "bkchr-fix-the-thing" }
sp-offchain = { git = "https://github.com/paritytech/polkadot-sdk.git", branch = "bkchr-fix-the-thing" }
cumulus-pallet-aura-ext = { git = "https://github.com/paritytech/polkadot-sdk.git", branch = "bkchr-fix-the-thing" }
pallet-aura = { git = "https://github.com/paritytech/polkadot-sdk.git", branch = "bkchr-fix-the-thing" }
sp-consensus-aura = { git = "https://github.com/paritytech/polkadot-sdk.git", branch = "bkchr-fix-the-thing" }
cumulus-primitives-aura = { git = "https://github.com/paritytech/polkadot-sdk.git", branch = "bkchr-fix-the-thing" }
pallet-collator-selection = { git = "https://github.com/paritytech/polkadot-sdk.git", branch = "bkchr-fix-the-thing" }
pallet-glutton = { git = "https://github.com/paritytech/polkadot-sdk.git", branch = "bkchr-fix-the-thing" }
staging-parachain-info = { git = "https://github.com/paritytech/polkadot-sdk.git", branch = "bkchr-fix-the-thing" }
binary-merkle-tree = { git = "https://github.com/paritytech/polkadot-sdk.git", branch = "bkchr-fix-the-thing" }
frame-system-benchmarking = { git = "https://github.com/paritytech/polkadot-sdk.git", branch = "bkchr-fix-the-thing" }
pallet-beefy = { git = "https://github.com/paritytech/polkadot-sdk.git", branch = "bkchr-fix-the-thing" }
pallet-beefy-mmr = { git = "https://github.com/paritytech/polkadot-sdk.git", branch = "bkchr-fix-the-thing" }
pallet-bounties = { git = "https://github.com/paritytech/polkadot-sdk.git", branch = "bkchr-fix-the-thing" }
pallet-child-bounties = { git = "https://github.com/paritytech/polkadot-sdk.git", branch = "bkchr-fix-the-thing" }
pallet-conviction-voting = { git = "https://github.com/paritytech/polkadot-sdk.git", branch = "bkchr-fix-the-thing" }
pallet-scheduler = { git = "https://github.com/paritytech/polkadot-sdk.git", branch = "bkchr-fix-the-thing" }
pallet-preimage = { git = "https://github.com/paritytech/polkadot-sdk.git", branch = "bkchr-fix-the-thing" }
pallet-membership = { git = "https://github.com/paritytech/polkadot-sdk.git", branch = "bkchr-fix-the-thing" }
pallet-multisig = { git = "https://github.com/paritytech/polkadot-sdk.git", branch = "bkchr-fix-the-thing" }
pallet-nis = { git = "https://github.com/paritytech/polkadot-sdk.git", branch = "bkchr-fix-the-thing" }
pallet-parameters = { git = "https://github.com/paritytech/polkadot-sdk.git", branch = "bkchr-fix-the-thing" }
pallet-proxy = { git = "https://github.com/paritytech/polkadot-sdk.git", branch = "bkchr-fix-the-thing" }
pallet-recovery = { git = "https://github.com/paritytech/polkadot-sdk.git", branch = "bkchr-fix-the-thing" }
pallet-referenda = { git = "https://github.com/paritytech/polkadot-sdk.git", branch = "bkchr-fix-the-thing" }
pallet-society = { git = "https://github.com/paritytech/polkadot-sdk.git", branch = "bkchr-fix-the-thing" }
pallet-state-trie-migration = { git = "https://github.com/paritytech/polkadot-sdk.git", branch = "bkchr-fix-the-thing" }
frame-remote-externalities = { git = "https://github.com/paritytech/polkadot-sdk.git", branch = "bkchr-fix-the-thing" }
substrate-rpc-client = { git = "https://github.com/paritytech/polkadot-sdk.git", branch = "bkchr-fix-the-thing" }
pallet-whitelist = { git = "https://github.com/paritytech/polkadot-sdk.git", branch = "bkchr-fix-the-thing" }
pallet-xcm-benchmarks = { git = "https://github.com/paritytech/polkadot-sdk.git", branch = "bkchr-fix-the-thing" }
pallet-delegated-staking = { git = "https://github.com/paritytech/polkadot-sdk.git", branch = "bkchr-fix-the-thing" }
pallet-nomination-pools = { git = "https://github.com/paritytech/polkadot-sdk.git", branch = "bkchr-fix-the-thing" }
pallet-nomination-pools-benchmarking = { git = "https://github.com/paritytech/polkadot-sdk.git", branch = "bkchr-fix-the-thing" }
pallet-nomination-pools-runtime-api = { git = "https://github.com/paritytech/polkadot-sdk.git", branch = "bkchr-fix-the-thing" }
pallet-offences-benchmarking = { git = "https://github.com/paritytech/polkadot-sdk.git", branch = "bkchr-fix-the-thing" }
pallet-im-online = { git = "https://github.com/paritytech/polkadot-sdk.git", branch = "bkchr-fix-the-thing" }
pallet-session-benchmarking = { git = "https://github.com/paritytech/polkadot-sdk.git", branch = "bkchr-fix-the-thing" }
pallet-staking-runtime-api = { git = "https://github.com/paritytech/polkadot-sdk.git", branch = "bkchr-fix-the-thing" }
parachains-common = { git = "https://github.com/paritytech/polkadot-sdk.git", branch = "bkchr-fix-the-thing" }
cumulus-primitives-utility = { git = "https://github.com/paritytech/polkadot-sdk.git", branch = "bkchr-fix-the-thing" }
pallet-asset-tx-payment = { git = "https://github.com/paritytech/polkadot-sdk.git", branch = "bkchr-fix-the-thing" }
cumulus-pallet-xcmp-queue = { git = "https://github.com/paritytech/polkadot-sdk.git", branch = "bkchr-fix-the-thing" }
bp-xcm-bridge-hub-router = { git = "https://github.com/paritytech/polkadot-sdk.git", branch = "bkchr-fix-the-thing" }
pallet-xcm-bridge-hub-router = { git = "https://github.com/paritytech/polkadot-sdk.git", branch = "bkchr-fix-the-thing" }
assets-common = { git = "https://github.com/paritytech/polkadot-sdk.git", branch = "bkchr-fix-the-thing" }
bp-messages = { git = "https://github.com/paritytech/polkadot-sdk.git", branch = "bkchr-fix-the-thing" }
bp-parachains = { git = "https://github.com/paritytech/polkadot-sdk.git", branch = "bkchr-fix-the-thing" }
bp-polkadot-core = { git = "https://github.com/paritytech/polkadot-sdk.git", branch = "bkchr-fix-the-thing" }
bp-polkadot = { git = "https://github.com/paritytech/polkadot-sdk.git", branch = "bkchr-fix-the-thing" }
bp-relayers = { git = "https://github.com/paritytech/polkadot-sdk.git", branch = "bkchr-fix-the-thing" }
bp-test-utils = { git = "https://github.com/paritytech/polkadot-sdk.git", branch = "bkchr-fix-the-thing" }
bp-xcm-bridge-hub = { git = "https://github.com/paritytech/polkadot-sdk.git", branch = "bkchr-fix-the-thing" }
bridge-hub-common = { git = "https://github.com/paritytech/polkadot-sdk.git", branch = "bkchr-fix-the-thing" }
snowbridge-core = { git = "https://github.com/paritytech/polkadot-sdk.git", branch = "bkchr-fix-the-thing" }
snowbridge-beacon-primitives = { git = "https://github.com/paritytech/polkadot-sdk.git", branch = "bkchr-fix-the-thing" }
snowbridge-ethereum = { git = "https://github.com/paritytech/polkadot-sdk.git", branch = "bkchr-fix-the-thing" }
bridge-hub-test-utils = { git = "https://github.com/paritytech/polkadot-sdk.git", branch = "bkchr-fix-the-thing" }
pallet-bridge-grandpa = { git = "https://github.com/paritytech/polkadot-sdk.git", branch = "bkchr-fix-the-thing" }
pallet-bridge-messages = { git = "https://github.com/paritytech/polkadot-sdk.git", branch = "bkchr-fix-the-thing" }
pallet-bridge-parachains = { git = "https://github.com/paritytech/polkadot-sdk.git", branch = "bkchr-fix-the-thing" }
pallet-bridge-relayers = { git = "https://github.com/paritytech/polkadot-sdk.git", branch = "bkchr-fix-the-thing" }
pallet-xcm-bridge-hub = { git = "https://github.com/paritytech/polkadot-sdk.git", branch = "bkchr-fix-the-thing" }
cumulus-pallet-session-benchmarking = { git = "https://github.com/paritytech/polkadot-sdk.git", branch = "bkchr-fix-the-thing" }
cumulus-pallet-xcm = { git = "https://github.com/paritytech/polkadot-sdk.git", branch = "bkchr-fix-the-thing" }
emulated-integration-tests-common = { git = "https://github.com/paritytech/polkadot-sdk.git", branch = "bkchr-fix-the-thing" }
xcm-emulator = { git = "https://github.com/paritytech/polkadot-sdk.git", branch = "bkchr-fix-the-thing" }
pallet-alliance = { git = "https://github.com/paritytech/polkadot-sdk.git", branch = "bkchr-fix-the-thing" }
pallet-asset-conversion-tx-payment = { git = "https://github.com/paritytech/polkadot-sdk.git", branch = "bkchr-fix-the-thing" }
pallet-core-fellowship = { git = "https://github.com/paritytech/polkadot-sdk.git", branch = "bkchr-fix-the-thing" }
pallet-nft-fractionalization = { git = "https://github.com/paritytech/polkadot-sdk.git", branch = "bkchr-fix-the-thing" }
pallet-nfts = { git = "https://github.com/paritytech/polkadot-sdk.git", branch = "bkchr-fix-the-thing" }
pallet-nfts-runtime-api = { git = "https://github.com/paritytech/polkadot-sdk.git", branch = "bkchr-fix-the-thing" }
pallet-uniques = { git = "https://github.com/paritytech/polkadot-sdk.git", branch = "bkchr-fix-the-thing" }
snowbridge-outbound-queue-merkle-tree = { git = "https://github.com/paritytech/polkadot-sdk.git", branch = "bkchr-fix-the-thing" }
snowbridge-outbound-queue-runtime-api = { git = "https://github.com/paritytech/polkadot-sdk.git", branch = "bkchr-fix-the-thing" }
snowbridge-pallet-ethereum-client = { git = "https://github.com/paritytech/polkadot-sdk.git", branch = "bkchr-fix-the-thing" }
snowbridge-pallet-ethereum-client-fixtures = { git = "https://github.com/paritytech/polkadot-sdk.git", branch = "bkchr-fix-the-thing" }
snowbridge-pallet-inbound-queue = { git = "https://github.com/paritytech/polkadot-sdk.git", branch = "bkchr-fix-the-thing" }
snowbridge-pallet-inbound-queue-fixtures = { git = "https://github.com/paritytech/polkadot-sdk.git", branch = "bkchr-fix-the-thing" }
snowbridge-router-primitives = { git = "https://github.com/paritytech/polkadot-sdk.git", branch = "bkchr-fix-the-thing" }
snowbridge-pallet-outbound-queue = { git = "https://github.com/paritytech/polkadot-sdk.git", branch = "bkchr-fix-the-thing" }
snowbridge-pallet-system = { git = "https://github.com/paritytech/polkadot-sdk.git", branch = "bkchr-fix-the-thing" }
snowbridge-runtime-common = { git = "https://github.com/paritytech/polkadot-sdk.git", branch = "bkchr-fix-the-thing" }
snowbridge-runtime-test-common = { git = "https://github.com/paritytech/polkadot-sdk.git", branch = "bkchr-fix-the-thing" }
snowbridge-system-runtime-api = { git = "https://github.com/paritytech/polkadot-sdk.git", branch = "bkchr-fix-the-thing" }
substrate-bip39 = { git = "https://github.com/paritytech/polkadot-sdk.git", branch = "bkchr-fix-the-thing" }
bp-bridge-hub-cumulus = { git = "https://github.com/paritytech/polkadot-sdk.git", branch = "bkchr-fix-the-thing" }
bp-kusama = { git = "https://github.com/paritytech/polkadot-sdk.git", branch = "bkchr-fix-the-thing" }
bp-polkadot-bulletin = { git = "https://github.com/paritytech/polkadot-sdk.git", branch = "bkchr-fix-the-thing" }<|MERGE_RESOLUTION|>--- conflicted
+++ resolved
@@ -261,11 +261,8 @@
 tuplex = { version = "0.1.0", default-features = false }
 relay-common = { path = "relay/common", default-features = false }
 ss58-registry = { version = "1.47.0" }
-<<<<<<< HEAD
+rand = { version = "0.9.1", default-features = false }
 pallets-common = { path = "pallets/common", default-features = false }
-=======
-rand = { version = "0.9.1", default-features = false }
->>>>>>> 6048e1c1
 
 [workspace]
 resolver = "2"
