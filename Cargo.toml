--- conflicted
+++ resolved
@@ -23,24 +23,15 @@
 asset-hub-kusama-runtime = { path = "system-parachains/asset-hubs/asset-hub-kusama" }
 asset-hub-polkadot-emulated-chain = { path = "integration-tests/emulated/chains/parachains/assets/asset-hub-polkadot" }
 asset-hub-polkadot-runtime = { path = "system-parachains/asset-hubs/asset-hub-polkadot" }
-<<<<<<< HEAD
-asset-test-utils = { version = "25.0.0" }
-assets-common = { version = "0.23.0", default-features = false }
-=======
 asset-test-utils = { version = "26.0.0" }
 assets-common = { version = "0.24.0", default-features = false }
->>>>>>> 6faa7c7c
 authority-discovery-primitives = { version = "38.0.0", default-features = false, package = "sp-authority-discovery" }
 babe-primitives = { version = "0.44.0", default-features = false, package = "sp-consensus-babe" }
 beefy-primitives = { version = "26.0.0", default-features = false, package = "sp-consensus-beefy" }
 binary-merkle-tree = { version = "16.0.0", default-features = false }
 bp-asset-hub-kusama = { path = "system-parachains/asset-hubs/asset-hub-kusama/primitives", default-features = false }
 bp-asset-hub-polkadot = { path = "system-parachains/asset-hubs/asset-hub-polkadot/primitives", default-features = false }
-<<<<<<< HEAD
-bp-bridge-hub-cumulus = { version = "0.23.0", default-features = false }
-=======
 bp-bridge-hub-cumulus = { version = "0.24.0", default-features = false }
->>>>>>> 6faa7c7c
 bp-bridge-hub-kusama = { path = "system-parachains/bridge-hubs/bridge-hub-kusama/primitives", default-features = false }
 bp-bridge-hub-polkadot = { path = "system-parachains/bridge-hubs/bridge-hub-polkadot/primitives", default-features = false }
 bp-header-chain = { version = "0.22.0", default-features = false }
@@ -56,11 +47,7 @@
 bridge-hub-kusama-runtime = { path = "system-parachains/bridge-hubs/bridge-hub-kusama" }
 bridge-hub-polkadot-emulated-chain = { path = "integration-tests/emulated/chains/parachains/bridges/bridge-hub-polkadot" }
 bridge-hub-polkadot-runtime = { path = "system-parachains/bridge-hubs/bridge-hub-polkadot" }
-<<<<<<< HEAD
-bridge-hub-test-utils = { version = "0.24.0" }
-=======
 bridge-hub-test-utils = { version = "0.25.0" }
->>>>>>> 6faa7c7c
 bridge-runtime-common = { version = "0.23.0", default-features = false }
 clap = { version = "4.5.0" }
 codec = { package = "parity-scale-codec", version = "3.7.5", default-features = false }
@@ -79,11 +66,7 @@
 cumulus-primitives-aura = { version = "0.19.0", default-features = false }
 cumulus-primitives-core = { version = "0.20.0", default-features = false }
 cumulus-primitives-utility = { version = "0.22.0", default-features = false }
-<<<<<<< HEAD
-emulated-integration-tests-common = { version = "23.0.0" }
-=======
 emulated-integration-tests-common = { version = "24.0.0" }
->>>>>>> 6faa7c7c
 encointer-balances-tx-payment = { version = "~20.1.0", default-features = false }
 encointer-balances-tx-payment-rpc-runtime-api = { version = "~20.1.0", default-features = false }
 encointer-kusama-runtime = { path = "system-parachains/encointer" }
@@ -112,11 +95,7 @@
 pallet-asset-conversion-tx-payment = { version = "24.0.0", default-features = false }
 pallet-asset-rate = { version = "21.0.0", default-features = false }
 pallet-asset-tx-payment = { version = "42.0.0", default-features = false }
-<<<<<<< HEAD
-pallet-assets = { version = "44.0.0", default-features = false }
-=======
 pallet-assets = { version = "45.0.0", default-features = false }
->>>>>>> 6faa7c7c
 pallet-aura = { version = "41.0.0", default-features = false }
 pallet-authority-discovery = { version = "42.0.0", default-features = false }
 pallet-authorship = { version = "42.0.0", default-features = false }
@@ -161,11 +140,7 @@
 pallet-message-queue = { version = "45.0.0", default-features = false }
 pallet-mmr = { version = "42.0.0", default-features = false }
 pallet-multisig = { version = "42.0.0", default-features = false }
-<<<<<<< HEAD
-pallet-nft-fractionalization = { version = "25.0.0", default-features = false }
-=======
 pallet-nft-fractionalization = { version = "26.0.0", default-features = false }
->>>>>>> 6faa7c7c
 pallet-nfts = { version = "36.0.0", default-features = false }
 pallet-nfts-runtime-api = { version = "28.0.0", default-features = false }
 pallet-nis = { version = "42.0.0", default-features = false }
@@ -182,11 +157,7 @@
 pallet-recovery = { version = "42.0.0", default-features = false }
 pallet-referenda = { version = "42.0.0", default-features = false }
 pallet-remote-proxy = { path = "pallets/remote-proxy", default-features = false }
-<<<<<<< HEAD
-pallet-revive = { version = "0.8.0", default-features = false }
-=======
 pallet-revive = { version = "0.9.0", default-features = false }
->>>>>>> 6faa7c7c
 pallet-salary = { version = "27.0.0", default-features = false }
 pallet-scheduler = { version = "43.0.0", default-features = false }
 pallet-session = { version = "42.0.0", default-features = false }
@@ -209,28 +180,16 @@
 pallet-utility = { version = "42.0.0", default-features = false }
 pallet-vesting = { version = "42.0.0", default-features = false }
 pallet-whitelist = { version = "41.0.0", default-features = false }
-<<<<<<< HEAD
-pallet-xcm = { version = "21.0.1", default-features = false }
-=======
 pallet-xcm = { version = "22.0.0", default-features = false }
->>>>>>> 6faa7c7c
 pallet-xcm-benchmarks = { version = "22.0.0", default-features = false }
 pallet-xcm-bridge-hub = { version = "0.18.0", default-features = false }
 pallet-xcm-bridge-hub-router = { version = "0.20.0", default-features = false }
 parachain-info = { version = "0.22.0", default-features = false, package = "staging-parachain-info" }
-<<<<<<< HEAD
-parachains-common = { version = "23.0.0", default-features = false }
-parachains-runtimes-test-utils = { version = "24.0.0" }
-paste = { version = "1.0.14" }
-penpal-emulated-chain = { path = "integration-tests/emulated/chains/parachains/testing/penpal" }
-penpal-runtime = { version = "0.31.0" }
-=======
 parachains-common = { version = "24.0.0", default-features = false }
 parachains-runtimes-test-utils = { version = "25.0.0" }
 paste = { version = "1.0.14" }
 penpal-emulated-chain = { path = "integration-tests/emulated/chains/parachains/testing/penpal" }
 penpal-runtime = { version = "0.32.0" }
->>>>>>> 6faa7c7c
 people-kusama-emulated-chain = { path = "integration-tests/emulated/chains/parachains/people/people-kusama" }
 people-kusama-runtime = { path = "system-parachains/people/people-kusama" }
 people-polkadot-emulated-chain = { path = "integration-tests/emulated/chains/parachains/people/people-polkadot" }
@@ -270,13 +229,8 @@
 snowbridge-pallet-system-v2 = { version = "0.4.0", default-features = false }
 snowbridge-pallet-system-frontend = { version = "0.4.0", default-features = false }
 snowbridge-inbound-queue-primitives = { version = "0.4.0", default-features = false }
-<<<<<<< HEAD
-snowbridge-runtime-common = { version = "0.15.0", default-features = false }
-snowbridge-runtime-test-common = { version = "0.17.0" }
-=======
 snowbridge-runtime-common = { version = "0.16.0", default-features = false }
 snowbridge-runtime-test-common = { version = "0.18.0" }
->>>>>>> 6faa7c7c
 snowbridge-system-runtime-api = { version = "0.15.0", default-features = false }
 sp-api = { version = "38.0.0", default-features = false }
 sp-application-crypto = { version = "42.0.0", default-features = false }
@@ -307,11 +261,7 @@
 tokio = { version = "1.45.0" }
 xcm = { version = "18.0.0", default-features = false, package = "staging-xcm" }
 xcm-builder = { version = "22.0.0", default-features = false, package = "staging-xcm-builder" }
-<<<<<<< HEAD
-xcm-emulator = { version = "0.21.0" }
-=======
 xcm-emulator = { version = "0.22.0" }
->>>>>>> 6faa7c7c
 xcm-executor = { version = "21.0.0", default-features = false, package = "staging-xcm-executor" }
 xcm-runtime-apis = { version = "0.9.0", default-features = false }
 anyhow = { version = "1.0.82" }
@@ -326,17 +276,10 @@
 resolver = "2"
 
 members = [
-<<<<<<< HEAD
 	"integration-tests/ahm",
 	"pallets/ah-migrator",
 	"pallets/ah-ops",
 	"pallets/rc-migrator",
-=======
-	"pallets/ah-migrator",
-	"pallets/rc-migrator",
-	"pallets/ah-ops",
-	"integration-tests/ahm",
->>>>>>> 6faa7c7c
 
 	"chain-spec-generator",
 	"integration-tests/emulated/chains/parachains/assets/asset-hub-kusama",
