--- conflicted
+++ resolved
@@ -211,12 +211,11 @@
 serde = { version = "1.0.214" }
 serde_json = { version = "1.0.132", default-features = false }
 smallvec = { version = "1.13.1" }
-<<<<<<< HEAD
 snowbridge-beacon-primitives = { version = "0.16.1", default-features = false }
 snowbridge-core = { version = "0.16.0", default-features = false }
 snowbridge-merkle-tree = { version = "0.5.0", default-features = false }
 snowbridge-outbound-queue-runtime-api = { version = "0.16.0", default-features = false }
-snowbridge-outbound-queue-v2-runtime-api = { version = "0.4.0", default-features = false }
+snowbridge-outbound-queue-v2-runtime-api = { version = "0.5.0", default-features = false }
 snowbridge-outbound-queue-primitives = { version = "0.5.0", default-features = false }
 snowbridge-pallet-ethereum-client = { version = "0.16.1", default-features = false }
 snowbridge-pallet-inbound-queue = { version = "0.16.1", default-features = false }
@@ -232,34 +231,9 @@
 snowbridge-runtime-common = { version = "0.17.0", default-features = false }
 snowbridge-runtime-test-common = { version = "0.19.0" }
 snowbridge-system-runtime-api = { version = "0.16.0", default-features = false }
-snowbridge-system-v2-runtime-api = { version = "0.4.0", default-features = false }
+snowbridge-system-v2-runtime-api = { version = "0.5.0", default-features = false }
 sp-api = { version = "39.0.0", default-features = false }
 sp-application-crypto = { version = "43.0.0", default-features = false }
-=======
-snowbridge-beacon-primitives = { version = "0.15.0", default-features = false }
-snowbridge-core = { version = "0.15.0", default-features = false }
-snowbridge-merkle-tree = { version = "0.4.0", default-features = false }
-snowbridge-outbound-queue-runtime-api = { version = "0.15.0", default-features = false }
-snowbridge-outbound-queue-v2-runtime-api = { version = "0.4.0", default-features = false }
-snowbridge-outbound-queue-primitives = { version = "0.4.0", default-features = false }
-snowbridge-pallet-ethereum-client = { version = "0.15.0", default-features = false }
-snowbridge-pallet-inbound-queue = { version = "0.15.0", default-features = false }
-snowbridge-pallet-inbound-queue-v2 = { version = "0.4.0", default-features = false }
-snowbridge-pallet-inbound-queue-fixtures = { version = "0.23.0" }
-snowbridge-pallet-ethereum-client-fixtures = { version = "0.23.0" }
-snowbridge-pallet-outbound-queue = { version = "0.15.0", default-features = false }
-snowbridge-pallet-outbound-queue-v2 = { version = "0.4.0", default-features = false }
-snowbridge-pallet-system = { version = "0.15.0", default-features = false }
-snowbridge-pallet-system-v2 = { version = "0.4.0", default-features = false }
-snowbridge-pallet-system-frontend = { version = "0.4.0", default-features = false }
-snowbridge-inbound-queue-primitives = { version = "0.4.0", default-features = false }
-snowbridge-runtime-common = { version = "0.16.0", default-features = false }
-snowbridge-runtime-test-common = { version = "0.18.0" }
-snowbridge-system-runtime-api = { version = "0.15.0", default-features = false }
-snowbridge-system-v2-runtime-api = { version = "0.4.0", default-features = false }
-sp-api = { version = "38.0.0", default-features = false }
-sp-application-crypto = { version = "42.0.0", default-features = false }
->>>>>>> 1f98363a
 sp-arithmetic = { version = "28.0.0", default-features = false }
 sp-block-builder = { version = "39.0.0", default-features = false }
 sp-consensus-aura = { version = "0.45.0", default-features = false }
