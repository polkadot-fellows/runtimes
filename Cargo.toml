--- conflicted
+++ resolved
@@ -79,84 +79,6 @@
 kusama-runtime-constants = { path = "relay/kusama/constants", default-features = false }
 kusama-system-emulated-network = { path = "integration-tests/emulated/networks/kusama-system" }
 log = { version = "0.4.21", default-features = false }
-<<<<<<< HEAD
-pallet-alliance = { version = "38.1.0", default-features = false }
-pallet-asset-conversion = { version = "21.1.0", default-features = false }
-pallet-asset-conversion-tx-payment = { version = "21.1.0", default-features = false }
-pallet-asset-rate = { version = "18.1.0", default-features = false }
-pallet-asset-tx-payment = { version = "39.1.0", default-features = false }
-pallet-assets = { version = "41.1.0", default-features = false }
-pallet-aura = { version = "38.1.0", default-features = false }
-pallet-authority-discovery = { version = "39.0.0", default-features = false }
-pallet-authorship = { version = "39.0.0", default-features = false }
-pallet-babe = { version = "39.1.0", default-features = false }
-pallet-bags-list = { version = "38.0.0", default-features = false }
-pallet-balances = { version = "40.1.0", default-features = false }
-pallet-beefy = { version = "40.1.0", default-features = false }
-pallet-beefy-mmr = { version = "40.1.0", default-features = false }
-pallet-bounties = { version = "38.1.0", default-features = false }
-pallet-bridge-grandpa = { version = "0.19.0", default-features = false }
-pallet-bridge-messages = { version = "0.19.1", default-features = false }
-pallet-bridge-parachains = { version = "0.19.0", default-features = false }
-pallet-bridge-relayers = { version = "0.19.1", default-features = false }
-pallet-broker = { version = "0.18.0", default-features = false }
-pallet-child-bounties = { version = "38.1.0", default-features = false }
-pallet-collator-selection = { version = "20.1.0", default-features = false }
-pallet-collective = { version = "39.1.0", default-features = false }
-pallet-conviction-voting = { version = "39.1.0", default-features = false }
-pallet-core-fellowship = { version = "23.0.0", default-features = false }
-pallet-core-fellowship-ambassador = { path = "pallets/core-fellowship-ambassador", default-features = false }
-pallet-election-provider-multi-phase = { version = "38.1.0", default-features = false }
-pallet-election-provider-support-benchmarking = { version = "38.0.0", default-features = false }
-pallet-encointer-balances = { version = "~15.2.0", default-features = false }
-pallet-encointer-bazaar = { version = "~15.1.0", default-features = false }
-pallet-encointer-bazaar-rpc-runtime-api = { version = "~15.1.0", default-features = false }
-pallet-encointer-ceremonies = { version = "~15.1.0", default-features = false }
-pallet-encointer-ceremonies-rpc-runtime-api = { version = "~15.1.0", default-features = false }
-pallet-encointer-communities = { version = "~15.1.0", default-features = false }
-pallet-encointer-communities-rpc-runtime-api = { version = "~15.1.0", default-features = false }
-pallet-encointer-democracy = { version = "~15.4.0", default-features = false }
-pallet-encointer-faucet = { version = "~15.2.0", default-features = false }
-pallet-encointer-reputation-commitments = { version = "~15.1.0", default-features = false }
-pallet-encointer-scheduler = { version = "~15.1.0", default-features = false }
-pallet-encointer-treasuries = { version = "~15.4.1", default-features = false }
-pallet-encointer-treasuries-rpc-runtime-api = { version = "~15.3.0", default-features = false }
-pallet-fast-unstake = { version = "38.1.0", default-features = false }
-pallet-glutton = { version = "25.1.0", default-features = false }
-pallet-grandpa = { version = "39.1.0", default-features = false }
-pallet-identity = { version = "39.1.0", default-features = false }
-pallet-indices = { version = "39.1.0", default-features = false }
-pallet-insecure-randomness-collective-flip = { version = "27.0.0", default-features = false }
-pallet-membership = { version = "39.0.0", default-features = false }
-pallet-message-queue = { version = "42.0.0", default-features = false }
-pallet-mmr = { version = "39.0.0", default-features = false }
-pallet-multisig = { version = "39.1.1", default-features = false }
-pallet-nft-fractionalization = { version = "22.1.0", default-features = false }
-pallet-nfts = { version = "33.1.0", default-features = false }
-pallet-nfts-runtime-api = { version = "25.0.0", default-features = false }
-pallet-nis = { version = "39.1.0", default-features = false }
-pallet-migrations = { version = "9.1.0", default-features = false }
-pallet-nomination-pools = { version = "37.0.1", default-features = false }
-pallet-nomination-pools-benchmarking = { version = "37.1.0", default-features = false }
-pallet-nomination-pools-runtime-api = { version = "35.0.0", default-features = false }
-pallet-offences = { version = "38.0.0", default-features = false }
-pallet-offences-benchmarking = { version = "39.1.0", default-features = false }
-pallet-parameters = { version = "0.10.1", default-features = false }
-pallet-preimage = { version = "39.1.0", default-features = false }
-pallet-proxy = { version = "39.1.0", default-features = false }
-pallet-ranked-collective = { version = "39.0.0", default-features = false }
-pallet-recovery = { version = "39.1.0", default-features = false }
-pallet-referenda = { version = "39.1.0", default-features = false }
-pallet-remote-proxy = { path = "pallets/remote-proxy", default-features = false }
-pallet-ranked-collective-ambassador = { path = "pallets/ranked-collective-ambassador", default-features = false }
-pallet-salary = { version = "24.0.0", default-features = false }
-pallet-scheduler = { version = "40.1.0", default-features = false }
-pallet-session = { version = "39.0.0", default-features = false }
-pallet-session-benchmarking = { version = "39.1.0", default-features = false }
-pallet-society = { version = "39.1.0", default-features = false }
-pallet-staking = { version = "39.1.0", default-features = false }
-pallet-delegated-staking = { version = "6.1.0", default-features = false }
-=======
 pallet-alliance = { version = "39.1.0", default-features = false }
 pallet-asset-conversion = { version = "22.0.0", default-features = false }
 pallet-asset-conversion-tx-payment = { version = "22.0.0", default-features = false }
@@ -232,7 +154,6 @@
 pallet-society = { version = "40.1.0", default-features = false }
 pallet-staking = { version = "40.1.1", default-features = false }
 pallet-delegated-staking = { version = "7.0.0", default-features = false }
->>>>>>> 0d87270c
 pallet-staking-reward-curve = { version = "12.0.0" }
 pallet-staking-reward-fn = { version = "22.0.1", default-features = false }
 pallet-staking-runtime-api = { version = "26.0.0", default-features = false }
