[package]
name = "pallet-ah-migrator"
description = "Operational pallet managing and processing migration from Relay Chain to Asset Hub on Asset Hub"
license = "Apache-2.0"
version = "0.1.0"
edition.workspace = true
authors.workspace = true
repository.workspace = true

[dependencies]
codec = { workspace = true, features = ["max-encoded-len"] }
cumulus-primitives-core = { workspace = true }
frame-benchmarking = { workspace = true, optional = true }
frame-support = { workspace = true }
frame-system = { workspace = true }
log = { workspace = true }
assets-common = { workspace = true }
parachains-common = { workspace = true }
impl-trait-for-tuples = { workspace = true }
pallet-asset-rate = { workspace = true }
pallet-balances = { workspace = true }
pallet-bags-list = { workspace = true }
pallet-bounties = { workspace = true }
pallet-conviction-voting = { workspace = true }
pallet-fast-unstake = { workspace = true }
pallet-multisig = { workspace = true }
pallet-indices = { workspace = true }
pallet-nomination-pools = { workspace = true }
pallet-preimage = { workspace = true }
# pallet-staking-async = { workspace = true } # Only on westend
# pallet-staking-async-rc-client = { workspace = true } # Only on westend
pallet-proxy = { workspace = true }
pallet-message-queue = { workspace = true }
pallet-rc-migrator = { workspace = true }
pallet-referenda = { workspace = true }
pallet-scheduler = { workspace = true }
pallet-staking = { workspace = true }
pallet-state-trie-migration = { workspace = true }
pallet-vesting = { workspace = true }
pallet-treasury = { workspace = true }
pallet-timestamp = { workspace = true }
polkadot-parachain-primitives = { workspace = true }
polkadot-runtime-common = { workspace = true }
polkadot-runtime-constants = { workspace = true }
runtime-parachains = { workspace = true }
scale-info = { workspace = true, features = ["derive"] }
serde = { features = ["derive"], optional = true, workspace = true }
sp-application-crypto = { workspace = true }
sp-core = { workspace = true }
sp-io = { workspace = true }
sp-runtime = { workspace = true }
sp-std = { workspace = true }
<<<<<<< HEAD
sp-staking = { workspace = true, optional = true }
=======
sp-staking = { workspace = true }
>>>>>>> 6048e1c1
hex-literal = { workspace = true }
hex = { workspace = true }
xcm = { workspace = true }
xcm-builder = { workspace = true }
xcm-executor = { workspace = true }
pallet-ah-ops = { workspace = true }

# [dev-dependencies]
# asset-hub-polkadot-runtime = { workspace = true, default-features = true }

[features]
default = ["std"]
std = [
	"assets-common/std",
	"assets-common/std",
	"codec/std",
	"cumulus-primitives-core/std",
	"frame-benchmarking?/std",
	"frame-support/std",
	"frame-system/std",
	"hex/std",
	"log/std",
	"pallet-ah-ops/std",
	"pallet-asset-rate/std",
	"pallet-bags-list/std",
	"pallet-balances/std",
	"pallet-bounties/std",
	"pallet-conviction-voting/std",
	"pallet-fast-unstake/std",
	"pallet-indices/std",
	"pallet-message-queue/std",
	"pallet-multisig/std",
	"pallet-nomination-pools/std",
	"pallet-preimage/std",
	"pallet-proxy/std",
	"pallet-rc-migrator/std",
	"pallet-referenda/std",
	"pallet-scheduler/std",
	"pallet-staking/std",
	"pallet-state-trie-migration/std",
	"pallet-timestamp/std",
	"pallet-treasury/std",
	"pallet-vesting/std",
	"parachains-common/std",
	"parachains-common/std",
	"polkadot-parachain-primitives/std",
	"polkadot-runtime-common/std",
	"polkadot-runtime-constants/std",
	"polkadot-runtime-constants/std",
	"runtime-parachains/std",
	"scale-info/std",
	"serde",
	"sp-application-crypto/std",
	"sp-core/std",
	"sp-io/std",
	"sp-runtime/std",
	"sp-staking/std",
	"sp-std/std",
	"xcm-builder/std",
	"xcm-builder/std",
	"xcm-executor/std",
	"xcm-executor/std",
	"xcm/std",
]
runtime-benchmarks = [
	"assets-common/runtime-benchmarks",
	"assets-common/runtime-benchmarks",
	"cumulus-primitives-core/runtime-benchmarks",
	"frame-benchmarking/runtime-benchmarks",
	"frame-support/runtime-benchmarks",
	"frame-system/runtime-benchmarks",
	"pallet-ah-ops/runtime-benchmarks",
	"pallet-asset-rate/runtime-benchmarks",
	"pallet-bags-list/runtime-benchmarks",
	"pallet-balances/runtime-benchmarks",
	"pallet-bounties/runtime-benchmarks",
	"pallet-conviction-voting/runtime-benchmarks",
	"pallet-fast-unstake/runtime-benchmarks",
	"pallet-indices/runtime-benchmarks",
	"pallet-message-queue/runtime-benchmarks",
	"pallet-multisig/runtime-benchmarks",
	"pallet-nomination-pools/runtime-benchmarks",
	"pallet-preimage/runtime-benchmarks",
	"pallet-proxy/runtime-benchmarks",
	"pallet-rc-migrator/runtime-benchmarks",
	"pallet-referenda/runtime-benchmarks",
	"pallet-scheduler/runtime-benchmarks",
	"pallet-staking/runtime-benchmarks",
	"pallet-state-trie-migration/runtime-benchmarks",
	"pallet-timestamp/runtime-benchmarks",
	"pallet-treasury/runtime-benchmarks",
	"pallet-vesting/runtime-benchmarks",
	"parachains-common/runtime-benchmarks",
	"parachains-common/runtime-benchmarks",
	"polkadot-parachain-primitives/runtime-benchmarks",
	"polkadot-runtime-common/runtime-benchmarks",
	"polkadot-runtime-constants/runtime-benchmarks",
	"runtime-parachains/runtime-benchmarks",
	"sp-runtime/runtime-benchmarks",
	"sp-staking/runtime-benchmarks",
	"xcm-builder/runtime-benchmarks",
	"xcm-executor/runtime-benchmarks",
	# "asset-hub-polkadot-runtime/runtime-benchmarks"
]
try-runtime = [
	"frame-support/try-runtime",
	"frame-system/try-runtime",
	"pallet-ah-ops/try-runtime",
	"pallet-asset-rate/try-runtime",
	"pallet-bags-list/try-runtime",
	"pallet-balances/try-runtime",
	"pallet-bounties/try-runtime",
	"pallet-conviction-voting/try-runtime",
	"pallet-fast-unstake/try-runtime",
	"pallet-indices/try-runtime",
	"pallet-message-queue/try-runtime",
	"pallet-multisig/try-runtime",
	"pallet-nomination-pools/try-runtime",
	"pallet-preimage/try-runtime",
	"pallet-proxy/try-runtime",
	"pallet-rc-migrator/try-runtime",
	"pallet-referenda/try-runtime",
	"pallet-scheduler/try-runtime",
	"pallet-staking/try-runtime",
	"pallet-state-trie-migration/try-runtime",
	"pallet-timestamp/try-runtime",
	"pallet-treasury/try-runtime",
	"pallet-vesting/try-runtime",
	"polkadot-runtime-common/try-runtime",
	"runtime-parachains/try-runtime",
	"sp-runtime/try-runtime",
]

ahm-polkadot = [
	"pallet-ah-ops/ahm-polkadot",
	"pallet-rc-migrator/ahm-polkadot",
]
ahm-westend = [
	"ahm-staking-migration",
	"pallet-ah-ops/ahm-westend",
	"pallet-rc-migrator/ahm-westend",
	"stable2503",

]
stable2503 = [
	"pallet-rc-migrator/stable2503",
]
ahm-staking-migration = [
	"pallet-rc-migrator/ahm-staking-migration",
	"dep:sp-staking"
]<|MERGE_RESOLUTION|>--- conflicted
+++ resolved
@@ -50,11 +50,7 @@
 sp-io = { workspace = true }
 sp-runtime = { workspace = true }
 sp-std = { workspace = true }
-<<<<<<< HEAD
-sp-staking = { workspace = true, optional = true }
-=======
 sp-staking = { workspace = true }
->>>>>>> 6048e1c1
 hex-literal = { workspace = true }
 hex = { workspace = true }
 xcm = { workspace = true }
@@ -204,5 +200,4 @@
 ]
 ahm-staking-migration = [
 	"pallet-rc-migrator/ahm-staking-migration",
-	"dep:sp-staking"
 ]