// This file is part of Substrate.

// Copyright (C) Parity Technologies (UK) Ltd.
// SPDX-License-Identifier: Apache-2.0

// Licensed under the Apache License, Version 2.0 (the "License");
// you may not use this file except in compliance with the License.
// You may obtain a copy of the License at
//
// 	http://www.apache.org/licenses/LICENSE-2.0
//
// Unless required by applicable law or agreed to in writing, software
// distributed under the License is distributed on an "AS IS" BASIS,
// WITHOUT WARRANTIES OR CONDITIONS OF ANY KIND, either express or implied.
// See the License for the specific language governing permissions and
// limitations under the License.

use crate::{Config, Pallet};
use frame_support::traits::Defensive;
use pallet_rc_migrator::types::ToPolkadotSs58;

impl<T: Config> Pallet<T> {
	/// Translate account from RC format to AH format.
	///
	/// TODO introduce different accountId types for RC and AH
	pub fn translate_account_rc_to_ah(account: T::AccountId) -> T::AccountId {
		let Some(new) = Self::maybe_sovereign_translate(&account)
			.or_else(|| Self::maybe_derived_translate(&account))
		else {
			return account;
		};

		log::info!(
			"Translated account: {} -> {}",
			&account.to_polkadot_ss58(),
			&new.to_polkadot_ss58()
		);

		new
	}

	/// Translate the account if its a parachain sovereign account.
<<<<<<< HEAD
	pub fn maybe_sovereign_translate(account: &T::AccountId) -> Option<T::AccountId> {
=======
	#[cfg(any(feature = "polkadot-ahm", feature = "kusama-ahm"))]
	fn maybe_sovereign_translate(account: &T::AccountId) -> Option<T::AccountId> {
>>>>>>> 132019ee
		let Some(new) = crate::sovereign_account_translation::SOV_TRANSLATIONS
			.binary_search_by_key(account, |((rc_acc, _), _)| rc_acc.clone())
			.map(|i| {
				crate::sovereign_account_translation::SOV_TRANSLATIONS
					.get(i)
					.map(|(_, (ah_acc, _))| ah_acc)
					.defensive()
			})
			.ok()
			.flatten()
			.cloned()
		else {
			return None;
		};

		Self::deposit_event(crate::Event::AccountTranslatedParachainSovereign {
			from: account.clone(),
			to: new.clone(),
		});

		Some(new)
	}

	#[cfg(not(any(feature = "polkadot-ahm", feature = "kusama-ahm")))]
	fn maybe_sovereign_translate(account: &T::AccountId) -> Option<T::AccountId> {
		None
	}

	/// Translate the account if its derived from a parachain sovereign account.
<<<<<<< HEAD
	pub fn maybe_derived_translate(account: &T::AccountId) -> Option<T::AccountId> {
=======
	#[cfg(any(feature = "polkadot-ahm", feature = "kusama-ahm"))]
	fn maybe_derived_translate(account: &T::AccountId) -> Option<T::AccountId> {
>>>>>>> 132019ee
		let Some((new, idx)) = crate::sovereign_account_translation::DERIVED_TRANSLATIONS
			.binary_search_by_key(account, |((rc_acc, _), _, _)| rc_acc.clone())
			.map(|i| {
				crate::sovereign_account_translation::DERIVED_TRANSLATIONS
					.get(i)
					.map(|(_, idx, (ah_acc, _))| (ah_acc, idx))
					.defensive()
			})
			.ok()
			.flatten()
		else {
			return None;
		};

		Self::deposit_event(crate::Event::AccountTranslatedParachainSovereignDerived {
			from: account.clone(),
			to: new.clone(),
			derivation_index: *idx,
		});

		Some(new.clone())
	}

	#[cfg(not(any(feature = "polkadot-ahm", feature = "kusama-ahm")))]
	fn maybe_derived_translate(account: &T::AccountId) -> Option<T::AccountId> {
		None
	}
}<|MERGE_RESOLUTION|>--- conflicted
+++ resolved
@@ -40,12 +40,8 @@
 	}
 
 	/// Translate the account if its a parachain sovereign account.
-<<<<<<< HEAD
+	#[cfg(any(feature = "polkadot-ahm", feature = "kusama-ahm"))]
 	pub fn maybe_sovereign_translate(account: &T::AccountId) -> Option<T::AccountId> {
-=======
-	#[cfg(any(feature = "polkadot-ahm", feature = "kusama-ahm"))]
-	fn maybe_sovereign_translate(account: &T::AccountId) -> Option<T::AccountId> {
->>>>>>> 132019ee
 		let Some(new) = crate::sovereign_account_translation::SOV_TRANSLATIONS
 			.binary_search_by_key(account, |((rc_acc, _), _)| rc_acc.clone())
 			.map(|i| {
@@ -75,12 +71,8 @@
 	}
 
 	/// Translate the account if its derived from a parachain sovereign account.
-<<<<<<< HEAD
+	#[cfg(any(feature = "polkadot-ahm", feature = "kusama-ahm"))]
 	pub fn maybe_derived_translate(account: &T::AccountId) -> Option<T::AccountId> {
-=======
-	#[cfg(any(feature = "polkadot-ahm", feature = "kusama-ahm"))]
-	fn maybe_derived_translate(account: &T::AccountId) -> Option<T::AccountId> {
->>>>>>> 132019ee
 		let Some((new, idx)) = crate::sovereign_account_translation::DERIVED_TRANSLATIONS
 			.binary_search_by_key(account, |((rc_acc, _), _, _)| rc_acc.clone())
 			.map(|i| {
