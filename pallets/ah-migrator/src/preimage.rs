// This file is part of Substrate.

// Copyright (C) Parity Technologies (UK) Ltd.
// SPDX-License-Identifier: Apache-2.0

// Licensed under the Apache License, Version 2.0 (the "License");
// you may not use this file except in compliance with the License.
// You may obtain a copy of the License at
//
// 	http://www.apache.org/licenses/LICENSE-2.0
//
// Unless required by applicable law or agreed to in writing, software
// distributed under the License is distributed on an "AS IS" BASIS,
// WITHOUT WARRANTIES OR CONDITIONS OF ANY KIND, either express or implied.
// See the License for the specific language governing permissions and
// limitations under the License.

use crate::*;
use frame_support::traits::{Consideration, Footprint};
use pallet_rc_migrator::preimage::{chunks::*, *};
use sp_runtime::traits::{BlakeTwo256, Hash};

// NOTE: preimage doesn't require post-check account translation: the account translation is applied
// during processing and the post-checks focus on hash integrity rather than account-based
// comparisons.
impl<T: Config> Pallet<T> {
	pub fn do_receive_preimage_chunks(chunks: Vec<RcPreimageChunk>) -> Result<(), Error<T>> {
		Self::deposit_event(Event::BatchReceived {
			pallet: PalletEventName::PreimageChunk,
			count: chunks.len() as u32,
		});
		let (mut count_good, mut count_bad) = (0, 0);
		log::info!(target: LOG_TARGET, "Integrating {} preimage chunks", chunks.len());

		for chunk in chunks {
			match Self::do_receive_preimage_chunk(chunk) {
				Ok(()) => count_good += 1,
				Err(e) => {
					count_bad += 1;
					log::error!(target: LOG_TARGET, "Error while integrating preimage chunk: {:?}", e);
				},
			}
		}
		Self::deposit_event(Event::BatchProcessed {
			pallet: PalletEventName::PreimageChunk,
			count_good,
			count_bad,
		});

		Ok(())
	}

	pub fn do_receive_preimage_chunk(chunk: RcPreimageChunk) -> Result<(), Error<T>> {
		log::debug!(target: LOG_TARGET, "Integrating preimage chunk {} offset {}/{}", chunk.preimage_hash, chunk.chunk_byte_offset + chunk.chunk_bytes.len() as u32, chunk.preimage_len);
		let key = (chunk.preimage_hash, chunk.preimage_len);

		// First check that we did not miss a chunk
		let preimage = match pallet_preimage::PreimageFor::<T>::get(key) {
			Some(preimage) => {
				if preimage.len() != chunk.chunk_byte_offset as usize {
					defensive!("Preimage chunk missing");
					return Err(Error::<T>::PreimageChunkMissing);
				}

				match preimage.try_mutate(|p| {
					p.extend(chunk.chunk_bytes.clone());
				}) {
					Some(preimage) => {
						pallet_preimage::PreimageFor::<T>::insert(key, &preimage);
						preimage
					},
					None => {
						defensive!("Preimage too big");
						return Err(Error::<T>::PreimageTooBig);
					},
				}
			},
			None => {
				if chunk.chunk_byte_offset != 0 {
					defensive!("Preimage chunk missing");
					return Err(Error::<T>::PreimageChunkMissing);
				}

				let preimage: BoundedVec<u8, ConstU32<{ CHUNK_SIZE }>> = chunk.chunk_bytes;
				debug_assert!(CHUNK_SIZE <= pallet_preimage::MAX_SIZE);
				let bounded_preimage: BoundedVec<u8, ConstU32<{ pallet_preimage::MAX_SIZE }>> =
					preimage.into_inner().try_into().expect("Asserted");
				pallet_preimage::PreimageFor::<T>::insert(key, &bounded_preimage);
				bounded_preimage
			},
		};

		if preimage.len() == chunk.preimage_len as usize + chunk.chunk_byte_offset as usize {
			log::debug!(target: LOG_TARGET, "Preimage complete: {}", chunk.preimage_hash);
		}

		Ok(())
	}

	pub fn do_receive_preimage_request_statuses(
		request_status: Vec<PortableRequestStatus>,
	) -> Result<(), Error<T>> {
		Self::deposit_event(Event::BatchReceived {
			pallet: PalletEventName::PreimageRequestStatus,
			count: request_status.len() as u32,
		});
		log::info!(target: LOG_TARGET, "Integrating {} preimage request status", request_status.len());
		let (mut count_good, mut count_bad) = (0, 0);

		for request_status in request_status {
			match Self::do_receive_preimage_request_status(request_status) {
				Ok(()) => count_good += 1,
				Err(e) => {
					count_bad += 1;
					log::error!(target: LOG_TARGET, "Error while integrating preimage request status: {:?}", e);
				},
			}
		}

		Self::deposit_event(Event::BatchProcessed {
			pallet: PalletEventName::PreimageRequestStatus,
			count_good,
			count_bad,
		});
		Ok(())
	}

	pub fn do_receive_preimage_request_status(
		request_status: PortableRequestStatus,
	) -> Result<(), Error<T>> {
		if pallet_preimage::RequestStatusFor::<T>::contains_key(request_status.hash) {
			log::warn!(target: LOG_TARGET, "Request status already migrated: {:?}", request_status.hash);
			return Ok(());
		}

		if !pallet_preimage::PreimageFor::<T>::iter_keys()
			.any(|(key_hash, _)| key_hash == request_status.hash)
		{
			log::error!("Missing preimage for request status hash {:?}", request_status.hash);
			return Err(Error::<T>::PreimageMissing);
		}
		let ah_status: pallet_preimage::RequestStatus<AccountId32, pallet_preimage::TicketOf<T>> =
			request_status
				.request_status
				.try_into()
				.defensive()
				.map_err(|_| Error::<T>::PreimageStatusInvalid)?;

		let new_ticket = match ah_status {
			pallet_preimage::RequestStatus::Unrequested { ticket: (ref who, ref ticket), len } => {
				let fp = Footprint::from_parts(1, len as usize);
				ticket.clone().update(who, fp).ok()
			},
			pallet_preimage::RequestStatus::Requested {
				maybe_ticket: Some((ref who, ref ticket)),
				maybe_len: Some(len),
				..
			} => {
				let fp = Footprint::from_parts(1, len as usize);
				ticket.clone().update(who, fp).ok()
			},
			pallet_preimage::RequestStatus::Requested {
				maybe_ticket: Some(_),
				maybe_len: None,
				..
			} => {
				defensive!("Ticket cannot be re-evaluated");
				// I think this is unreachable, but not exactly sure. Either way, nothing that we
				// could do about it.
				None
			},
			_ => None,
		};

		let new_request_status = match (new_ticket, ah_status.clone()) {
			(
				Some(new_ticket),
				pallet_preimage::RequestStatus::Unrequested { ticket: (who, _), len },
			) => pallet_preimage::RequestStatus::Unrequested {
				ticket: (Self::translate_account_rc_to_ah(who), new_ticket),
				len,
			},
			(
				Some(new_ticket),
				pallet_preimage::RequestStatus::Requested {
					maybe_ticket: Some((who, _)),
					maybe_len: Some(len),
					count,
				},
			) => pallet_preimage::RequestStatus::Requested {
				maybe_ticket: Some((Self::translate_account_rc_to_ah(who), new_ticket)),
				maybe_len: Some(len),
				count,
			},
			_ => match ah_status {
				pallet_preimage::RequestStatus::Unrequested { ticket: (who, ticket), len } =>
					pallet_preimage::RequestStatus::Unrequested {
						ticket: (Self::translate_account_rc_to_ah(who), ticket),
						len,
					},
				pallet_preimage::RequestStatus::Requested { maybe_ticket, count, maybe_len } => {
					let translated_maybe_ticket = maybe_ticket
						.map(|(who, ticket)| (Self::translate_account_rc_to_ah(who), ticket));
					pallet_preimage::RequestStatus::Requested {
						maybe_ticket: translated_maybe_ticket,
						count,
						maybe_len,
					}
				},
			},
		};

		pallet_preimage::RequestStatusFor::<T>::insert(request_status.hash, &new_request_status);
		log::debug!(target: LOG_TARGET, "Integrating preimage request status: {:?}", new_request_status);

		Ok(())
	}

	pub fn do_receive_preimage_legacy_statuses(
		statuses: Vec<RcPreimageLegacyStatusOf<T>>,
	) -> Result<(), Error<T>> {
		Self::deposit_event(Event::BatchReceived {
			pallet: PalletEventName::PreimageLegacyStatus,
			count: statuses.len() as u32,
		});
		log::info!(target: LOG_TARGET, "Integrating {} preimage legacy status", statuses.len());
		let (mut count_good, mut count_bad) = (0, 0);

		for status in statuses {
			match Self::do_receive_preimage_legacy_status(status) {
				Ok(()) => count_good += 1,
				Err(_) => {
					count_bad += 1;
				},
			}
		}

		Self::deposit_event(Event::BatchProcessed {
			pallet: PalletEventName::PreimageLegacyStatus,
			count_good,
			count_bad,
		});
		Ok(())
	}

	pub fn do_receive_preimage_legacy_status(
		status: RcPreimageLegacyStatusOf<T>,
	) -> Result<(), Error<T>> {
		let translated_depositor = Self::translate_account_rc_to_ah(status.depositor);

		// Unreserve the deposit from the translated account
		let missing = <T as pallet_preimage::Config>::Currency::unreserve(
			&translated_depositor,
			status.deposit,
		);

		if missing != Default::default() {
			log::error!(target: LOG_TARGET, "Failed to unreserve deposit for preimage legacy status {:?}, who: {}, missing {:?}", status.hash, translated_depositor.to_ss58check(), missing);
			return Err(Error::<T>::FailedToUnreserveDeposit);
		}

		Ok(())
	}
}

#[cfg(feature = "std")]
impl<T: Config> crate::types::AhMigrationCheck for PreimageChunkMigrator<T> {
	type RcPrePayload = Vec<(H256, u32)>;
	type AhPrePayload = ();

	fn pre_check(_rc_pre_payload: Self::RcPrePayload) -> Self::AhPrePayload {
		// AH does not have a preimage pallet, therefore must be empty.
		assert!(
			pallet_preimage::PreimageFor::<T>::iter_keys().next().is_none(),
			"Assert storage 'Preimage::PreimageFor::ah_pre::empty'"
		);
	}

	// The payload should come from the relay chain pre-check method on the same pallet
	fn post_check(rc_pre_payload: Self::RcPrePayload, _ah_pre_payload: Self::AhPrePayload) {
		// Assert storage "Preimage::PreimageFor::ah_post::consistent"
		for (key, preimage) in pallet_preimage::PreimageFor::<T>::iter() {
			assert!(preimage.len() > 0, "Preimage::PreimageFor is empty");
			assert!(preimage.len() <= 4 * 1024 * 1024_usize, "Preimage::PreimageFor is too big");
			assert!(
				preimage.len() == key.1 as usize,
				"Preimage::PreimageFor is not the correct length"
			);
			assert!(
				<T as frame_system::Config>::Hashing::hash(&preimage) == key.0,
				"Preimage::PreimageFor hash mismatch"
			);
			// Assert storage "Preimage::RequestStatusFor::ah_post::consistent"
			assert!(
				pallet_preimage::RequestStatusFor::<T>::contains_key(key.0),
				"Preimage::RequestStatusFor is missing"
			);
		}

<<<<<<< HEAD
		let new_preimages = alias::PreimageFor::<T>::iter_keys().count();
		// Some preimages may have been deleted as a side effect of being unrequested during
		// migration.
=======
		let new_preimages = pallet_preimage::PreimageFor::<T>::iter_keys().count();
		// Pallet scheduler currently unrequests and deletes preimage with hash
		// 0x7ee7ea7b28e3e17353781b6d9bff255b8d00beffe8d1ed259baafe1de0c2cc2e and len 42
>>>>>>> 0fe9a7b7
		if new_preimages != rc_pre_payload.len() {
			log::warn!(
				"Preimage::PreimageFor and relay chain payload have different size: {} vs {}",
				new_preimages,
				rc_pre_payload.len(),
			);
		}

		// All items have been successfully migrated from the relay chain
		// Assert storage "Preimage::PreimageFor::ah_post::correct"
		for (hash, len) in rc_pre_payload.iter() {
<<<<<<< HEAD
			assert!(
				alias::PreimageFor::<T>::contains_key((hash, len)),
				"Relay chain Preimage::PreimageFor storage item with key {:?} {:?} is not found on Asset Hub",
				hash,
				len,
			);
=======
			// Pallet scheduler currently unrequests and deletes preimage with hash
			// 0x7ee7ea7b28e3e17353781b6d9bff255b8d00beffe8d1ed259baafe1de0c2cc2e and len 42
			if !pallet_preimage::PreimageFor::<T>::contains_key((hash, len)) {
				log::warn!(
					"Relay chain Preimage::PreimageFor storage item with key {:?} {:?} is not found on assethub",
					hash,
					len,
				);
			}
		}

		// All AssetHub items came from the relay chain
		// Assert storage "Preimage::PreimageFor::ah_post::correct"
		for (hash, len) in pallet_preimage::PreimageFor::<T>::iter_keys() {
			// Preimages for referendums that did not pass on the relay chain can be noted when
			// migrating to Asset Hub.
			if !rc_pre_payload.contains(&(hash, len)) {
				log::warn!("Asset Hub migrated Preimage::PreimageFor storage item with key {:?} {:?} was not present on the relay chain", hash, len);
			}
>>>>>>> 0fe9a7b7
		}

		// Integrity check that all preimages have the correct hash and length
		// Assert storage "Preimage::PreimageFor::ah_post::consistent"
		for (hash, len) in pallet_preimage::PreimageFor::<T>::iter_keys() {
			let preimage =
				pallet_preimage::PreimageFor::<T>::get((hash, len)).expect("Storage corrupted");

			assert_eq!(preimage.len(), len as usize);
			assert_eq!(BlakeTwo256::hash(preimage.as_slice()), hash);
		}
	}
}

#[cfg(feature = "std")]
impl<T: Config> crate::types::AhMigrationCheck for PreimageRequestStatusMigrator<T> {
	type RcPrePayload = Vec<(H256, bool)>;
	type AhPrePayload = ();

	fn pre_check(_rc_pre_payload: Self::RcPrePayload) -> Self::AhPrePayload {
		// AH does not have a preimage pallet, therefore must be empty.
		// Assert storage "Preimage::RequestStatusFor::ah_pre::empty"
		assert!(
			pallet_preimage::RequestStatusFor::<T>::iter_keys().next().is_none(),
			"Preimage::RequestStatusFor is not empty"
		);
	}

	// The payload should come from the relay chain pre-check method on the same pallet
	fn post_check(rc_pre_payload: Self::RcPrePayload, _ah_pre_payload: Self::AhPrePayload) {
<<<<<<< HEAD
=======
		let new_requests_len = pallet_preimage::RequestStatusFor::<T>::iter_keys().count();
		// Pallet scheduler currently unrequests and deletes preimage with hash
		// 0x7ee7ea7b28e3e17353781b6d9bff255b8d00beffe8d1ed259baafe1de0c2cc2e and len 42
		if new_requests_len != rc_pre_payload.len() {
			log::warn!(
				"Preimage::RequestStatusFor and relay chain payload have different size: {} vs {}",
				new_requests_len,
				rc_pre_payload.len(),
			);
		}

>>>>>>> 0fe9a7b7
		for (hash, requested) in rc_pre_payload.iter() {
			// Assert storage "Preimage::RequestStatusFor::ah_post::correct"
<<<<<<< HEAD
			assert!(
				alias::RequestStatusFor::<T>::contains_key(hash),
				"Relay chain Preimage::RequestStatusFor storage item with key {:?} is not found on Asset Hub",
				hash
			);
			match alias::RequestStatusFor::<T>::get(hash).unwrap() {
				alias::RequestStatus::Unrequested { len, .. } => {
					assert!(
						alias::PreimageFor::<T>::contains_key((hash, len)),
						"Preimage::RequestStatusFor is missing preimage"
					);
					assert!(
						!requested,
						"Preimage with hash {:?} should be requested on Asset Hub, but is unrequested instead",
						hash
					);
				},
				alias::RequestStatus::Requested { maybe_len: Some(len), .. } => {
					assert!(
						alias::PreimageFor::<T>::contains_key((hash, len)),
						"Preimage::RequestStatusFor is missing preimage"
					);
					assert!(
						requested,
						"Preimage with hash {:?} should be unrequested on Asset Hub, but is requested instead",
						hash
					);
				},
				alias::RequestStatus::Requested { .. } => {
					assert!(
						requested,
						"Preimage with hash {:?} should be unrequested on Asset Hub, but is requested instead",
						hash
					);
				},
=======
			if !pallet_preimage::RequestStatusFor::<T>::contains_key(hash) {
				log::warn!(
					"Relay chain Preimage::RequestStatusFor storage item with key {:?} is not found on assethub",
					hash
				);
			} else {
				match pallet_preimage::RequestStatusFor::<T>::get(hash).unwrap() {
					pallet_preimage::RequestStatus::Unrequested { len, .. } => {
						assert!(
							pallet_preimage::PreimageFor::<T>::contains_key((hash, len)),
							"Preimage::RequestStatusFor is missing preimage"
						);
					},
					pallet_preimage::RequestStatus::Requested { maybe_len: Some(len), .. } => {
						// TODO: @re-gius preimages that store referendums calls will be unrequested
						// since the call of the preimage is mapped and a new preimage of the
						// mapped call is noted. The unrequested preimage can be deletes since
						// not needed anymore.
						//
						// assert!(
						// 	requested,
						// 	"Unrequested preimage with hash {:?} in the relay chain has become
						// requested on assetHub", 	hash
						// );
						assert!(
							pallet_preimage::PreimageFor::<T>::contains_key((hash, len)),
							"Preimage::RequestStatusFor is missing preimage"
						);
					},
					pallet_preimage::RequestStatus::Requested { .. } => {
						assert!(
							requested,
							"Unrequested preimage with hash {:?} in the relay chain has become requested on assetHub",
							hash
						);
					},
				}
>>>>>>> 0fe9a7b7
			}
		}

		for hash in pallet_preimage::RequestStatusFor::<T>::iter_keys() {
			// Preimages for referendums that did not pass on the relay chain can be noted when
			// migrating to Asset Hub.
			if !rc_pre_payload.contains(&(hash, true)) && !rc_pre_payload.contains(&(hash, false)) {
				log::warn!("Asset Hub migrated Preimage::RequestStatusFor storage item with key {:?} was not present on the relay chain", hash);
			}
		}

		// Assert storage "Preimage::PreimageFor::ah_post::consistent"
		assert_eq!(
			pallet_preimage::PreimageFor::<T>::iter_keys().count(),
			pallet_preimage::RequestStatusFor::<T>::iter_keys().count(),
			"Preimage::PreimageFor and Preimage::RequestStatusFor have different lengths on Asset Hub"
		);
	}
}

#[cfg(feature = "std")]
impl<T: Config> crate::types::AhMigrationCheck for PreimageLegacyRequestStatusMigrator<T> {
	type RcPrePayload = Vec<H256>;
	type AhPrePayload = ();

	#[allow(deprecated)] // StatusFor
	fn pre_check(_rc_pre_payload: Self::RcPrePayload) -> Self::AhPrePayload {
		// AH does not have a preimage pallet, therefore must be empty.
		// Assert storage "Preimage::StatusFor::ah_pre::empty"
		assert!(
			pallet_preimage::StatusFor::<T>::iter_keys().next().is_none(),
			"Preimage::StatusFor is not empty on the relay chain"
		);
	}

	#[allow(deprecated)] // StatusFor
	fn post_check(_rc_pre_payload: Self::RcPrePayload, _ah_pre_payload: Self::AhPrePayload) {
		// All items have been deleted
		// Assert storage "Preimage::StatusFor::ah_post::correct"
		assert!(
			pallet_preimage::StatusFor::<T>::iter_keys().next().is_none(),
			"Preimage::StatusFor is not empty on assetHub"
		);
	}
}<|MERGE_RESOLUTION|>--- conflicted
+++ resolved
@@ -297,15 +297,9 @@
 			);
 		}
 
-<<<<<<< HEAD
 		let new_preimages = alias::PreimageFor::<T>::iter_keys().count();
 		// Some preimages may have been deleted as a side effect of being unrequested during
 		// migration.
-=======
-		let new_preimages = pallet_preimage::PreimageFor::<T>::iter_keys().count();
-		// Pallet scheduler currently unrequests and deletes preimage with hash
-		// 0x7ee7ea7b28e3e17353781b6d9bff255b8d00beffe8d1ed259baafe1de0c2cc2e and len 42
->>>>>>> 0fe9a7b7
 		if new_preimages != rc_pre_payload.len() {
 			log::warn!(
 				"Preimage::PreimageFor and relay chain payload have different size: {} vs {}",
@@ -317,34 +311,12 @@
 		// All items have been successfully migrated from the relay chain
 		// Assert storage "Preimage::PreimageFor::ah_post::correct"
 		for (hash, len) in rc_pre_payload.iter() {
-<<<<<<< HEAD
 			assert!(
 				alias::PreimageFor::<T>::contains_key((hash, len)),
 				"Relay chain Preimage::PreimageFor storage item with key {:?} {:?} is not found on Asset Hub",
 				hash,
 				len,
 			);
-=======
-			// Pallet scheduler currently unrequests and deletes preimage with hash
-			// 0x7ee7ea7b28e3e17353781b6d9bff255b8d00beffe8d1ed259baafe1de0c2cc2e and len 42
-			if !pallet_preimage::PreimageFor::<T>::contains_key((hash, len)) {
-				log::warn!(
-					"Relay chain Preimage::PreimageFor storage item with key {:?} {:?} is not found on assethub",
-					hash,
-					len,
-				);
-			}
-		}
-
-		// All AssetHub items came from the relay chain
-		// Assert storage "Preimage::PreimageFor::ah_post::correct"
-		for (hash, len) in pallet_preimage::PreimageFor::<T>::iter_keys() {
-			// Preimages for referendums that did not pass on the relay chain can be noted when
-			// migrating to Asset Hub.
-			if !rc_pre_payload.contains(&(hash, len)) {
-				log::warn!("Asset Hub migrated Preimage::PreimageFor storage item with key {:?} {:?} was not present on the relay chain", hash, len);
-			}
->>>>>>> 0fe9a7b7
 		}
 
 		// Integrity check that all preimages have the correct hash and length
@@ -375,23 +347,8 @@
 
 	// The payload should come from the relay chain pre-check method on the same pallet
 	fn post_check(rc_pre_payload: Self::RcPrePayload, _ah_pre_payload: Self::AhPrePayload) {
-<<<<<<< HEAD
-=======
-		let new_requests_len = pallet_preimage::RequestStatusFor::<T>::iter_keys().count();
-		// Pallet scheduler currently unrequests and deletes preimage with hash
-		// 0x7ee7ea7b28e3e17353781b6d9bff255b8d00beffe8d1ed259baafe1de0c2cc2e and len 42
-		if new_requests_len != rc_pre_payload.len() {
-			log::warn!(
-				"Preimage::RequestStatusFor and relay chain payload have different size: {} vs {}",
-				new_requests_len,
-				rc_pre_payload.len(),
-			);
-		}
-
->>>>>>> 0fe9a7b7
 		for (hash, requested) in rc_pre_payload.iter() {
 			// Assert storage "Preimage::RequestStatusFor::ah_post::correct"
-<<<<<<< HEAD
 			assert!(
 				alias::RequestStatusFor::<T>::contains_key(hash),
 				"Relay chain Preimage::RequestStatusFor storage item with key {:?} is not found on Asset Hub",
@@ -427,45 +384,6 @@
 						hash
 					);
 				},
-=======
-			if !pallet_preimage::RequestStatusFor::<T>::contains_key(hash) {
-				log::warn!(
-					"Relay chain Preimage::RequestStatusFor storage item with key {:?} is not found on assethub",
-					hash
-				);
-			} else {
-				match pallet_preimage::RequestStatusFor::<T>::get(hash).unwrap() {
-					pallet_preimage::RequestStatus::Unrequested { len, .. } => {
-						assert!(
-							pallet_preimage::PreimageFor::<T>::contains_key((hash, len)),
-							"Preimage::RequestStatusFor is missing preimage"
-						);
-					},
-					pallet_preimage::RequestStatus::Requested { maybe_len: Some(len), .. } => {
-						// TODO: @re-gius preimages that store referendums calls will be unrequested
-						// since the call of the preimage is mapped and a new preimage of the
-						// mapped call is noted. The unrequested preimage can be deletes since
-						// not needed anymore.
-						//
-						// assert!(
-						// 	requested,
-						// 	"Unrequested preimage with hash {:?} in the relay chain has become
-						// requested on assetHub", 	hash
-						// );
-						assert!(
-							pallet_preimage::PreimageFor::<T>::contains_key((hash, len)),
-							"Preimage::RequestStatusFor is missing preimage"
-						);
-					},
-					pallet_preimage::RequestStatus::Requested { .. } => {
-						assert!(
-							requested,
-							"Unrequested preimage with hash {:?} in the relay chain has become requested on assetHub",
-							hash
-						);
-					},
-				}
->>>>>>> 0fe9a7b7
 			}
 		}
 
