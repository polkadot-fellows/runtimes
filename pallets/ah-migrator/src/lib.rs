--- conflicted
+++ resolved
@@ -266,14 +266,9 @@
 		+ pallet_ah_ops::Config
 		+ pallet_claims::Config
 		+ pallet_bounties::Config
-<<<<<<< HEAD
-		+ pallet_treasury::Config
-		+ pallet_delegated_staking::Config<Currency = pallet_balances::Pallet<Self>>
-=======
 		+ pallet_child_bounties::Config
 		+ pallet_treasury::Config<Currency = pallet_balances::Pallet<Self>>
-		+ pallet_delegated_staking::Config
->>>>>>> 7de1771f
+		+ pallet_delegated_staking::Config<Currency = pallet_balances::Pallet<Self>>
 		+ pallet_staking_async::Config<CurrencyBalance = u128>
 	{
 		type RuntimeHoldReason: Parameter
