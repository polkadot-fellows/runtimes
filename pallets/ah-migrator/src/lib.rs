// This file is part of Substrate.

// Copyright (C) Parity Technologies (UK) Ltd.
// SPDX-License-Identifier: Apache-2.0

// Licensed under the Apache License, Version 2.0 (the "License");
// you may not use this file except in compliance with the License.
// You may obtain a copy of the License at
//
// 	http://www.apache.org/licenses/LICENSE-2.0
//
// Unless required by applicable law or agreed to in writing, software
// distributed under the License is distributed on an "AS IS" BASIS,
// WITHOUT WARRANTIES OR CONDITIONS OF ANY KIND, either express or implied.
// See the License for the specific language governing permissions and
// limitations under the License.

//! The operational pallet for the Asset Hub, designed to manage and facilitate the migration of
//! subsystems such as Governance, Staking, Balances from the Relay Chain to the Asset Hub. This
//! pallet works alongside its counterpart, `pallet_rc_migrator`, which handles migration
//! processes on the Relay Chain side.
//!
//! This pallet is responsible for controlling the initiation, progression, and completion of the
//! migration process, including managing its various stages and transferring the necessary data.
//! The pallet directly accesses the storage of other pallets for read/write operations while
//! maintaining compatibility with their existing APIs.
//!
//! To simplify development and avoid the need to edit the original pallets, this pallet may
//! duplicate private items such as storage entries from the original pallets. This ensures that the
//! migration logic can be implemented without altering the original implementations.

#![cfg_attr(not(feature = "std"), no_std)]

pub mod account;
pub mod call;
pub mod multisig;
pub mod preimage;
pub mod proxy;
pub mod referenda;
pub mod scheduler;
pub mod staking;
pub mod types;

pub use pallet::*;

use frame_support::{
	pallet_prelude::*,
	storage::{transactional::with_transaction_opaque_err, TransactionOutcome},
	traits::{
		fungible::{InspectFreeze, Mutate, MutateFreeze, MutateHold},
		Defensive, LockableCurrency, OriginTrait, QueryPreimage, ReservableCurrency, StorePreimage,
		WithdrawReasons as LockWithdrawReasons,
	},
};
use frame_system::pallet_prelude::*;
use pallet_balances::{AccountData, Reasons as LockReasons};
use pallet_rc_migrator::{
	accounts::Account as RcAccount,
	multisig::*,
	preimage::*,
	proxy::*,
	staking::{
		bags_list::RcBagsListMessage,
		fast_unstake::{FastUnstakeMigrator, RcFastUnstakeMessage},
		nom_pools::*,
	},
};
use pallet_referenda::TrackIdOf;
use referenda::RcReferendumInfoOf;
use sp_application_crypto::Ss58Codec;
use sp_core::H256;
use sp_runtime::{
	traits::{BlockNumberProvider, Convert, TryConvert},
	AccountId32,
};
use sp_std::prelude::*;

/// The log target of this pallet.
pub const LOG_TARGET: &str = "runtime::ah-migrator";

type RcAccountFor<T> = RcAccount<
	<T as frame_system::Config>::AccountId,
	<T as pallet_balances::Config>::Balance,
	<T as Config>::RcHoldReason,
	<T as Config>::RcFreezeReason,
>;

#[derive(Encode, Decode, Clone, PartialEq, Eq, RuntimeDebug, TypeInfo, MaxEncodedLen)]
pub enum PalletEventName {
	FastUnstake,
	BagsList,
}

#[frame_support::pallet(dev_mode)]
pub mod pallet {
	use super::*;

	/// Super config trait for all pallets that the migration depends on, providing convenient
	/// access to their items.
	#[pallet::config]
	pub trait Config:
		frame_system::Config<AccountData = AccountData<u128>, AccountId = AccountId32>
		+ pallet_balances::Config<Balance = u128>
		+ pallet_multisig::Config
		+ pallet_proxy::Config
		+ pallet_preimage::Config<Hash = H256>
		+ pallet_referenda::Config<Votes = u128>
		+ pallet_nomination_pools::Config
<<<<<<< HEAD
		+ pallet_fast_unstake::Config
		+ pallet_bags_list::Config<pallet_bags_list::Instance1>
=======
		+ pallet_scheduler::Config
>>>>>>> 74e39804
	{
		/// The overarching event type.
		type RuntimeEvent: From<Event<Self>> + IsType<<Self as frame_system::Config>::RuntimeEvent>;
		/// Native asset registry type.
		type Currency: Mutate<Self::AccountId, Balance = u128>
			+ MutateHold<Self::AccountId, Reason = Self::RuntimeHoldReason>
			+ InspectFreeze<Self::AccountId, Id = Self::FreezeIdentifier>
			+ MutateFreeze<Self::AccountId>
			+ ReservableCurrency<Self::AccountId, Balance = u128>
			+ LockableCurrency<Self::AccountId, Balance = u128>;
		/// XCM check account.
		type CheckingAccount: Get<Self::AccountId>;
		/// Relay Chain Hold Reasons.
		type RcHoldReason: Parameter;
		/// Relay Chain Freeze Reasons.
		type RcFreezeReason: Parameter;
		/// Relay Chain to Asset Hub Hold Reasons mapping;
		type RcToAhHoldReason: Convert<Self::RcHoldReason, Self::RuntimeHoldReason>;
		/// Relay Chain to Asset Hub Freeze Reasons mapping;
		type RcToAhFreezeReason: Convert<Self::RcFreezeReason, Self::FreezeIdentifier>;
		/// The abridged Relay Chain Proxy Type.
		type RcProxyType: Parameter;
		/// Convert a Relay Chain Proxy Type to a local AH one.
		type RcToProxyType: TryConvert<Self::RcProxyType, <Self as pallet_proxy::Config>::ProxyType>;
		/// Convert a Relay Chain block number delay to an Asset Hub one.
		///
		/// Note that we make a simplification here by assuming that both chains have the same block
		/// number type.
		type RcToAhDelay: Convert<BlockNumberFor<Self>, BlockNumberFor<Self>>;
		/// Access the block number of the Relay Chain.
		type RcBlockNumberProvider: BlockNumberProvider<BlockNumber = BlockNumberFor<Self>>;
		/// Some part of the Relay Chain origins used in Governance.
		type RcPalletsOrigin: Parameter;
		/// Convert a Relay Chain origin to an Asset Hub one.
		type RcToAhPalletsOrigin: TryConvert<
			Self::RcPalletsOrigin,
			<<Self as frame_system::Config>::RuntimeOrigin as OriginTrait>::PalletsOrigin,
		>;
		/// Preimage registry.
		type Preimage: QueryPreimage<H = <Self as frame_system::Config>::Hashing> + StorePreimage;
		/// Convert a Relay Chain Call to a local AH one.
		type RcToAhCall: for<'a> TryConvert<&'a [u8], <Self as frame_system::Config>::RuntimeCall>;
	}

	/// RC accounts that failed to migrate when were received on the Asset Hub.
	///
	/// This is unlikely to happen, since we dry run the migration, but we keep it for completeness.
	#[pallet::storage]
	pub type RcAccounts<T: Config> =
		StorageMap<_, Twox64Concat, T::AccountId, RcAccountFor<T>, OptionQuery>;

	#[pallet::error]
	pub enum Error<T> {
		/// The error that should to be replaced by something meaningful.
		TODO,
		FailedToUnreserveDeposit,
		/// Failed to process an account data from RC.
		FailedToProcessAccount,
		/// Some item could not be inserted because it already exists.
		InsertConflict,
		/// Failed to convert RC type to AH type.
		FailedToConvertType,
		/// Failed to fetch preimage.
		PreimageNotFound,
		/// Failed to convert RC call to AH call.
		FailedToConvertCall,
		/// Failed to bound a call.
		FailedToBoundCall,
	}

	#[pallet::event]
	#[pallet::generate_deposit(pub(crate) fn deposit_event)]
	pub enum Event<T: Config> {
		/// The event that should to be replaced by something meaningful.
		TODO,
		/// We received a batch of accounts that we are going to integrate.
		AccountBatchReceived {
			/// How many accounts are in the batch.
			count: u32,
		},
		/// We processed a batch of accounts that we received.
		AccountBatchProcessed {
			/// How many accounts were successfully integrated.
			count_good: u32,
			/// How many accounts failed to integrate.
			count_bad: u32,
		},
		/// We received a batch of multisigs that we are going to integrate.
		MultisigBatchReceived {
			/// How many multisigs are in the batch.
			count: u32,
		},
		MultisigBatchProcessed {
			/// How many multisigs were successfully integrated.
			count_good: u32,
			/// How many multisigs failed to integrate.
			count_bad: u32,
		},
		/// We received a batch of proxies that we are going to integrate.
		ProxyProxiesBatchReceived {
			/// How many proxies are in the batch.
			count: u32,
		},
		/// We processed a batch of proxies that we received.
		ProxyProxiesBatchProcessed {
			/// How many proxies were successfully integrated.
			count_good: u32,
			/// How many proxies failed to integrate.
			count_bad: u32,
		},
		/// We received a batch of proxy announcements that we are going to integrate.
		ProxyAnnouncementsBatchReceived {
			/// How many proxy announcements are in the batch.
			count: u32,
		},
		/// We processed a batch of proxy announcements that we received.
		ProxyAnnouncementsBatchProcessed {
			/// How many proxy announcements were successfully integrated.
			count_good: u32,
			/// How many proxy announcements failed to integrate.
			count_bad: u32,
		},
		/// Received a batch of `RcPreimageChunk` that are going to be integrated.
		PreimageChunkBatchReceived {
			/// How many preimage chunks are in the batch.
			count: u32,
		},
		/// We processed a batch of `RcPreimageChunk` that we received.
		PreimageChunkBatchProcessed {
			/// How many preimage chunks were successfully integrated.
			count_good: u32,
			/// How many preimage chunks failed to integrate.
			count_bad: u32,
		},
		/// We received a batch of `RcPreimageRequestStatus` that we are going to integrate.
		PreimageRequestStatusBatchReceived {
			/// How many preimage request status are in the batch.
			count: u32,
		},
		/// We processed a batch of `RcPreimageRequestStatus` that we received.
		PreimageRequestStatusBatchProcessed {
			/// How many preimage request status were successfully integrated.
			count_good: u32,
			/// How many preimage request status failed to integrate.
			count_bad: u32,
		},
		/// We received a batch of `RcPreimageLegacyStatus` that we are going to integrate.
		PreimageLegacyStatusBatchReceived {
			/// How many preimage legacy status are in the batch.
			count: u32,
		},
		/// We processed a batch of `RcPreimageLegacyStatus` that we received.
		PreimageLegacyStatusBatchProcessed {
			/// How many preimage legacy status were successfully integrated.
			count_good: u32,
			/// How many preimage legacy status failed to integrate.
			count_bad: u32,
		},
		/// Received a batch of `RcNomPoolsMessage` that we are going to integrate.
		NomPoolsMessagesBatchReceived {
			/// How many nom pools messages are in the batch.
			count: u32,
		},
		/// Processed a batch of `RcNomPoolsMessage` that we received.
		NomPoolsMessagesBatchProcessed {
			/// How many nom pools messages were successfully integrated.
			count_good: u32,
			/// How many nom pools messages failed to integrate.
			count_bad: u32,
		},
		/// We received a batch of messages that will be integrated into a pallet.
		BatchReceived {
			pallet: PalletEventName,
			count: u32,
		},
		/// We processed a batch of messages for this pallet.
		BatchProcessed {
			pallet: PalletEventName,
			count_good: u32,
			count_bad: u32,
		},
		/// We received a batch of referendums that we are going to integrate.
		ReferendumsBatchReceived {
			/// How many referendums are in the batch.
			count: u32,
		},
		/// We processed a batch of referendums that we received.
		ReferendumsBatchProcessed {
			/// How many referendums were successfully integrated.
			count_good: u32,
			/// How many referendums failed to integrate.
			count_bad: u32,
		},
		ReferendaProcessed,
		SchedulerMessagesReceived {
			/// How many scheduler messages are in the batch.
			count: u32,
		},
		SchedulerMessagesProcessed {
			/// How many scheduler messages were successfully integrated.
			count_good: u32,
			/// How many scheduler messages failed to integrate.
			count_bad: u32,
		},
	}

	#[pallet::pallet]
	pub struct Pallet<T>(_);

	#[pallet::call]
	impl<T: Config> Pallet<T> {
		// TODO: Currently, we use `debug_assert!` for easy test checks against a production
		// snapshot.

		/// Receive accounts from the Relay Chain.
		///
		/// The accounts that sent with `pallet_rc_migrator::Pallet::migrate_accounts` function.
		#[pallet::call_index(0)]
		pub fn receive_accounts(
			origin: OriginFor<T>,
			accounts: Vec<RcAccountFor<T>>,
		) -> DispatchResult {
			ensure_root(origin)?;

			Self::do_receive_accounts(accounts)?;

			Ok(())
		}

		/// Receive multisigs from the Relay Chain.
		///
		/// This will be called from an XCM `Transact` inside a DMP from the relay chain. The
		/// multisigs were prepared by
		/// `pallet_rc_migrator::multisig::MultisigMigrator::migrate_many`.
		#[pallet::call_index(1)]
		pub fn receive_multisigs(
			origin: OriginFor<T>,
			accounts: Vec<RcMultisigOf<T>>,
		) -> DispatchResult {
			ensure_root(origin)?;

			Self::do_receive_multisigs(accounts).map_err(Into::into)
		}

		/// Receive proxies from the Relay Chain.
		#[pallet::call_index(2)]
		pub fn receive_proxy_proxies(
			origin: OriginFor<T>,
			proxies: Vec<RcProxyOf<T, T::RcProxyType>>,
		) -> DispatchResult {
			ensure_root(origin)?;

			Self::do_receive_proxies(proxies).map_err(Into::into)
		}

		/// Receive proxy announcements from the Relay Chain.
		#[pallet::call_index(3)]
		pub fn receive_proxy_announcements(
			origin: OriginFor<T>,
			announcements: Vec<RcProxyAnnouncementOf<T>>,
		) -> DispatchResult {
			ensure_root(origin)?;

			Self::do_receive_proxy_announcements(announcements).map_err(Into::into)
		}

		#[pallet::call_index(4)]
		pub fn receive_preimage_chunks(
			origin: OriginFor<T>,
			chunks: Vec<RcPreimageChunk>,
		) -> DispatchResult {
			ensure_root(origin)?;

			Self::do_receive_preimage_chunks(chunks).map_err(Into::into)
		}

		#[pallet::call_index(5)]
		pub fn receive_preimage_request_status(
			origin: OriginFor<T>,
			request_status: Vec<RcPreimageRequestStatusOf<T>>,
		) -> DispatchResult {
			ensure_root(origin)?;

			Self::do_receive_preimage_request_statuses(request_status).map_err(Into::into)
		}

		#[pallet::call_index(6)]
		pub fn receive_preimage_legacy_status(
			origin: OriginFor<T>,
			legacy_status: Vec<RcPreimageLegacyStatusOf<T>>,
		) -> DispatchResult {
			ensure_root(origin)?;

			Self::do_receive_preimage_legacy_statuses(legacy_status).map_err(Into::into)
		}

		#[pallet::call_index(7)]
		pub fn receive_nom_pools_messages(
			origin: OriginFor<T>,
			messages: Vec<RcNomPoolsMessage<T>>,
		) -> DispatchResult {
			ensure_root(origin)?;

			Self::do_receive_nom_pools_messages(messages).map_err(Into::into)
		}

		#[pallet::call_index(8)]
		pub fn receive_fast_unstake_messages(
			origin: OriginFor<T>,
			messages: Vec<RcFastUnstakeMessage<T>>,
		) -> DispatchResult {
			ensure_root(origin)?;

			Self::do_receive_fast_unstake_messages(messages).map_err(Into::into)
		}

		/// Receive referendum counts, deciding counts, votes for the track queue.
		#[pallet::call_index(9)]
		pub fn receive_referenda_values(
			origin: OriginFor<T>,
			referendum_count: u32,
			// track_id, count
			deciding_count: Vec<(TrackIdOf<T, ()>, u32)>,
			// referendum_id, votes
			track_queue: Vec<(TrackIdOf<T, ()>, Vec<(u32, u128)>)>,
		) -> DispatchResult {
			ensure_root(origin)?;

			Self::do_receive_referenda_values(referendum_count, deciding_count, track_queue)
				.map_err(Into::into)
		}

		/// Receive referendums from the Relay Chain.
		#[pallet::call_index(10)]
		pub fn receive_referendums(
			origin: OriginFor<T>,
			referendums: Vec<(u32, RcReferendumInfoOf<T, ()>)>,
		) -> DispatchResult {
			ensure_root(origin)?;

			Self::do_receive_referendums(referendums).map_err(Into::into)
		}

<<<<<<< HEAD
		#[pallet::call_index(11)]
		pub fn receive_bags_list_messages(
			origin: OriginFor<T>,
			messages: Vec<RcBagsListMessage<T>>,
		) -> DispatchResult {
			ensure_root(origin)?;

			Self::do_receive_bags_list_messages(messages).map_err(Into::into)
=======
		#[pallet::call_index(12)]
		pub fn receive_scheduler_messages(
			origin: OriginFor<T>,
			messages: Vec<scheduler::RcSchedulerMessageOf<T>>,
		) -> DispatchResult {
			ensure_root(origin)?;

			Self::do_receive_scheduler_messages(messages).map_err(Into::into)
>>>>>>> 74e39804
		}
	}

	#[pallet::hooks]
	impl<T: Config> Hooks<BlockNumberFor<T>> for Pallet<T> {
		fn on_initialize(_: BlockNumberFor<T>) -> Weight {
			Weight::zero()
		}
	}
}<|MERGE_RESOLUTION|>--- conflicted
+++ resolved
@@ -106,12 +106,9 @@
 		+ pallet_preimage::Config<Hash = H256>
 		+ pallet_referenda::Config<Votes = u128>
 		+ pallet_nomination_pools::Config
-<<<<<<< HEAD
 		+ pallet_fast_unstake::Config
 		+ pallet_bags_list::Config<pallet_bags_list::Instance1>
-=======
 		+ pallet_scheduler::Config
->>>>>>> 74e39804
 	{
 		/// The overarching event type.
 		type RuntimeEvent: From<Event<Self>> + IsType<<Self as frame_system::Config>::RuntimeEvent>;
@@ -455,7 +452,6 @@
 			Self::do_receive_referendums(referendums).map_err(Into::into)
 		}
 
-<<<<<<< HEAD
 		#[pallet::call_index(11)]
 		pub fn receive_bags_list_messages(
 			origin: OriginFor<T>,
@@ -464,7 +460,8 @@
 			ensure_root(origin)?;
 
 			Self::do_receive_bags_list_messages(messages).map_err(Into::into)
-=======
+		}
+		
 		#[pallet::call_index(12)]
 		pub fn receive_scheduler_messages(
 			origin: OriginFor<T>,
@@ -473,7 +470,6 @@
 			ensure_root(origin)?;
 
 			Self::do_receive_scheduler_messages(messages).map_err(Into::into)
->>>>>>> 74e39804
 		}
 	}
 
