--- conflicted
+++ resolved
@@ -110,7 +110,6 @@
 	Bounties,
 }
 
-<<<<<<< HEAD
 /// The migration stage on the Asset Hub.
 #[derive(Encode, Decode, Clone, Default, RuntimeDebug, TypeInfo, MaxEncodedLen, PartialEq, Eq)]
 pub enum MigrationStage {
@@ -140,9 +139,8 @@
 		!matches!(self, MigrationStage::Pending | MigrationStage::MigrationDone)
 	}
 }
-=======
+
 pub type BalanceOf<T> = <T as pallet_balances::Config>::Balance;
->>>>>>> 937e3a97
 
 #[frame_support::pallet(dev_mode)]
 pub mod pallet {
@@ -250,14 +248,11 @@
 		FailedToConvertCall,
 		/// Failed to bound a call.
 		FailedToBoundCall,
-<<<<<<< HEAD
 		/// Failed to send XCM message.
 		XcmError,
-=======
 		/// Failed to integrate a vesting schedule.
 		FailedToIntegrateVestingSchedule,
 		Unreachable,
->>>>>>> 937e3a97
 	}
 
 	#[pallet::event]
@@ -650,7 +645,16 @@
 			Self::do_receive_asset_rates(rates).map_err(Into::into)
 		}
 
-<<<<<<< HEAD
+		#[pallet::call_index(19)]
+		pub fn receive_crowdloan_messages(
+			origin: OriginFor<T>,
+			messages: Vec<RcCrowdloanMessageOf<T>>,
+		) -> DispatchResult {
+			ensure_root(origin)?;
+
+			Self::do_receive_crowdloan_messages(messages).map_err(Into::into)
+		}
+
 		/// Set the migration stage.
 		///
 		/// This call is intended for emergency use only and is guarded by the
@@ -672,16 +676,6 @@
 			Self::send_xcm(types::RcMigratorCall::StartDataMigration)?;
 			Self::transition(MigrationStage::DataMigrationOngoing);
 			Ok(())
-=======
-		#[pallet::call_index(19)]
-		pub fn receive_crowdloan_messages(
-			origin: OriginFor<T>,
-			messages: Vec<RcCrowdloanMessageOf<T>>,
-		) -> DispatchResult {
-			ensure_root(origin)?;
-
-			Self::do_receive_crowdloan_messages(messages).map_err(Into::into)
->>>>>>> 937e3a97
 		}
 	}
 
