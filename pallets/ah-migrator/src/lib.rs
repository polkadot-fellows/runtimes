--- conflicted
+++ resolved
@@ -111,7 +111,6 @@
 	BagsList,
 	Vesting,
 	Bounties,
-<<<<<<< HEAD
 	Balances,
 	Multisig,
 	Claims,
@@ -122,13 +121,11 @@
 	PreimageLegacyStatus,
 	NomPools,
 	ReferendaValues,
+	ReferendaMetadata,
 	ReferendaReferendums,
 	Scheduler,
 	ConvictionVoting,
 	AssetRates,
-=======
-	ReferendaMetadata,
->>>>>>> 2c3eff2a
 }
 
 /// The migration stage on the Asset Hub.
