// This file is part of Substrate.

// Copyright (C) Parity Technologies (UK) Ltd.
// SPDX-License-Identifier: Apache-2.0

// Licensed under the Apache License, Version 2.0 (the "License");
// you may not use this file except in compliance with the License.
// You may obtain a copy of the License at
//
// 	http://www.apache.org/licenses/LICENSE-2.0
//
// Unless required by applicable law or agreed to in writing, software
// distributed under the License is distributed on an "AS IS" BASIS,
// WITHOUT WARRANTIES OR CONDITIONS OF ANY KIND, either express or implied.
// See the License for the specific language governing permissions and
// limitations under the License.

//! The operational pallet for the Asset Hub, designed to manage and facilitate the migration of
//! subsystems such as Governance, Staking, Balances from the Relay Chain to the Asset Hub. This
//! pallet works alongside its counterpart, `pallet_rc_migrator`, which handles migration
//! processes on the Relay Chain side.
//!
//! This pallet is responsible for controlling the initiation, progression, and completion of the
//! migration process, including managing its various stages and transferring the necessary data.
//! The pallet directly accesses the storage of other pallets for read/write operations while
//! maintaining compatibility with their existing APIs.
//!
//! To simplify development and avoid the need to edit the original pallets, this pallet may
//! duplicate private items such as storage entries from the original pallets. This ensures that the
//! migration logic can be implemented without altering the original implementations.

#![cfg_attr(not(feature = "std"), no_std)]

pub mod account;
pub mod asset_rate;
#[cfg(feature = "runtime-benchmarks")]
pub mod benchmarking;
#[cfg(not(feature = "ahm-westend"))]
pub mod bounties;
pub mod call;
#[cfg(not(feature = "ahm-westend"))]
pub mod claims;
pub mod conviction_voting;
#[cfg(not(feature = "ahm-westend"))]
pub mod crowdloan;
pub mod indices;
pub mod multisig;
pub mod preimage;
pub mod proxy;
pub mod referenda;
pub mod scheduler;
pub mod staking;
#[cfg(not(feature = "ahm-westend"))]
pub mod treasury;
pub mod types;
pub mod vesting;
pub mod xcm_config;

pub use pallet::*;
pub use pallet_rc_migrator::{types::ZeroWeightOr, weights_ah};
pub use weights_ah::WeightInfo;

use frame_support::{
	pallet_prelude::*,
	storage::{transactional::with_transaction_opaque_err, TransactionOutcome},
	traits::{
		fungible::{Inspect, InspectFreeze, Mutate, MutateFreeze, MutateHold, Unbalanced},
		fungibles::{Inspect as FungiblesInspect, Mutate as FungiblesMutate},
		tokens::{Fortitude, Pay, Preservation},
		Defensive, DefensiveTruncateFrom, LockableCurrency, OriginTrait, QueryPreimage,
		ReservableCurrency, StorePreimage, VariantCount, WithdrawReasons as LockWithdrawReasons,
	},
};
use frame_system::pallet_prelude::*;
use pallet_balances::{AccountData, Reasons as LockReasons};

#[cfg(not(feature = "ahm-westend"))]
use pallet_rc_migrator::claims::RcClaimsMessageOf;
#[cfg(not(feature = "ahm-westend"))]
use pallet_rc_migrator::crowdloan::RcCrowdloanMessageOf;
#[cfg(not(feature = "ahm-westend"))]
use pallet_rc_migrator::treasury::RcTreasuryMessage;

use pallet_rc_migrator::{
	accounts::Account as RcAccount,
<<<<<<< HEAD
	bounties::RcBountiesMessageOf,
	claims::RcClaimsMessageOf,
=======
>>>>>>> f0975029
	conviction_voting::RcConvictionVotingMessageOf,
	indices::RcIndicesIndexOf,
	multisig::*,
	preimage::*,
	proxy::*,
<<<<<<< HEAD
	staking::{bags_list::RcBagsListMessage, fast_unstake::RcFastUnstakeMessage, nom_pools::*},
	treasury::RcTreasuryMessage,
=======
	staking::{
		bags_list::RcBagsListMessage,
		fast_unstake::{FastUnstakeMigrator, RcFastUnstakeMessage},
		nom_pools::*,
		*,
	},
	types::MigrationFinishedData,
>>>>>>> f0975029
	vesting::RcVestingSchedule,
};
use pallet_referenda::{ReferendumInfo, TrackIdOf};
use polkadot_runtime_common::{claims as pallet_claims, impls::VersionedLocatableAsset};
use referenda::RcReferendumInfoOf;
use scheduler::RcSchedulerMessageOf;
use sp_application_crypto::Ss58Codec;
use sp_core::H256;
use sp_runtime::{
	traits::{BlockNumberProvider, Convert, TryConvert, Zero},
	AccountId32, FixedU128,
};
use sp_std::prelude::*;
use xcm::prelude::*;
use xcm_builder::MintLocation;

/// The log target of this pallet.
pub const LOG_TARGET: &str = "runtime::ah-migrator";

type RcAccountFor<T> = RcAccount<
	<T as frame_system::Config>::AccountId,
	<T as pallet_balances::Config>::Balance,
	<T as Config>::RcHoldReason,
	<T as Config>::RcFreezeReason,
>;

#[cfg(not(feature = "ahm-westend"))]
pub type RcTreasuryMessageOf<T> = RcTreasuryMessage<
	<T as frame_system::Config>::AccountId,
	pallet_treasury::BalanceOf<T, ()>,
	pallet_treasury::AssetBalanceOf<T, ()>,
	BlockNumberFor<T>,
	VersionedLocatableAsset,
	VersionedLocation,
	<<T as pallet_treasury::Config>::Paymaster as Pay>::Id,
>;

#[derive(Encode, Decode, Clone, PartialEq, Eq, RuntimeDebug, TypeInfo, MaxEncodedLen)]
#[cfg_attr(feature = "stable2503", derive(DecodeWithMemTracking))]
pub enum PalletEventName {
	Indices,
	FastUnstake,
	Crowdloan,
	BagsList,
	Vesting,
	Bounties,
	Treasury,
	Balances,
	Multisig,
	Claims,
	ProxyProxies,
	ProxyAnnouncements,
	PreimageChunk,
	PreimageRequestStatus,
	PreimageLegacyStatus,
	NomPools,
	ReferendaValues,
	ReferendaMetadata,
	ReferendaReferendums,
	Scheduler,
	SchedulerAgenda,
	ConvictionVoting,
	AssetRates,
	Staking,
}

/// The migration stage on the Asset Hub.
#[derive(Encode, Decode, Clone, Default, RuntimeDebug, TypeInfo, MaxEncodedLen, PartialEq, Eq)]
#[cfg_attr(feature = "stable2503", derive(DecodeWithMemTracking))]
pub enum MigrationStage {
	/// The migration has not started but will start in the future.
	#[default]
	Pending,
	/// Migrating data from the Relay Chain.
	DataMigrationOngoing,
	/// Migrating data from the Relay Chain is completed.
	DataMigrationDone,
	/// The migration is done.
	MigrationDone,
}

impl MigrationStage {
	/// Whether the migration is finished.
	///
	/// This is **not** the same as `!self.is_ongoing()` since it may not have started.
	pub fn is_finished(&self) -> bool {
		matches!(self, MigrationStage::MigrationDone)
	}

	/// Whether the migration is ongoing.
	///
	/// This is **not** the same as `!self.is_finished()` since it may not have started.
	pub fn is_ongoing(&self) -> bool {
		!matches!(self, MigrationStage::Pending | MigrationStage::MigrationDone)
	}
}

/// Helper struct storing certain balances before the migration.
#[derive(Encode, Decode, Default, Clone, PartialEq, Eq, RuntimeDebug, TypeInfo, MaxEncodedLen)]
#[cfg_attr(feature = "stable2503", derive(DecodeWithMemTracking))]
pub struct BalancesBefore<Balance: Default> {
	pub checking_account: Balance,
	pub total_issuance: Balance,
}

pub type BalanceOf<T> = <T as pallet_balances::Config>::Balance;

#[frame_support::pallet]
pub mod pallet {
	use super::*;
	use crate::xcm_config::{TrustedTeleportersBeforeAfter, TrustedTeleportersDuring};
	use frame_support::traits::ContainsPair;

	/// Super config trait for all pallets that the migration depends on, providing convenient
	/// access to their items.
	#[pallet::config]
	pub trait Config:
		frame_system::Config<AccountData = AccountData<u128>, AccountId = AccountId32, Hash = H256>
		+ pallet_balances::Config<Balance = u128>
		+ pallet_multisig::Config
		+ pallet_proxy::Config
		+ pallet_preimage::Config<Hash = H256>
		+ pallet_referenda::Config<Votes = u128>
		+ pallet_nomination_pools::Config
		+ pallet_fast_unstake::Config
		+ pallet_bags_list::Config<pallet_bags_list::Instance1>
		+ pallet_scheduler::Config
		+ pallet_vesting::Config
		+ pallet_indices::Config
		+ pallet_conviction_voting::Config
		+ pallet_asset_rate::Config
		+ pallet_timestamp::Config<Moment = u64> // Needed for testing
		+ pallet_ah_ops::Config
		+ pallet_claims::Config // Not on westend
		+ pallet_bounties::Config // Not on westend
		+ pallet_treasury::Config // Not on westend
		//+ pallet_staking::Config // Only on westend
	{
		type RuntimeHoldReason: Parameter + VariantCount;
		/// The overarching event type.
		type RuntimeEvent: From<Event<Self>> + IsType<<Self as frame_system::Config>::RuntimeEvent>;
		/// The origin that can perform permissioned operations like setting the migration stage.
		///
		/// This is generally root and Fellows origins.
		type ManagerOrigin: EnsureOrigin<<Self as frame_system::Config>::RuntimeOrigin>;
		/// Native asset registry type.
		type Currency: Mutate<Self::AccountId, Balance = u128>
			+ MutateHold<Self::AccountId, Reason = <Self as Config>::RuntimeHoldReason>
			+ InspectFreeze<Self::AccountId, Id = Self::FreezeIdentifier>
			+ MutateFreeze<Self::AccountId>
			+ Unbalanced<Self::AccountId>
			+ ReservableCurrency<Self::AccountId, Balance = u128>
			+ LockableCurrency<Self::AccountId, Balance = u128>;
		/// All supported assets registry.
		type Assets: FungiblesMutate<Self::AccountId>;
		/// XCM check account.
		/// 
		/// Note: the account ID is the same for Polkadot/Kusama Relay and Asset Hub Chains.
		type CheckingAccount: Get<Self::AccountId>;
		/// Relay Chain Hold Reasons.
		///
		/// Additionally requires the `Default` implementation for the benchmarking mocks.
		type RcHoldReason: Parameter + Default + MaxEncodedLen;
		/// Relay Chain Freeze Reasons.
		///
		/// Additionally requires the `Default` implementation for the benchmarking mocks.
		type RcFreezeReason: Parameter + Default + MaxEncodedLen;
		/// Relay Chain to Asset Hub Hold Reasons mapping.
		type RcToAhHoldReason: Convert<Self::RcHoldReason, <Self as Config>::RuntimeHoldReason>;
		/// Relay Chain to Asset Hub Freeze Reasons mapping.
		type RcToAhFreezeReason: Convert<Self::RcFreezeReason, Self::FreezeIdentifier>;
		/// The abridged Relay Chain Proxy Type.
		///
		/// Additionally requires the `Default` implementation for the benchmarking mocks.
		type RcProxyType: Parameter + Default;
		/// Convert a Relay Chain Proxy Type to a local AH one.
		type RcToProxyType: TryConvert<Self::RcProxyType, <Self as pallet_proxy::Config>::ProxyType>;
		/// Convert a Relay Chain block number delay to an Asset Hub one.
		///
		/// Note that we make a simplification here by assuming that both chains have the same block
		/// number type.
		type RcToAhDelay: Convert<BlockNumberFor<Self>, BlockNumberFor<Self>>;
		/// Access the block number of the Relay Chain.
		type RcBlockNumberProvider: BlockNumberProvider<BlockNumber = BlockNumberFor<Self>>;
		/// Some part of the Relay Chain origins used in Governance.
		///
		/// Additionally requires the `Default` implementation for the benchmarking mocks.
		type RcPalletsOrigin: Parameter + Default;
		/// Convert a Relay Chain origin to an Asset Hub one.
		type RcToAhPalletsOrigin: TryConvert<
			Self::RcPalletsOrigin,
			<<Self as frame_system::Config>::RuntimeOrigin as OriginTrait>::PalletsOrigin,
		>;
		/// Preimage registry.
		type Preimage: QueryPreimage<H = <Self as frame_system::Config>::Hashing> + StorePreimage;
		/// Convert a Relay Chain Call to a local AH one.
		type RcToAhCall: for<'a> TryConvert<&'a [u8], <Self as frame_system::Config>::RuntimeCall>;
		/// Send UMP message.
		type SendXcm: SendXcm;
		/// Weight information for extrinsics in this pallet.
		type AhWeightInfo: WeightInfo;
		/// Asset Hub Treasury accounts migrating to the new treasury account address (same account
		/// address that was used on the Relay Chain).
		///
		/// The provided asset ids should be manageable by the [`Self::Assets`] registry. The asset
		/// list should not include the native asset.
		#[cfg(not(feature = "ahm-westend"))]
		type TreasuryAccounts: Get<(Self::AccountId, Vec<<Self::Assets as FungiblesInspect<Self::AccountId>>::AssetId>)>;
		/// Convert the Relay Chain Treasury Spend (AssetKind, Beneficiary) parameters to the
		/// Asset Hub (AssetKind, Beneficiary) parameters.
		#[cfg(not(feature = "ahm-westend"))]
		type RcToAhTreasurySpend: Convert<
			(VersionedLocatableAsset, VersionedLocation),
			Result<
				(
					<Self as pallet_treasury::Config>::AssetKind,
					<Self as pallet_treasury::Config>::Beneficiary,
				),
				(),
			>,
		>;
	}

	/// RC accounts that failed to migrate when were received on the Asset Hub.
	///
	/// This is unlikely to happen, since we dry run the migration, but we keep it for completeness.
	#[pallet::storage]
	pub type RcAccounts<T: Config> =
		StorageMap<_, Twox64Concat, T::AccountId, RcAccountFor<T>, OptionQuery>;

	/// The Asset Hub migration state.
	#[pallet::storage]
	pub type AhMigrationStage<T: Config> = StorageValue<_, MigrationStage, ValueQuery>;

	/// The total number of XCM data messages processed from the Relay Chain and the number of XCM
	/// messages that encountered an error during processing.
	#[pallet::storage]
	pub type DmpDataMessageCounts<T: Config> = StorageValue<_, (u32, u32), ValueQuery>;

	/// Helper storage item to store the total balance / total issuance of native token at the start
	/// of the migration. Since teleports are disabled during migration, the total issuance will not
	/// change for other reason than the migration itself.
	#[pallet::storage]
	pub type AhBalancesBefore<T: Config> = StorageValue<_, BalancesBefore<T::Balance>, ValueQuery>;

	#[pallet::error]
	pub enum Error<T> {
		/// The error that should to be replaced by something meaningful.
		TODO,
		FailedToUnreserveDeposit,
		/// Failed to process an account data from RC.
		FailedToProcessAccount,
		/// Some item could not be inserted because it already exists.
		InsertConflict,
		/// Failed to convert RC type to AH type.
		FailedToConvertType,
		/// Failed to fetch preimage.
		PreimageNotFound,
		/// Failed to convert RC call to AH call.
		FailedToConvertCall,
		/// Failed to bound a call.
		FailedToBoundCall,
		/// Failed to send XCM message.
		XcmError,
		/// Failed to integrate a vesting schedule.
		FailedToIntegrateVestingSchedule,
		/// Checking account overflow or underflow.
		FailedToCalculateCheckingAccount,
		/// Vector did not fit into its compile-time bound.
		FailedToBoundVector,
		Unreachable,
	}

	#[pallet::event]
	#[pallet::generate_deposit(pub(crate) fn deposit_event)]
	pub enum Event<T: Config> {
		/// A stage transition has occurred.
		StageTransition {
			/// The old stage before the transition.
			old: MigrationStage,
			/// The new stage after the transition.
			new: MigrationStage,
		},
		/// We received a batch of messages that will be integrated into a pallet.
		BatchReceived { pallet: PalletEventName, count: u32 },
		/// We processed a batch of messages for this pallet.
		BatchProcessed { pallet: PalletEventName, count_good: u32, count_bad: u32 },
	}

	#[pallet::pallet]
	pub struct Pallet<T>(_);

	#[pallet::call]
	impl<T: Config> Pallet<T> {
		/// Receive accounts from the Relay Chain.
		///
		/// The accounts sent with `pallet_rc_migrator::Pallet::migrate_accounts` function.
		#[pallet::call_index(0)]
		#[pallet::weight({
			let mut total = Weight::zero();
			let weight_of = |account: &RcAccountFor<T>| if account.is_liquid() {
				T::AhWeightInfo::receive_liquid_accounts
			} else {
				// TODO: use `T::AhWeightInfo::receive_accounts` with xcm v5, where 
				// `require_weight_at_most` not required
				T::AhWeightInfo::receive_liquid_accounts
			};
			for account in accounts.iter() {
				let weight = if total.is_zero() {
					weight_of(account)(1)
				} else {
					weight_of(account)(1).saturating_sub(weight_of(account)(0))
				};
				total = total.saturating_add(weight);
			}
			total
		})]
		pub fn receive_accounts(
			origin: OriginFor<T>,
			accounts: Vec<RcAccountFor<T>>,
		) -> DispatchResult {
			ensure_root(origin)?;

			let res = Self::do_receive_accounts(accounts);

			Self::increment_msg_received_count(res.is_err());

			res.map_err(Into::into)
		}

		/// Receive multisigs from the Relay Chain.
		///
		/// This will be called from an XCM `Transact` inside a DMP from the relay chain. The
		/// multisigs were prepared by
		/// `pallet_rc_migrator::multisig::MultisigMigrator::migrate_many`.
		#[pallet::call_index(1)]
		#[pallet::weight(T::AhWeightInfo::receive_multisigs(accounts.len() as u32))]
		pub fn receive_multisigs(
			origin: OriginFor<T>,
			accounts: Vec<RcMultisigOf<T>>,
		) -> DispatchResult {
			ensure_root(origin)?;

			let res = Self::do_receive_multisigs(accounts);

			Self::increment_msg_received_count(res.is_err());

			res.map_err(Into::into)
		}

		/// Receive proxies from the Relay Chain.
		#[pallet::call_index(2)]
		#[pallet::weight(T::AhWeightInfo::receive_proxy_proxies(proxies.len() as u32))]
		pub fn receive_proxy_proxies(
			origin: OriginFor<T>,
			proxies: Vec<RcProxyOf<T, T::RcProxyType>>,
		) -> DispatchResult {
			ensure_root(origin)?;

			let res = Self::do_receive_proxies(proxies);

			Self::increment_msg_received_count(res.is_err());

			res.map_err(Into::into)
		}

		/// Receive proxy announcements from the Relay Chain.
		#[pallet::call_index(3)]
		#[pallet::weight(T::AhWeightInfo::receive_proxy_announcements(announcements.len() as u32))]
		pub fn receive_proxy_announcements(
			origin: OriginFor<T>,
			announcements: Vec<RcProxyAnnouncementOf<T>>,
		) -> DispatchResult {
			ensure_root(origin)?;

			let res = Self::do_receive_proxy_announcements(announcements);

			Self::increment_msg_received_count(res.is_err());

			res.map_err(Into::into)
		}

		#[pallet::call_index(4)]
		#[pallet::weight({1})]
		// TODO use with xcm v5
		// #[pallet::weight({
		// 	let mut total = Weight::zero();
		// 	for chunk in chunks.iter() {
		// 		total = total.saturating_add(T::AhWeightInfo::receive_preimage_chunk(chunk.
		// chunk_byte_offset / chunks::CHUNK_SIZE)); 	}
		// 	total
		// })]
		pub fn receive_preimage_chunks(
			origin: OriginFor<T>,
			chunks: Vec<RcPreimageChunk>,
		) -> DispatchResult {
			ensure_root(origin)?;

			let res = Self::do_receive_preimage_chunks(chunks);

			Self::increment_msg_received_count(res.is_err());

			res.map_err(Into::into)
		}

		#[pallet::call_index(5)]
		#[pallet::weight(T::AhWeightInfo::receive_preimage_request_status(request_status.len() as u32))]
		pub fn receive_preimage_request_status(
			origin: OriginFor<T>,
			request_status: Vec<RcPreimageRequestStatusOf<T>>,
		) -> DispatchResult {
			ensure_root(origin)?;

			let res = Self::do_receive_preimage_request_statuses(request_status);

			Self::increment_msg_received_count(res.is_err());

			res.map_err(Into::into)
		}

		#[pallet::call_index(6)]
		#[pallet::weight(T::AhWeightInfo::receive_preimage_legacy_status(legacy_status.len() as u32))]
		pub fn receive_preimage_legacy_status(
			origin: OriginFor<T>,
			legacy_status: Vec<RcPreimageLegacyStatusOf<T>>,
		) -> DispatchResult {
			ensure_root(origin)?;

			let res = Self::do_receive_preimage_legacy_statuses(legacy_status);

			Self::increment_msg_received_count(res.is_err());

			res.map_err(Into::into)
		}

		#[pallet::call_index(7)]
		#[pallet::weight(T::AhWeightInfo::receive_nom_pools_messages(messages.len() as u32))]
		pub fn receive_nom_pools_messages(
			origin: OriginFor<T>,
			messages: Vec<RcNomPoolsMessage<T>>,
		) -> DispatchResult {
			ensure_root(origin)?;

			let res = Self::do_receive_nom_pools_messages(messages);

			Self::increment_msg_received_count(res.is_err());

			res.map_err(Into::into)
		}

		#[pallet::call_index(8)]
		#[pallet::weight(T::AhWeightInfo::receive_vesting_schedules(schedules.len() as u32))]
		pub fn receive_vesting_schedules(
			origin: OriginFor<T>,
			schedules: Vec<RcVestingSchedule<T>>,
		) -> DispatchResult {
			ensure_root(origin)?;

			let res = Self::do_receive_vesting_schedules(schedules);

			Self::increment_msg_received_count(res.is_err());

			res.map_err(Into::into)
		}

		#[pallet::call_index(9)]
		#[pallet::weight(T::AhWeightInfo::receive_fast_unstake_messages(messages.len() as u32))]
		pub fn receive_fast_unstake_messages(
			origin: OriginFor<T>,
			messages: Vec<RcFastUnstakeMessage<T>>,
		) -> DispatchResult {
			ensure_root(origin)?;

			let res = Self::do_receive_fast_unstake_messages(messages);

			Self::increment_msg_received_count(res.is_err());

			res.map_err(Into::into)
		}

		/// Receive referendum counts, deciding counts, votes for the track queue.
		#[pallet::call_index(10)]
		#[pallet::weight(T::AhWeightInfo::receive_referenda_values())]
		pub fn receive_referenda_values(
			origin: OriginFor<T>,
			referendum_count: u32,
			// track_id, count
			deciding_count: Vec<(TrackIdOf<T, ()>, u32)>,
			// referendum_id, votes
			track_queue: Vec<(TrackIdOf<T, ()>, Vec<(u32, u128)>)>,
		) -> DispatchResult {
			ensure_root(origin)?;

			let res =
				Self::do_receive_referenda_values(referendum_count, deciding_count, track_queue);

			Self::increment_msg_received_count(res.is_err());

			res.map_err(Into::into)
		}

		/// Receive referendums from the Relay Chain.
		#[pallet::call_index(11)]
		#[pallet::weight(T::AhWeightInfo::receive_complete_referendums(referendums.len() as u32))]
		// TODO: use with xcm v5
		// #[pallet::weight({
		// 	let mut total = Weight::zero();
		// 	for (_, info) in referendums.iter() {
		// 		let weight = match info {
		// 			ReferendumInfo::Ongoing(status) => {
		// 				let len = status.proposal.len().defensive_unwrap_or(
		// 					// should not happen, but we pick some sane call length.
		// 					512,
		// 				);
		// 				T::AhWeightInfo::receive_single_active_referendums(len)
		// 			},
		// 			_ =>
		// 				if total.is_zero() {
		// 					T::AhWeightInfo::receive_complete_referendums(1)
		// 				} else {
		// 					T::AhWeightInfo::receive_complete_referendums(1)
		// 						.saturating_sub(T::AhWeightInfo::receive_complete_referendums(0))
		// 				},
		// 		};
		// 		total = total.saturating_add(weight);
		// 	}
		// 	total
		// })]
		pub fn receive_referendums(
			origin: OriginFor<T>,
			referendums: Vec<(u32, RcReferendumInfoOf<T, ()>)>,
		) -> DispatchResult {
			ensure_root(origin)?;

			let res = Self::do_receive_referendums(referendums);

			Self::increment_msg_received_count(res.is_err());

			res.map_err(Into::into)
		}

		#[cfg(not(feature = "ahm-westend"))]
		#[pallet::call_index(12)]
		#[pallet::weight(T::AhWeightInfo::receive_claims(messages.len() as u32))]
		pub fn receive_claims(
			origin: OriginFor<T>,
			messages: Vec<RcClaimsMessageOf<T>>,
		) -> DispatchResult {
			ensure_root(origin)?;

			let res = Self::do_receive_claims(messages);

			Self::increment_msg_received_count(res.is_err());

			res.map_err(Into::into)
		}

		#[pallet::call_index(13)]
		#[pallet::weight(T::AhWeightInfo::receive_bags_list_messages(messages.len() as u32))]
		pub fn receive_bags_list_messages(
			origin: OriginFor<T>,
			messages: Vec<RcBagsListMessage<T>>,
		) -> DispatchResult {
			ensure_root(origin)?;

			let res = Self::do_receive_bags_list_messages(messages);

			Self::increment_msg_received_count(res.is_err());

			res.map_err(Into::into)
		}

		#[pallet::call_index(14)]
		#[pallet::weight(T::AhWeightInfo::receive_scheduler_lookup(messages.len() as u32))]
		pub fn receive_scheduler_messages(
			origin: OriginFor<T>,
			messages: Vec<RcSchedulerMessageOf<T>>,
		) -> DispatchResult {
			ensure_root(origin)?;

			let res = Self::do_receive_scheduler_messages(messages);

			Self::increment_msg_received_count(res.is_err());

			res.map_err(Into::into)
		}

		#[pallet::call_index(15)]
		#[pallet::weight(T::AhWeightInfo::receive_indices(indices.len() as u32))]
		pub fn receive_indices(
			origin: OriginFor<T>,
			indices: Vec<RcIndicesIndexOf<T>>,
		) -> DispatchResult {
			ensure_root(origin)?;

			let res = Self::do_receive_indices(indices);

			Self::increment_msg_received_count(res.is_err());

			res.map_err(Into::into)
		}

		#[pallet::call_index(16)]
		#[pallet::weight(T::AhWeightInfo::receive_conviction_voting_messages(messages.len() as u32))]
		pub fn receive_conviction_voting_messages(
			origin: OriginFor<T>,
			messages: Vec<RcConvictionVotingMessageOf<T>>,
		) -> DispatchResult {
			ensure_root(origin)?;

			let res = Self::do_receive_conviction_voting_messages(messages);

			Self::increment_msg_received_count(res.is_err());

			res.map_err(Into::into)
		}

		#[cfg(not(feature = "ahm-westend"))]
		#[pallet::call_index(17)]
		#[pallet::weight(T::AhWeightInfo::receive_bounties_messages(messages.len() as u32))]
		pub fn receive_bounties_messages(
			origin: OriginFor<T>,
			messages: Vec<RcBountiesMessageOf<T>>,
		) -> DispatchResult {
			ensure_root(origin)?;

			let res = Self::do_receive_bounties_messages(messages);

			Self::increment_msg_received_count(res.is_err());

			res.map_err(Into::into)
		}

		#[pallet::call_index(18)]
		#[pallet::weight(T::AhWeightInfo::receive_asset_rates(rates.len() as u32))]
		pub fn receive_asset_rates(
			origin: OriginFor<T>,
			rates: Vec<(<T as pallet_asset_rate::Config>::AssetKind, FixedU128)>,
		) -> DispatchResult {
			ensure_root(origin)?;

			let res = Self::do_receive_asset_rates(rates);

			Self::increment_msg_received_count(res.is_err());

			res.map_err(Into::into)
		}

		#[cfg(not(feature = "ahm-westend"))]
		#[pallet::call_index(19)]
		#[pallet::weight(T::AhWeightInfo::receive_crowdloan_messages(messages.len() as u32))]
		pub fn receive_crowdloan_messages(
			origin: OriginFor<T>,
			messages: Vec<RcCrowdloanMessageOf<T>>,
		) -> DispatchResult {
			ensure_root(origin)?;

			let res = Self::do_receive_crowdloan_messages(messages);

			Self::increment_msg_received_count(res.is_err());

			res.map_err(Into::into)
		}

		#[pallet::call_index(20)]
		#[pallet::weight(T::AhWeightInfo::receive_referenda_metadata(metadata.len() as u32))]
		pub fn receive_referenda_metadata(
			origin: OriginFor<T>,
			metadata: Vec<(u32, <T as frame_system::Config>::Hash)>,
		) -> DispatchResult {
			ensure_root(origin)?;

			let res = Self::do_receive_referenda_metadata(metadata);

			Self::increment_msg_received_count(res.is_err());

			res.map_err(Into::into)
		}

		#[cfg(not(feature = "ahm-westend"))]
		#[pallet::call_index(21)]
		#[pallet::weight(T::AhWeightInfo::receive_treasury_messages(messages.len() as u32))]
		pub fn receive_treasury_messages(
			origin: OriginFor<T>,
			messages: Vec<RcTreasuryMessageOf<T>>,
		) -> DispatchResult {
			ensure_root(origin)?;

			let res = Self::do_receive_treasury_messages(messages);

			Self::increment_msg_received_count(res.is_err());

			res.map_err(Into::into)
		}

<<<<<<< HEAD
		#[pallet::call_index(22)]
		#[pallet::weight({1})]
		// TODO: use with xcm v5
		// #[pallet::weight({
		// 	let mut total = Weight::zero();
		// 	for (_, agenda) in messages.iter() {
		// 		for maybe_task in agenda {
		// 			let Some(task) = maybe_task else {
		// 				continue;
		// 			};
		// 			let preimage_len = task.call.len().defensive_unwrap_or(
		// 				// should not happen, but we assume some sane call length.
		// 				512,
		// 			);
		// 			total =
		// total.saturating_add(T::AhWeightInfo::receive_single_scheduler_agenda(preimage_len));
		// 		}
		// 	}
		// 	total
		// })]
		pub fn receive_scheduler_agenda_messages(
			origin: OriginFor<T>,
			messages: Vec<(BlockNumberFor<T>, Vec<Option<scheduler::RcScheduledOf<T>>>)>,
		) -> DispatchResult {
			ensure_root(origin)?;

			let res = Self::do_receive_scheduler_agenda_messages(messages);
=======
		#[cfg(feature = "ahm-staking-migration")]
		#[pallet::call_index(30)]
		pub fn receive_staking_messages(
			origin: OriginFor<T>,
			messages: Vec<RcStakingMessageOf<T>>,
		) -> DispatchResult {
			ensure_root(origin)?;

			let res = Self::do_receive_staking_messages(messages);
>>>>>>> f0975029

			Self::increment_msg_received_count(res.is_err());

			res.map_err(Into::into)
		}

		/// Set the migration stage.
		///
		/// This call is intended for emergency use only and is guarded by the
		/// [`Config::ManagerOrigin`].
		#[pallet::call_index(100)]
		#[pallet::weight(T::AhWeightInfo::force_set_stage())]
		pub fn force_set_stage(origin: OriginFor<T>, stage: MigrationStage) -> DispatchResult {
			<T as Config>::ManagerOrigin::ensure_origin(origin)?;
			Self::transition(stage);
			Ok(())
		}

		/// Start the data migration.
		///
		/// This is typically called by the Relay Chain to start the migration on the Asset Hub and
		/// receive a handshake message indicating the Asset Hub's readiness.
		#[pallet::call_index(101)]
		#[pallet::weight(T::AhWeightInfo::start_migration())]
		pub fn start_migration(origin: OriginFor<T>) -> DispatchResult {
			<T as Config>::ManagerOrigin::ensure_origin(origin)?;
			Self::send_xcm(types::RcMigratorCall::StartDataMigration)?;

			let checking_account = T::CheckingAccount::get();
			let balances_before = BalancesBefore {
				checking_account: <T as Config>::Currency::total_balance(&checking_account),
				total_issuance: <T as Config>::Currency::total_issuance(),
			};
			log::info!(
				target: LOG_TARGET,
				"start_migration(): checking_account_balance {:?}, total_issuance {:?}",
				balances_before.checking_account, balances_before.total_issuance
			);
			AhBalancesBefore::<T>::put(balances_before);

			Self::transition(MigrationStage::DataMigrationOngoing);
			Ok(())
		}

		/// Finish the migration.
		///
		/// This is typically called by the Relay Chain to signal the migration has finished.
		#[pallet::call_index(110)]
		#[pallet::weight(T::AhWeightInfo::finish_migration())]
		pub fn finish_migration(
			origin: OriginFor<T>,
			data: MigrationFinishedData<T::Balance>,
		) -> DispatchResult {
			<T as Config>::ManagerOrigin::ensure_origin(origin)?;
			Self::finish_accounts_migration(data.rc_balance_kept)?;
			Self::transition(MigrationStage::MigrationDone);
			Ok(())
		}
	}

	#[pallet::hooks]
	impl<T: Config> Hooks<BlockNumberFor<T>> for Pallet<T> {
		fn on_initialize(_: BlockNumberFor<T>) -> Weight {
			T::AhWeightInfo::on_finalize()
		}

		fn on_finalize(_: BlockNumberFor<T>) {
			let (processed, _) = DmpDataMessageCounts::<T>::get();
			if processed == 0 {
				return;
			}
			log::info!(
				target: LOG_TARGET,
				"Sending XCM message to update XCM data message processed count: {}",
				processed
			);
			let res = Self::send_xcm(types::RcMigratorCall::UpdateAhMsgProcessedCount(processed));
			defensive_assert!(
				res.is_ok(),
				"Failed to send XCM message to update XCM data message processed count"
			);
		}
	}

	impl<T: Config> Pallet<T> {
		/// Increments the number of XCM messages received from the Relay Chain.
		fn increment_msg_received_count(with_error: bool) {
			let (processed, processed_with_error) = DmpDataMessageCounts::<T>::get();
			let processed = processed + 1;
			let processed_with_error = processed_with_error + if with_error { 1 } else { 0 };
			DmpDataMessageCounts::<T>::put((processed, processed_with_error));
			log::debug!(
				target: LOG_TARGET,
				"Increment XCM message processed, total processed: {}, failed: {}",
				processed,
				processed_with_error
			);
		}

		/// Execute a stage transition and log it.
		fn transition(new: MigrationStage) {
			let old = AhMigrationStage::<T>::get();
			AhMigrationStage::<T>::put(&new);
			log::info!(
				target: LOG_TARGET,
				"[Block {:?}] Stage transition: {:?} -> {:?}",
				frame_system::Pallet::<T>::block_number(),
				&old,
				&new
			);
			Self::deposit_event(Event::StageTransition { old, new });
		}

		/// Send a single XCM message.
		pub fn send_xcm(call: types::RcMigratorCall) -> Result<(), Error<T>> {
			log::debug!(target: LOG_TARGET, "Sending XCM message");

			let call = types::RcPalletConfig::RcmController(call);

			let message = Xcm(vec![
				Instruction::UnpaidExecution {
					weight_limit: WeightLimit::Unlimited,
					check_origin: None,
				},
				Instruction::Transact {
					origin_kind: OriginKind::Xcm,
					#[cfg(feature = "stable2503")]
					fallback_max_weight: None,
					#[cfg(not(feature = "stable2503"))]
					require_weight_at_most: Weight::from_all(1), // TODO
					call: call.encode().into(),
				},
			]);

			if let Err(err) = send_xcm::<T::SendXcm>(Location::parent(), message.clone()) {
				log::error!(target: LOG_TARGET, "Error while sending XCM message: {:?}", err);
				return Err(Error::XcmError);
			};

			Ok(())
		}

		pub fn teleport_tracking() -> Option<(T::AccountId, MintLocation)> {
			let stage = AhMigrationStage::<T>::get();
			if stage.is_finished() {
				Some((T::CheckingAccount::get(), MintLocation::Local))
			} else {
				None
			}
		}
	}

	impl<T: Config> pallet_rc_migrator::types::MigrationStatus for Pallet<T> {
		fn is_ongoing() -> bool {
			AhMigrationStage::<T>::get().is_ongoing()
		}
		fn is_finished() -> bool {
			AhMigrationStage::<T>::get().is_finished()
		}
	}

	// To be used for `IsTeleport` filter. Disallows DOT teleports during the migration.
	impl<T: Config> ContainsPair<Asset, Location> for Pallet<T> {
		fn contains(asset: &Asset, origin: &Location) -> bool {
			let stage = AhMigrationStage::<T>::get();
			log::trace!(target: "xcm::IsTeleport::contains", "migration stage: {:?}", stage);
			let result = if stage.is_ongoing() {
				TrustedTeleportersDuring::contains(asset, origin)
			} else {
				// before and after migration use normal filter
				TrustedTeleportersBeforeAfter::contains(asset, origin)
			};
			log::trace!(
				target: "xcm::IsTeleport::contains",
				"asset: {:?} origin {:?} result {:?}",
				asset, origin, result
			);
			result
		}
	}
}<|MERGE_RESOLUTION|>--- conflicted
+++ resolved
@@ -83,28 +83,14 @@
 
 use pallet_rc_migrator::{
 	accounts::Account as RcAccount,
-<<<<<<< HEAD
 	bounties::RcBountiesMessageOf,
-	claims::RcClaimsMessageOf,
-=======
->>>>>>> f0975029
 	conviction_voting::RcConvictionVotingMessageOf,
 	indices::RcIndicesIndexOf,
 	multisig::*,
 	preimage::*,
 	proxy::*,
-<<<<<<< HEAD
 	staking::{bags_list::RcBagsListMessage, fast_unstake::RcFastUnstakeMessage, nom_pools::*},
-	treasury::RcTreasuryMessage,
-=======
-	staking::{
-		bags_list::RcBagsListMessage,
-		fast_unstake::{FastUnstakeMigrator, RcFastUnstakeMessage},
-		nom_pools::*,
-		*,
-	},
 	types::MigrationFinishedData,
->>>>>>> f0975029
 	vesting::RcVestingSchedule,
 };
 use pallet_referenda::{ReferendumInfo, TrackIdOf};
@@ -800,7 +786,6 @@
 			res.map_err(Into::into)
 		}
 
-<<<<<<< HEAD
 		#[pallet::call_index(22)]
 		#[pallet::weight({1})]
 		// TODO: use with xcm v5
@@ -828,9 +813,15 @@
 			ensure_root(origin)?;
 
 			let res = Self::do_receive_scheduler_agenda_messages(messages);
-=======
+
+			Self::increment_msg_received_count(res.is_err());
+
+			res.map_err(Into::into)
+		}
+
 		#[cfg(feature = "ahm-staking-migration")]
 		#[pallet::call_index(30)]
+		#[pallet::weight({1})] // TODO: weight
 		pub fn receive_staking_messages(
 			origin: OriginFor<T>,
 			messages: Vec<RcStakingMessageOf<T>>,
@@ -838,7 +829,6 @@
 			ensure_root(origin)?;
 
 			let res = Self::do_receive_staking_messages(messages);
->>>>>>> f0975029
 
 			Self::increment_msg_received_count(res.is_err());
 
