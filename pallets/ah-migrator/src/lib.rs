// This file is part of Substrate.

// Copyright (C) Parity Technologies (UK) Ltd.
// SPDX-License-Identifier: Apache-2.0

// Licensed under the Apache License, Version 2.0 (the "License");
// you may not use this file except in compliance with the License.
// You may obtain a copy of the License at
//
// 	http://www.apache.org/licenses/LICENSE-2.0
//
// Unless required by applicable law or agreed to in writing, software
// distributed under the License is distributed on an "AS IS" BASIS,
// WITHOUT WARRANTIES OR CONDITIONS OF ANY KIND, either express or implied.
// See the License for the specific language governing permissions and
// limitations under the License.

//! The operational pallet for the Asset Hub, designed to manage and facilitate the migration of
//! subsystems such as Governance, Staking, Balances from the Relay Chain to the Asset Hub. This
//! pallet works alongside its counterpart, `pallet_rc_migrator`, which handles migration
//! processes on the Relay Chain side.
//!
//! This pallet is responsible for controlling the initiation, progression, and completion of the
//! migration process, including managing its various stages and transferring the necessary data.
//! The pallet directly accesses the storage of other pallets for read/write operations while
//! maintaining compatibility with their existing APIs.
//!
//! To simplify development and avoid the need to edit the original pallets, this pallet may
//! duplicate private items such as storage entries from the original pallets. This ensures that the
//! migration logic can be implemented without altering the original implementations.

#![cfg_attr(not(feature = "std"), no_std)]

pub mod account;
pub mod asset_rate;
#[cfg(feature = "runtime-benchmarks")]
pub mod benchmarking;
#[cfg(not(feature = "ahm-westend"))]
pub mod bounties;
pub mod call;
#[cfg(not(feature = "ahm-westend"))]
pub mod claims;
pub mod conviction_voting;
#[cfg(not(feature = "ahm-westend"))]
pub mod crowdloan;
pub mod indices;
pub mod multisig;
pub mod preimage;
pub mod proxy;
pub mod referenda;
pub mod scheduler;
pub mod staking;
#[cfg(not(feature = "ahm-westend"))]
pub mod treasury;
pub mod types;
pub mod vesting;
pub mod xcm_config;

pub use pallet::*;
pub use pallet_rc_migrator::{types::ZeroWeightOr, weights_ah};
pub use weights_ah::WeightInfo;

use frame_support::{
	pallet_prelude::*,
	storage::{transactional::with_transaction_opaque_err, TransactionOutcome},
	traits::{
		fungible::{Inspect, InspectFreeze, Mutate, MutateFreeze, MutateHold, Unbalanced},
		fungibles::{Inspect as FungiblesInspect, Mutate as FungiblesMutate},
		tokens::{Fortitude, Pay, Preservation},
		Defensive, DefensiveTruncateFrom, LockableCurrency, OriginTrait, QueryPreimage,
		ReservableCurrency, StorePreimage, VariantCount, WithdrawReasons as LockWithdrawReasons,
	},
};
use frame_system::pallet_prelude::*;
use pallet_balances::{AccountData, Reasons as LockReasons};

#[cfg(not(feature = "ahm-westend"))]
use pallet_rc_migrator::claims::RcClaimsMessageOf;
#[cfg(not(feature = "ahm-westend"))]
use pallet_rc_migrator::crowdloan::RcCrowdloanMessageOf;
#[cfg(not(feature = "ahm-westend"))]
use pallet_rc_migrator::treasury::RcTreasuryMessage;

use pallet_rc_migrator::{
	accounts::Account as RcAccount,
	conviction_voting::RcConvictionVotingMessageOf,
	indices::RcIndicesIndexOf,
	multisig::*,
	preimage::*,
	proxy::*,
	staking::{
		bags_list::RcBagsListMessage,
		fast_unstake::{FastUnstakeMigrator, RcFastUnstakeMessage},
		nom_pools::*,
		*,
	},
<<<<<<< HEAD
	treasury::RcTreasuryMessage,
	types::MigrationFinishedData,
=======
>>>>>>> 7c03c3fa
	vesting::RcVestingSchedule,
};
use pallet_referenda::TrackIdOf;
use polkadot_runtime_common::{claims as pallet_claims, impls::VersionedLocatableAsset};
use referenda::RcReferendumInfoOf;
use sp_application_crypto::Ss58Codec;
use sp_core::H256;
use sp_runtime::{
	traits::{BlockNumberProvider, Convert, TryConvert, Zero},
	AccountId32, FixedU128,
};
use sp_std::prelude::*;
use xcm::prelude::*;
use xcm_builder::MintLocation;

/// The log target of this pallet.
pub const LOG_TARGET: &str = "runtime::ah-migrator";

type RcAccountFor<T> = RcAccount<
	<T as frame_system::Config>::AccountId,
	<T as pallet_balances::Config>::Balance,
	<T as Config>::RcHoldReason,
	<T as Config>::RcFreezeReason,
>;

#[cfg(not(feature = "ahm-westend"))]
pub type RcTreasuryMessageOf<T> = RcTreasuryMessage<
	<T as frame_system::Config>::AccountId,
	pallet_treasury::BalanceOf<T, ()>,
	pallet_treasury::AssetBalanceOf<T, ()>,
	BlockNumberFor<T>,
	VersionedLocatableAsset,
	VersionedLocation,
	<<T as pallet_treasury::Config>::Paymaster as Pay>::Id,
>;

#[derive(Encode, Decode, Clone, PartialEq, Eq, RuntimeDebug, TypeInfo, MaxEncodedLen)]
#[cfg_attr(feature = "stable2503", derive(DecodeWithMemTracking))]
pub enum PalletEventName {
	Indices,
	FastUnstake,
	Crowdloan,
	BagsList,
	Vesting,
	Bounties,
	Treasury,
	Balances,
	Multisig,
	Claims,
	ProxyProxies,
	ProxyAnnouncements,
	PreimageChunk,
	PreimageRequestStatus,
	PreimageLegacyStatus,
	NomPools,
	ReferendaValues,
	ReferendaMetadata,
	ReferendaReferendums,
	Scheduler,
	ConvictionVoting,
	AssetRates,
	Staking,
}

/// The migration stage on the Asset Hub.
#[derive(Encode, Decode, Clone, Default, RuntimeDebug, TypeInfo, MaxEncodedLen, PartialEq, Eq)]
#[cfg_attr(feature = "stable2503", derive(DecodeWithMemTracking))]
pub enum MigrationStage {
	/// The migration has not started but will start in the future.
	#[default]
	Pending,
	/// Migrating data from the Relay Chain.
	DataMigrationOngoing,
	/// Migrating data from the Relay Chain is completed.
	DataMigrationDone,
	/// The migration is done.
	MigrationDone,
}

impl MigrationStage {
	/// Whether the migration is finished.
	///
	/// This is **not** the same as `!self.is_ongoing()` since it may not have started.
	pub fn is_finished(&self) -> bool {
		matches!(self, MigrationStage::MigrationDone)
	}

	/// Whether the migration is ongoing.
	///
	/// This is **not** the same as `!self.is_finished()` since it may not have started.
	pub fn is_ongoing(&self) -> bool {
		!matches!(self, MigrationStage::Pending | MigrationStage::MigrationDone)
	}
}

<<<<<<< HEAD
/// Helper struct storing certain balances before the migration.
#[derive(Encode, Decode, Default, Clone, PartialEq, Eq, RuntimeDebug, TypeInfo, MaxEncodedLen)]
pub struct BalancesBefore<Balance: Default> {
	pub checking_account: Balance,
	pub total_issuance: Balance,
=======
/// Further data coming from Relay Chain alongside the signal that migration has finished.
#[derive(Encode, Decode, Clone, Default, RuntimeDebug, TypeInfo, MaxEncodedLen, PartialEq, Eq)]
#[cfg_attr(feature = "stable2503", derive(DecodeWithMemTracking))]
pub struct MigrationFinishedData {
	/// Total native token balance NOT migrated from Relay Chain
	pub rc_balance_kept: u128,
>>>>>>> 7c03c3fa
}

pub type BalanceOf<T> = <T as pallet_balances::Config>::Balance;

#[frame_support::pallet(dev_mode)]
pub mod pallet {
	use super::*;
	use crate::xcm_config::{TrustedTeleportersBeforeAfter, TrustedTeleportersDuring};
	use frame_support::traits::ContainsPair;

	/// Super config trait for all pallets that the migration depends on, providing convenient
	/// access to their items.
	#[pallet::config]
	pub trait Config:
		frame_system::Config<AccountData = AccountData<u128>, AccountId = AccountId32>
		+ pallet_balances::Config<Balance = u128>
		+ pallet_multisig::Config
		+ pallet_proxy::Config
		+ pallet_preimage::Config<Hash = H256>
		+ pallet_referenda::Config<Votes = u128>
		+ pallet_nomination_pools::Config
		+ pallet_fast_unstake::Config
		+ pallet_bags_list::Config<pallet_bags_list::Instance1>
		+ pallet_scheduler::Config
		+ pallet_vesting::Config
		+ pallet_indices::Config
		+ pallet_conviction_voting::Config
		+ pallet_asset_rate::Config
		+ pallet_timestamp::Config<Moment = u64> // Needed for testing
		+ pallet_ah_ops::Config
		+ pallet_claims::Config // Not on westend
		+ pallet_bounties::Config // Not on westend
		+ pallet_treasury::Config // Not on westend
		//+ pallet_staking::Config // Only on westend
	{
		type RuntimeHoldReason: Parameter + VariantCount;
		/// The overarching event type.
		type RuntimeEvent: From<Event<Self>> + IsType<<Self as frame_system::Config>::RuntimeEvent>;
		/// The origin that can perform permissioned operations like setting the migration stage.
		///
		/// This is generally root and Fellows origins.
		type ManagerOrigin: EnsureOrigin<<Self as frame_system::Config>::RuntimeOrigin>;
		/// Native asset registry type.
		type Currency: Mutate<Self::AccountId, Balance = u128>
			+ MutateHold<Self::AccountId, Reason = <Self as Config>::RuntimeHoldReason>
			+ InspectFreeze<Self::AccountId, Id = Self::FreezeIdentifier>
			+ MutateFreeze<Self::AccountId>
			+ Unbalanced<Self::AccountId>
			+ ReservableCurrency<Self::AccountId, Balance = u128>
			+ LockableCurrency<Self::AccountId, Balance = u128>;
		/// All supported assets registry.
		type Assets: FungiblesMutate<Self::AccountId>;
		/// XCM check account.
		/// 
		/// Note: the account ID is the same for Polkadot/Kusama Relay and Asset Hub Chains.
		type CheckingAccount: Get<Self::AccountId>;
		/// Relay Chain Hold Reasons.
		///
		/// Additionally requires the `Default` implementation for the benchmarking mocks.
		type RcHoldReason: Parameter + Default;
		/// Relay Chain Freeze Reasons.
		///
		/// Additionally requires the `Default` implementation for the benchmarking mocks.
		type RcFreezeReason: Parameter + Default;
		/// Relay Chain to Asset Hub Hold Reasons mapping.
		type RcToAhHoldReason: Convert<Self::RcHoldReason, <Self as Config>::RuntimeHoldReason>;
		/// Relay Chain to Asset Hub Freeze Reasons mapping.
		type RcToAhFreezeReason: Convert<Self::RcFreezeReason, Self::FreezeIdentifier>;
		/// The abridged Relay Chain Proxy Type.
		///
		/// Additionally requires the `Default` implementation for the benchmarking mocks.
		type RcProxyType: Parameter + Default;
		/// Convert a Relay Chain Proxy Type to a local AH one.
		type RcToProxyType: TryConvert<Self::RcProxyType, <Self as pallet_proxy::Config>::ProxyType>;
		/// Convert a Relay Chain block number delay to an Asset Hub one.
		///
		/// Note that we make a simplification here by assuming that both chains have the same block
		/// number type.
		type RcToAhDelay: Convert<BlockNumberFor<Self>, BlockNumberFor<Self>>;
		/// Access the block number of the Relay Chain.
		type RcBlockNumberProvider: BlockNumberProvider<BlockNumber = BlockNumberFor<Self>>;
		/// Some part of the Relay Chain origins used in Governance.
		type RcPalletsOrigin: Parameter;
		/// Convert a Relay Chain origin to an Asset Hub one.
		type RcToAhPalletsOrigin: TryConvert<
			Self::RcPalletsOrigin,
			<<Self as frame_system::Config>::RuntimeOrigin as OriginTrait>::PalletsOrigin,
		>;
		/// Preimage registry.
		type Preimage: QueryPreimage<H = <Self as frame_system::Config>::Hashing> + StorePreimage;
		/// Convert a Relay Chain Call to a local AH one.
		type RcToAhCall: for<'a> TryConvert<&'a [u8], <Self as frame_system::Config>::RuntimeCall>;
		/// Send UMP message.
		type SendXcm: SendXcm;
		/// Weight information for extrinsics in this pallet.
		type AhWeightInfo: WeightInfo;
		/// Asset Hub Treasury accounts migrating to the new treasury account address (same account
		/// address that was used on the Relay Chain).
		///
		/// The provided asset ids should be manageable by the [`Self::Assets`] registry. The asset
		/// list should not include the native asset.
		#[cfg(not(feature = "ahm-westend"))]
		type TreasuryAccounts: Get<(Self::AccountId, Vec<<Self::Assets as FungiblesInspect<Self::AccountId>>::AssetId>)>;
		/// Convert the Relay Chain Treasury Spend (AssetKind, Beneficiary) parameters to the
		/// Asset Hub (AssetKind, Beneficiary) parameters.
		#[cfg(not(feature = "ahm-westend"))]
		type RcToAhTreasurySpend: Convert<
			(VersionedLocatableAsset, VersionedLocation),
			Result<
				(
					<Self as pallet_treasury::Config>::AssetKind,
					<Self as pallet_treasury::Config>::Beneficiary,
				),
				(),
			>,
		>;
		/// Helper type for benchmarking.
		#[cfg(feature = "runtime-benchmarks")]
		type BenchmarkHelper: benchmarking::ParametersFactory<
			RcMultisigOf<Self>,
			RcAccountFor<Self>,
			RcClaimsMessageOf<Self>,
			RcProxyOf<Self, Self::RcProxyType>,
			RcProxyAnnouncementOf<Self>,
		>;
	}

	/// RC accounts that failed to migrate when were received on the Asset Hub.
	///
	/// This is unlikely to happen, since we dry run the migration, but we keep it for completeness.
	#[pallet::storage]
	pub type RcAccounts<T: Config> =
		StorageMap<_, Twox64Concat, T::AccountId, RcAccountFor<T>, OptionQuery>;

	/// The Asset Hub migration state.
	#[pallet::storage]
	pub type AhMigrationStage<T: Config> = StorageValue<_, MigrationStage, ValueQuery>;

	/// The total number of XCM data messages processed from the Relay Chain and the number of XCM
	/// messages that encountered an error during processing.
	#[pallet::storage]
	pub type DmpDataMessageCounts<T: Config> = StorageValue<_, (u32, u32), ValueQuery>;

	/// Helper storage item to store the total balance / total issuance of native token at the start
	/// of the migration. Since teleports are disabled during migration, the total issuance will not
	/// change for other reason than the migration itself.
	#[pallet::storage]
	pub type AhBalancesBefore<T: Config> = StorageValue<_, BalancesBefore<T::Balance>, ValueQuery>;

	#[pallet::error]
	pub enum Error<T> {
		/// The error that should to be replaced by something meaningful.
		TODO,
		FailedToUnreserveDeposit,
		/// Failed to process an account data from RC.
		FailedToProcessAccount,
		/// Some item could not be inserted because it already exists.
		InsertConflict,
		/// Failed to convert RC type to AH type.
		FailedToConvertType,
		/// Failed to fetch preimage.
		PreimageNotFound,
		/// Failed to convert RC call to AH call.
		FailedToConvertCall,
		/// Failed to bound a call.
		FailedToBoundCall,
		/// Failed to send XCM message.
		XcmError,
		/// Failed to integrate a vesting schedule.
		FailedToIntegrateVestingSchedule,
		/// Checking account overflow or underflow.
		FailedToCalculateCheckingAccount,
		/// Vector did not fit into its compile-time bound.
		FailedToBoundVector,
		Unreachable,
	}

	#[pallet::event]
	#[pallet::generate_deposit(pub(crate) fn deposit_event)]
	pub enum Event<T: Config> {
		/// A stage transition has occurred.
		StageTransition {
			/// The old stage before the transition.
			old: MigrationStage,
			/// The new stage after the transition.
			new: MigrationStage,
		},
		/// We received a batch of messages that will be integrated into a pallet.
		BatchReceived { pallet: PalletEventName, count: u32 },
		/// We processed a batch of messages for this pallet.
		BatchProcessed { pallet: PalletEventName, count_good: u32, count_bad: u32 },
	}

	#[pallet::pallet]
	pub struct Pallet<T>(_);

	#[pallet::call]
	impl<T: Config> Pallet<T> {
		/// Receive accounts from the Relay Chain.
		///
		/// The accounts sent with `pallet_rc_migrator::Pallet::migrate_accounts` function.
		#[pallet::call_index(0)]
		#[pallet::weight({
			let mut total = Weight::zero();
			let weight_of = |account: &RcAccountFor<T>| if account.is_liquid() {
				T::AhWeightInfo::receive_liquid_accounts
			} else {
				T::AhWeightInfo::receive_accounts
			};
			for account in accounts.iter() {
				let weight = if total.is_zero() {
					weight_of(account)(1)
				} else {
					weight_of(account)(1).saturating_sub(weight_of(account)(0))
				};
				total = total.saturating_add(weight);
			}
			total
		})]
		pub fn receive_accounts(
			origin: OriginFor<T>,
			accounts: Vec<RcAccountFor<T>>,
		) -> DispatchResult {
			ensure_root(origin)?;

			let res = Self::do_receive_accounts(accounts);

			Self::increment_msg_received_count(res.is_err());

			res.map_err(Into::into)
		}

		/// Receive multisigs from the Relay Chain.
		///
		/// This will be called from an XCM `Transact` inside a DMP from the relay chain. The
		/// multisigs were prepared by
		/// `pallet_rc_migrator::multisig::MultisigMigrator::migrate_many`.
		#[pallet::call_index(1)]
		#[pallet::weight(T::AhWeightInfo::receive_multisigs(accounts.len() as u32))]
		pub fn receive_multisigs(
			origin: OriginFor<T>,
			accounts: Vec<RcMultisigOf<T>>,
		) -> DispatchResult {
			ensure_root(origin)?;

			let res = Self::do_receive_multisigs(accounts);

			Self::increment_msg_received_count(res.is_err());

			res.map_err(Into::into)
		}

		/// Receive proxies from the Relay Chain.
		#[pallet::call_index(2)]
		#[pallet::weight(0)] // TODO
		pub fn receive_proxy_proxies(
			origin: OriginFor<T>,
			proxies: Vec<RcProxyOf<T, T::RcProxyType>>,
		) -> DispatchResult {
			ensure_root(origin)?;

			let res = Self::do_receive_proxies(proxies);

			Self::increment_msg_received_count(res.is_err());

			res.map_err(Into::into)
		}

		/// Receive proxy announcements from the Relay Chain.
		#[pallet::call_index(3)]
		#[pallet::weight(T::AhWeightInfo::receive_proxy_announcements(announcements.len() as u32))]
		pub fn receive_proxy_announcements(
			origin: OriginFor<T>,
			announcements: Vec<RcProxyAnnouncementOf<T>>,
		) -> DispatchResult {
			ensure_root(origin)?;

			let res = Self::do_receive_proxy_announcements(announcements);

			Self::increment_msg_received_count(res.is_err());

			res.map_err(Into::into)
		}

		#[pallet::call_index(4)]
		pub fn receive_preimage_chunks(
			origin: OriginFor<T>,
			chunks: Vec<RcPreimageChunk>,
		) -> DispatchResult {
			ensure_root(origin)?;

			let res = Self::do_receive_preimage_chunks(chunks);

			Self::increment_msg_received_count(res.is_err());

			res.map_err(Into::into)
		}

		#[pallet::call_index(5)]
		pub fn receive_preimage_request_status(
			origin: OriginFor<T>,
			request_status: Vec<RcPreimageRequestStatusOf<T>>,
		) -> DispatchResult {
			ensure_root(origin)?;

			let res = Self::do_receive_preimage_request_statuses(request_status);

			Self::increment_msg_received_count(res.is_err());

			res.map_err(Into::into)
		}

		#[pallet::call_index(6)]
		pub fn receive_preimage_legacy_status(
			origin: OriginFor<T>,
			legacy_status: Vec<RcPreimageLegacyStatusOf<T>>,
		) -> DispatchResult {
			ensure_root(origin)?;

			let res = Self::do_receive_preimage_legacy_statuses(legacy_status);

			Self::increment_msg_received_count(res.is_err());

			res.map_err(Into::into)
		}

		#[pallet::call_index(7)]
		pub fn receive_nom_pools_messages(
			origin: OriginFor<T>,
			messages: Vec<RcNomPoolsMessage<T>>,
		) -> DispatchResult {
			ensure_root(origin)?;

			let res = Self::do_receive_nom_pools_messages(messages);

			Self::increment_msg_received_count(res.is_err());

			res.map_err(Into::into)
		}

		#[pallet::call_index(8)]
		pub fn receive_vesting_schedules(
			origin: OriginFor<T>,
			schedules: Vec<RcVestingSchedule<T>>,
		) -> DispatchResult {
			ensure_root(origin)?;

			let res = Self::do_receive_vesting_schedules(schedules);

			Self::increment_msg_received_count(res.is_err());

			res.map_err(Into::into)
		}

		#[pallet::call_index(9)]
		pub fn receive_fast_unstake_messages(
			origin: OriginFor<T>,
			messages: Vec<RcFastUnstakeMessage<T>>,
		) -> DispatchResult {
			ensure_root(origin)?;

			let res = Self::do_receive_fast_unstake_messages(messages);

			Self::increment_msg_received_count(res.is_err());

			res.map_err(Into::into)
		}

		/// Receive referendum counts, deciding counts, votes for the track queue.
		#[pallet::call_index(10)]
		pub fn receive_referenda_values(
			origin: OriginFor<T>,
			referendum_count: u32,
			// track_id, count
			deciding_count: Vec<(TrackIdOf<T, ()>, u32)>,
			// referendum_id, votes
			track_queue: Vec<(TrackIdOf<T, ()>, Vec<(u32, u128)>)>,
		) -> DispatchResult {
			ensure_root(origin)?;

			let res =
				Self::do_receive_referenda_values(referendum_count, deciding_count, track_queue);

			Self::increment_msg_received_count(res.is_err());

			res.map_err(Into::into)
		}

		/// Receive referendums from the Relay Chain.
		#[pallet::call_index(11)]
		pub fn receive_referendums(
			origin: OriginFor<T>,
			referendums: Vec<(u32, RcReferendumInfoOf<T, ()>)>,
		) -> DispatchResult {
			ensure_root(origin)?;

			let res = Self::do_receive_referendums(referendums);

			Self::increment_msg_received_count(res.is_err());

			res.map_err(Into::into)
		}

		#[cfg(not(feature = "ahm-westend"))]
		#[pallet::call_index(12)]
		pub fn receive_claims(
			origin: OriginFor<T>,
			messages: Vec<RcClaimsMessageOf<T>>,
		) -> DispatchResult {
			ensure_root(origin)?;

			let res = Self::do_receive_claims(messages);

			Self::increment_msg_received_count(res.is_err());

			res.map_err(Into::into)
		}

		#[pallet::call_index(13)]
		pub fn receive_bags_list_messages(
			origin: OriginFor<T>,
			messages: Vec<RcBagsListMessage<T>>,
		) -> DispatchResult {
			ensure_root(origin)?;

			let res = Self::do_receive_bags_list_messages(messages);

			Self::increment_msg_received_count(res.is_err());

			res.map_err(Into::into)
		}

		#[pallet::call_index(14)]
		pub fn receive_scheduler_messages(
			origin: OriginFor<T>,
			messages: Vec<scheduler::RcSchedulerMessageOf<T>>,
		) -> DispatchResult {
			ensure_root(origin)?;

			let res = Self::do_receive_scheduler_messages(messages);

			Self::increment_msg_received_count(res.is_err());

			res.map_err(Into::into)
		}

		#[pallet::call_index(15)]
		pub fn receive_indices(
			origin: OriginFor<T>,
			indices: Vec<RcIndicesIndexOf<T>>,
		) -> DispatchResult {
			ensure_root(origin)?;

			let res = Self::do_receive_indices(indices);

			Self::increment_msg_received_count(res.is_err());

			res.map_err(Into::into)
		}

		#[pallet::call_index(16)]
		pub fn receive_conviction_voting_messages(
			origin: OriginFor<T>,
			messages: Vec<RcConvictionVotingMessageOf<T>>,
		) -> DispatchResult {
			ensure_root(origin)?;

			let res = Self::do_receive_conviction_voting_messages(messages);

			Self::increment_msg_received_count(res.is_err());

			res.map_err(Into::into)
		}

		#[cfg(not(feature = "ahm-westend"))]
		#[pallet::call_index(17)]
		pub fn receive_bounties_messages(
			origin: OriginFor<T>,
			messages: Vec<pallet_rc_migrator::bounties::RcBountiesMessageOf<T>>,
		) -> DispatchResult {
			ensure_root(origin)?;

			let res = Self::do_receive_bounties_messages(messages);

			Self::increment_msg_received_count(res.is_err());

			res.map_err(Into::into)
		}

		#[pallet::call_index(18)]
		pub fn receive_asset_rates(
			origin: OriginFor<T>,
			rates: Vec<(<T as pallet_asset_rate::Config>::AssetKind, FixedU128)>,
		) -> DispatchResult {
			ensure_root(origin)?;

			let res = Self::do_receive_asset_rates(rates);

			Self::increment_msg_received_count(res.is_err());

			res.map_err(Into::into)
		}

		#[cfg(not(feature = "ahm-westend"))]
		#[pallet::call_index(19)]
		pub fn receive_crowdloan_messages(
			origin: OriginFor<T>,
			messages: Vec<RcCrowdloanMessageOf<T>>,
		) -> DispatchResult {
			ensure_root(origin)?;

			let res = Self::do_receive_crowdloan_messages(messages);

			Self::increment_msg_received_count(res.is_err());

			res.map_err(Into::into)
		}

		#[pallet::call_index(20)]
		pub fn receive_referenda_metadata(
			origin: OriginFor<T>,
			metadata: Vec<(u32, <T as frame_system::Config>::Hash)>,
		) -> DispatchResult {
			ensure_root(origin)?;

			let res = Self::do_receive_referenda_metadata(metadata);

			Self::increment_msg_received_count(res.is_err());

			res.map_err(Into::into)
		}

		#[cfg(not(feature = "ahm-westend"))]
		#[pallet::call_index(21)]
		pub fn receive_treasury_messages(
			origin: OriginFor<T>,
			messages: Vec<RcTreasuryMessageOf<T>>,
		) -> DispatchResult {
			ensure_root(origin)?;

			let res = Self::do_receive_treasury_messages(messages);

			Self::increment_msg_received_count(res.is_err());

			res.map_err(Into::into)
		}

		#[cfg(feature = "ahm-staking-migration")]
		#[pallet::call_index(30)]
		pub fn receive_staking_messages(
			origin: OriginFor<T>,
			messages: Vec<RcStakingMessageOf<T>>,
		) -> DispatchResult {
			ensure_root(origin)?;

			let res = Self::do_receive_staking_messages(messages);

			Self::increment_msg_received_count(res.is_err());

			res.map_err(Into::into)
		}

		/// Set the migration stage.
		///
		/// This call is intended for emergency use only and is guarded by the
		/// [`Config::ManagerOrigin`].
		#[pallet::call_index(100)]
		pub fn force_set_stage(origin: OriginFor<T>, stage: MigrationStage) -> DispatchResult {
			<T as Config>::ManagerOrigin::ensure_origin(origin)?;
			Self::transition(stage);
			Ok(())
		}

		/// Start the data migration.
		///
		/// This is typically called by the Relay Chain to start the migration on the Asset Hub and
		/// receive a handshake message indicating the Asset Hub's readiness.
		#[pallet::call_index(101)]
		pub fn start_migration(origin: OriginFor<T>) -> DispatchResult {
			<T as Config>::ManagerOrigin::ensure_origin(origin)?;
			Self::send_xcm(types::RcMigratorCall::StartDataMigration)?;

			let checking_account = T::CheckingAccount::get();
			let balances_before = BalancesBefore {
				checking_account: <T as Config>::Currency::total_balance(&checking_account),
				total_issuance: <T as Config>::Currency::total_issuance(),
			};
			log::info!(
				target: LOG_TARGET,
				"start_migration(): checking_account_balance {:?}, total_issuance {:?}",
				balances_before.checking_account, balances_before.total_issuance
			);
			AhBalancesBefore::<T>::put(balances_before);

			Self::transition(MigrationStage::DataMigrationOngoing);
			Ok(())
		}

		/// Finish the migration.
		///
		/// This is typically called by the Relay Chain to signal the migration has finished.
		#[pallet::call_index(110)]
		pub fn finish_migration(
			origin: OriginFor<T>,
			data: MigrationFinishedData<T::Balance>,
		) -> DispatchResult {
			<T as Config>::ManagerOrigin::ensure_origin(origin)?;
			Self::finish_accounts_migration(data.rc_balance_kept)?;
			Self::transition(MigrationStage::MigrationDone);
			Ok(())
		}
	}

	#[pallet::hooks]
	impl<T: Config> Hooks<BlockNumberFor<T>> for Pallet<T> {
		fn on_initialize(_: BlockNumberFor<T>) -> Weight {
			T::AhWeightInfo::on_finalize()
		}

		fn on_finalize(_: BlockNumberFor<T>) {
			let (processed, _) = DmpDataMessageCounts::<T>::get();
			if processed == 0 {
				return;
			}
			log::info!(
				target: LOG_TARGET,
				"Sending XCM message to update XCM data message processed count: {}",
				processed
			);
			let res = Self::send_xcm(types::RcMigratorCall::UpdateAhMsgProcessedCount(processed));
			defensive_assert!(
				res.is_ok(),
				"Failed to send XCM message to update XCM data message processed count"
			);
		}
	}

	impl<T: Config> Pallet<T> {
		/// Increments the number of XCM messages received from the Relay Chain.
		fn increment_msg_received_count(with_error: bool) {
			let (processed, processed_with_error) = DmpDataMessageCounts::<T>::get();
			let processed = processed + 1;
			let processed_with_error = processed_with_error + if with_error { 1 } else { 0 };
			DmpDataMessageCounts::<T>::put((processed, processed_with_error));
			log::debug!(
				target: LOG_TARGET,
				"Increment XCM message processed, total processed: {}, failed: {}",
				processed,
				processed_with_error
			);
		}

		/// Execute a stage transition and log it.
		fn transition(new: MigrationStage) {
			let old = AhMigrationStage::<T>::get();
			AhMigrationStage::<T>::put(&new);
			log::info!(
				target: LOG_TARGET,
				"[Block {:?}] Stage transition: {:?} -> {:?}",
				frame_system::Pallet::<T>::block_number(),
				&old,
				&new
			);
			Self::deposit_event(Event::StageTransition { old, new });
		}

		/// Send a single XCM message.
		pub fn send_xcm(call: types::RcMigratorCall) -> Result<(), Error<T>> {
			log::debug!(target: LOG_TARGET, "Sending XCM message");

			let call = types::RcPalletConfig::RcmController(call);

			let message = Xcm(vec![
				Instruction::UnpaidExecution {
					weight_limit: WeightLimit::Unlimited,
					check_origin: None,
				},
				Instruction::Transact {
					origin_kind: OriginKind::Xcm,
					#[cfg(feature = "stable2503")]
					fallback_max_weight: None,
					#[cfg(not(feature = "stable2503"))]
					require_weight_at_most: Weight::from_all(1), // TODO
					call: call.encode().into(),
				},
			]);

			if let Err(err) = send_xcm::<T::SendXcm>(Location::parent(), message.clone()) {
				log::error!(target: LOG_TARGET, "Error while sending XCM message: {:?}", err);
				return Err(Error::XcmError);
			};

			Ok(())
		}

		pub fn teleport_tracking() -> Option<(T::AccountId, MintLocation)> {
			let stage = AhMigrationStage::<T>::get();
			if stage.is_finished() {
				Some((T::CheckingAccount::get(), MintLocation::Local))
			} else {
				None
			}
		}
	}

	impl<T: Config> pallet_rc_migrator::types::MigrationStatus for Pallet<T> {
		fn is_ongoing() -> bool {
			AhMigrationStage::<T>::get().is_ongoing()
		}
		fn is_finished() -> bool {
			AhMigrationStage::<T>::get().is_finished()
		}
	}

	// To be used for `IsTeleport` filter. Disallows DOT teleports during the migration.
	impl<T: Config> ContainsPair<Asset, Location> for Pallet<T> {
		fn contains(asset: &Asset, origin: &Location) -> bool {
			let stage = AhMigrationStage::<T>::get();
			log::trace!(target: "xcm::IsTeleport::contains", "migration stage: {:?}", stage);
			let result = if stage.is_ongoing() {
				TrustedTeleportersDuring::contains(asset, origin)
			} else {
				// before and after migration use normal filter
				TrustedTeleportersBeforeAfter::contains(asset, origin)
			};
			log::trace!(
				target: "xcm::IsTeleport::contains",
				"asset: {:?} origin {:?} result {:?}",
				asset, origin, result
			);
			result
		}
	}
}<|MERGE_RESOLUTION|>--- conflicted
+++ resolved
@@ -94,11 +94,7 @@
 		nom_pools::*,
 		*,
 	},
-<<<<<<< HEAD
-	treasury::RcTreasuryMessage,
 	types::MigrationFinishedData,
-=======
->>>>>>> 7c03c3fa
 	vesting::RcVestingSchedule,
 };
 use pallet_referenda::TrackIdOf;
@@ -194,20 +190,12 @@
 	}
 }
 
-<<<<<<< HEAD
 /// Helper struct storing certain balances before the migration.
 #[derive(Encode, Decode, Default, Clone, PartialEq, Eq, RuntimeDebug, TypeInfo, MaxEncodedLen)]
+#[cfg_attr(feature = "stable2503", derive(DecodeWithMemTracking))]
 pub struct BalancesBefore<Balance: Default> {
 	pub checking_account: Balance,
 	pub total_issuance: Balance,
-=======
-/// Further data coming from Relay Chain alongside the signal that migration has finished.
-#[derive(Encode, Decode, Clone, Default, RuntimeDebug, TypeInfo, MaxEncodedLen, PartialEq, Eq)]
-#[cfg_attr(feature = "stable2503", derive(DecodeWithMemTracking))]
-pub struct MigrationFinishedData {
-	/// Total native token balance NOT migrated from Relay Chain
-	pub rc_balance_kept: u128,
->>>>>>> 7c03c3fa
 }
 
 pub type BalanceOf<T> = <T as pallet_balances::Config>::Balance;
