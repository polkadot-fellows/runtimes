// This file is part of Substrate.

// Copyright (C) Parity Technologies (UK) Ltd.
// SPDX-License-Identifier: Apache-2.0

// Licensed under the Apache License, Version 2.0 (the "License");
// you may not use this file except in compliance with the License.
// You may obtain a copy of the License at
//
// 	http://www.apache.org/licenses/LICENSE-2.0
//
// Unless required by applicable law or agreed to in writing, software
// distributed under the License is distributed on an "AS IS" BASIS,
// WITHOUT WARRANTIES OR CONDITIONS OF ANY KIND, either express or implied.
// See the License for the specific language governing permissions and
// limitations under the License.

//! The operational pallet for the Asset Hub, designed to manage and facilitate the migration of
//! subsystems such as Governance, Staking, Balances from the Relay Chain to the Asset Hub. This
//! pallet works alongside its counterpart, `pallet_rc_migrator`, which handles migration
//! processes on the Relay Chain side.
//!
//! This pallet is responsible for controlling the initiation, progression, and completion of the
//! migration process, including managing its various stages and transferring the necessary data.
//! The pallet directly accesses the storage of other pallets for read/write operations while
//! maintaining compatibility with their existing APIs.
//!
//! To simplify development and avoid the need to edit the original pallets, this pallet may
//! duplicate private items such as storage entries from the original pallets. This ensures that the
//! migration logic can be implemented without altering the original implementations.

#![cfg_attr(not(feature = "std"), no_std)]

pub mod account;
pub mod asset_rate;
#[cfg(feature = "runtime-benchmarks")]
pub mod benchmarking;
#[cfg(not(feature = "ahm-westend"))]
pub mod bounties;
pub mod call;
#[cfg(not(feature = "ahm-westend"))]
pub mod claims;
pub mod conviction_voting;
#[cfg(not(feature = "ahm-westend"))]
pub mod crowdloan;
pub mod indices;
pub mod multisig;
pub mod preimage;
pub mod proxy;
pub mod referenda;
pub mod scheduler;
pub mod staking;
#[cfg(not(feature = "ahm-westend"))]
pub mod treasury;
pub mod types;
pub mod vesting;
pub mod xcm_config;

pub use pallet::*;
pub use pallet_rc_migrator::{types::ZeroWeightOr, weights_ah};
pub use weights_ah::WeightInfo;

use frame_support::{
	pallet_prelude::*,
	storage::{transactional::with_transaction_opaque_err, TransactionOutcome},
	traits::{
		fungible::{Inspect, InspectFreeze, Mutate, MutateFreeze, MutateHold, Unbalanced},
		fungibles::{Inspect as FungiblesInspect, Mutate as FungiblesMutate},
		tokens::{Fortitude, Pay, Preservation},
		Contains, Defensive, DefensiveTruncateFrom, LockableCurrency, OriginTrait, QueryPreimage,
		ReservableCurrency, StorePreimage, VariantCount, WithdrawReasons as LockWithdrawReasons,
	},
};
use frame_system::pallet_prelude::*;
use pallet_balances::{AccountData, Reasons as LockReasons};
<<<<<<< HEAD
=======

#[cfg(not(feature = "ahm-westend"))]
use pallet_rc_migrator::bounties::RcBountiesMessageOf;
#[cfg(not(feature = "ahm-westend"))]
use pallet_rc_migrator::claims::RcClaimsMessageOf;
#[cfg(not(feature = "ahm-westend"))]
use pallet_rc_migrator::crowdloan::RcCrowdloanMessageOf;
#[cfg(not(feature = "ahm-westend"))]
use pallet_rc_migrator::treasury::RcTreasuryMessage;

>>>>>>> cbcb7222
use pallet_rc_migrator::{
	accounts::Account as RcAccount,
	conviction_voting::RcConvictionVotingMessageOf,
	indices::RcIndicesIndexOf,
	multisig::*,
	preimage::*,
	proxy::*,
	staking::{bags_list::RcBagsListMessage, fast_unstake::RcFastUnstakeMessage, nom_pools::*, *},
	types::MigrationFinishedData,
	vesting::RcVestingSchedule,
};
use pallet_referenda::{ReferendumInfo, TrackIdOf};
use polkadot_runtime_common::{claims as pallet_claims, impls::VersionedLocatableAsset};
use referenda::RcReferendumInfoOf;
use scheduler::RcSchedulerMessageOf;
use sp_application_crypto::Ss58Codec;
use sp_core::H256;
use sp_runtime::{
	traits::{BlockNumberProvider, Convert, TryConvert, Zero},
	AccountId32, FixedU128,
};
use sp_std::prelude::*;
use xcm::prelude::*;
use xcm_builder::MintLocation;

#[cfg(not(feature = "ahm-westend"))]
use pallet_rc_migrator::claims::RcClaimsMessageOf;
#[cfg(not(feature = "ahm-westend"))]
use pallet_rc_migrator::crowdloan::RcCrowdloanMessageOf;
#[cfg(not(feature = "ahm-westend"))]
use pallet_rc_migrator::treasury::RcTreasuryMessage;

/// The log target of this pallet.
pub const LOG_TARGET: &str = "runtime::ah-migrator";

type RcAccountFor<T> = RcAccount<
	<T as frame_system::Config>::AccountId,
	<T as pallet_balances::Config>::Balance,
	<T as Config>::RcHoldReason,
	<T as Config>::RcFreezeReason,
>;

#[cfg(not(feature = "ahm-westend"))]
pub type RcTreasuryMessageOf<T> = RcTreasuryMessage<
	<T as frame_system::Config>::AccountId,
	pallet_treasury::BalanceOf<T, ()>,
	pallet_treasury::AssetBalanceOf<T, ()>,
	BlockNumberFor<T>,
	VersionedLocatableAsset,
	VersionedLocation,
	<<T as pallet_treasury::Config>::Paymaster as Pay>::Id,
>;

#[derive(Encode, Decode, Clone, PartialEq, Eq, RuntimeDebug, TypeInfo, MaxEncodedLen)]
#[cfg_attr(feature = "stable2503", derive(DecodeWithMemTracking))]
pub enum PalletEventName {
	Indices,
	FastUnstake,
	Crowdloan,
	BagsList,
	Vesting,
	Bounties,
	Treasury,
	Balances,
	Multisig,
	Claims,
	ProxyProxies,
	ProxyAnnouncements,
	PreimageChunk,
	PreimageRequestStatus,
	PreimageLegacyStatus,
	NomPools,
	ReferendaValues,
	ReferendaMetadata,
	ReferendaReferendums,
	Scheduler,
	SchedulerAgenda,
	ConvictionVoting,
	AssetRates,
	Staking,
}

/// The migration stage on the Asset Hub.
#[derive(Encode, Decode, Clone, Default, RuntimeDebug, TypeInfo, MaxEncodedLen, PartialEq, Eq)]
#[cfg_attr(feature = "stable2503", derive(DecodeWithMemTracking))]
pub enum MigrationStage {
	/// The migration has not started but will start in the future.
	#[default]
	Pending,
	/// Migrating data from the Relay Chain.
	DataMigrationOngoing,
	/// Migrating data from the Relay Chain is completed.
	DataMigrationDone,
	/// The migration is done.
	MigrationDone,
}

impl MigrationStage {
	/// Whether the migration is finished.
	///
	/// This is **not** the same as `!self.is_ongoing()` since it may not have started.
	pub fn is_finished(&self) -> bool {
		matches!(self, MigrationStage::MigrationDone)
	}

	/// Whether the migration is ongoing.
	///
	/// This is **not** the same as `!self.is_finished()` since it may not have started.
	pub fn is_ongoing(&self) -> bool {
		!matches!(self, MigrationStage::Pending | MigrationStage::MigrationDone)
	}
}

/// Helper struct storing certain balances before the migration.
#[derive(Encode, Decode, Default, Clone, PartialEq, Eq, RuntimeDebug, TypeInfo, MaxEncodedLen)]
#[cfg_attr(feature = "stable2503", derive(DecodeWithMemTracking))]
pub struct BalancesBefore<Balance: Default> {
	pub checking_account: Balance,
	pub total_issuance: Balance,
}

pub type BalanceOf<T> = <T as pallet_balances::Config>::Balance;

#[frame_support::pallet]
pub mod pallet {
	use super::*;
	use crate::xcm_config::{TrustedTeleportersBeforeAfter, TrustedTeleportersDuring};
	use frame_support::traits::ContainsPair;

	/// Super config trait for all pallets that the migration depends on, providing convenient
	/// access to their items.
	#[pallet::config]
	pub trait Config:
		frame_system::Config<AccountData = AccountData<u128>, AccountId = AccountId32, Hash = H256>
		+ pallet_balances::Config<Balance = u128>
		+ pallet_multisig::Config
		+ pallet_proxy::Config
		+ pallet_preimage::Config<Hash = H256>
		+ pallet_referenda::Config<Votes = u128>
		+ pallet_nomination_pools::Config
		+ pallet_fast_unstake::Config
		+ pallet_bags_list::Config<pallet_bags_list::Instance1>
		+ pallet_scheduler::Config
		+ pallet_vesting::Config
		+ pallet_indices::Config
		+ pallet_conviction_voting::Config
		+ pallet_asset_rate::Config
		+ pallet_timestamp::Config<Moment = u64> // Needed for testing
		+ pallet_ah_ops::Config
		+ pallet_claims::Config // Not on westend
		+ pallet_bounties::Config // Not on westend
		+ pallet_treasury::Config // Not on westend
		//+ pallet_staking::Config // Only on westend
	{
		type RuntimeHoldReason: Parameter + VariantCount;
		/// The overarching event type.
		type RuntimeEvent: From<Event<Self>> + IsType<<Self as frame_system::Config>::RuntimeEvent>;
		/// The origin that can perform permissioned operations like setting the migration stage.
		///
		/// This is generally root and Fellows origins.
		type ManagerOrigin: EnsureOrigin<<Self as frame_system::Config>::RuntimeOrigin>;
		/// Native asset registry type.
		type Currency: Mutate<Self::AccountId, Balance = u128>
			+ MutateHold<Self::AccountId, Reason = <Self as Config>::RuntimeHoldReason>
			+ InspectFreeze<Self::AccountId, Id = Self::FreezeIdentifier>
			+ MutateFreeze<Self::AccountId>
			+ Unbalanced<Self::AccountId>
			+ ReservableCurrency<Self::AccountId, Balance = u128>
			+ LockableCurrency<Self::AccountId, Balance = u128>;
		/// All supported assets registry.
		type Assets: FungiblesMutate<Self::AccountId>;
		/// XCM check account.
		/// 
		/// Note: the account ID is the same for Polkadot/Kusama Relay and Asset Hub Chains.
		type CheckingAccount: Get<Self::AccountId>;
		/// Relay Chain Hold Reasons.
		///
		/// Additionally requires the `Default` implementation for the benchmarking mocks.
		type RcHoldReason: Parameter + Default + MaxEncodedLen;
		/// Relay Chain Freeze Reasons.
		///
		/// Additionally requires the `Default` implementation for the benchmarking mocks.
		type RcFreezeReason: Parameter + Default + MaxEncodedLen;
		/// Relay Chain to Asset Hub Hold Reasons mapping.
		type RcToAhHoldReason: Convert<Self::RcHoldReason, <Self as Config>::RuntimeHoldReason>;
		/// Relay Chain to Asset Hub Freeze Reasons mapping.
		type RcToAhFreezeReason: Convert<Self::RcFreezeReason, Self::FreezeIdentifier>;
		/// The abridged Relay Chain Proxy Type.
		///
		/// Additionally requires the `Default` implementation for the benchmarking mocks.
		type RcProxyType: Parameter + Default;
		/// Convert a Relay Chain Proxy Type to a local AH one.
		type RcToProxyType: TryConvert<Self::RcProxyType, <Self as pallet_proxy::Config>::ProxyType>;
		/// Convert a Relay Chain block number delay to an Asset Hub one.
		///
		/// Note that we make a simplification here by assuming that both chains have the same block
		/// number type.
		type RcToAhDelay: Convert<BlockNumberFor<Self>, BlockNumberFor<Self>>;
		/// Access the block number of the Relay Chain.
		type RcBlockNumberProvider: BlockNumberProvider<BlockNumber = BlockNumberFor<Self>>;
		/// Some part of the Relay Chain origins used in Governance.
		///
		/// Additionally requires the `Default` implementation for the benchmarking mocks.
		type RcPalletsOrigin: Parameter + Default;
		/// Convert a Relay Chain origin to an Asset Hub one.
		type RcToAhPalletsOrigin: TryConvert<
			Self::RcPalletsOrigin,
			<<Self as frame_system::Config>::RuntimeOrigin as OriginTrait>::PalletsOrigin,
		>;
		/// Preimage registry.
		type Preimage: QueryPreimage<H = <Self as frame_system::Config>::Hashing> + StorePreimage;
		/// Convert a Relay Chain Call to a local AH one.
		type RcToAhCall: for<'a> TryConvert<&'a [u8], <Self as frame_system::Config>::RuntimeCall>;
		/// Send UMP message.
		type SendXcm: SendXcm;
		/// Weight information for extrinsics in this pallet.
		type AhWeightInfo: WeightInfo;
		/// Asset Hub Treasury accounts migrating to the new treasury account address (same account
		/// address that was used on the Relay Chain).
		///
		/// The provided asset ids should be manageable by the [`Self::Assets`] registry. The asset
		/// list should not include the native asset.
		#[cfg(not(feature = "ahm-westend"))]
		type TreasuryAccounts: Get<(Self::AccountId, Vec<<Self::Assets as FungiblesInspect<Self::AccountId>>::AssetId>)>;
		/// Convert the Relay Chain Treasury Spend (AssetKind, Beneficiary) parameters to the
		/// Asset Hub (AssetKind, Beneficiary) parameters.
		#[cfg(not(feature = "ahm-westend"))]
		type RcToAhTreasurySpend: Convert<
			(VersionedLocatableAsset, VersionedLocation),
			Result<
				(
					<Self as pallet_treasury::Config>::AssetKind,
					<Self as pallet_treasury::Config>::Beneficiary,
				),
				(),
			>,
		>;
<<<<<<< HEAD

		/// Calls that are allowed during the migration.
		type AhIntraMigrationCalls: Contains<<Self as frame_system::Config>::RuntimeCall>;

		/// Calls that are allowed after the migration finished.
		type AhPostMigrationCalls: Contains<<Self as frame_system::Config>::RuntimeCall>;

		/// Helper type for benchmarking.
		#[cfg(feature = "runtime-benchmarks")]
		type BenchmarkHelper: benchmarking::ParametersFactory<
			RcMultisigOf<Self>,
			RcAccountFor<Self>,
			RcClaimsMessageOf<Self>,
			RcProxyOf<Self, Self::RcProxyType>,
			RcProxyAnnouncementOf<Self>,
		>;
=======
>>>>>>> cbcb7222
	}

	/// RC accounts that failed to migrate when were received on the Asset Hub.
	///
	/// This is unlikely to happen, since we dry run the migration, but we keep it for completeness.
	#[pallet::storage]
	pub type RcAccounts<T: Config> =
		StorageMap<_, Twox64Concat, T::AccountId, RcAccountFor<T>, OptionQuery>;

	/// The Asset Hub migration state.
	#[pallet::storage]
	pub type AhMigrationStage<T: Config> = StorageValue<_, MigrationStage, ValueQuery>;

	/// The total number of XCM data messages processed from the Relay Chain and the number of XCM
	/// messages that encountered an error during processing.
	#[pallet::storage]
	pub type DmpDataMessageCounts<T: Config> = StorageValue<_, (u32, u32), ValueQuery>;

	/// Helper storage item to store the total balance / total issuance of native token at the start
	/// of the migration. Since teleports are disabled during migration, the total issuance will not
	/// change for other reason than the migration itself.
	#[pallet::storage]
	pub type AhBalancesBefore<T: Config> = StorageValue<_, BalancesBefore<T::Balance>, ValueQuery>;

	#[pallet::error]
	pub enum Error<T> {
		/// The error that should to be replaced by something meaningful.
		TODO,
		FailedToUnreserveDeposit,
		/// Failed to process an account data from RC.
		FailedToProcessAccount,
		/// Some item could not be inserted because it already exists.
		InsertConflict,
		/// Failed to convert RC type to AH type.
		FailedToConvertType,
		/// Failed to fetch preimage.
		PreimageNotFound,
		/// Failed to convert RC call to AH call.
		FailedToConvertCall,
		/// Failed to bound a call.
		FailedToBoundCall,
		/// Failed to send XCM message.
		XcmError,
		/// Failed to integrate a vesting schedule.
		FailedToIntegrateVestingSchedule,
		/// Checking account overflow or underflow.
		FailedToCalculateCheckingAccount,
		/// Vector did not fit into its compile-time bound.
		FailedToBoundVector,
		Unreachable,
	}

	#[pallet::event]
	#[pallet::generate_deposit(pub(crate) fn deposit_event)]
	pub enum Event<T: Config> {
		/// A stage transition has occurred.
		StageTransition {
			/// The old stage before the transition.
			old: MigrationStage,
			/// The new stage after the transition.
			new: MigrationStage,
		},
		/// We received a batch of messages that will be integrated into a pallet.
		BatchReceived { pallet: PalletEventName, count: u32 },
		/// We processed a batch of messages for this pallet.
		BatchProcessed { pallet: PalletEventName, count_good: u32, count_bad: u32 },
	}

	#[pallet::pallet]
	pub struct Pallet<T>(_);

	#[pallet::call]
	impl<T: Config> Pallet<T> {
		/// Receive accounts from the Relay Chain.
		///
		/// The accounts sent with `pallet_rc_migrator::Pallet::migrate_accounts` function.
		#[pallet::call_index(0)]
		#[pallet::weight({
			let mut total = Weight::zero();
			let weight_of = |account: &RcAccountFor<T>| if account.is_liquid() {
				T::AhWeightInfo::receive_liquid_accounts
			} else {
				// TODO: use `T::AhWeightInfo::receive_accounts` with xcm v5, where 
				// `require_weight_at_most` not required
				T::AhWeightInfo::receive_liquid_accounts
			};
			for account in accounts.iter() {
				let weight = if total.is_zero() {
					weight_of(account)(1)
				} else {
					weight_of(account)(1).saturating_sub(weight_of(account)(0))
				};
				total = total.saturating_add(weight);
			}
			total
		})]
		pub fn receive_accounts(
			origin: OriginFor<T>,
			accounts: Vec<RcAccountFor<T>>,
		) -> DispatchResult {
			ensure_root(origin)?;

			let res = Self::do_receive_accounts(accounts);

			Self::increment_msg_received_count(res.is_err());

			res.map_err(Into::into)
		}

		/// Receive multisigs from the Relay Chain.
		///
		/// This will be called from an XCM `Transact` inside a DMP from the relay chain. The
		/// multisigs were prepared by
		/// `pallet_rc_migrator::multisig::MultisigMigrator::migrate_many`.
		#[pallet::call_index(1)]
		#[pallet::weight(T::AhWeightInfo::receive_multisigs(accounts.len() as u32))]
		pub fn receive_multisigs(
			origin: OriginFor<T>,
			accounts: Vec<RcMultisigOf<T>>,
		) -> DispatchResult {
			ensure_root(origin)?;

			let res = Self::do_receive_multisigs(accounts);

			Self::increment_msg_received_count(res.is_err());

			res.map_err(Into::into)
		}

		/// Receive proxies from the Relay Chain.
		#[pallet::call_index(2)]
		#[pallet::weight(T::AhWeightInfo::receive_proxy_proxies(proxies.len() as u32))]
		pub fn receive_proxy_proxies(
			origin: OriginFor<T>,
			proxies: Vec<RcProxyOf<T, T::RcProxyType>>,
		) -> DispatchResult {
			ensure_root(origin)?;

			let res = Self::do_receive_proxies(proxies);

			Self::increment_msg_received_count(res.is_err());

			res.map_err(Into::into)
		}

		/// Receive proxy announcements from the Relay Chain.
		#[pallet::call_index(3)]
		#[pallet::weight(T::AhWeightInfo::receive_proxy_announcements(announcements.len() as u32))]
		pub fn receive_proxy_announcements(
			origin: OriginFor<T>,
			announcements: Vec<RcProxyAnnouncementOf<T>>,
		) -> DispatchResult {
			ensure_root(origin)?;

			let res = Self::do_receive_proxy_announcements(announcements);

			Self::increment_msg_received_count(res.is_err());

			res.map_err(Into::into)
		}

		#[pallet::call_index(4)]
		#[pallet::weight({1})]
		// TODO use with xcm v5
		// #[pallet::weight({
		// 	let mut total = Weight::zero();
		// 	for chunk in chunks.iter() {
		// 		total = total.saturating_add(T::AhWeightInfo::receive_preimage_chunk(chunk.
		// chunk_byte_offset / chunks::CHUNK_SIZE)); 	}
		// 	total
		// })]
		pub fn receive_preimage_chunks(
			origin: OriginFor<T>,
			chunks: Vec<RcPreimageChunk>,
		) -> DispatchResult {
			ensure_root(origin)?;

			let res = Self::do_receive_preimage_chunks(chunks);

			Self::increment_msg_received_count(res.is_err());

			res.map_err(Into::into)
		}

		#[pallet::call_index(5)]
		#[pallet::weight(T::AhWeightInfo::receive_preimage_request_status(request_status.len() as u32))]
		pub fn receive_preimage_request_status(
			origin: OriginFor<T>,
			request_status: Vec<RcPreimageRequestStatusOf<T>>,
		) -> DispatchResult {
			ensure_root(origin)?;

			let res = Self::do_receive_preimage_request_statuses(request_status);

			Self::increment_msg_received_count(res.is_err());

			res.map_err(Into::into)
		}

		#[pallet::call_index(6)]
		#[pallet::weight(T::AhWeightInfo::receive_preimage_legacy_status(legacy_status.len() as u32))]
		pub fn receive_preimage_legacy_status(
			origin: OriginFor<T>,
			legacy_status: Vec<RcPreimageLegacyStatusOf<T>>,
		) -> DispatchResult {
			ensure_root(origin)?;

			let res = Self::do_receive_preimage_legacy_statuses(legacy_status);

			Self::increment_msg_received_count(res.is_err());

			res.map_err(Into::into)
		}

		#[pallet::call_index(7)]
		#[pallet::weight(T::AhWeightInfo::receive_nom_pools_messages(messages.len() as u32))]
		pub fn receive_nom_pools_messages(
			origin: OriginFor<T>,
			messages: Vec<RcNomPoolsMessage<T>>,
		) -> DispatchResult {
			ensure_root(origin)?;

			let res = Self::do_receive_nom_pools_messages(messages);

			Self::increment_msg_received_count(res.is_err());

			res.map_err(Into::into)
		}

		#[pallet::call_index(8)]
		#[pallet::weight(T::AhWeightInfo::receive_vesting_schedules(schedules.len() as u32))]
		pub fn receive_vesting_schedules(
			origin: OriginFor<T>,
			schedules: Vec<RcVestingSchedule<T>>,
		) -> DispatchResult {
			ensure_root(origin)?;

			let res = Self::do_receive_vesting_schedules(schedules);

			Self::increment_msg_received_count(res.is_err());

			res.map_err(Into::into)
		}

		#[pallet::call_index(9)]
		#[pallet::weight(T::AhWeightInfo::receive_fast_unstake_messages(messages.len() as u32))]
		pub fn receive_fast_unstake_messages(
			origin: OriginFor<T>,
			messages: Vec<RcFastUnstakeMessage<T>>,
		) -> DispatchResult {
			ensure_root(origin)?;

			let res = Self::do_receive_fast_unstake_messages(messages);

			Self::increment_msg_received_count(res.is_err());

			res.map_err(Into::into)
		}

		/// Receive referendum counts, deciding counts, votes for the track queue.
		#[pallet::call_index(10)]
		#[pallet::weight(T::AhWeightInfo::receive_referenda_values())]
		pub fn receive_referenda_values(
			origin: OriginFor<T>,
			referendum_count: u32,
			// track_id, count
			deciding_count: Vec<(TrackIdOf<T, ()>, u32)>,
			// referendum_id, votes
			track_queue: Vec<(TrackIdOf<T, ()>, Vec<(u32, u128)>)>,
		) -> DispatchResult {
			ensure_root(origin)?;

			let res =
				Self::do_receive_referenda_values(referendum_count, deciding_count, track_queue);

			Self::increment_msg_received_count(res.is_err());

			res.map_err(Into::into)
		}

		/// Receive referendums from the Relay Chain.
		#[pallet::call_index(11)]
		#[pallet::weight(T::AhWeightInfo::receive_complete_referendums(referendums.len() as u32))]
		// TODO: use with xcm v5
		// #[pallet::weight({
		// 	let mut total = Weight::zero();
		// 	for (_, info) in referendums.iter() {
		// 		let weight = match info {
		// 			ReferendumInfo::Ongoing(status) => {
		// 				let len = status.proposal.len().defensive_unwrap_or(
		// 					// should not happen, but we pick some sane call length.
		// 					512,
		// 				);
		// 				T::AhWeightInfo::receive_single_active_referendums(len)
		// 			},
		// 			_ =>
		// 				if total.is_zero() {
		// 					T::AhWeightInfo::receive_complete_referendums(1)
		// 				} else {
		// 					T::AhWeightInfo::receive_complete_referendums(1)
		// 						.saturating_sub(T::AhWeightInfo::receive_complete_referendums(0))
		// 				},
		// 		};
		// 		total = total.saturating_add(weight);
		// 	}
		// 	total
		// })]
		pub fn receive_referendums(
			origin: OriginFor<T>,
			referendums: Vec<(u32, RcReferendumInfoOf<T, ()>)>,
		) -> DispatchResult {
			ensure_root(origin)?;

			let res = Self::do_receive_referendums(referendums);

			Self::increment_msg_received_count(res.is_err());

			res.map_err(Into::into)
		}

		#[cfg(not(feature = "ahm-westend"))]
		#[pallet::call_index(12)]
		#[pallet::weight(T::AhWeightInfo::receive_claims(messages.len() as u32))]
		pub fn receive_claims(
			origin: OriginFor<T>,
			messages: Vec<RcClaimsMessageOf<T>>,
		) -> DispatchResult {
			ensure_root(origin)?;

			let res = Self::do_receive_claims(messages);

			Self::increment_msg_received_count(res.is_err());

			res.map_err(Into::into)
		}

		#[pallet::call_index(13)]
		#[pallet::weight(T::AhWeightInfo::receive_bags_list_messages(messages.len() as u32))]
		pub fn receive_bags_list_messages(
			origin: OriginFor<T>,
			messages: Vec<RcBagsListMessage<T>>,
		) -> DispatchResult {
			ensure_root(origin)?;

			let res = Self::do_receive_bags_list_messages(messages);

			Self::increment_msg_received_count(res.is_err());

			res.map_err(Into::into)
		}

		#[pallet::call_index(14)]
		#[pallet::weight(T::AhWeightInfo::receive_scheduler_lookup(messages.len() as u32))]
		pub fn receive_scheduler_messages(
			origin: OriginFor<T>,
			messages: Vec<RcSchedulerMessageOf<T>>,
		) -> DispatchResult {
			ensure_root(origin)?;

			let res = Self::do_receive_scheduler_messages(messages);

			Self::increment_msg_received_count(res.is_err());

			res.map_err(Into::into)
		}

		#[pallet::call_index(15)]
		#[pallet::weight(T::AhWeightInfo::receive_indices(indices.len() as u32))]
		pub fn receive_indices(
			origin: OriginFor<T>,
			indices: Vec<RcIndicesIndexOf<T>>,
		) -> DispatchResult {
			ensure_root(origin)?;

			let res = Self::do_receive_indices(indices);

			Self::increment_msg_received_count(res.is_err());

			res.map_err(Into::into)
		}

		#[pallet::call_index(16)]
		#[pallet::weight(T::AhWeightInfo::receive_conviction_voting_messages(messages.len() as u32))]
		pub fn receive_conviction_voting_messages(
			origin: OriginFor<T>,
			messages: Vec<RcConvictionVotingMessageOf<T>>,
		) -> DispatchResult {
			ensure_root(origin)?;

			let res = Self::do_receive_conviction_voting_messages(messages);

			Self::increment_msg_received_count(res.is_err());

			res.map_err(Into::into)
		}

		#[cfg(not(feature = "ahm-westend"))]
		#[pallet::call_index(17)]
		#[pallet::weight(T::AhWeightInfo::receive_bounties_messages(messages.len() as u32))]
		pub fn receive_bounties_messages(
			origin: OriginFor<T>,
			messages: Vec<RcBountiesMessageOf<T>>,
		) -> DispatchResult {
			ensure_root(origin)?;

			let res = Self::do_receive_bounties_messages(messages);

			Self::increment_msg_received_count(res.is_err());

			res.map_err(Into::into)
		}

		#[pallet::call_index(18)]
		#[pallet::weight(T::AhWeightInfo::receive_asset_rates(rates.len() as u32))]
		pub fn receive_asset_rates(
			origin: OriginFor<T>,
			rates: Vec<(<T as pallet_asset_rate::Config>::AssetKind, FixedU128)>,
		) -> DispatchResult {
			ensure_root(origin)?;

			let res = Self::do_receive_asset_rates(rates);

			Self::increment_msg_received_count(res.is_err());

			res.map_err(Into::into)
		}

		#[cfg(not(feature = "ahm-westend"))]
		#[pallet::call_index(19)]
		#[pallet::weight(T::AhWeightInfo::receive_crowdloan_messages(messages.len() as u32))]
		pub fn receive_crowdloan_messages(
			origin: OriginFor<T>,
			messages: Vec<RcCrowdloanMessageOf<T>>,
		) -> DispatchResult {
			ensure_root(origin)?;

			let res = Self::do_receive_crowdloan_messages(messages);

			Self::increment_msg_received_count(res.is_err());

			res.map_err(Into::into)
		}

		#[pallet::call_index(20)]
		#[pallet::weight(T::AhWeightInfo::receive_referenda_metadata(metadata.len() as u32))]
		pub fn receive_referenda_metadata(
			origin: OriginFor<T>,
			metadata: Vec<(u32, <T as frame_system::Config>::Hash)>,
		) -> DispatchResult {
			ensure_root(origin)?;

			let res = Self::do_receive_referenda_metadata(metadata);

			Self::increment_msg_received_count(res.is_err());

			res.map_err(Into::into)
		}

		#[cfg(not(feature = "ahm-westend"))]
		#[pallet::call_index(21)]
		#[pallet::weight(T::AhWeightInfo::receive_treasury_messages(messages.len() as u32))]
		pub fn receive_treasury_messages(
			origin: OriginFor<T>,
			messages: Vec<RcTreasuryMessageOf<T>>,
		) -> DispatchResult {
			ensure_root(origin)?;

			let res = Self::do_receive_treasury_messages(messages);

			Self::increment_msg_received_count(res.is_err());

			res.map_err(Into::into)
		}

		#[pallet::call_index(22)]
		#[pallet::weight({1})]
		// TODO: use with xcm v5
		// #[pallet::weight({
		// 	let mut total = Weight::zero();
		// 	for (_, agenda) in messages.iter() {
		// 		for maybe_task in agenda {
		// 			let Some(task) = maybe_task else {
		// 				continue;
		// 			};
		// 			let preimage_len = task.call.len().defensive_unwrap_or(
		// 				// should not happen, but we assume some sane call length.
		// 				512,
		// 			);
		// 			total =
		// total.saturating_add(T::AhWeightInfo::receive_single_scheduler_agenda(preimage_len));
		// 		}
		// 	}
		// 	total
		// })]
		pub fn receive_scheduler_agenda_messages(
			origin: OriginFor<T>,
			messages: Vec<(BlockNumberFor<T>, Vec<Option<scheduler::RcScheduledOf<T>>>)>,
		) -> DispatchResult {
			ensure_root(origin)?;

			let res = Self::do_receive_scheduler_agenda_messages(messages);

			Self::increment_msg_received_count(res.is_err());

			res.map_err(Into::into)
		}

		#[cfg(feature = "ahm-staking-migration")]
		#[pallet::call_index(30)]
		#[pallet::weight({1})] // TODO: weight
		pub fn receive_staking_messages(
			origin: OriginFor<T>,
			messages: Vec<RcStakingMessageOf<T>>,
		) -> DispatchResult {
			ensure_root(origin)?;

			let res = Self::do_receive_staking_messages(messages);

			Self::increment_msg_received_count(res.is_err());

			res.map_err(Into::into)
		}

		/// Set the migration stage.
		///
		/// This call is intended for emergency use only and is guarded by the
		/// [`Config::ManagerOrigin`].
		#[pallet::call_index(100)]
		#[pallet::weight(T::AhWeightInfo::force_set_stage())]
		pub fn force_set_stage(origin: OriginFor<T>, stage: MigrationStage) -> DispatchResult {
			<T as Config>::ManagerOrigin::ensure_origin(origin)?;
			Self::transition(stage);
			Ok(())
		}

		/// Start the data migration.
		///
		/// This is typically called by the Relay Chain to start the migration on the Asset Hub and
		/// receive a handshake message indicating the Asset Hub's readiness.
		#[pallet::call_index(101)]
		#[pallet::weight(T::AhWeightInfo::start_migration())]
		pub fn start_migration(origin: OriginFor<T>) -> DispatchResult {
			<T as Config>::ManagerOrigin::ensure_origin(origin)?;
			Self::send_xcm(types::RcMigratorCall::StartDataMigration)?;

			let checking_account = T::CheckingAccount::get();
			let balances_before = BalancesBefore {
				checking_account: <T as Config>::Currency::total_balance(&checking_account),
				total_issuance: <T as Config>::Currency::total_issuance(),
			};
			log::info!(
				target: LOG_TARGET,
				"start_migration(): checking_account_balance {:?}, total_issuance {:?}",
				balances_before.checking_account, balances_before.total_issuance
			);
			AhBalancesBefore::<T>::put(balances_before);

			Self::transition(MigrationStage::DataMigrationOngoing);
			Ok(())
		}

		/// Finish the migration.
		///
		/// This is typically called by the Relay Chain to signal the migration has finished.
		#[pallet::call_index(110)]
		#[pallet::weight(T::AhWeightInfo::finish_migration())]
		pub fn finish_migration(
			origin: OriginFor<T>,
			data: MigrationFinishedData<T::Balance>,
		) -> DispatchResult {
			<T as Config>::ManagerOrigin::ensure_origin(origin)?;
			Self::finish_accounts_migration(data.rc_balance_kept)?;
			Self::transition(MigrationStage::MigrationDone);
			Ok(())
		}
	}

	#[pallet::hooks]
	impl<T: Config> Hooks<BlockNumberFor<T>> for Pallet<T> {
		fn on_initialize(_: BlockNumberFor<T>) -> Weight {
			T::AhWeightInfo::on_finalize()
		}

		fn on_finalize(_: BlockNumberFor<T>) {
			let (processed, _) = DmpDataMessageCounts::<T>::get();
			if processed == 0 {
				return;
			}
			log::info!(
				target: LOG_TARGET,
				"Sending XCM message to update XCM data message processed count: {}",
				processed
			);
			let res = Self::send_xcm(types::RcMigratorCall::UpdateAhMsgProcessedCount(processed));
			defensive_assert!(
				res.is_ok(),
				"Failed to send XCM message to update XCM data message processed count"
			);
		}
	}

	impl<T: Config> Pallet<T> {
		/// Increments the number of XCM messages received from the Relay Chain.
		fn increment_msg_received_count(with_error: bool) {
			let (processed, processed_with_error) = DmpDataMessageCounts::<T>::get();
			let processed = processed + 1;
			let processed_with_error = processed_with_error + if with_error { 1 } else { 0 };
			DmpDataMessageCounts::<T>::put((processed, processed_with_error));
			log::debug!(
				target: LOG_TARGET,
				"Increment XCM message processed, total processed: {}, failed: {}",
				processed,
				processed_with_error
			);
		}

		/// Execute a stage transition and log it.
		fn transition(new: MigrationStage) {
			let old = AhMigrationStage::<T>::get();
			AhMigrationStage::<T>::put(&new);
			log::info!(
				target: LOG_TARGET,
				"[Block {:?}] Stage transition: {:?} -> {:?}",
				frame_system::Pallet::<T>::block_number(),
				&old,
				&new
			);
			Self::deposit_event(Event::StageTransition { old, new });
		}

		/// Send a single XCM message.
		pub fn send_xcm(call: types::RcMigratorCall) -> Result<(), Error<T>> {
			log::debug!(target: LOG_TARGET, "Sending XCM message");

			let call = types::RcPalletConfig::RcmController(call);

			let message = Xcm(vec![
				Instruction::UnpaidExecution {
					weight_limit: WeightLimit::Unlimited,
					check_origin: None,
				},
				Instruction::Transact {
					origin_kind: OriginKind::Xcm,
					#[cfg(feature = "stable2503")]
					fallback_max_weight: None,
					#[cfg(not(feature = "stable2503"))]
					require_weight_at_most: Weight::from_all(1), // TODO
					call: call.encode().into(),
				},
			]);

			if let Err(err) = send_xcm::<T::SendXcm>(Location::parent(), message.clone()) {
				log::error!(target: LOG_TARGET, "Error while sending XCM message: {:?}", err);
				return Err(Error::XcmError);
			};

			Ok(())
		}

		pub fn teleport_tracking() -> Option<(T::AccountId, MintLocation)> {
			let stage = AhMigrationStage::<T>::get();
			if stage.is_finished() {
				Some((T::CheckingAccount::get(), MintLocation::Local))
			} else {
				None
			}
		}
	}

	impl<T: Config> pallet_rc_migrator::types::MigrationStatus for Pallet<T> {
		fn is_ongoing() -> bool {
			AhMigrationStage::<T>::get().is_ongoing()
		}
		fn is_finished() -> bool {
			AhMigrationStage::<T>::get().is_finished()
		}
	}

	// To be used for `IsTeleport` filter. Disallows DOT teleports during the migration.
	impl<T: Config> ContainsPair<Asset, Location> for Pallet<T> {
		fn contains(asset: &Asset, origin: &Location) -> bool {
			let stage = AhMigrationStage::<T>::get();
			log::trace!(target: "xcm::IsTeleport::contains", "migration stage: {:?}", stage);
			let result = if stage.is_ongoing() {
				TrustedTeleportersDuring::contains(asset, origin)
			} else {
				// before and after migration use normal filter
				TrustedTeleportersBeforeAfter::contains(asset, origin)
			};
			log::trace!(
				target: "xcm::IsTeleport::contains",
				"asset: {:?} origin {:?} result {:?}",
				asset, origin, result
			);
			result
		}
	}
}

impl<T: Config> Contains<<T as frame_system::Config>::RuntimeCall> for Pallet<T> {
	fn contains(call: &<T as frame_system::Config>::RuntimeCall) -> bool {
		let stage = AhMigrationStage::<T>::get();

		// We have to return whether the call is allowed:
		const ALLOWED: bool = true;
		const FORBIDDEN: bool = false;

		// Once the migration is finished, forbid calls not in the `RcPostMigrationCalls` set.
		if stage.is_finished() && !T::AhPostMigrationCalls::contains(call) {
			return FORBIDDEN;
		}

		// If the migration is ongoing, forbid calls not in the `RcIntraMigrationCalls` set.
		if stage.is_ongoing() && !T::AhIntraMigrationCalls::contains(call) {
			return FORBIDDEN;
		}

		// Otherwise, allow the call.
		// This also implicitly allows _any_ call if the migration has not yet started.
		ALLOWED
	}
}<|MERGE_RESOLUTION|>--- conflicted
+++ resolved
@@ -73,8 +73,6 @@
 };
 use frame_system::pallet_prelude::*;
 use pallet_balances::{AccountData, Reasons as LockReasons};
-<<<<<<< HEAD
-=======
 
 #[cfg(not(feature = "ahm-westend"))]
 use pallet_rc_migrator::bounties::RcBountiesMessageOf;
@@ -85,7 +83,6 @@
 #[cfg(not(feature = "ahm-westend"))]
 use pallet_rc_migrator::treasury::RcTreasuryMessage;
 
->>>>>>> cbcb7222
 use pallet_rc_migrator::{
 	accounts::Account as RcAccount,
 	conviction_voting::RcConvictionVotingMessageOf,
@@ -323,25 +320,12 @@
 				(),
 			>,
 		>;
-<<<<<<< HEAD
 
 		/// Calls that are allowed during the migration.
 		type AhIntraMigrationCalls: Contains<<Self as frame_system::Config>::RuntimeCall>;
 
 		/// Calls that are allowed after the migration finished.
 		type AhPostMigrationCalls: Contains<<Self as frame_system::Config>::RuntimeCall>;
-
-		/// Helper type for benchmarking.
-		#[cfg(feature = "runtime-benchmarks")]
-		type BenchmarkHelper: benchmarking::ParametersFactory<
-			RcMultisigOf<Self>,
-			RcAccountFor<Self>,
-			RcClaimsMessageOf<Self>,
-			RcProxyOf<Self, Self::RcProxyType>,
-			RcProxyAnnouncementOf<Self>,
-		>;
-=======
->>>>>>> cbcb7222
 	}
 
 	/// RC accounts that failed to migrate when were received on the Asset Hub.
