// This file is part of Substrate.

// Copyright (C) Parity Technologies (UK) Ltd.
// SPDX-License-Identifier: Apache-2.0

// Licensed under the Apache License, Version 2.0 (the "License");
// you may not use this file except in compliance with the License.
// You may obtain a copy of the License at
//
// 	http://www.apache.org/licenses/LICENSE-2.0
//
// Unless required by applicable law or agreed to in writing, software
// distributed under the License is distributed on an "AS IS" BASIS,
// WITHOUT WARRANTIES OR CONDITIONS OF ANY KIND, either express or implied.
// See the License for the specific language governing permissions and
// limitations under the License.

//! The operational pallet for the Asset Hub, designed to manage and facilitate the migration of
//! subsystems such as Governance, Staking, Balances from the Relay Chain to the Asset Hub. This
//! pallet works alongside its counterpart, `pallet_rc_migrator`, which handles migration
//! processes on the Relay Chain side.
//!
//! This pallet is responsible for controlling the initiation, progression, and completion of the
//! migration process, including managing its various stages and transferring the necessary data.
//! The pallet directly accesses the storage of other pallets for read/write operations while
//! maintaining compatibility with their existing APIs.
//!
//! To simplify development and avoid the need to edit the original pallets, this pallet may
//! duplicate private items such as storage entries from the original pallets. This ensures that the
//! migration logic can be implemented without altering the original implementations.

#![cfg_attr(not(feature = "std"), no_std)]

pub mod account;
pub mod multisig;
pub mod preimage;
pub mod proxy;
<<<<<<< HEAD
pub mod referenda;
=======
pub mod staking;
>>>>>>> 5feaca08
pub mod types;

pub use pallet::*;

use frame_support::{
	pallet_prelude::*,
	storage::{transactional::with_transaction_opaque_err, TransactionOutcome},
	traits::{
		fungible::{InspectFreeze, Mutate, MutateFreeze, MutateHold},
		Defensive, DefensiveResult, LockableCurrency, OriginTrait, QueryPreimage,
		ReservableCurrency, WithdrawReasons as LockWithdrawReasons,
	},
};
use frame_system::pallet_prelude::*;
use pallet_balances::{AccountData, Reasons as LockReasons};
<<<<<<< HEAD
use pallet_rc_migrator::{accounts::Account as RcAccount, multisig::*, preimage::*, proxy::*};
use pallet_referenda::TrackIdOf;
use referenda::RcReferendumInfoOf;
=======
use pallet_rc_migrator::{
	accounts::Account as RcAccount, multisig::*, preimage::*, proxy::*, staking::nom_pools::*,
};
>>>>>>> 5feaca08
use sp_application_crypto::Ss58Codec;
use sp_core::H256;
use sp_runtime::{
	traits::{BlockNumberProvider, Convert, TryConvert},
	AccountId32,
};
use sp_std::prelude::*;

/// The log target of this pallet.
pub const LOG_TARGET: &str = "runtime::ah-migrator";

type RcAccountFor<T> = RcAccount<
	<T as frame_system::Config>::AccountId,
	<T as pallet_balances::Config>::Balance,
	<T as Config>::RcHoldReason,
	<T as Config>::RcFreezeReason,
>;

#[frame_support::pallet(dev_mode)]
pub mod pallet {
	use super::*;

	/// Super config trait for all pallets that the migration depends on, providing convenient
	/// access to their items.
	#[pallet::config]
	pub trait Config:
		frame_system::Config<AccountData = AccountData<u128>, AccountId = AccountId32>
		+ pallet_balances::Config<Balance = u128>
		+ pallet_multisig::Config
		+ pallet_proxy::Config
		+ pallet_preimage::Config<Hash = H256>
<<<<<<< HEAD
		+ pallet_referenda::Config<Votes = u128>
=======
		+ pallet_nomination_pools::Config
>>>>>>> 5feaca08
	{
		/// The overarching event type.
		type RuntimeEvent: From<Event<Self>> + IsType<<Self as frame_system::Config>::RuntimeEvent>;
		/// Native asset registry type.
		type Currency: Mutate<Self::AccountId, Balance = u128>
			+ MutateHold<Self::AccountId, Reason = Self::RuntimeHoldReason>
			+ InspectFreeze<Self::AccountId, Id = Self::FreezeIdentifier>
			+ MutateFreeze<Self::AccountId>
			+ ReservableCurrency<Self::AccountId, Balance = u128>
			+ LockableCurrency<Self::AccountId, Balance = u128>;
		/// XCM check account.
		type CheckingAccount: Get<Self::AccountId>;
		/// Relay Chain Hold Reasons.
		type RcHoldReason: Parameter;
		/// Relay Chain Freeze Reasons.
		type RcFreezeReason: Parameter;
		/// Relay Chain to Asset Hub Hold Reasons mapping;
		type RcToAhHoldReason: Convert<Self::RcHoldReason, Self::RuntimeHoldReason>;
		/// Relay Chain to Asset Hub Freeze Reasons mapping;
		type RcToAhFreezeReason: Convert<Self::RcFreezeReason, Self::FreezeIdentifier>;
		/// The abridged Relay Chain Proxy Type.
		type RcProxyType: Parameter;
		/// Convert a Relay Chain Proxy Type to a local AH one.
		type RcToProxyType: TryConvert<Self::RcProxyType, <Self as pallet_proxy::Config>::ProxyType>;
		/// Convert a Relay Chain block number delay to an Asset Hub one.
		///
		/// Note that we make a simplification here by assuming that both chains have the same block
<<<<<<< HEAD
		// number type.
		type RcToProxyDelay: TryConvert<BlockNumberFor<Self>, BlockNumberFor<Self>>;
		/// Some part of the Relay Chain origins used in Governance.
		type RcPalletsOrigin: Parameter;
		/// Convert a Relay Chain origin to an Asset Hub one.
		type RcToAhPalletsOrigin: TryConvert<
			Self::RcPalletsOrigin,
			<Self::RuntimeOrigin as OriginTrait>::PalletsOrigin,
		>;
		/// Preimage registry.
		type Preimage: QueryPreimage<H = <Self as frame_system::Config>::Hashing>;
		/// Convert a Relay Chain Call to a local AH one.
		type RcToAhCall: for<'a> TryConvert<&'a [u8], <Self as frame_system::Config>::RuntimeCall>;
=======
		/// number type.
		type RcToAhDelay: Convert<BlockNumberFor<Self>, BlockNumberFor<Self>>;
		/// Access the block number of the Relay Chain.
		type RcBlockNumberProvider: BlockNumberProvider<BlockNumber = BlockNumberFor<Self>>;
>>>>>>> 5feaca08
	}

	/// RC accounts that failed to migrate when were received on the Asset Hub.
	///
	/// This is unlikely to happen, since we dry run the migration, but we keep it for completeness.
	#[pallet::storage]
	pub type RcAccounts<T: Config> =
		StorageMap<_, Twox64Concat, T::AccountId, RcAccountFor<T>, OptionQuery>;

	#[pallet::error]
	pub enum Error<T> {
		/// The error that should to be replaced by something meaningful.
		TODO,
		FailedToUnreserveDeposit,
		/// Failed to process an account data from RC.
		FailedToProcessAccount,
		/// Failed to convert RC type to AH type.
		FailedToConvertType,
		/// Failed to fetch preimage.
		PreimageNotFound,
	}

	#[pallet::event]
	#[pallet::generate_deposit(pub(crate) fn deposit_event)]
	pub enum Event<T: Config> {
		/// The event that should to be replaced by something meaningful.
		TODO,
		/// We received a batch of accounts that we are going to integrate.
		AccountBatchReceived {
			/// How many accounts are in the batch.
			count: u32,
		},
		/// We processed a batch of accounts that we received.
		AccountBatchProcessed {
			/// How many accounts were successfully integrated.
			count_good: u32,
			/// How many accounts failed to integrate.
			count_bad: u32,
		},
		/// We received a batch of multisigs that we are going to integrate.
		MultisigBatchReceived {
			/// How many multisigs are in the batch.
			count: u32,
		},
		MultisigBatchProcessed {
			/// How many multisigs were successfully integrated.
			count_good: u32,
			/// How many multisigs failed to integrate.
			count_bad: u32,
		},
		/// We received a batch of proxies that we are going to integrate.
		ProxyProxiesBatchReceived {
			/// How many proxies are in the batch.
			count: u32,
		},
		/// We processed a batch of proxies that we received.
		ProxyProxiesBatchProcessed {
			/// How many proxies were successfully integrated.
			count_good: u32,
			/// How many proxies failed to integrate.
			count_bad: u32,
		},
		/// We received a batch of proxy announcements that we are going to integrate.
		ProxyAnnouncementsBatchReceived {
			/// How many proxy announcements are in the batch.
			count: u32,
		},
		/// We processed a batch of proxy announcements that we received.
		ProxyAnnouncementsBatchProcessed {
			/// How many proxy announcements were successfully integrated.
			count_good: u32,
			/// How many proxy announcements failed to integrate.
			count_bad: u32,
		},
		/// Received a batch of `RcPreimageChunk` that are going to be integrated.
		PreimageChunkBatchReceived {
			/// How many preimage chunks are in the batch.
			count: u32,
		},
		/// We processed a batch of `RcPreimageChunk` that we received.
		PreimageChunkBatchProcessed {
			/// How many preimage chunks were successfully integrated.
			count_good: u32,
			/// How many preimage chunks failed to integrate.
			count_bad: u32,
		},
		/// We received a batch of `RcPreimageRequestStatus` that we are going to integrate.
		PreimageRequestStatusBatchReceived {
			/// How many preimage request status are in the batch.
			count: u32,
		},
		/// We processed a batch of `RcPreimageRequestStatus` that we received.
		PreimageRequestStatusBatchProcessed {
			/// How many preimage request status were successfully integrated.
			count_good: u32,
			/// How many preimage request status failed to integrate.
			count_bad: u32,
		},
		/// We received a batch of `RcPreimageLegacyStatus` that we are going to integrate.
		PreimageLegacyStatusBatchReceived {
			/// How many preimage legacy status are in the batch.
			count: u32,
		},
		/// We processed a batch of `RcPreimageLegacyStatus` that we received.
		PreimageLegacyStatusBatchProcessed {
			/// How many preimage legacy status were successfully integrated.
			count_good: u32,
			/// How many preimage legacy status failed to integrate.
			count_bad: u32,
		},
<<<<<<< HEAD
		/// We received a batch of referendums that we are going to integrate.
		ReferendumsBatchReceived {
			/// How many referendums are in the batch.
			count: u32,
		},
		/// We processed a batch of referendums that we received.
		ReferendumsBatchProcessed {
			/// How many referendums were successfully integrated.
			count_good: u32,
			/// How many referendums failed to integrate.
			count_bad: u32,
		},
		ReferendaProcessed,
=======
		/// Received a batch of `RcNomPoolsMessage` that we are going to integrate.
		NomPoolsMessagesBatchReceived {
			/// How many nom pools messages are in the batch.
			count: u32,
		},
		/// Processed a batch of `RcNomPoolsMessage` that we received.
		NomPoolsMessagesBatchProcessed {
			/// How many nom pools messages were successfully integrated.
			count_good: u32,
			/// How many nom pools messages failed to integrate.
			count_bad: u32,
		},
>>>>>>> 5feaca08
	}

	#[pallet::pallet]
	pub struct Pallet<T>(_);

	#[pallet::call]
	impl<T: Config> Pallet<T> {
		// TODO: Currently, we use `debug_assert!` for easy test checks against a production
		// snapshot.

		/// Receive accounts from the Relay Chain.
		///
		/// The accounts that sent with `pallet_rc_migrator::Pallet::migrate_accounts` function.
		#[pallet::call_index(0)]
		pub fn receive_accounts(
			origin: OriginFor<T>,
			accounts: Vec<RcAccountFor<T>>,
		) -> DispatchResult {
			ensure_root(origin)?;

			Self::do_receive_accounts(accounts)?;

			Ok(())
		}

		/// Receive multisigs from the Relay Chain.
		///
		/// This will be called from an XCM `Transact` inside a DMP from the relay chain. The
		/// multisigs were prepared by
		/// `pallet_rc_migrator::multisig::MultisigMigrator::migrate_many`.
		#[pallet::call_index(1)]
		pub fn receive_multisigs(
			origin: OriginFor<T>,
			accounts: Vec<RcMultisigOf<T>>,
		) -> DispatchResult {
			ensure_root(origin)?;

			Self::do_receive_multisigs(accounts).map_err(Into::into)
		}

		/// Receive proxies from the Relay Chain.
		#[pallet::call_index(2)]
		pub fn receive_proxy_proxies(
			origin: OriginFor<T>,
			proxies: Vec<RcProxyOf<T, T::RcProxyType>>,
		) -> DispatchResult {
			ensure_root(origin)?;

			Self::do_receive_proxies(proxies).map_err(Into::into)
		}

		/// Receive proxy announcements from the Relay Chain.
		#[pallet::call_index(3)]
		pub fn receive_proxy_announcements(
			origin: OriginFor<T>,
			announcements: Vec<RcProxyAnnouncementOf<T>>,
		) -> DispatchResult {
			ensure_root(origin)?;

			Self::do_receive_proxy_announcements(announcements).map_err(Into::into)
		}

		#[pallet::call_index(4)]
		pub fn receive_preimage_chunks(
			origin: OriginFor<T>,
			chunks: Vec<RcPreimageChunk>,
		) -> DispatchResult {
			ensure_root(origin)?;

			Self::do_receive_preimage_chunks(chunks).map_err(Into::into)
		}

		#[pallet::call_index(5)]
		pub fn receive_preimage_request_status(
			origin: OriginFor<T>,
			request_status: Vec<RcPreimageRequestStatusOf<T>>,
		) -> DispatchResult {
			ensure_root(origin)?;

			Self::do_receive_preimage_request_statuses(request_status).map_err(Into::into)
		}

		#[pallet::call_index(6)]
		pub fn receive_preimage_legacy_status(
			origin: OriginFor<T>,
			legacy_status: Vec<RcPreimageLegacyStatusOf<T>>,
		) -> DispatchResult {
			ensure_root(origin)?;

			Self::do_receive_preimage_legacy_statuses(legacy_status).map_err(Into::into)
		}

<<<<<<< HEAD
		/// Receive referendums from the Relay Chain.
		#[pallet::call_index(7)]
		pub fn receive_referendums(
			origin: OriginFor<T>,
			referendums: Vec<(u32, RcReferendumInfoOf<T, ()>)>,
		) -> DispatchResult {
			ensure_root(origin)?;

			Self::do_receive_referendums(referendums).map_err(Into::into)
		}

		/// Receive referendum counts, deciding counts, votes for the track queue.
		#[pallet::call_index(8)]
		pub fn receive_referenda(
			origin: OriginFor<T>,
			referendum_count: u32,
			// track_id, count
			deciding_count: Vec<(TrackIdOf<T, ()>, u32)>,
			// referendum_id, votes
			track_queue: Vec<(TrackIdOf<T, ()>, Vec<(u32, u128)>)>,
		) -> DispatchResult {
			ensure_root(origin)?;

			Self::do_receive_referenda(referendum_count, deciding_count, track_queue)
				.map_err(Into::into)
=======
		#[pallet::call_index(7)]
		pub fn receive_nom_pools_messages(
			origin: OriginFor<T>,
			messages: Vec<RcNomPoolsMessage<T>>,
		) -> DispatchResult {
			ensure_root(origin)?;

			Self::do_receive_nom_pools_messages(messages).map_err(Into::into)
>>>>>>> 5feaca08
		}
	}

	#[pallet::hooks]
	impl<T: Config> Hooks<BlockNumberFor<T>> for Pallet<T> {
		fn on_initialize(_: BlockNumberFor<T>) -> Weight {
			Weight::zero()
		}
	}
}<|MERGE_RESOLUTION|>--- conflicted
+++ resolved
@@ -35,11 +35,8 @@
 pub mod multisig;
 pub mod preimage;
 pub mod proxy;
-<<<<<<< HEAD
 pub mod referenda;
-=======
 pub mod staking;
->>>>>>> 5feaca08
 pub mod types;
 
 pub use pallet::*;
@@ -55,15 +52,11 @@
 };
 use frame_system::pallet_prelude::*;
 use pallet_balances::{AccountData, Reasons as LockReasons};
-<<<<<<< HEAD
-use pallet_rc_migrator::{accounts::Account as RcAccount, multisig::*, preimage::*, proxy::*};
-use pallet_referenda::TrackIdOf;
-use referenda::RcReferendumInfoOf;
-=======
 use pallet_rc_migrator::{
 	accounts::Account as RcAccount, multisig::*, preimage::*, proxy::*, staking::nom_pools::*,
 };
->>>>>>> 5feaca08
+use pallet_referenda::TrackIdOf;
+use referenda::RcReferendumInfoOf;
 use sp_application_crypto::Ss58Codec;
 use sp_core::H256;
 use sp_runtime::{
@@ -95,11 +88,8 @@
 		+ pallet_multisig::Config
 		+ pallet_proxy::Config
 		+ pallet_preimage::Config<Hash = H256>
-<<<<<<< HEAD
 		+ pallet_referenda::Config<Votes = u128>
-=======
 		+ pallet_nomination_pools::Config
->>>>>>> 5feaca08
 	{
 		/// The overarching event type.
 		type RuntimeEvent: From<Event<Self>> + IsType<<Self as frame_system::Config>::RuntimeEvent>;
@@ -127,9 +117,10 @@
 		/// Convert a Relay Chain block number delay to an Asset Hub one.
 		///
 		/// Note that we make a simplification here by assuming that both chains have the same block
-<<<<<<< HEAD
-		// number type.
-		type RcToProxyDelay: TryConvert<BlockNumberFor<Self>, BlockNumberFor<Self>>;
+		/// number type.
+		type RcToAhDelay: Convert<BlockNumberFor<Self>, BlockNumberFor<Self>>;
+		/// Access the block number of the Relay Chain.
+		type RcBlockNumberProvider: BlockNumberProvider<BlockNumber = BlockNumberFor<Self>>;
 		/// Some part of the Relay Chain origins used in Governance.
 		type RcPalletsOrigin: Parameter;
 		/// Convert a Relay Chain origin to an Asset Hub one.
@@ -141,12 +132,6 @@
 		type Preimage: QueryPreimage<H = <Self as frame_system::Config>::Hashing>;
 		/// Convert a Relay Chain Call to a local AH one.
 		type RcToAhCall: for<'a> TryConvert<&'a [u8], <Self as frame_system::Config>::RuntimeCall>;
-=======
-		/// number type.
-		type RcToAhDelay: Convert<BlockNumberFor<Self>, BlockNumberFor<Self>>;
-		/// Access the block number of the Relay Chain.
-		type RcBlockNumberProvider: BlockNumberProvider<BlockNumber = BlockNumberFor<Self>>;
->>>>>>> 5feaca08
 	}
 
 	/// RC accounts that failed to migrate when were received on the Asset Hub.
@@ -257,7 +242,6 @@
 			/// How many preimage legacy status failed to integrate.
 			count_bad: u32,
 		},
-<<<<<<< HEAD
 		/// We received a batch of referendums that we are going to integrate.
 		ReferendumsBatchReceived {
 			/// How many referendums are in the batch.
@@ -271,7 +255,6 @@
 			count_bad: u32,
 		},
 		ReferendaProcessed,
-=======
 		/// Received a batch of `RcNomPoolsMessage` that we are going to integrate.
 		NomPoolsMessagesBatchReceived {
 			/// How many nom pools messages are in the batch.
@@ -284,7 +267,6 @@
 			/// How many nom pools messages failed to integrate.
 			count_bad: u32,
 		},
->>>>>>> 5feaca08
 	}
 
 	#[pallet::pallet]
@@ -377,9 +359,18 @@
 			Self::do_receive_preimage_legacy_statuses(legacy_status).map_err(Into::into)
 		}
 
-<<<<<<< HEAD
+		#[pallet::call_index(7)]
+		pub fn receive_nom_pools_messages(
+			origin: OriginFor<T>,
+			messages: Vec<RcNomPoolsMessage<T>>,
+		) -> DispatchResult {
+			ensure_root(origin)?;
+
+			Self::do_receive_nom_pools_messages(messages).map_err(Into::into)
+		}
+
 		/// Receive referendums from the Relay Chain.
-		#[pallet::call_index(7)]
+		#[pallet::call_index(8)]
 		pub fn receive_referendums(
 			origin: OriginFor<T>,
 			referendums: Vec<(u32, RcReferendumInfoOf<T, ()>)>,
@@ -390,7 +381,7 @@
 		}
 
 		/// Receive referendum counts, deciding counts, votes for the track queue.
-		#[pallet::call_index(8)]
+		#[pallet::call_index(9)]
 		pub fn receive_referenda(
 			origin: OriginFor<T>,
 			referendum_count: u32,
@@ -403,16 +394,6 @@
 
 			Self::do_receive_referenda(referendum_count, deciding_count, track_queue)
 				.map_err(Into::into)
-=======
-		#[pallet::call_index(7)]
-		pub fn receive_nom_pools_messages(
-			origin: OriginFor<T>,
-			messages: Vec<RcNomPoolsMessage<T>>,
-		) -> DispatchResult {
-			ensure_root(origin)?;
-
-			Self::do_receive_nom_pools_messages(messages).map_err(Into::into)
->>>>>>> 5feaca08
 		}
 	}
 
