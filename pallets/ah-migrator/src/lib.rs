// This file is part of Substrate.

// Copyright (C) Parity Technologies (UK) Ltd.
// SPDX-License-Identifier: Apache-2.0

// Licensed under the Apache License, Version 2.0 (the "License");
// you may not use this file except in compliance with the License.
// You may obtain a copy of the License at
//
// 	http://www.apache.org/licenses/LICENSE-2.0
//
// Unless required by applicable law or agreed to in writing, software
// distributed under the License is distributed on an "AS IS" BASIS,
// WITHOUT WARRANTIES OR CONDITIONS OF ANY KIND, either express or implied.
// See the License for the specific language governing permissions and
// limitations under the License.

//! The operational pallet for the Asset Hub, designed to manage and facilitate the migration of
//! subsystems such as Governance, Staking, Balances from the Relay Chain to the Asset Hub. This
//! pallet works alongside its counterpart, `pallet_rc_migrator`, which handles migration
//! processes on the Relay Chain side.
//!
//! This pallet is responsible for controlling the initiation, progression, and completion of the
//! migration process, including managing its various stages and transferring the necessary data.
//! The pallet directly accesses the storage of other pallets for read/write operations while
//! maintaining compatibility with their existing APIs.
//!
//! To simplify development and avoid the need to edit the original pallets, this pallet may
//! duplicate private items such as storage entries from the original pallets. This ensures that the
//! migration logic can be implemented without altering the original implementations.

#![cfg_attr(not(feature = "std"), no_std)]

pub mod account;
pub mod account_translation;
pub mod asset_rate;
#[cfg(feature = "runtime-benchmarks")]
pub mod benchmarking;
pub mod bounties;
pub mod call;
pub mod child_bounties;
pub mod claims;
pub mod conviction_voting;
pub mod crowdloan;
pub mod indices;
pub mod multisig;
pub mod preimage;
pub mod proxy;
<<<<<<< HEAD
#[cfg(feature = "kusama")]
=======
#[cfg(feature = "kusama-ahm")]
>>>>>>> 416eb6ba
pub mod recovery;
pub mod referenda;
pub mod scheduler;
#[cfg(feature = "kusama")]
pub mod society;
pub mod sovereign_account_translation;
pub mod staking;
pub mod treasury;
pub mod types;
pub mod vesting;
pub mod xcm_config;
pub mod xcm_translation;

pub use pallet::*;
pub use pallet_rc_migrator::{
	types::{
		BenchmarkingDefault, ExceptResponseFor, LeftOrRight, MaxOnIdleOrInner,
		QueuePriority as DmpQueuePriority, RouteInnerWithException,
	},
	weights_ah,
};
pub use weights_ah::WeightInfo;

use frame_support::{
	pallet_prelude::*,
	storage::{transactional::with_transaction_opaque_err, TransactionOutcome},
	traits::{
		fungible::{Inspect, InspectFreeze, Mutate, MutateFreeze, MutateHold, Unbalanced},
		fungibles::{Inspect as FungiblesInspect, Mutate as FungiblesMutate},
		tokens::{Fortitude, Pay, Preservation},
		Contains, Defensive, DefensiveTruncateFrom, LockableCurrency, OriginTrait, QueryPreimage,
		ReservableCurrency, StorePreimage, VariantCount, WithdrawReasons as LockWithdrawReasons,
	},
	weights::WeightMeter,
};
use frame_system::pallet_prelude::*;
use pallet_balances::{AccountData, Reasons as LockReasons};
<<<<<<< HEAD
#[cfg(feature = "kusama")]
=======
#[cfg(feature = "kusama-ahm")]
>>>>>>> 416eb6ba
use pallet_rc_migrator::recovery::{PortableRecoveryMessage, MAX_FRIENDS};
use pallet_rc_migrator::{
	bounties::RcBountiesMessageOf,
	child_bounties::PortableChildBountiesMessage,
	claims::RcClaimsMessageOf,
	crowdloan::RcCrowdloanMessageOf,
	society::{PortableSocietyMessage, MAX_PAYOUTS},
	staking::PortableStakingMessage,
	treasury::PortableTreasuryMessage,
	types::MigrationStatus,
};
use parachains_common::pay::VersionedLocatableAccount;

use cumulus_primitives_core::AggregateMessageOrigin;
use frame_support::traits::EnqueueMessage;
use pallet_message_queue::ForceSetHead;
use pallet_rc_migrator::{
	accounts::Account as RcAccount,
	conviction_voting::RcConvictionVotingMessageOf,
	indices::RcIndicesIndexOf,
	multisig::*,
	preimage::*,
	proxy::*,
	staking::{
		bags_list::PortableBagsListMessage, delegated_staking::PortableDelegatedStakingMessage,
		nom_pools::*,
	},
	types::MigrationFinishedData,
	vesting::RcVestingSchedule,
};
use pallet_referenda::TrackIdOf;
use polkadot_runtime_common::{claims as pallet_claims, impls::VersionedLocatableAsset};
use referenda::RcReferendumInfoOf;
use scheduler::RcSchedulerMessageOf;
use sp_application_crypto::Ss58Codec;
use sp_core::H256;
use sp_runtime::{
	traits::{BlockNumberProvider, Convert, One, TryConvert, Zero},
	AccountId32, FixedU128,
};
use sp_std::prelude::*;
use xcm::prelude::*;
use xcm_builder::MintLocation;

/// The log target of this pallet.
pub const LOG_TARGET: &str = "runtime::ah-migrator";

type RcAccountFor<T> = RcAccount<
	<T as frame_system::Config>::AccountId,
	<T as pallet_balances::Config>::Balance,
	<T as Config>::PortableHoldReason,
	<T as Config>::PortableFreezeReason,
>;

#[derive(
	Encode,
	DecodeWithMemTracking,
	Decode,
	Clone,
	PartialEq,
	Eq,
	RuntimeDebug,
	TypeInfo,
	MaxEncodedLen,
)]
pub enum PalletEventName {
	AssetRates,
	BagsList,
	Balances,
	Bounties,
	ChildBounties,
	Claims,
	ConvictionVoting,
	Crowdloan,
	DelegatedStaking,
	Indices,
	Multisig,
	NomPools,
	PreimageChunk,
	PreimageLegacyStatus,
	PreimageRequestStatus,
	ProxyAnnouncements,
	ProxyProxies,
	Recovery,
	ReferendaMetadata,
	ReferendaReferendums,
	ReferendaValues,
	Scheduler,
	SchedulerAgenda,
	Staking,
	Treasury,
	Vesting,
<<<<<<< HEAD
	Society,
=======
>>>>>>> 416eb6ba
}

/// The migration stage on the Asset Hub.
#[derive(
	Encode,
	DecodeWithMemTracking,
	Decode,
	Clone,
	Default,
	RuntimeDebug,
	TypeInfo,
	MaxEncodedLen,
	PartialEq,
	Eq,
)]
pub enum MigrationStage {
	/// The migration has not started but will start in the future.
	#[default]
	Pending,
	/// Migrating data from the Relay Chain.
	DataMigrationOngoing,
	/// The migration is done.
	MigrationDone,
}

impl MigrationStage {
	/// Whether the migration is pending and not yet started.
	pub fn is_pending(&self) -> bool {
		matches!(self, MigrationStage::Pending)
	}

	/// Whether the migration is finished.
	///
	/// This is **not** the same as `!self.is_ongoing()` since it may not have started.
	pub fn is_finished(&self) -> bool {
		matches!(self, MigrationStage::MigrationDone)
	}

	/// Whether the migration is ongoing.
	///
	/// This is **not** the same as `!self.is_finished()` since it may not have started.
	pub fn is_ongoing(&self) -> bool {
		!matches!(self, MigrationStage::Pending | MigrationStage::MigrationDone)
	}
}

/// Helper struct storing certain balances before the migration.
#[derive(
	Encode,
	DecodeWithMemTracking,
	Decode,
	Default,
	Clone,
	PartialEq,
	Eq,
	RuntimeDebug,
	TypeInfo,
	MaxEncodedLen,
)]
pub struct BalancesBefore<Balance: Default> {
	pub checking_account: Balance,
	pub total_issuance: Balance,
}

pub type BalanceOf<T> = <T as pallet_balances::Config>::Balance;

#[frame_support::pallet]
pub mod pallet {
	use super::*;

	/// Super config trait for all pallets that the migration depends on, providing convenient
	/// access to their items.
	#[pallet::config]
	pub trait Config:
		frame_system::Config<AccountData = AccountData<u128>, AccountId = AccountId32, Hash = H256>
		+ pallet_balances::Config<
			Balance = u128,
			RuntimeHoldReason = <Self as Config>::RuntimeHoldReason,
			RuntimeFreezeReason = <Self as Config>::RuntimeFreezeReason,
		> + pallet_multisig::Config
		+ pallet_proxy::Config<BlockNumberProvider = <Self as Config>::RcBlockNumberProvider>
		+ pallet_preimage::Config<Hash = H256>
		+ pallet_referenda::Config<
			BlockNumberProvider = <Self as Config>::RcBlockNumberProvider,
			Votes = u128,
		> + pallet_nomination_pools::Config<
			BlockNumberProvider = <Self as Config>::RcBlockNumberProvider,
		> + pallet_bags_list::Config<pallet_bags_list::Instance1, Score = u64>
		+ pallet_scheduler::Config<BlockNumberProvider = <Self as Config>::RcBlockNumberProvider>
		+ pallet_vesting::Config
		+ pallet_indices::Config
		+ pallet_conviction_voting::Config
		+ pallet_asset_rate::Config
		+ pallet_timestamp::Config<Moment = u64>
		+ pallet_ah_ops::Config
		+ pallet_claims::Config
		+ pallet_bounties::Config
		+ pallet_child_bounties::Config
		+ pallet_treasury::Config<
			Currency = pallet_balances::Pallet<Self>,
			BlockNumberProvider = Self::TreasuryBlockNumberProvider,
			Paymaster = Self::TreasuryPaymaster,
			AssetKind = VersionedLocatableAsset,
			Beneficiary = VersionedLocatableAccount,
		> + pallet_delegated_staking::Config<Currency = pallet_balances::Pallet<Self>>
		+ pallet_staking_async::Config<CurrencyBalance = u128>
		+ pallet_xcm::Config
	{
		type RuntimeHoldReason: Parameter
			+ VariantCount
			+ MaxEncodedLen
			+ From<<Self as Config>::PortableHoldReason>;
		type RuntimeFreezeReason: Parameter
			+ VariantCount
			+ MaxEncodedLen
			+ From<<Self as Config>::PortableFreezeReason>;
		type PortableHoldReason: Parameter + MaxEncodedLen + BenchmarkingDefault;
		type PortableFreezeReason: Parameter + MaxEncodedLen + BenchmarkingDefault;
		/// The overarching event type.
		type RuntimeEvent: From<Event<Self>> + IsType<<Self as frame_system::Config>::RuntimeEvent>;
		/// The origin that can perform permissioned operations like setting the migration stage.
		///
		/// This is generally root and Fellows origins.
		type AdminOrigin: EnsureOrigin<<Self as frame_system::Config>::RuntimeOrigin>;
		/// Native asset registry type.
		type Currency: Mutate<Self::AccountId, Balance = u128>
			+ MutateHold<Self::AccountId, Reason = <Self as Config>::RuntimeHoldReason>
			+ InspectFreeze<Self::AccountId, Id = <Self as Config>::RuntimeFreezeReason>
			+ MutateFreeze<Self::AccountId>
			+ Unbalanced<Self::AccountId>
			+ ReservableCurrency<Self::AccountId, Balance = u128>
			+ LockableCurrency<Self::AccountId, Balance = u128>;

		/// Config for pallets that are only on Kusama.
<<<<<<< HEAD
		#[cfg(feature = "kusama")]
=======
		#[cfg(feature = "kusama-ahm")]
>>>>>>> 416eb6ba
		type KusamaConfig: pallet_recovery::Config<
				Currency = pallet_balances::Pallet<Self>,
				BlockNumberProvider = Self::RecoveryBlockNumberProvider,
				MaxFriends = ConstU32<{ MAX_FRIENDS }>,
<<<<<<< HEAD
			> + frame_system::Config<
				AccountData = AccountData<u128>,
				AccountId = AccountId32,
				Hash = sp_core::H256,
			> + pallet_society::Config<
				Currency = pallet_balances::Pallet<Self>,
				BlockNumberProvider = Self::RecoveryBlockNumberProvider,
				MaxPayouts = ConstU32<{ MAX_PAYOUTS }>,
			>;

		#[cfg(feature = "kusama")]
=======
			> + frame_system::Config<AccountData = AccountData<u128>, AccountId = AccountId32>;

		#[cfg(feature = "kusama-ahm")]
>>>>>>> 416eb6ba
		type RecoveryBlockNumberProvider: BlockNumberProvider<BlockNumber = u32>;

		/// All supported assets registry.
		type Assets: FungiblesMutate<Self::AccountId>;
		/// XCM check account.
		///
		/// Note: the account ID is the same for Polkadot/Kusama Relay and Asset Hub Chains.
		type CheckingAccount: Get<Self::AccountId>;
		/// The abridged Relay Chain Proxy Type.
		///
		/// Additionally requires the `Default` implementation for the benchmarking mocks.
		type RcProxyType: Parameter + Default;
		/// Convert a Relay Chain Proxy Type to a local AH one.
		type RcToProxyType: TryConvert<Self::RcProxyType, <Self as pallet_proxy::Config>::ProxyType>;
		/// Access the block number of the Relay Chain.
		type RcBlockNumberProvider: BlockNumberProvider<BlockNumber = BlockNumberFor<Self>>;
		/// Block number provider of the treasury pallet.
		///
		/// This is here to simplify the code of the treasury, bounties and child-bounties migration
		/// code since they all depend on the treasury provided block number. The compiler checks
		/// that this is configured correctly.
		type TreasuryBlockNumberProvider: BlockNumberProvider<BlockNumber = u32>;
		type TreasuryPaymaster: Pay<
			Id = u64,
			Balance = u128,
			Beneficiary = VersionedLocatableAccount,
			AssetKind = VersionedLocatableAsset,
		>;
		/// Some part of the Relay Chain origins used in Governance.
		///
		/// Additionally requires the `Default` implementation for the benchmarking mocks.
		type RcPalletsOrigin: Parameter + Default + DecodeWithMemTracking;
		/// Convert a Relay Chain origin to an Asset Hub one.
		type RcToAhPalletsOrigin: TryConvert<
			Self::RcPalletsOrigin,
			<<Self as frame_system::Config>::RuntimeOrigin as OriginTrait>::PalletsOrigin,
		>;

		/// Preimage registry.
		type Preimage: QueryPreimage<H = <Self as frame_system::Config>::Hashing> + StorePreimage;
		/// Convert a Relay Chain Call to a local AH one.
		type RcToAhCall: for<'a> TryConvert<&'a [u8], <Self as frame_system::Config>::RuntimeCall>;
		/// Send UMP message.
		type SendXcm: SendXcm;
		/// Weight information for extrinsics in this pallet.
		type AhWeightInfo: WeightInfo;
		/// Asset Hub Treasury accounts migrating to the new treasury account address (same account
		/// address that was used on the Relay Chain).
		///
		/// The provided asset ids should be manageable by the [`Self::Assets`] registry. The asset
		/// list should not include the native asset.
		type TreasuryAccounts: Get<(
			Self::AccountId,
			Vec<<Self::Assets as FungiblesInspect<Self::AccountId>>::AssetId>,
		)>;
		/// Convert the Relay Chain Treasury Spend (AssetKind, Beneficiary) parameters to the
		/// Asset Hub (AssetKind, Beneficiary) parameters.
		type RcToAhTreasurySpend: Convert<
			(VersionedLocatableAsset, VersionedLocation),
			Result<
				(
					<Self as pallet_treasury::Config>::AssetKind,
					<Self as pallet_treasury::Config>::Beneficiary,
				),
				(),
			>,
		>;

		/// Calls that are allowed before the migration starts.
		type AhPreMigrationCalls: Contains<<Self as frame_system::Config>::RuntimeCall>;

		/// Calls that are allowed during the migration.
		type AhIntraMigrationCalls: Contains<<Self as frame_system::Config>::RuntimeCall>;

		/// Calls that are allowed after the migration finished.
		type AhPostMigrationCalls: Contains<<Self as frame_system::Config>::RuntimeCall>;

		/// Means to force a next queue within the message queue processing DMP and HRMP queues.
		type MessageQueue: ForceSetHead<AggregateMessageOrigin>
			+ EnqueueMessage<AggregateMessageOrigin>;

		/// The priority pattern for DMP queue processing during migration [Config::MessageQueue].
		///
		/// This configures how frequently the DMP queue gets priority over other queues
		/// (like HRMP). The tuple (dmp_priority_blocks, round_robin_blocks) defines a repeating
		/// cycle where:
		/// - `dmp_priority_blocks` consecutive blocks: DMP queue gets priority
		/// - `round_robin_blocks` consecutive blocks: round-robin processing of all queues
		/// - Then the cycle repeats
		///
		/// For example, (18, 2) means a cycle of 20 blocks that repeats.
		///
		/// This configuration can be overridden by a storage item [`DmpQueuePriorityConfig`].
		type DmpQueuePriorityPattern: Get<(BlockNumberFor<Self>, BlockNumberFor<Self>)>;
	}

	/// RC accounts that failed to migrate when were received on the Asset Hub.
	///
	/// This is unlikely to happen, since we dry run the migration, but we keep it for completeness.
	#[pallet::storage]
	pub type RcAccounts<T: Config> =
		StorageMap<_, Twox64Concat, T::AccountId, RcAccountFor<T>, OptionQuery>;

	/// The Asset Hub migration state.
	#[pallet::storage]
	pub type AhMigrationStage<T: Config> = StorageValue<_, MigrationStage, ValueQuery>;

	/// Helper storage item to store the total balance / total issuance of native token at the start
	/// of the migration. Since teleports are disabled during migration, the total issuance will not
	/// change for other reason than the migration itself.
	#[pallet::storage]
	pub type AhBalancesBefore<T: Config> = StorageValue<_, BalancesBefore<T::Balance>, ValueQuery>;

	/// The priority of the DMP queue during migration.
	///
	/// Controls how the DMP (Downward Message Passing) queue is processed relative to other queues
	/// during the migration process. This helps ensure timely processing of migration messages.
	/// The default priority pattern is defined in the pallet configuration, but can be overridden
	/// by a storage value of this type.
	#[pallet::storage]
	pub type DmpQueuePriorityConfig<T: Config> =
		StorageValue<_, DmpQueuePriority<BlockNumberFor<T>>, ValueQuery>;

	/// An optional account id of a manager.
	///
	/// The manager has the similar to [`Config::AdminOrigin`] privileges except that it
	/// can not set the manager account id via `set_manager` call.
	#[pallet::storage]
	pub type Manager<T: Config> = StorageValue<_, T::AccountId, OptionQuery>;

	/// The block number at which the migration began and the pallet's extrinsics were locked.
	///
	/// This value is set when entering the `WaitingForAh` stage, i.e., when
	/// `RcMigrationStage::is_ongoing()` becomes `true`.
	#[pallet::storage]
	pub type MigrationStartBlock<T: Config> = StorageValue<_, BlockNumberFor<T>, OptionQuery>;

	/// Block number when migration finished and extrinsics were unlocked.
	///
	/// This is set when entering the `MigrationDone` stage hence when
	/// `RcMigrationStage::is_finished()` becomes `true`.
	#[pallet::storage]
	pub type MigrationEndBlock<T: Config> = StorageValue<_, BlockNumberFor<T>, OptionQuery>;

	#[pallet::error]
	pub enum Error<T> {
		/// Failed to unreserve deposit.
		FailedToUnreserveDeposit,
		/// Failed to process an account data from RC.
		FailedToProcessAccount,
		/// Some item could not be inserted because it already exists.
		InsertConflict,
		/// Failed to convert RC type to AH type.
		FailedToConvertType,
		/// Failed to fetch preimage.
		PreimageNotFound,
		/// Failed to convert RC call to AH call.
		FailedToConvertCall,
		/// Failed to bound a call.
		FailedToBoundCall,
		/// Failed to send XCM message.
		XcmError,
		/// Failed to integrate a vesting schedule.
		FailedToIntegrateVestingSchedule,
		/// Checking account overflow or underflow.
		FailedToCalculateCheckingAccount,
		/// Vector did not fit into its compile-time bound.
		FailedToBoundVector,
		/// The DMP queue priority is already set to the same value.
		DmpQueuePriorityAlreadySet,
		/// Invalid parameter.
		InvalidParameter,
		/// Preimage missing.
		PreimageMissing,
		/// Preimage too big.
		PreimageTooBig,
		/// Preimage chunk missing.
		PreimageChunkMissing,
		/// Preimage status invalid.
		PreimageStatusInvalid,
		/// The XCM version is invalid.
		BadXcmVersion,
		/// The origin is invalid.
		InvalidOrigin,
	}

	#[pallet::event]
	#[pallet::generate_deposit(pub(crate) fn deposit_event)]
	pub enum Event<T: Config> {
		/// A stage transition has occurred.
		StageTransition {
			/// The old stage before the transition.
			old: MigrationStage,
			/// The new stage after the transition.
			new: MigrationStage,
		},
		/// We received a batch of messages that will be integrated into a pallet.
		BatchReceived {
			pallet: PalletEventName,
			count: u32,
		},
		/// We processed a batch of messages for this pallet.
		BatchProcessed {
			pallet: PalletEventName,
			count_good: u32,
			count_bad: u32,
		},
		/// The Asset Hub Migration started and is active until `AssetHubMigrationFinished` is
		/// emitted.
		///
		/// This event is equivalent to `StageTransition { new: DataMigrationOngoing, .. }` but is
		/// easier to understand. The activation is immediate and affects all events happening
		/// afterwards.
		AssetHubMigrationStarted,
		/// The Asset Hub Migration finished.
		///
		/// This event is equivalent to `StageTransition { new: MigrationDone, .. }` but is easier
		/// to understand. The finishing is immediate and affects all events happening
		/// afterwards.
		AssetHubMigrationFinished,
		/// Whether the DMP queue was prioritized for the next block.
		DmpQueuePrioritySet {
			/// Indicates if DMP queue was successfully set as priority.
			/// If `false`, it means we're in the round-robin phase of our priority pattern
			/// (see [`Config::DmpQueuePriorityPattern`]), where no queue gets priority.
			prioritized: bool,
			/// Current block number within the pattern cycle (1 to period).
			cycle_block: BlockNumberFor<T>,
			/// Total number of blocks in the pattern cycle
			cycle_period: BlockNumberFor<T>,
		},
		/// The DMP queue priority config was set.
		DmpQueuePriorityConfigSet {
			/// The old priority pattern.
			old: DmpQueuePriority<BlockNumberFor<T>>,
			/// The new priority pattern.
			new: DmpQueuePriority<BlockNumberFor<T>>,
		},
		/// The balances before the migration were recorded.
		BalancesBeforeRecordSet {
			checking_account: T::Balance,
			total_issuance: T::Balance,
		},
		/// The balances before the migration were consumed.
		BalancesBeforeRecordConsumed {
			checking_account: T::Balance,
			total_issuance: T::Balance,
		},
		/// A referendum was cancelled because it could not be mapped.
		ReferendumCanceled {
			id: u32,
		},
		/// The manager account id was set.
		ManagerSet {
			/// The old manager account id.
			old: Option<T::AccountId>,
			/// The new manager account id.
			new: Option<T::AccountId>,
		},
		AccountTranslatedParachainSovereign {
			from: T::AccountId,
			to: T::AccountId,
		},
		AccountTranslatedParachainSovereignDerived {
			from: T::AccountId,
			to: T::AccountId,
			derivation_index: u16,
		},
		/// An XCM message was sent.
		XcmSent {
			origin: Location,
			destination: Location,
			message: Xcm<()>,
			message_id: XcmHash,
		},
	}

	#[pallet::pallet]
	pub struct Pallet<T>(_);

	#[pallet::call]
	impl<T: Config> Pallet<T> {
		/// Receive accounts from the Relay Chain.
		///
		/// The accounts sent with `pallet_rc_migrator::Pallet::migrate_accounts` function.
		#[pallet::call_index(0)]
		#[pallet::weight({
			let mut total = Weight::zero();
			let weight_of = |account: &RcAccountFor<T>| if account.is_liquid() {
				T::AhWeightInfo::receive_liquid_accounts
			} else {
				T::AhWeightInfo::receive_accounts
			};
			for account in accounts.iter() {
				let weight = if total.is_zero() {
					weight_of(account)(1)
				} else {
					weight_of(account)(1).saturating_sub(weight_of(account)(0))
				};
				total = total.saturating_add(weight);
			}
			total
		})]
		pub fn receive_accounts(
			origin: OriginFor<T>,
			accounts: Vec<RcAccountFor<T>>,
		) -> DispatchResult {
			ensure_root(origin)?;

			Self::do_receive_accounts(accounts).map_err(Into::into)
		}

		/// Receive multisigs from the Relay Chain.
		///
		/// This will be called from an XCM `Transact` inside a DMP from the relay chain. The
		/// multisigs were prepared by
		/// `pallet_rc_migrator::multisig::MultisigMigrator::migrate_many`.
		#[pallet::call_index(1)]
		#[pallet::weight(T::AhWeightInfo::receive_multisigs(accounts.len() as u32))]
		pub fn receive_multisigs(
			origin: OriginFor<T>,
			accounts: Vec<RcMultisigOf<T>>,
		) -> DispatchResult {
			ensure_root(origin)?;

			Self::do_receive_multisigs(accounts).map_err(Into::into)
		}

		/// Receive proxies from the Relay Chain.
		#[pallet::call_index(2)]
		#[pallet::weight(T::AhWeightInfo::receive_proxy_proxies(proxies.len() as u32))]
		pub fn receive_proxy_proxies(
			origin: OriginFor<T>,
			proxies: Vec<RcProxyOf<T, T::RcProxyType>>,
		) -> DispatchResult {
			ensure_root(origin)?;

			Self::do_receive_proxies(proxies).map_err(Into::into)
		}

		/// Receive proxy announcements from the Relay Chain.
		#[pallet::call_index(3)]
		#[pallet::weight(T::AhWeightInfo::receive_proxy_announcements(announcements.len() as u32))]
		pub fn receive_proxy_announcements(
			origin: OriginFor<T>,
			announcements: Vec<RcProxyAnnouncementOf<T>>,
		) -> DispatchResult {
			ensure_root(origin)?;

			Self::do_receive_proxy_announcements(announcements).map_err(Into::into)
		}

		#[pallet::call_index(4)]
		#[pallet::weight({
			let mut total = Weight::zero();
			for chunk in chunks.iter() {
				total = total.saturating_add(
					T::AhWeightInfo::receive_preimage_chunk(
						chunk.chunk_byte_offset / chunks::CHUNK_SIZE,
					),
				);
			}
			total
		})]
		pub fn receive_preimage_chunks(
			origin: OriginFor<T>,
			chunks: Vec<RcPreimageChunk>,
		) -> DispatchResult {
			ensure_root(origin)?;

			Self::do_receive_preimage_chunks(chunks).map_err(Into::into)
		}

		#[pallet::call_index(5)]
		#[pallet::weight(T::AhWeightInfo::receive_preimage_request_status(request_status.len() as u32))]
		pub fn receive_preimage_request_status(
			origin: OriginFor<T>,
			request_status: Vec<PortableRequestStatus>,
		) -> DispatchResult {
			ensure_root(origin)?;

			Self::do_receive_preimage_request_statuses(request_status).map_err(Into::into)
		}

		#[pallet::call_index(6)]
		#[pallet::weight(T::AhWeightInfo::receive_preimage_legacy_status(legacy_status.len() as u32))]
		pub fn receive_preimage_legacy_status(
			origin: OriginFor<T>,
			legacy_status: Vec<RcPreimageLegacyStatusOf<T>>,
		) -> DispatchResult {
			ensure_root(origin)?;

			Self::do_receive_preimage_legacy_statuses(legacy_status).map_err(Into::into)
		}

		#[pallet::call_index(7)]
		#[pallet::weight(T::AhWeightInfo::receive_nom_pools_messages(messages.len() as u32))]
		pub fn receive_nom_pools_messages(
			origin: OriginFor<T>,
			messages: Vec<RcNomPoolsMessage<T>>,
		) -> DispatchResult {
			ensure_root(origin)?;

			Self::do_receive_nom_pools_messages(messages).map_err(Into::into)
		}

		#[pallet::call_index(8)]
		#[pallet::weight(T::AhWeightInfo::receive_vesting_schedules(schedules.len() as u32))]
		pub fn receive_vesting_schedules(
			origin: OriginFor<T>,
			schedules: Vec<RcVestingSchedule<T>>,
		) -> DispatchResult {
			ensure_root(origin)?;

			Self::do_receive_vesting_schedules(schedules).map_err(Into::into)
		}

		/// Receive referendum counts, deciding counts, votes for the track queue.
		#[pallet::call_index(10)]
		#[pallet::weight(T::AhWeightInfo::receive_referenda_values())]
		pub fn receive_referenda_values(
			origin: OriginFor<T>,
			// we accept a vector here only to satisfy the signature of the
			// `pallet_rc_migrator::Pallet::send_chunked_xcm_and_track` function and avoid
			// introducing a send function for non-vector data or rewriting the referenda pallet
			// migration.
			mut values: Vec<(
				// referendum_count
				Option<u32>,
				// deciding_count (track_id, count)
				Vec<(TrackIdOf<T, ()>, u32)>,
				// track_queue (referendum_id, votes)
				Vec<(TrackIdOf<T, ()>, Vec<(u32, u128)>)>,
			)>,
		) -> DispatchResult {
			ensure_root(origin)?;

			ensure!(values.len() == 1, Error::<T>::InvalidParameter);

			let (referendum_count, deciding_count, track_queue) =
				values.pop().ok_or(Error::<T>::InvalidParameter)?;

			Self::do_receive_referenda_values(referendum_count, deciding_count, track_queue)
				.map_err(Into::into)
		}

		/// Receive referendums from the Relay Chain.
		#[pallet::call_index(11)]
		#[pallet::weight({
			let mut total = Weight::zero();
			for (_, info) in referendums.iter() {
				let weight = match info {
					pallet_referenda::ReferendumInfo::Ongoing(status) => {
						let len = status.proposal.len().defensive_unwrap_or(
							// should not happen, but we pick some sane call length.
							512,
						);
						T::AhWeightInfo::receive_single_active_referendums(len)
					},
					_ =>
						if total.is_zero() {
							T::AhWeightInfo::receive_complete_referendums(1)
						} else {
							T::AhWeightInfo::receive_complete_referendums(1)
								.saturating_sub(T::AhWeightInfo::receive_complete_referendums(0))
						},
				};
				total = total.saturating_add(weight);
			}
			total
		})]
		pub fn receive_referendums(
			origin: OriginFor<T>,
			referendums: Vec<(u32, RcReferendumInfoOf<T, ()>)>,
		) -> DispatchResult {
			ensure_root(origin)?;

			Self::do_receive_referendums(referendums).map_err(Into::into)
		}
		#[pallet::call_index(12)]
		#[pallet::weight(T::AhWeightInfo::receive_claims(messages.len() as u32))]
		pub fn receive_claims(
			origin: OriginFor<T>,
			messages: Vec<RcClaimsMessageOf<T>>,
		) -> DispatchResult {
			ensure_root(origin)?;

			Self::do_receive_claims(messages).map_err(Into::into)
		}

		#[pallet::call_index(13)]
		#[pallet::weight(T::AhWeightInfo::receive_bags_list_messages(messages.len() as u32))]
		pub fn receive_bags_list_messages(
			origin: OriginFor<T>,
			messages: Vec<PortableBagsListMessage>,
		) -> DispatchResult {
			ensure_root(origin)?;

			Self::do_receive_bags_list_messages(messages).map_err(Into::into)
		}

		#[pallet::call_index(14)]
		#[pallet::weight(T::AhWeightInfo::receive_scheduler_lookup(messages.len() as u32))]
		pub fn receive_scheduler_messages(
			origin: OriginFor<T>,
			messages: Vec<RcSchedulerMessageOf<T>>,
		) -> DispatchResult {
			ensure_root(origin)?;

			Self::do_receive_scheduler_messages(messages).map_err(Into::into)
		}

		#[pallet::call_index(15)]
		#[pallet::weight(T::AhWeightInfo::receive_indices(indices.len() as u32))]
		pub fn receive_indices(
			origin: OriginFor<T>,
			indices: Vec<RcIndicesIndexOf<T>>,
		) -> DispatchResult {
			ensure_root(origin)?;

			Self::do_receive_indices(indices).map_err(Into::into)
		}

		#[pallet::call_index(16)]
		#[pallet::weight(T::AhWeightInfo::receive_conviction_voting_messages(messages.len() as u32))]
		pub fn receive_conviction_voting_messages(
			origin: OriginFor<T>,
			messages: Vec<RcConvictionVotingMessageOf<T>>,
		) -> DispatchResult {
			ensure_root(origin)?;

			Self::do_receive_conviction_voting_messages(messages).map_err(Into::into)
		}
		#[pallet::call_index(17)]
		#[pallet::weight(T::AhWeightInfo::receive_bounties_messages(messages.len() as u32))]
		pub fn receive_bounties_messages(
			origin: OriginFor<T>,
			messages: Vec<RcBountiesMessageOf<T>>,
		) -> DispatchResult {
			ensure_root(origin)?;

			Self::do_receive_bounties_messages(messages).map_err(Into::into)
		}

		#[pallet::call_index(18)]
		#[pallet::weight(T::AhWeightInfo::receive_asset_rates(rates.len() as u32))]
		pub fn receive_asset_rates(
			origin: OriginFor<T>,
			rates: Vec<(<T as pallet_asset_rate::Config>::AssetKind, FixedU128)>,
		) -> DispatchResult {
			ensure_root(origin)?;

			Self::do_receive_asset_rates(rates).map_err(Into::into)
		}
		#[pallet::call_index(19)]
		#[pallet::weight(T::AhWeightInfo::receive_crowdloan_messages(messages.len() as u32))]
		pub fn receive_crowdloan_messages(
			origin: OriginFor<T>,
			messages: Vec<RcCrowdloanMessageOf<T>>,
		) -> DispatchResult {
			ensure_root(origin)?;

			Self::do_receive_crowdloan_messages(messages).map_err(Into::into)
		}

		#[pallet::call_index(20)]
		#[pallet::weight(T::AhWeightInfo::receive_referenda_metadata(metadata.len() as u32))]
		pub fn receive_referenda_metadata(
			origin: OriginFor<T>,
			metadata: Vec<(u32, <T as frame_system::Config>::Hash)>,
		) -> DispatchResult {
			ensure_root(origin)?;

			Self::do_receive_referenda_metadata(metadata).map_err(Into::into)
		}
		#[pallet::call_index(21)]
		#[pallet::weight(T::AhWeightInfo::receive_treasury_messages(messages.len() as u32))]
		pub fn receive_treasury_messages(
			origin: OriginFor<T>,
			messages: Vec<PortableTreasuryMessage>,
		) -> DispatchResult {
			ensure_root(origin)?;

			Self::do_receive_treasury_messages(messages).map_err(Into::into)
		}

		#[pallet::call_index(22)]
		#[pallet::weight({
			let mut total = Weight::zero();
			for (_, agenda) in messages.iter() {
				for maybe_task in agenda {
					let Some(task) = maybe_task else {
						continue;
					};
					let preimage_len = task.call.len().defensive_unwrap_or(
						// should not happen, but we assume some sane call length.
						512,
					);
					total = total.saturating_add(
						T::AhWeightInfo::receive_single_scheduler_agenda(preimage_len),
					);
				}
			}
			total
		})]
		pub fn receive_scheduler_agenda_messages(
			origin: OriginFor<T>,
			messages: Vec<(BlockNumberFor<T>, Vec<Option<scheduler::RcScheduledOf<T>>>)>,
		) -> DispatchResult {
			ensure_root(origin)?;

			Self::do_receive_scheduler_agenda_messages(messages).map_err(Into::into)
		}

		#[pallet::call_index(23)]
		#[pallet::weight(T::AhWeightInfo::receive_delegated_staking_messages(messages.len() as u32))]
		pub fn receive_delegated_staking_messages(
			origin: OriginFor<T>,
			messages: Vec<PortableDelegatedStakingMessage>,
		) -> DispatchResult {
			ensure_root(origin)?;

			Self::do_receive_delegated_staking_messages(messages).map_err(Into::into)
		}

		#[pallet::call_index(24)]
		#[pallet::weight(T::AhWeightInfo::receive_child_bounties_messages(messages.len() as u32))]
		pub fn receive_child_bounties_messages(
			origin: OriginFor<T>,
			messages: Vec<PortableChildBountiesMessage>,
		) -> DispatchResult {
			ensure_root(origin)?;

			Self::do_receive_child_bounties_messages(messages).map_err(Into::into)
		}

		#[pallet::call_index(25)]
		#[pallet::weight(T::AhWeightInfo::receive_staking_messages(messages.len() as u32))]
		pub fn receive_staking_messages(
			origin: OriginFor<T>,
			messages: Vec<PortableStakingMessage>,
		) -> DispatchResult {
			ensure_root(origin)?;

			Self::do_receive_staking_messages(messages).map_err(Into::into)
		}

<<<<<<< HEAD
		#[cfg(feature = "kusama")]
=======
		#[cfg(feature = "kusama-ahm")]
>>>>>>> 416eb6ba
		#[pallet::call_index(26)]
		#[pallet::weight(T::AhWeightInfo::receive_staking_messages(messages.len() as u32))] // TODO @ggwpez weight
		pub fn receive_recovery_messages(
			origin: OriginFor<T>,
			messages: Vec<PortableRecoveryMessage>,
		) -> DispatchResult {
			ensure_root(origin)?;

			Self::do_receive_recovery_messages(messages).map_err(Into::into)
		}

<<<<<<< HEAD
		#[cfg(feature = "kusama")]
		#[pallet::call_index(27)]
		#[pallet::weight(T::AhWeightInfo::receive_staking_messages(messages.len() as u32))] // TODO @muharem weight
		pub fn receive_society_messages(
			origin: OriginFor<T>,
			messages: Vec<PortableSocietyMessage>,
		) -> DispatchResult {
			ensure_root(origin)?;

			Self::do_receive_society_messages(messages).map_err(Into::into)
		}

=======
>>>>>>> 416eb6ba
		/// Set the migration stage.
		///
		/// This call is intended for emergency use only and is guarded by the
		/// [`Config::AdminOrigin`].
		#[pallet::call_index(100)]
		#[pallet::weight(T::AhWeightInfo::force_set_stage())]
		pub fn force_set_stage(origin: OriginFor<T>, stage: MigrationStage) -> DispatchResult {
			Self::ensure_admin_or_manager(origin)?;

			Self::transition(stage);
			Ok(())
		}

		/// Start the data migration.
		///
		/// This is typically called by the Relay Chain to start the migration on the Asset Hub and
		/// receive a handshake message indicating the Asset Hub's readiness.
		#[pallet::call_index(101)]
		#[pallet::weight(T::AhWeightInfo::start_migration())]
		pub fn start_migration(origin: OriginFor<T>) -> DispatchResult {
			Self::ensure_admin_or_manager(origin)?;

			Self::migration_start_hook().map_err(Into::into)
		}

		/// Set the DMP queue priority configuration.
		///
		/// Can only be called by the `AdminOrigin`.
		#[pallet::call_index(102)]
		#[pallet::weight(T::AhWeightInfo::set_dmp_queue_priority())]
		pub fn set_dmp_queue_priority(
			origin: OriginFor<T>,
			new: DmpQueuePriority<BlockNumberFor<T>>,
		) -> DispatchResult {
			Self::ensure_admin_or_manager(origin)?;

			let old = DmpQueuePriorityConfig::<T>::get();
			if old == new {
				return Err(Error::<T>::DmpQueuePriorityAlreadySet.into());
			}
			ensure!(
				new.get_priority_blocks().map_or(true, |blocks| !blocks.is_zero()),
				Error::<T>::InvalidParameter
			);
			DmpQueuePriorityConfig::<T>::put(new.clone());
			Self::deposit_event(Event::DmpQueuePriorityConfigSet { old, new });
			Ok(())
		}

		/// Set the manager account id.
		///
		/// The manager has the similar to [`Config::AdminOrigin`] privileges except that it
		/// can not set the manager account id via `set_manager` call.
		#[pallet::call_index(103)]
		#[pallet::weight(T::AhWeightInfo::set_manager())]
		pub fn set_manager(origin: OriginFor<T>, new: Option<T::AccountId>) -> DispatchResult {
			<T as Config>::AdminOrigin::ensure_origin(origin)?;
			let old = Manager::<T>::get();
			Manager::<T>::set(new.clone());
			Self::deposit_event(Event::ManagerSet { old, new });
			Ok(())
		}

		/// Finish the migration.
		///
		/// This is typically called by the Relay Chain to signal the migration has finished.
		///
		/// The `data` parameter might be `None` if we are running the migration for a second time
		/// for some pallets and have already performed the checking account balance correction,
		/// so we do not need to do it this time.
		#[pallet::call_index(110)]
		#[pallet::weight(T::AhWeightInfo::finish_migration())]
		pub fn finish_migration(
			origin: OriginFor<T>,
			data: Option<MigrationFinishedData<T::Balance>>,
		) -> DispatchResult {
			Self::ensure_admin_or_manager(origin)?;

			Self::migration_finish_hook(data).map_err(Into::into)
		}

		/// XCM send call identical to the [`pallet_xcm::Pallet::send`] call but with the
		/// [Config::SendXcm] router which will be able to send messages to the Asset Hub during
		/// the migration.
		#[pallet::call_index(111)]
		#[pallet::weight({ Weight::from_parts(10_000_000, 1000) })]
		pub fn send_xcm_message(
			origin: OriginFor<T>,
			dest: Box<VersionedLocation>,
			message: Box<VersionedXcm<()>>,
		) -> DispatchResult {
			Self::ensure_admin_or_manager(origin.clone())?;

			let origin_location = <T as pallet_xcm::Config>::SendXcmOrigin::ensure_origin(origin)?;
			let interior: Junctions =
				origin_location.clone().try_into().map_err(|_| Error::<T>::InvalidOrigin)?;
			let dest = Location::try_from(*dest).map_err(|()| Error::<T>::BadXcmVersion)?;
			let mut message: Xcm<()> =
				(*message).try_into().map_err(|()| Error::<T>::BadXcmVersion)?;

			if interior != Junctions::Here {
				message.0.insert(0, DescendOrigin(interior.clone()));
			}

			// validate
			let (ticket, _price) =
				validate_send::<<T as Config>::SendXcm>(dest.clone(), message.clone()).map_err(
					|error| {
						log::error!(
							target: LOG_TARGET,
							"XCM validation failed with error: {:?}; destination: {:?}; message: {:?}",
							error, dest, message
						);
						Error::<T>::XcmError
					},
				)?;
			// send
			let message_id = <T as Config>::SendXcm::deliver(ticket).map_err(|error| {
				log::error!(
					target: LOG_TARGET,
					"XCM send failed with error: {:?}; destination: {:?}; message: {:?}",
					error, dest, message
				);
				Error::<T>::XcmError
			})?;

			Self::deposit_event(Event::XcmSent {
				origin: origin_location,
				destination: dest,
				message,
				message_id,
			});
			Ok(())
		}
	}

	#[pallet::hooks]
	impl<T: Config> Hooks<BlockNumberFor<T>> for Pallet<T> {
		fn on_initialize(_: BlockNumberFor<T>) -> Weight {
			let mut weight = Weight::from_parts(0, 0);

			if Self::is_ongoing() {
				weight = weight.saturating_add(T::AhWeightInfo::force_dmp_queue_priority());
			}

			weight
		}

		fn on_finalize(now: BlockNumberFor<T>) {
			if Self::is_ongoing() {
				Self::force_dmp_queue_priority(now);
			}
		}

		fn integrity_test() {
			let (dmp_priority_blocks, _) = T::DmpQueuePriorityPattern::get();
			assert!(!dmp_priority_blocks.is_zero(), "the `dmp_priority_blocks` should be non-zero");
		}
	}

	impl<T: Config> Pallet<T> {
		/// Ensure that the origin is [`Config::AdminOrigin`] or signed by [`Manager`] account id.
		fn ensure_admin_or_manager(origin: OriginFor<T>) -> DispatchResult {
			if let Ok(account_id) = ensure_signed(origin.clone()) {
				if Manager::<T>::get().map_or(false, |manager_id| manager_id == account_id) {
					return Ok(());
				}
			}
			<T as Config>::AdminOrigin::ensure_origin(origin)?;
			Ok(())
		}

		/// Helper function for migration post-check validation.
		///
		/// Should be used to apply account translation to RC pre-check data for consistent
		/// comparison with AH post-state.
		pub fn translate_encoded_account_rc_to_ah(who_encoded: Vec<u8>) -> Vec<u8> {
			use codec::Decode;
			let original_account = T::AccountId::decode(&mut &who_encoded[..])
				.expect("Account decoding should never fail");
			Self::translate_account_rc_to_ah(original_account).encode()
		}

		/// Auxiliary logic to be done before the migration starts.
		pub fn migration_start_hook() -> Result<(), Error<T>> {
			Self::send_xcm(types::RcMigratorCall::StartDataMigration)?;

			// Accounts
			let checking_account = T::CheckingAccount::get();
			let balances_before = BalancesBefore {
				checking_account: <T as Config>::Currency::total_balance(&checking_account),
				total_issuance: <T as Config>::Currency::total_issuance(),
			};
			log::info!(
				target: LOG_TARGET,
				"start_migration(): checking_account_balance {:?}, total_issuance {:?}",
				balances_before.checking_account, balances_before.total_issuance
			);
			AhBalancesBefore::<T>::put(&balances_before);

			Self::deposit_event(Event::BalancesBeforeRecordSet {
				checking_account: balances_before.checking_account,
				total_issuance: balances_before.total_issuance,
			});

			Self::transition(MigrationStage::DataMigrationOngoing);
			Ok(())
		}

		/// Auxiliary logic to be done after the migration finishes.
		pub fn migration_finish_hook(
			data: Option<MigrationFinishedData<T::Balance>>,
		) -> Result<(), Error<T>> {
			// Accounts
			if let Some(data) = data {
				if let Err(err) = Self::finish_accounts_migration(data.rc_balance_kept) {
					defensive!("Account migration failed: {:?}", err);
				}
			}

			// We have to go into the Done state, otherwise the chain will be blocked
			Self::transition(MigrationStage::MigrationDone);
			Ok(())
		}

		/// Execute a stage transition and log it.
		fn transition(new: MigrationStage) {
			let old = AhMigrationStage::<T>::get();

			if new == MigrationStage::DataMigrationOngoing {
				defensive_assert!(
					old == MigrationStage::Pending,
					"Data migration can only enter from Pending"
				);
				MigrationStartBlock::<T>::put(frame_system::Pallet::<T>::block_number());
				Self::deposit_event(Event::AssetHubMigrationStarted);
			}
			if new == MigrationStage::MigrationDone {
				defensive_assert!(
					old == MigrationStage::DataMigrationOngoing,
					"MigrationDone can only enter from DataMigrationOngoing"
				);
				MigrationEndBlock::<T>::put(frame_system::Pallet::<T>::block_number());
				Self::deposit_event(Event::AssetHubMigrationFinished);
			}

			AhMigrationStage::<T>::put(&new);
			log::info!(
				target: LOG_TARGET,
				"[Block {:?}] AH stage transition: {:?} -> {:?}",
				frame_system::Pallet::<T>::block_number(),
				&old,
				&new
			);
			Self::deposit_event(Event::StageTransition { old, new });
		}

		/// Send a single XCM message.
		pub fn send_xcm(call: types::RcMigratorCall) -> Result<(), Error<T>> {
			log::debug!(target: LOG_TARGET, "Sending XCM message");

			let call = types::RcPalletConfig::RcmController(call);

			let message = Xcm(vec![
				Instruction::UnpaidExecution {
					weight_limit: WeightLimit::Unlimited,
					check_origin: None,
				},
				Instruction::Transact {
					origin_kind: OriginKind::Xcm,
					fallback_max_weight: None,
					call: call.encode().into(),
				},
			]);

			if let Err(err) = send_xcm::<T::SendXcm>(Location::parent(), message.clone()) {
				log::error!(target: LOG_TARGET, "Error while sending XCM message: {:?}", err);
				return Err(Error::XcmError);
			};

			Ok(())
		}

		pub fn teleport_tracking() -> Option<(T::AccountId, MintLocation)> {
			let stage = AhMigrationStage::<T>::get();
			if stage.is_finished() {
				Some((T::CheckingAccount::get(), MintLocation::Local))
			} else {
				None
			}
		}

		/// Force the DMP queue priority for the next block.
		pub fn force_dmp_queue_priority(now: BlockNumberFor<T>) {
			let (dmp_priority_blocks, round_robin_blocks) = match DmpQueuePriorityConfig::<T>::get()
			{
				DmpQueuePriority::Config => T::DmpQueuePriorityPattern::get(),
				DmpQueuePriority::OverrideConfig(dmp_priority_blocks, round_robin_blocks) =>
					(dmp_priority_blocks, round_robin_blocks),
				DmpQueuePriority::Disabled => return,
			};

			let period = dmp_priority_blocks + round_robin_blocks;
			if period.is_zero() {
				return;
			}
			let current_block = now % period;

			let is_set = if current_block < dmp_priority_blocks {
				// it is safe to force set the queue without checking if the DMP queue is empty, as
				// the implementation handles these checks internally.
				let dmp = AggregateMessageOrigin::Parent;
				match T::MessageQueue::force_set_head(&mut WeightMeter::new(), &dmp) {
					Ok(is_set) => is_set,
					Err(_) => {
						defensive!("Failed to force set DMP queue priority");
						false
					},
				}
			} else {
				false
			};

			Self::deposit_event(Event::DmpQueuePrioritySet {
				prioritized: is_set,
				cycle_block: current_block + BlockNumberFor::<T>::one(),
				cycle_period: period,
			});
		}
	}

	impl<T: Config> MigrationStatus for Pallet<T> {
		fn is_ongoing() -> bool {
			AhMigrationStage::<T>::get().is_ongoing()
		}
		fn is_finished() -> bool {
			AhMigrationStage::<T>::get().is_finished()
		}
	}
}

impl<T: Config> Contains<<T as frame_system::Config>::RuntimeCall> for Pallet<T> {
	fn contains(call: &<T as frame_system::Config>::RuntimeCall) -> bool {
		let stage = AhMigrationStage::<T>::get();

		// We have to return whether the call is allowed:
		const ALLOWED: bool = true;
		const FORBIDDEN: bool = false;

		// Check if the call is allowed before the migration started.
		if stage.is_pending() && !T::AhPreMigrationCalls::contains(call) {
			return FORBIDDEN;
		}

		// Once the migration is finished, forbid calls not in the `RcPostMigrationCalls` set.
		if stage.is_finished() && !T::AhPostMigrationCalls::contains(call) {
			return FORBIDDEN;
		}

		// If the migration is ongoing, forbid calls not in the `RcIntraMigrationCalls` set.
		if stage.is_ongoing() && !T::AhIntraMigrationCalls::contains(call) {
			return FORBIDDEN;
		}

		// Otherwise, allow the call.
		// This also implicitly allows _any_ call if the migration has not yet started.
		ALLOWED
	}
}<|MERGE_RESOLUTION|>--- conflicted
+++ resolved
@@ -46,15 +46,11 @@
 pub mod multisig;
 pub mod preimage;
 pub mod proxy;
-<<<<<<< HEAD
-#[cfg(feature = "kusama")]
-=======
 #[cfg(feature = "kusama-ahm")]
->>>>>>> 416eb6ba
 pub mod recovery;
 pub mod referenda;
 pub mod scheduler;
-#[cfg(feature = "kusama")]
+#[cfg(feature = "kusama-ahm")]
 pub mod society;
 pub mod sovereign_account_translation;
 pub mod staking;
@@ -88,21 +84,14 @@
 };
 use frame_system::pallet_prelude::*;
 use pallet_balances::{AccountData, Reasons as LockReasons};
-<<<<<<< HEAD
-#[cfg(feature = "kusama")]
-=======
 #[cfg(feature = "kusama-ahm")]
->>>>>>> 416eb6ba
 use pallet_rc_migrator::recovery::{PortableRecoveryMessage, MAX_FRIENDS};
+#[cfg(feature = "kusama-ahm")]
+use pallet_rc_migrator::society::{PortableSocietyMessage, MAX_PAYOUTS};
 use pallet_rc_migrator::{
-	bounties::RcBountiesMessageOf,
-	child_bounties::PortableChildBountiesMessage,
-	claims::RcClaimsMessageOf,
-	crowdloan::RcCrowdloanMessageOf,
-	society::{PortableSocietyMessage, MAX_PAYOUTS},
-	staking::PortableStakingMessage,
-	treasury::PortableTreasuryMessage,
-	types::MigrationStatus,
+	bounties::RcBountiesMessageOf, child_bounties::PortableChildBountiesMessage,
+	claims::RcClaimsMessageOf, crowdloan::RcCrowdloanMessageOf, staking::PortableStakingMessage,
+	treasury::PortableTreasuryMessage, types::MigrationStatus,
 };
 use parachains_common::pay::VersionedLocatableAccount;
 
@@ -185,10 +174,7 @@
 	Staking,
 	Treasury,
 	Vesting,
-<<<<<<< HEAD
 	Society,
-=======
->>>>>>> 416eb6ba
 }
 
 /// The migration stage on the Asset Hub.
@@ -323,16 +309,11 @@
 			+ LockableCurrency<Self::AccountId, Balance = u128>;
 
 		/// Config for pallets that are only on Kusama.
-<<<<<<< HEAD
-		#[cfg(feature = "kusama")]
-=======
 		#[cfg(feature = "kusama-ahm")]
->>>>>>> 416eb6ba
 		type KusamaConfig: pallet_recovery::Config<
 				Currency = pallet_balances::Pallet<Self>,
 				BlockNumberProvider = Self::RecoveryBlockNumberProvider,
 				MaxFriends = ConstU32<{ MAX_FRIENDS }>,
-<<<<<<< HEAD
 			> + frame_system::Config<
 				AccountData = AccountData<u128>,
 				AccountId = AccountId32,
@@ -343,12 +324,7 @@
 				MaxPayouts = ConstU32<{ MAX_PAYOUTS }>,
 			>;
 
-		#[cfg(feature = "kusama")]
-=======
-			> + frame_system::Config<AccountData = AccountData<u128>, AccountId = AccountId32>;
-
 		#[cfg(feature = "kusama-ahm")]
->>>>>>> 416eb6ba
 		type RecoveryBlockNumberProvider: BlockNumberProvider<BlockNumber = u32>;
 
 		/// All supported assets registry.
@@ -996,11 +972,7 @@
 			Self::do_receive_staking_messages(messages).map_err(Into::into)
 		}
 
-<<<<<<< HEAD
-		#[cfg(feature = "kusama")]
-=======
 		#[cfg(feature = "kusama-ahm")]
->>>>>>> 416eb6ba
 		#[pallet::call_index(26)]
 		#[pallet::weight(T::AhWeightInfo::receive_staking_messages(messages.len() as u32))] // TODO @ggwpez weight
 		pub fn receive_recovery_messages(
@@ -1012,8 +984,7 @@
 			Self::do_receive_recovery_messages(messages).map_err(Into::into)
 		}
 
-<<<<<<< HEAD
-		#[cfg(feature = "kusama")]
+		#[cfg(feature = "kusama-ahm")]
 		#[pallet::call_index(27)]
 		#[pallet::weight(T::AhWeightInfo::receive_staking_messages(messages.len() as u32))] // TODO @muharem weight
 		pub fn receive_society_messages(
@@ -1025,8 +996,6 @@
 			Self::do_receive_society_messages(messages).map_err(Into::into)
 		}
 
-=======
->>>>>>> 416eb6ba
 		/// Set the migration stage.
 		///
 		/// This call is intended for emergency use only and is guarded by the
