// This file is part of Substrate.

// Copyright (C) Parity Technologies (UK) Ltd.
// SPDX-License-Identifier: Apache-2.0

// Licensed under the Apache License, Version 2.0 (the "License");
// you may not use this file except in compliance with the License.
// You may obtain a copy of the License at
//
// 	http://www.apache.org/licenses/LICENSE-2.0
//
// Unless required by applicable law or agreed to in writing, software
// distributed under the License is distributed on an "AS IS" BASIS,
// WITHOUT WARRANTIES OR CONDITIONS OF ANY KIND, either express or implied.
// See the License for the specific language governing permissions and
// limitations under the License.

//! The operational pallet for the Asset Hub, designed to manage and facilitate the migration of
//! subsystems such as Governance, Staking, Balances from the Relay Chain to the Asset Hub. This
//! pallet works alongside its counterpart, `pallet_rc_migrator`, which handles migration
//! processes on the Relay Chain side.
//!
//! This pallet is responsible for controlling the initiation, progression, and completion of the
//! migration process, including managing its various stages and transferring the necessary data.
//! The pallet directly accesses the storage of other pallets for read/write operations while
//! maintaining compatibility with their existing APIs.
//!
//! To simplify development and avoid the need to edit the original pallets, this pallet may
//! duplicate private items such as storage entries from the original pallets. This ensures that the
//! migration logic can be implemented without altering the original implementations.

#![cfg_attr(not(feature = "std"), no_std)]

pub mod account;
pub mod asset_rate;
#[cfg(feature = "runtime-benchmarks")]
pub mod benchmarking;
#[cfg(not(feature = "ahm-westend"))]
pub mod bounties;
pub mod call;
#[cfg(not(feature = "ahm-westend"))]
pub mod claims;
pub mod conviction_voting;
#[cfg(not(feature = "ahm-westend"))]
pub mod crowdloan;
pub mod indices;
pub mod multisig;
pub mod preimage;
pub mod proxy;
pub mod referenda;
pub mod scheduler;
pub mod staking;
#[cfg(not(feature = "ahm-westend"))]
pub mod treasury;
pub mod types;
pub mod vesting;
pub mod xcm_config;

pub use pallet::*;
pub use pallet_rc_migrator::{
	types::{ForceSetHead, LeftOrRight, MaxOnIdleOrInner, QueuePriority as DmpQueuePriority},
	weights_ah,
};
pub use weights_ah::WeightInfo;

use frame_support::{
	pallet_prelude::*,
	storage::{transactional::with_transaction_opaque_err, TransactionOutcome},
	traits::{
		fungible::{Inspect, InspectFreeze, Mutate, MutateFreeze, MutateHold, Unbalanced},
		fungibles::{Inspect as FungiblesInspect, Mutate as FungiblesMutate},
		tokens::{Fortitude, Pay, Preservation},
		Contains, Defensive, DefensiveTruncateFrom, LockableCurrency, OriginTrait, QueryPreimage,
		ReservableCurrency, StorePreimage, VariantCount, WithdrawReasons as LockWithdrawReasons,
	},
	weights::WeightMeter,
};
use frame_system::pallet_prelude::*;
use pallet_balances::{AccountData, Reasons as LockReasons};
use pallet_rc_migrator::types::MigrationStatus;

#[cfg(not(feature = "ahm-westend"))]
use pallet_rc_migrator::bounties::RcBountiesMessageOf;
#[cfg(not(feature = "ahm-westend"))]
use pallet_rc_migrator::claims::RcClaimsMessageOf;
#[cfg(not(feature = "ahm-westend"))]
use pallet_rc_migrator::crowdloan::RcCrowdloanMessageOf;
#[cfg(not(feature = "ahm-westend"))]
use pallet_rc_migrator::treasury::RcTreasuryMessage;

use cumulus_primitives_core::AggregateMessageOrigin;
use pallet_rc_migrator::{
	accounts::Account as RcAccount,
	conviction_voting::RcConvictionVotingMessageOf,
	indices::RcIndicesIndexOf,
	multisig::*,
	preimage::*,
	proxy::*,
	staking::{bags_list::RcBagsListMessage, fast_unstake::RcFastUnstakeMessage, nom_pools::*, *},
	types::MigrationFinishedData,
	vesting::RcVestingSchedule,
};
use pallet_referenda::TrackIdOf;
use polkadot_runtime_common::{claims as pallet_claims, impls::VersionedLocatableAsset};
use referenda::RcReferendumInfoOf;
use scheduler::RcSchedulerMessageOf;
use sp_application_crypto::Ss58Codec;
use sp_core::H256;
use sp_runtime::{
	traits::{BlockNumberProvider, Convert, One, TryConvert, Zero},
	AccountId32, FixedU128,
};
use sp_std::prelude::*;
use xcm::prelude::*;
use xcm_builder::MintLocation;

/// The log target of this pallet.
pub const LOG_TARGET: &str = "runtime::ah-migrator";

type RcAccountFor<T> = RcAccount<
	<T as frame_system::Config>::AccountId,
	<T as pallet_balances::Config>::Balance,
	<T as Config>::RcHoldReason,
	<T as Config>::RcFreezeReason,
>;

#[cfg(not(feature = "ahm-westend"))]
pub type RcTreasuryMessageOf<T> = RcTreasuryMessage<
	<T as frame_system::Config>::AccountId,
	pallet_treasury::BalanceOf<T, ()>,
	pallet_treasury::AssetBalanceOf<T, ()>,
	BlockNumberFor<T>,
	VersionedLocatableAsset,
	VersionedLocation,
	<<T as pallet_treasury::Config>::Paymaster as Pay>::Id,
>;

#[derive(Encode, Decode, Clone, PartialEq, Eq, RuntimeDebug, TypeInfo, MaxEncodedLen)]
#[cfg_attr(feature = "stable2503", derive(DecodeWithMemTracking))]
pub enum PalletEventName {
	Indices,
	FastUnstake,
	Crowdloan,
	BagsList,
	Vesting,
	Bounties,
	Treasury,
	Balances,
	Multisig,
	Claims,
	ProxyProxies,
	ProxyAnnouncements,
	PreimageChunk,
	PreimageRequestStatus,
	PreimageLegacyStatus,
	NomPools,
	ReferendaValues,
	ReferendaMetadata,
	ReferendaReferendums,
	Scheduler,
	SchedulerAgenda,
	ConvictionVoting,
	AssetRates,
	Staking,
}

/// The migration stage on the Asset Hub.
#[derive(Encode, Decode, Clone, Default, RuntimeDebug, TypeInfo, MaxEncodedLen, PartialEq, Eq)]
#[cfg_attr(feature = "stable2503", derive(DecodeWithMemTracking))]
pub enum MigrationStage {
	/// The migration has not started but will start in the future.
	#[default]
	Pending,
	/// Migrating data from the Relay Chain.
	DataMigrationOngoing,
	/// Migrating data from the Relay Chain is completed.
	DataMigrationDone,
	/// The migration is done.
	MigrationDone,
}

impl MigrationStage {
	/// Whether the migration is finished.
	///
	/// This is **not** the same as `!self.is_ongoing()` since it may not have started.
	pub fn is_finished(&self) -> bool {
		matches!(self, MigrationStage::MigrationDone)
	}

	/// Whether the migration is ongoing.
	///
	/// This is **not** the same as `!self.is_finished()` since it may not have started.
	pub fn is_ongoing(&self) -> bool {
		!matches!(self, MigrationStage::Pending | MigrationStage::MigrationDone)
	}
}

/// Helper struct storing certain balances before the migration.
#[derive(Encode, Decode, Default, Clone, PartialEq, Eq, RuntimeDebug, TypeInfo, MaxEncodedLen)]
#[cfg_attr(feature = "stable2503", derive(DecodeWithMemTracking))]
pub struct BalancesBefore<Balance: Default> {
	pub checking_account: Balance,
	pub total_issuance: Balance,
}

pub type BalanceOf<T> = <T as pallet_balances::Config>::Balance;

#[frame_support::pallet]
pub mod pallet {
	use super::*;

	/// Super config trait for all pallets that the migration depends on, providing convenient
	/// access to their items.
	#[pallet::config]
	pub trait Config:
		frame_system::Config<AccountData = AccountData<u128>, AccountId = AccountId32, Hash = H256>
		+ pallet_balances::Config<Balance = u128>
		+ pallet_multisig::Config
		+ pallet_proxy::Config
		+ pallet_preimage::Config<Hash = H256>
		+ pallet_referenda::Config<Votes = u128>
		+ pallet_nomination_pools::Config
		+ pallet_fast_unstake::Config
		+ pallet_bags_list::Config<pallet_bags_list::Instance1>
		+ pallet_scheduler::Config
		+ pallet_vesting::Config
		+ pallet_indices::Config
		+ pallet_conviction_voting::Config
		+ pallet_asset_rate::Config
		+ pallet_timestamp::Config<Moment = u64>
		+ pallet_ah_ops::Config
		+ pallet_claims::Config // Not on westend
		+ pallet_bounties::Config // Not on westend
		+ pallet_treasury::Config // Not on westend
		//+ pallet_staking_async::Config // Only on westend
		//+ pallet_staking_async_rc_client::Config // Only on westend
	{
		type RuntimeHoldReason: Parameter + VariantCount;
		/// The overarching event type.
		type RuntimeEvent: From<Event<Self>> + IsType<<Self as frame_system::Config>::RuntimeEvent>;
		/// The origin that can perform permissioned operations like setting the migration stage.
		///
		/// This is generally root and Fellows origins.
		type ManagerOrigin: EnsureOrigin<<Self as frame_system::Config>::RuntimeOrigin>;
		/// Native asset registry type.
		type Currency: Mutate<Self::AccountId, Balance = u128>
			+ MutateHold<Self::AccountId, Reason = <Self as Config>::RuntimeHoldReason>
			+ InspectFreeze<Self::AccountId, Id = Self::FreezeIdentifier>
			+ MutateFreeze<Self::AccountId>
			+ Unbalanced<Self::AccountId>
			+ ReservableCurrency<Self::AccountId, Balance = u128>
			+ LockableCurrency<Self::AccountId, Balance = u128>;
		/// All supported assets registry.
		type Assets: FungiblesMutate<Self::AccountId>;
		/// XCM check account.
		/// 
		/// Note: the account ID is the same for Polkadot/Kusama Relay and Asset Hub Chains.
		type CheckingAccount: Get<Self::AccountId>;
		/// Relay Chain Hold Reasons.
		///
		/// Additionally requires the `Default` implementation for the benchmarking mocks.
		type RcHoldReason: Parameter + Default + MaxEncodedLen;
		/// Relay Chain Freeze Reasons.
		///
		/// Additionally requires the `Default` implementation for the benchmarking mocks.
		type RcFreezeReason: Parameter + Default + MaxEncodedLen;
		/// Relay Chain to Asset Hub Hold Reasons mapping.
		type RcToAhHoldReason: Convert<Self::RcHoldReason, <Self as Config>::RuntimeHoldReason>;
		/// Relay Chain to Asset Hub Freeze Reasons mapping.
		type RcToAhFreezeReason: Convert<Self::RcFreezeReason, Self::FreezeIdentifier>;
		/// The abridged Relay Chain Proxy Type.
		///
		/// Additionally requires the `Default` implementation for the benchmarking mocks.
		type RcProxyType: Parameter + Default;
		/// Convert a Relay Chain Proxy Type to a local AH one.
		type RcToProxyType: TryConvert<Self::RcProxyType, <Self as pallet_proxy::Config>::ProxyType>;
		/// Convert a Relay Chain block number delay to an Asset Hub one.
		///
		/// Note that we make a simplification here by assuming that both chains have the same block
		/// number type.
		type RcToAhDelay: Convert<BlockNumberFor<Self>, BlockNumberFor<Self>>;
		/// Access the block number of the Relay Chain.
		type RcBlockNumberProvider: BlockNumberProvider<BlockNumber = BlockNumberFor<Self>>;
		/// Some part of the Relay Chain origins used in Governance.
		///
		/// Additionally requires the `Default` implementation for the benchmarking mocks.
		type RcPalletsOrigin: Parameter + Default;
		/// Convert a Relay Chain origin to an Asset Hub one.
		type RcToAhPalletsOrigin: TryConvert<
			Self::RcPalletsOrigin,
			<<Self as frame_system::Config>::RuntimeOrigin as OriginTrait>::PalletsOrigin,
		>;
		/// Preimage registry.
		type Preimage: QueryPreimage<H = <Self as frame_system::Config>::Hashing> + StorePreimage;
		/// Convert a Relay Chain Call to a local AH one.
		type RcToAhCall: for<'a> TryConvert<&'a [u8], <Self as frame_system::Config>::RuntimeCall>;
		/// Send UMP message.
		type SendXcm: SendXcm;
		/// Weight information for extrinsics in this pallet.
		type AhWeightInfo: WeightInfo;
		/// Asset Hub Treasury accounts migrating to the new treasury account address (same account
		/// address that was used on the Relay Chain).
		///
		/// The provided asset ids should be manageable by the [`Self::Assets`] registry. The asset
		/// list should not include the native asset.
		#[cfg(not(feature = "ahm-westend"))]
		type TreasuryAccounts: Get<(Self::AccountId, Vec<<Self::Assets as FungiblesInspect<Self::AccountId>>::AssetId>)>;
		/// Convert the Relay Chain Treasury Spend (AssetKind, Beneficiary) parameters to the
		/// Asset Hub (AssetKind, Beneficiary) parameters.
		#[cfg(not(feature = "ahm-westend"))]
		type RcToAhTreasurySpend: Convert<
			(VersionedLocatableAsset, VersionedLocation),
			Result<
				(
					<Self as pallet_treasury::Config>::AssetKind,
					<Self as pallet_treasury::Config>::Beneficiary,
				),
				(),
			>,
		>;

		/// Calls that are allowed during the migration.
		type AhIntraMigrationCalls: Contains<<Self as frame_system::Config>::RuntimeCall>;

		/// Calls that are allowed after the migration finished.
		type AhPostMigrationCalls: Contains<<Self as frame_system::Config>::RuntimeCall>;

		/// Messaging type that the staking migration uses.
		///
		/// We need to inject this here to be able to convert it. The message type is require to
		/// also be able to convert messages from Relay to Asset Hub format.
		#[cfg(feature = "ahm-staking-migration")]
		type RcStakingMessage: Parameter + IntoAh<Self::RcStakingMessage, AhEquivalentStakingMessageOf<Self>>;

		/// Means to force a next queue within the message queue processing DMP and HRMP queues.
		type MessageQueue: ForceSetHead<AggregateMessageOrigin>;

		/// The priority pattern for DMP queue processing during migration [Config::MessageQueue].
		///
		/// This configures how frequently the DMP queue gets priority over other queues
		/// (like HRMP). The tuple (dmp_priority_blocks, round_robin_blocks) defines a repeating
		/// cycle where:
		/// - `dmp_priority_blocks` consecutive blocks: DMP queue gets priority
		/// - `round_robin_blocks` consecutive blocks: round-robin processing of all queues
		/// - Then the cycle repeats
		///
		/// For example, (18, 2) means a cycle of 20 blocks that repeats.
		///
		/// This configuration can be overridden by a storage item [`DmpQueuePriorityConfig`].
		type DmpQueuePriorityPattern: Get<(BlockNumberFor<Self>, BlockNumberFor<Self>)>;
	}

	/// RC accounts that failed to migrate when were received on the Asset Hub.
	///
	/// This is unlikely to happen, since we dry run the migration, but we keep it for completeness.
	#[pallet::storage]
	pub type RcAccounts<T: Config> =
		StorageMap<_, Twox64Concat, T::AccountId, RcAccountFor<T>, OptionQuery>;

	/// The Asset Hub migration state.
	#[pallet::storage]
	pub type AhMigrationStage<T: Config> = StorageValue<_, MigrationStage, ValueQuery>;

	/// Helper storage item to store the total balance / total issuance of native token at the start
	/// of the migration. Since teleports are disabled during migration, the total issuance will not
	/// change for other reason than the migration itself.
	#[pallet::storage]
	pub type AhBalancesBefore<T: Config> = StorageValue<_, BalancesBefore<T::Balance>, ValueQuery>;

	/// The priority of the DMP queue during migration.
	///
	/// Controls how the DMP (Downward Message Passing) queue is processed relative to other queues
	/// during the migration process. This helps ensure timely processing of migration messages.
	/// The default priority pattern is defined in the pallet configuration, but can be overridden
	/// by a storage value of this type.
	#[pallet::storage]
	pub type DmpQueuePriorityConfig<T: Config> =
		StorageValue<_, DmpQueuePriority<BlockNumberFor<T>>, ValueQuery>;

	#[pallet::error]
	pub enum Error<T> {
		/// The error that should to be replaced by something meaningful.
		TODO,
		FailedToUnreserveDeposit,
		/// Failed to process an account data from RC.
		FailedToProcessAccount,
		/// Some item could not be inserted because it already exists.
		InsertConflict,
		/// Failed to convert RC type to AH type.
		FailedToConvertType,
		/// Failed to fetch preimage.
		PreimageNotFound,
		/// Failed to convert RC call to AH call.
		FailedToConvertCall,
		/// Failed to bound a call.
		FailedToBoundCall,
		/// Failed to send XCM message.
		XcmError,
		/// Failed to integrate a vesting schedule.
		FailedToIntegrateVestingSchedule,
		/// Checking account overflow or underflow.
		FailedToCalculateCheckingAccount,
		/// Vector did not fit into its compile-time bound.
		FailedToBoundVector,
<<<<<<< HEAD
		/// Invalid parameters.
		InvalidParameters,
=======
		Unreachable,
		/// The DMP queue priority is already set to the same value.
		DmpQueuePriorityAlreadySet,
		/// Invalid parameter.
		InvalidParameter,
>>>>>>> 7535bb7e
	}

	#[pallet::event]
	#[pallet::generate_deposit(pub(crate) fn deposit_event)]
	pub enum Event<T: Config> {
		/// A stage transition has occurred.
		StageTransition {
			/// The old stage before the transition.
			old: MigrationStage,
			/// The new stage after the transition.
			new: MigrationStage,
		},
		/// We received a batch of messages that will be integrated into a pallet.
		BatchReceived { pallet: PalletEventName, count: u32 },
		/// We processed a batch of messages for this pallet.
		BatchProcessed { pallet: PalletEventName, count_good: u32, count_bad: u32 },
		/// The Asset Hub Migration started and is active until `AssetHubMigrationFinished` is
		/// emitted.
		///
		/// This event is equivalent to `StageTransition { new: DataMigrationOngoing, .. }` but is
		/// easier to understand. The activation is immediate and affects all events happening
		/// afterwards.
		AssetHubMigrationStarted,
		/// The Asset Hub Migration finished.
		///
		/// This event is equivalent to `StageTransition { new: MigrationDone, .. }` but is easier
		/// to understand. The finishing is immediate and affects all events happening
		/// afterwards.
		AssetHubMigrationFinished,
		/// Whether the DMP queue was prioritized for the next block.
		DmpQueuePrioritySet {
			/// Indicates if DMP queue was successfully set as priority.
			/// If `false`, it means we're in the round-robin phase of our priority pattern
			/// (see [`Config::DmpQueuePriorityPattern`]), where no queue gets priority.
			prioritized: bool,
			/// Current block number within the pattern cycle (1 to period).
			cycle_block: BlockNumberFor<T>,
			/// Total number of blocks in the pattern cycle
			cycle_period: BlockNumberFor<T>,
		},
		/// The DMP queue priority config was set.
		DmpQueuePriorityConfigSet {
			/// The old priority pattern.
			old: DmpQueuePriority<BlockNumberFor<T>>,
			/// The new priority pattern.
			new: DmpQueuePriority<BlockNumberFor<T>>,
		},
	}

	#[pallet::pallet]
	pub struct Pallet<T>(_);

	#[pallet::call]
	impl<T: Config> Pallet<T> {
		/// Receive accounts from the Relay Chain.
		///
		/// The accounts sent with `pallet_rc_migrator::Pallet::migrate_accounts` function.
		#[pallet::call_index(0)]
		#[pallet::weight({
			let mut total = Weight::zero();
			let weight_of = |account: &RcAccountFor<T>| if account.is_liquid() {
				T::AhWeightInfo::receive_liquid_accounts
			} else {
				// TODO: use `T::AhWeightInfo::receive_accounts` with xcm v5, where 
				// `require_weight_at_most` not required
				T::AhWeightInfo::receive_liquid_accounts
			};
			for account in accounts.iter() {
				let weight = if total.is_zero() {
					weight_of(account)(1)
				} else {
					weight_of(account)(1).saturating_sub(weight_of(account)(0))
				};
				total = total.saturating_add(weight);
			}
			total
		})]
		pub fn receive_accounts(
			origin: OriginFor<T>,
			accounts: Vec<RcAccountFor<T>>,
		) -> DispatchResult {
			ensure_root(origin)?;

			Self::do_receive_accounts(accounts).map_err(Into::into)
		}

		/// Receive multisigs from the Relay Chain.
		///
		/// This will be called from an XCM `Transact` inside a DMP from the relay chain. The
		/// multisigs were prepared by
		/// `pallet_rc_migrator::multisig::MultisigMigrator::migrate_many`.
		#[pallet::call_index(1)]
		#[pallet::weight(T::AhWeightInfo::receive_multisigs(accounts.len() as u32))]
		pub fn receive_multisigs(
			origin: OriginFor<T>,
			accounts: Vec<RcMultisigOf<T>>,
		) -> DispatchResult {
			ensure_root(origin)?;

			Self::do_receive_multisigs(accounts).map_err(Into::into)
		}

		/// Receive proxies from the Relay Chain.
		#[pallet::call_index(2)]
		#[pallet::weight(T::AhWeightInfo::receive_proxy_proxies(proxies.len() as u32))]
		pub fn receive_proxy_proxies(
			origin: OriginFor<T>,
			proxies: Vec<RcProxyOf<T, T::RcProxyType>>,
		) -> DispatchResult {
			ensure_root(origin)?;

			Self::do_receive_proxies(proxies).map_err(Into::into)
		}

		/// Receive proxy announcements from the Relay Chain.
		#[pallet::call_index(3)]
		#[pallet::weight(T::AhWeightInfo::receive_proxy_announcements(announcements.len() as u32))]
		pub fn receive_proxy_announcements(
			origin: OriginFor<T>,
			announcements: Vec<RcProxyAnnouncementOf<T>>,
		) -> DispatchResult {
			ensure_root(origin)?;

			Self::do_receive_proxy_announcements(announcements).map_err(Into::into)
		}

		#[pallet::call_index(4)]
		#[pallet::weight({1})]
		// TODO use with xcm v5
		// #[pallet::weight({
		// 	let mut total = Weight::zero();
		// 	for chunk in chunks.iter() {
		// 		total = total.saturating_add(T::AhWeightInfo::receive_preimage_chunk(chunk.
		// chunk_byte_offset / chunks::CHUNK_SIZE)); 	}
		// 	total
		// })]
		pub fn receive_preimage_chunks(
			origin: OriginFor<T>,
			chunks: Vec<RcPreimageChunk>,
		) -> DispatchResult {
			ensure_root(origin)?;

			Self::do_receive_preimage_chunks(chunks).map_err(Into::into)
		}

		#[pallet::call_index(5)]
		#[pallet::weight(T::AhWeightInfo::receive_preimage_request_status(request_status.len() as u32))]
		pub fn receive_preimage_request_status(
			origin: OriginFor<T>,
			request_status: Vec<RcPreimageRequestStatusOf<T>>,
		) -> DispatchResult {
			ensure_root(origin)?;

			Self::do_receive_preimage_request_statuses(request_status).map_err(Into::into)
		}

		#[pallet::call_index(6)]
		#[pallet::weight(T::AhWeightInfo::receive_preimage_legacy_status(legacy_status.len() as u32))]
		pub fn receive_preimage_legacy_status(
			origin: OriginFor<T>,
			legacy_status: Vec<RcPreimageLegacyStatusOf<T>>,
		) -> DispatchResult {
			ensure_root(origin)?;

			Self::do_receive_preimage_legacy_statuses(legacy_status).map_err(Into::into)
		}

		#[pallet::call_index(7)]
		#[pallet::weight(T::AhWeightInfo::receive_nom_pools_messages(messages.len() as u32))]
		pub fn receive_nom_pools_messages(
			origin: OriginFor<T>,
			messages: Vec<RcNomPoolsMessage<T>>,
		) -> DispatchResult {
			ensure_root(origin)?;

			Self::do_receive_nom_pools_messages(messages).map_err(Into::into)
		}

		#[pallet::call_index(8)]
		#[pallet::weight(T::AhWeightInfo::receive_vesting_schedules(schedules.len() as u32))]
		pub fn receive_vesting_schedules(
			origin: OriginFor<T>,
			schedules: Vec<RcVestingSchedule<T>>,
		) -> DispatchResult {
			ensure_root(origin)?;

			Self::do_receive_vesting_schedules(schedules).map_err(Into::into)
		}

		#[pallet::call_index(9)]
		#[pallet::weight(T::AhWeightInfo::receive_fast_unstake_messages(messages.len() as u32))]
		pub fn receive_fast_unstake_messages(
			origin: OriginFor<T>,
			messages: Vec<RcFastUnstakeMessage<T>>,
		) -> DispatchResult {
			ensure_root(origin)?;

			Self::do_receive_fast_unstake_messages(messages).map_err(Into::into)
		}

		/// Receive referendum counts, deciding counts, votes for the track queue.
		#[pallet::call_index(10)]
		#[pallet::weight(T::AhWeightInfo::receive_referenda_values())]
		pub fn receive_referenda_values(
			origin: OriginFor<T>,
			mut values: Vec<(
				// referendum_count
				u32,
				// deciding_count (track_id, count)
				Vec<(TrackIdOf<T, ()>, u32)>,
				// track_queue (referendum_id, votes)
				Vec<(TrackIdOf<T, ()>, Vec<(u32, u128)>)>,
			)>,
		) -> DispatchResult {
			ensure_root(origin)?;

			ensure!(values.len() == 1, Error::<T>::InvalidParameters);

			let (referendum_count, deciding_count, track_queue) =
				values.pop().ok_or(Error::<T>::InvalidParameters)?;

			Self::do_receive_referenda_values(referendum_count, deciding_count, track_queue)
				.map_err(Into::into)
		}

		/// Receive referendums from the Relay Chain.
		#[pallet::call_index(11)]
		#[pallet::weight(T::AhWeightInfo::receive_complete_referendums(referendums.len() as u32))]
		// TODO: use with xcm v5
		// #[pallet::weight({
		// 	let mut total = Weight::zero();
		// 	for (_, info) in referendums.iter() {
		// 		let weight = match info {
		// 			ReferendumInfo::Ongoing(status) => {
		// 				let len = status.proposal.len().defensive_unwrap_or(
		// 					// should not happen, but we pick some sane call length.
		// 					512,
		// 				);
		// 				T::AhWeightInfo::receive_single_active_referendums(len)
		// 			},
		// 			_ =>
		// 				if total.is_zero() {
		// 					T::AhWeightInfo::receive_complete_referendums(1)
		// 				} else {
		// 					T::AhWeightInfo::receive_complete_referendums(1)
		// 						.saturating_sub(T::AhWeightInfo::receive_complete_referendums(0))
		// 				},
		// 		};
		// 		total = total.saturating_add(weight);
		// 	}
		// 	total
		// })]
		pub fn receive_referendums(
			origin: OriginFor<T>,
			referendums: Vec<(u32, RcReferendumInfoOf<T, ()>)>,
		) -> DispatchResult {
			ensure_root(origin)?;

			Self::do_receive_referendums(referendums).map_err(Into::into)
		}

		#[cfg(not(feature = "ahm-westend"))]
		#[pallet::call_index(12)]
		#[pallet::weight(T::AhWeightInfo::receive_claims(messages.len() as u32))]
		pub fn receive_claims(
			origin: OriginFor<T>,
			messages: Vec<RcClaimsMessageOf<T>>,
		) -> DispatchResult {
			ensure_root(origin)?;

			Self::do_receive_claims(messages).map_err(Into::into)
		}

		#[pallet::call_index(13)]
		#[pallet::weight(T::AhWeightInfo::receive_bags_list_messages(messages.len() as u32))]
		pub fn receive_bags_list_messages(
			origin: OriginFor<T>,
			messages: Vec<RcBagsListMessage<T>>,
		) -> DispatchResult {
			ensure_root(origin)?;

			Self::do_receive_bags_list_messages(messages).map_err(Into::into)
		}

		#[pallet::call_index(14)]
		#[pallet::weight(T::AhWeightInfo::receive_scheduler_lookup(messages.len() as u32))]
		pub fn receive_scheduler_messages(
			origin: OriginFor<T>,
			messages: Vec<RcSchedulerMessageOf<T>>,
		) -> DispatchResult {
			ensure_root(origin)?;

			Self::do_receive_scheduler_messages(messages).map_err(Into::into)
		}

		#[pallet::call_index(15)]
		#[pallet::weight(T::AhWeightInfo::receive_indices(indices.len() as u32))]
		pub fn receive_indices(
			origin: OriginFor<T>,
			indices: Vec<RcIndicesIndexOf<T>>,
		) -> DispatchResult {
			ensure_root(origin)?;

			Self::do_receive_indices(indices).map_err(Into::into)
		}

		#[pallet::call_index(16)]
		#[pallet::weight(T::AhWeightInfo::receive_conviction_voting_messages(messages.len() as u32))]
		pub fn receive_conviction_voting_messages(
			origin: OriginFor<T>,
			messages: Vec<RcConvictionVotingMessageOf<T>>,
		) -> DispatchResult {
			ensure_root(origin)?;

			Self::do_receive_conviction_voting_messages(messages).map_err(Into::into)
		}

		#[cfg(not(feature = "ahm-westend"))]
		#[pallet::call_index(17)]
		#[pallet::weight(T::AhWeightInfo::receive_bounties_messages(messages.len() as u32))]
		pub fn receive_bounties_messages(
			origin: OriginFor<T>,
			messages: Vec<RcBountiesMessageOf<T>>,
		) -> DispatchResult {
			ensure_root(origin)?;

			Self::do_receive_bounties_messages(messages).map_err(Into::into)
		}

		#[pallet::call_index(18)]
		#[pallet::weight(T::AhWeightInfo::receive_asset_rates(rates.len() as u32))]
		pub fn receive_asset_rates(
			origin: OriginFor<T>,
			rates: Vec<(<T as pallet_asset_rate::Config>::AssetKind, FixedU128)>,
		) -> DispatchResult {
			ensure_root(origin)?;

			Self::do_receive_asset_rates(rates).map_err(Into::into)
		}

		#[cfg(not(feature = "ahm-westend"))]
		#[pallet::call_index(19)]
		#[pallet::weight(T::AhWeightInfo::receive_crowdloan_messages(messages.len() as u32))]
		pub fn receive_crowdloan_messages(
			origin: OriginFor<T>,
			messages: Vec<RcCrowdloanMessageOf<T>>,
		) -> DispatchResult {
			ensure_root(origin)?;

			Self::do_receive_crowdloan_messages(messages).map_err(Into::into)
		}

		#[pallet::call_index(20)]
		#[pallet::weight(T::AhWeightInfo::receive_referenda_metadata(metadata.len() as u32))]
		pub fn receive_referenda_metadata(
			origin: OriginFor<T>,
			metadata: Vec<(u32, <T as frame_system::Config>::Hash)>,
		) -> DispatchResult {
			ensure_root(origin)?;

			Self::do_receive_referenda_metadata(metadata).map_err(Into::into)
		}

		#[cfg(not(feature = "ahm-westend"))]
		#[pallet::call_index(21)]
		#[pallet::weight(T::AhWeightInfo::receive_treasury_messages(messages.len() as u32))]
		pub fn receive_treasury_messages(
			origin: OriginFor<T>,
			messages: Vec<RcTreasuryMessageOf<T>>,
		) -> DispatchResult {
			ensure_root(origin)?;

			Self::do_receive_treasury_messages(messages).map_err(Into::into)
		}

		#[pallet::call_index(22)]
		#[pallet::weight({1})]
		// TODO: use with xcm v5
		// #[pallet::weight({
		// 	let mut total = Weight::zero();
		// 	for (_, agenda) in messages.iter() {
		// 		for maybe_task in agenda {
		// 			let Some(task) = maybe_task else {
		// 				continue;
		// 			};
		// 			let preimage_len = task.call.len().defensive_unwrap_or(
		// 				// should not happen, but we assume some sane call length.
		// 				512,
		// 			);
		// 			total =
		// total.saturating_add(T::AhWeightInfo::receive_single_scheduler_agenda(preimage_len));
		// 		}
		// 	}
		// 	total
		// })]
		pub fn receive_scheduler_agenda_messages(
			origin: OriginFor<T>,
			messages: Vec<(BlockNumberFor<T>, Vec<Option<scheduler::RcScheduledOf<T>>>)>,
		) -> DispatchResult {
			ensure_root(origin)?;

			Self::do_receive_scheduler_agenda_messages(messages).map_err(Into::into)
		}

		#[cfg(feature = "ahm-staking-migration")]
		#[pallet::call_index(30)]
		#[pallet::weight({1})] // TODO: weight
		pub fn receive_staking_messages(
			origin: OriginFor<T>,
			messages: Vec<T::RcStakingMessage>,
		) -> DispatchResult {
			ensure_root(origin)?;

			Self::do_receive_staking_messages(messages).map_err(Into::into)
		}

		/// Set the migration stage.
		///
		/// This call is intended for emergency use only and is guarded by the
		/// [`Config::ManagerOrigin`].
		#[pallet::call_index(100)]
		#[pallet::weight(T::AhWeightInfo::force_set_stage())]
		pub fn force_set_stage(origin: OriginFor<T>, stage: MigrationStage) -> DispatchResult {
			<T as Config>::ManagerOrigin::ensure_origin(origin)?;
			Self::transition(stage);
			Ok(())
		}

		/// Start the data migration.
		///
		/// This is typically called by the Relay Chain to start the migration on the Asset Hub and
		/// receive a handshake message indicating the Asset Hub's readiness.
		#[pallet::call_index(101)]
		#[pallet::weight(T::AhWeightInfo::start_migration())]
		pub fn start_migration(origin: OriginFor<T>) -> DispatchResult {
			<T as Config>::ManagerOrigin::ensure_origin(origin)?;

			Self::migration_start_hook().map_err(Into::into)
		}

		/// Set the DMP queue priority configuration.
		///
		/// Can only be called by the `ManagerOrigin`.
		#[pallet::call_index(102)]
		#[pallet::weight(T::AhWeightInfo::set_dmp_queue_priority())]
		pub fn set_dmp_queue_priority(
			origin: OriginFor<T>,
			new: DmpQueuePriority<BlockNumberFor<T>>,
		) -> DispatchResult {
			<T as Config>::ManagerOrigin::ensure_origin(origin)?;
			let old = DmpQueuePriorityConfig::<T>::get();
			if old == new {
				return Err(Error::<T>::DmpQueuePriorityAlreadySet.into());
			}
			ensure!(
				new.get_priority_blocks().map_or(true, |blocks| !blocks.is_zero()),
				Error::<T>::InvalidParameter
			);
			DmpQueuePriorityConfig::<T>::put(new.clone());
			Self::deposit_event(Event::DmpQueuePriorityConfigSet { old, new });
			Ok(())
		}

		/// Finish the migration.
		///
		/// This is typically called by the Relay Chain to signal the migration has finished.
		#[pallet::call_index(110)]
		#[pallet::weight(T::AhWeightInfo::finish_migration())]
		pub fn finish_migration(
			origin: OriginFor<T>,
			data: MigrationFinishedData<T::Balance>,
		) -> DispatchResult {
			<T as Config>::ManagerOrigin::ensure_origin(origin)?;

			Self::migration_finish_hook(data).map_err(Into::into)
		}
	}

<<<<<<< HEAD
=======
	#[pallet::hooks]
	impl<T: Config> Hooks<BlockNumberFor<T>> for Pallet<T> {
		fn on_initialize(_: BlockNumberFor<T>) -> Weight {
			let mut weight = Weight::from_parts(0, 0);

			if Self::is_ongoing() {
				weight = weight.saturating_add(T::AhWeightInfo::force_dmp_queue_priority());
			}

			weight.saturating_add(T::AhWeightInfo::on_finalize())
		}

		fn on_finalize(now: BlockNumberFor<T>) {
			if Self::is_ongoing() {
				Self::force_dmp_queue_priority(now);
			}

			let (processed, _) = DmpDataMessageCounts::<T>::get();
			if processed == 0 {
				return;
			}
			log::info!(
				target: LOG_TARGET,
				"Sending XCM message to update XCM data message processed count: {}",
				processed
			);
			let res = Self::send_xcm(types::RcMigratorCall::UpdateAhMsgProcessedCount(processed));
			defensive_assert!(
				res.is_ok(),
				"Failed to send XCM message to update XCM data message processed count"
			);
		}

		fn integrity_test() {
			let (dmp_priority_blocks, _) = T::DmpQueuePriorityPattern::get();
			assert!(!dmp_priority_blocks.is_zero(), "the `dmp_priority_blocks` should be non-zero");
		}
	}

>>>>>>> 7535bb7e
	impl<T: Config> Pallet<T> {
		/// Auxiliary logic to be done before the migration starts.
		pub fn migration_start_hook() -> Result<(), Error<T>> {
			Self::send_xcm(types::RcMigratorCall::StartDataMigration)?;

			// Accounts
			let checking_account = T::CheckingAccount::get();
			let balances_before = BalancesBefore {
				checking_account: <T as Config>::Currency::total_balance(&checking_account),
				total_issuance: <T as Config>::Currency::total_issuance(),
			};
			log::info!(
				target: LOG_TARGET,
				"start_migration(): checking_account_balance {:?}, total_issuance {:?}",
				balances_before.checking_account, balances_before.total_issuance
			);
			AhBalancesBefore::<T>::put(balances_before);

			Self::transition(MigrationStage::DataMigrationOngoing);
			Ok(())
		}

		/// Auxiliary logic to be done after the migration finishes.
		pub fn migration_finish_hook(
			data: MigrationFinishedData<T::Balance>,
		) -> Result<(), Error<T>> {
			// Accounts
			if let Err(err) = Self::finish_accounts_migration(data.rc_balance_kept) {
				// FIXME fails only on Westend
				#[cfg(feature = "ahm-westend")]
				log::error!(target: LOG_TARGET, "Account migration failed: {:?}", err);

				#[cfg(not(feature = "ahm-westend"))]
				defensive!("Account migration failed: {:?}", err);
			}

			// We have to go into the Done state, otherwise the chain will be blocked
			Self::transition(MigrationStage::MigrationDone);
			Ok(())
		}

		/// Execute a stage transition and log it.
		fn transition(new: MigrationStage) {
			let old = AhMigrationStage::<T>::get();

			if new == MigrationStage::DataMigrationOngoing {
				defensive_assert!(
					old == MigrationStage::Pending,
					"Data migration can only enter from Pending"
				);
				Self::deposit_event(Event::AssetHubMigrationStarted);
			}
			if new == MigrationStage::MigrationDone {
				defensive_assert!(
					old == MigrationStage::DataMigrationOngoing,
					"MigrationDone can only enter from DataMigrationOngoing"
				);
				Self::deposit_event(Event::AssetHubMigrationFinished);
			}

			AhMigrationStage::<T>::put(&new);
			log::info!(
				target: LOG_TARGET,
				"[Block {:?}] AH stage transition: {:?} -> {:?}",
				frame_system::Pallet::<T>::block_number(),
				&old,
				&new
			);
			Self::deposit_event(Event::StageTransition { old, new });
		}

		/// Send a single XCM message.
		pub fn send_xcm(call: types::RcMigratorCall) -> Result<(), Error<T>> {
			log::debug!(target: LOG_TARGET, "Sending XCM message");

			let call = types::RcPalletConfig::RcmController(call);

			let message = Xcm(vec![
				Instruction::UnpaidExecution {
					weight_limit: WeightLimit::Unlimited,
					check_origin: None,
				},
				Instruction::Transact {
					origin_kind: OriginKind::Xcm,
					#[cfg(feature = "stable2503")]
					fallback_max_weight: None,
					#[cfg(not(feature = "stable2503"))]
					// TODO: just big enough weight to work for all calls; remove with xcm5
					require_weight_at_most: Weight::from_parts(1_000_000_000, 10_000),
					call: call.encode().into(),
				},
			]);

			if let Err(err) = send_xcm::<T::SendXcm>(Location::parent(), message.clone()) {
				log::error!(target: LOG_TARGET, "Error while sending XCM message: {:?}", err);
				return Err(Error::XcmError);
			};

			Ok(())
		}

		pub fn teleport_tracking() -> Option<(T::AccountId, MintLocation)> {
			let stage = AhMigrationStage::<T>::get();
			if stage.is_finished() {
				Some((T::CheckingAccount::get(), MintLocation::Local))
			} else {
				None
			}
		}

		/// Force the DMP queue priority for the next block.
		pub fn force_dmp_queue_priority(now: BlockNumberFor<T>) {
			let (dmp_priority_blocks, round_robin_blocks) = match DmpQueuePriorityConfig::<T>::get()
			{
				DmpQueuePriority::Config => T::DmpQueuePriorityPattern::get(),
				DmpQueuePriority::OverrideConfig(dmp_priority_blocks, round_robin_blocks) =>
					(dmp_priority_blocks, round_robin_blocks),
				DmpQueuePriority::Disabled => return,
			};

			let period = dmp_priority_blocks + round_robin_blocks;
			if period.is_zero() {
				return;
			}
			let current_block = now % period;

			let is_set = if current_block < dmp_priority_blocks {
				// it is safe to force set the queue without checking if the DMP queue is empty, as
				// the implementation handles these checks internally.
				let dmp = AggregateMessageOrigin::Parent;
				match T::MessageQueue::force_set_head(&mut WeightMeter::new(), &dmp) {
					Ok(is_set) => is_set,
					Err(_) => {
						defensive!("Failed to force set DMP queue priority");
						false
					},
				}
			} else {
				false
			};

			Self::deposit_event(Event::DmpQueuePrioritySet {
				prioritized: is_set,
				cycle_block: current_block + BlockNumberFor::<T>::one(),
				cycle_period: period,
			});
		}
	}

	impl<T: Config> MigrationStatus for Pallet<T> {
		fn is_ongoing() -> bool {
			AhMigrationStage::<T>::get().is_ongoing()
		}
		fn is_finished() -> bool {
			AhMigrationStage::<T>::get().is_finished()
		}
	}
}

impl<T: Config> Contains<<T as frame_system::Config>::RuntimeCall> for Pallet<T> {
	fn contains(call: &<T as frame_system::Config>::RuntimeCall) -> bool {
		let stage = AhMigrationStage::<T>::get();

		// We have to return whether the call is allowed:
		const ALLOWED: bool = true;
		const FORBIDDEN: bool = false;

		// Once the migration is finished, forbid calls not in the `RcPostMigrationCalls` set.
		if stage.is_finished() && !T::AhPostMigrationCalls::contains(call) {
			return FORBIDDEN;
		}

		// If the migration is ongoing, forbid calls not in the `RcIntraMigrationCalls` set.
		if stage.is_ongoing() && !T::AhIntraMigrationCalls::contains(call) {
			return FORBIDDEN;
		}

		// Otherwise, allow the call.
		// This also implicitly allows _any_ call if the migration has not yet started.
		ALLOWED
	}
}<|MERGE_RESOLUTION|>--- conflicted
+++ resolved
@@ -402,16 +402,10 @@
 		FailedToCalculateCheckingAccount,
 		/// Vector did not fit into its compile-time bound.
 		FailedToBoundVector,
-<<<<<<< HEAD
-		/// Invalid parameters.
-		InvalidParameters,
-=======
-		Unreachable,
 		/// The DMP queue priority is already set to the same value.
 		DmpQueuePriorityAlreadySet,
 		/// Invalid parameter.
 		InvalidParameter,
->>>>>>> 7535bb7e
 	}
 
 	#[pallet::event]
@@ -628,10 +622,10 @@
 		) -> DispatchResult {
 			ensure_root(origin)?;
 
-			ensure!(values.len() == 1, Error::<T>::InvalidParameters);
+			ensure!(values.len() == 1, Error::<T>::InvalidParameter);
 
 			let (referendum_count, deciding_count, track_queue) =
-				values.pop().ok_or(Error::<T>::InvalidParameters)?;
+				values.pop().ok_or(Error::<T>::InvalidParameter)?;
 
 			Self::do_receive_referenda_values(referendum_count, deciding_count, track_queue)
 				.map_err(Into::into)
@@ -890,8 +884,6 @@
 		}
 	}
 
-<<<<<<< HEAD
-=======
 	#[pallet::hooks]
 	impl<T: Config> Hooks<BlockNumberFor<T>> for Pallet<T> {
 		fn on_initialize(_: BlockNumberFor<T>) -> Weight {
@@ -908,21 +900,6 @@
 			if Self::is_ongoing() {
 				Self::force_dmp_queue_priority(now);
 			}
-
-			let (processed, _) = DmpDataMessageCounts::<T>::get();
-			if processed == 0 {
-				return;
-			}
-			log::info!(
-				target: LOG_TARGET,
-				"Sending XCM message to update XCM data message processed count: {}",
-				processed
-			);
-			let res = Self::send_xcm(types::RcMigratorCall::UpdateAhMsgProcessedCount(processed));
-			defensive_assert!(
-				res.is_ok(),
-				"Failed to send XCM message to update XCM data message processed count"
-			);
 		}
 
 		fn integrity_test() {
@@ -931,7 +908,6 @@
 		}
 	}
 
->>>>>>> 7535bb7e
 	impl<T: Config> Pallet<T> {
 		/// Auxiliary logic to be done before the migration starts.
 		pub fn migration_start_hook() -> Result<(), Error<T>> {
