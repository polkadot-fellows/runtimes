--- conflicted
+++ resolved
@@ -72,7 +72,70 @@
 
 		Ok(())
 	}
-<<<<<<< HEAD
+
+	pub fn do_receive_scheduler_agenda_messages(
+		messages: Vec<(BlockNumberFor<T>, Vec<Option<RcScheduledOf<T>>>)>,
+	) -> Result<(), Error<T>> {
+		log::info!(target: LOG_TARGET, "Processing {} scheduler agenda messages", messages.len());
+		Self::deposit_event(Event::BatchReceived {
+			pallet: PalletEventName::SchedulerAgenda,
+			count: messages.len() as u32,
+		});
+		let (count_good, mut count_bad) = (messages.len() as u32, 0);
+
+		for (block_number, agenda) in messages {
+			let mut ah_tasks = Vec::new();
+			for task in agenda {
+				let Some(task) = task else {
+					continue;
+				};
+
+				let origin = match T::RcToAhPalletsOrigin::try_convert(task.origin.clone()) {
+					Ok(origin) => origin,
+					Err(_) => {
+						// we map all existing cases and do not expect this to happen.
+						defensive!("Failed to convert scheduler call origin: {:?}", task.origin);
+						count_bad += 1;
+						continue;
+					},
+				};
+				let Ok(call) = Self::map_rc_ah_call(&task.call) else {
+					log::error!(
+						target: LOG_TARGET,
+						"Failed to convert RC call to AH call for task at block number {:?}",
+						block_number
+					);
+					count_bad += 1;
+					continue;
+				};
+
+				let task = Scheduled {
+					maybe_id: task.maybe_id,
+					priority: task.priority,
+					call,
+					maybe_periodic: task.maybe_periodic,
+					origin,
+				};
+
+				ah_tasks.push(Some(task));
+			}
+
+			if ah_tasks.len() > 0 {
+				let ah_tasks =
+					BoundedVec::<_, T::MaxScheduledPerBlock>::defensive_truncate_from(ah_tasks);
+				pallet_rc_migrator::scheduler::alias::Agenda::<T>::insert(block_number, ah_tasks);
+			}
+		}
+
+		Self::deposit_event(Event::BatchProcessed {
+			pallet: PalletEventName::SchedulerAgenda,
+			count_good,
+			count_bad,
+		});
+		log::info!(target: LOG_TARGET, "Processed {} scheduler agenda messages", count_good);
+
+		Ok(())
+	}
 }
 
 // (IncompleteSince, Agendas and their schedule's call encodings, Retries, Lookup)
@@ -228,70 +291,5 @@
 			rc_payload.retries,
 			"Retries map value on Asset Hub should match the RC value"
 		);
-=======
-
-	pub fn do_receive_scheduler_agenda_messages(
-		messages: Vec<(BlockNumberFor<T>, Vec<Option<RcScheduledOf<T>>>)>,
-	) -> Result<(), Error<T>> {
-		log::info!(target: LOG_TARGET, "Processing {} scheduler agenda messages", messages.len());
-		Self::deposit_event(Event::BatchReceived {
-			pallet: PalletEventName::SchedulerAgenda,
-			count: messages.len() as u32,
-		});
-		let (count_good, mut count_bad) = (messages.len() as u32, 0);
-
-		for (block_number, agenda) in messages {
-			let mut ah_tasks = Vec::new();
-			for task in agenda {
-				let Some(task) = task else {
-					continue;
-				};
-
-				let origin = match T::RcToAhPalletsOrigin::try_convert(task.origin.clone()) {
-					Ok(origin) => origin,
-					Err(_) => {
-						// we map all existing cases and do not expect this to happen.
-						defensive!("Failed to convert scheduler call origin: {:?}", task.origin);
-						count_bad += 1;
-						continue;
-					},
-				};
-				let Ok(call) = Self::map_rc_ah_call(&task.call) else {
-					log::error!(
-						target: LOG_TARGET,
-						"Failed to convert RC call to AH call for task at block number {:?}",
-						block_number
-					);
-					count_bad += 1;
-					continue;
-				};
-
-				let task = Scheduled {
-					maybe_id: task.maybe_id,
-					priority: task.priority,
-					call,
-					maybe_periodic: task.maybe_periodic,
-					origin,
-				};
-
-				ah_tasks.push(Some(task));
-			}
-
-			if ah_tasks.len() > 0 {
-				let ah_tasks =
-					BoundedVec::<_, T::MaxScheduledPerBlock>::defensive_truncate_from(ah_tasks);
-				pallet_rc_migrator::scheduler::alias::Agenda::<T>::insert(block_number, ah_tasks);
-			}
-		}
-
-		Self::deposit_event(Event::BatchProcessed {
-			pallet: PalletEventName::SchedulerAgenda,
-			count_good,
-			count_bad,
-		});
-		log::info!(target: LOG_TARGET, "Processed {} scheduler agenda messages", count_good);
-
-		Ok(())
->>>>>>> fe0ef712
 	}
 }