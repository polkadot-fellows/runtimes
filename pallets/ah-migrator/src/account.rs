// This file is part of Substrate.

// Copyright (C) Parity Technologies (UK) Ltd.
// SPDX-License-Identifier: Apache-2.0

// Licensed under the Apache License, Version 2.0 (the "License");
// you may not use this file except in compliance with the License.
// You may obtain a copy of the License at
//
// 	http://www.apache.org/licenses/LICENSE-2.0
//
// Unless required by applicable law or agreed to in writing, software
// distributed under the License is distributed on an "AS IS" BASIS,
// WITHOUT WARRANTIES OR CONDITIONS OF ANY KIND, either express or implied.
// See the License for the specific language governing permissions and
// limitations under the License.

//! Account balance migration.

use crate::*;
use pallet_rc_migrator::accounts::AccountsMigrator;

impl<T: Config> Pallet<T> {
	pub fn do_receive_accounts(
		accounts: Vec<RcAccount<T::AccountId, T::Balance, T::RcHoldReason, T::RcFreezeReason>>,
	) -> Result<(), Error<T>> {
		log::info!(target: LOG_TARGET, "Integrating {} accounts", accounts.len());

		Self::deposit_event(Event::<T>::BatchReceived {
			pallet: PalletEventName::Balances,
			count: accounts.len() as u32,
		});
		let (mut count_good, mut count_bad) = (0, 0);

		for account in accounts {
			let res = with_transaction_opaque_err::<(), RcAccountFor<T>, _>(|| {
				match Self::do_receive_account(account.clone()) {
					Ok(()) => TransactionOutcome::Commit(Ok(())),
					Err(_) => TransactionOutcome::Rollback(Err(account)),
				}
			})
			.expect("Always returning Ok; qed");

			if let Err(account) = res {
				// unlikely to happen cause we dry run migration, but we keep it for completeness.
				count_bad += 1;
				let who = account.who.clone();
				log::error!(target: LOG_TARGET, "Saving the failed account data: {:?}", who.to_ss58check());
				RcAccounts::<T>::insert(&who, account);
			} else {
				count_good += 1;
			}
		}

		Self::deposit_event(Event::<T>::BatchProcessed {
			pallet: PalletEventName::Balances,
			count_good,
			count_bad,
		});
		Ok(())
	}

	/// MAY CHANGED STORAGE ON ERROR RETURN
	pub fn do_receive_account(
		account: RcAccount<T::AccountId, T::Balance, T::RcHoldReason, T::RcFreezeReason>,
	) -> Result<(), Error<T>> {
		if !Self::has_existential_deposit(&account) {
			frame_system::Pallet::<T>::inc_providers(&account.who);
		}

		let who = account.who;
		let total_balance = account.free + account.reserved;
		let minted = match <T as pallet::Config>::Currency::mint_into(&who, total_balance) {
			Ok(minted) => minted,
			Err(e) => {
				log::error!(
					target: LOG_TARGET,
					"Failed to mint into account {}: {:?}",
					who.to_ss58check(),
					e
				);
				return Err(Error::<T>::FailedToProcessAccount);
			},
		};
		debug_assert!(minted == total_balance);

		for hold in account.holds {
			if let Err(e) = <T as pallet::Config>::Currency::hold(
				&T::RcToAhHoldReason::convert(hold.id),
				&who,
				hold.amount,
			) {
				log::error!(
					target: LOG_TARGET,
					"Failed to hold into account {}: {:?}",
					who.to_ss58check(),
					e
				);
				return Err(Error::<T>::FailedToProcessAccount);
			}
		}

		if let Err(e) = <T as pallet::Config>::Currency::reserve(&who, account.unnamed_reserve) {
			log::error!(
				target: LOG_TARGET,
				"Failed to reserve into account {}: {:?}",
				who.to_ss58check(),
				e
			);
			return Err(Error::<T>::FailedToProcessAccount);
		}

		for freeze in account.freezes {
			if let Err(e) = <T as pallet::Config>::Currency::set_freeze(
				&T::RcToAhFreezeReason::convert(freeze.id),
				&who,
				freeze.amount,
			) {
				log::error!(
					target: LOG_TARGET,
					"Failed to freeze into account {}: {:?}",
					who.to_ss58check(),
					e
				);
				return Err(Error::<T>::FailedToProcessAccount);
			}
		}

		for lock in account.locks {
			<T as pallet::Config>::Currency::set_lock(
				lock.id,
				&who,
				lock.amount,
				types::map_lock_reason(lock.reasons),
			);
		}

		log::debug!(
			target: LOG_TARGET,
			"Integrating account: {}", who.to_ss58check(),
		);

		// TODO run some post-migration sanity checks

		// Apply all additional consumers that were excluded from the balance stuff above:
		for _ in 0..account.consumers {
			if let Err(e) = frame_system::Pallet::<T>::inc_consumers(&who) {
				log::error!(target: LOG_TARGET, "Failed to inc consumers for account {}: {:?}", who.to_ss58check(), e);
				return Err(Error::<T>::FailedToProcessAccount);
			}
		}
		for _ in 0..account.providers {
			frame_system::Pallet::<T>::inc_providers(&who);
		}

		Ok(())
	}

	/// Returns true if the account has an existential deposit and it does not need an extra
	/// provider reference to exist.
	pub fn has_existential_deposit(
		account: &RcAccount<T::AccountId, T::Balance, T::RcHoldReason, T::RcFreezeReason>,
	) -> bool {
		frame_system::Pallet::<T>::providers(&account.who) > 0 ||
			<T as pallet::Config>::Currency::balance(&account.who).saturating_add(account.free) >=
				<T as pallet::Config>::Currency::minimum_balance()
	}

	pub fn finish_accounts_migration(rc_balance_kept: T::Balance) -> Result<(), Error<T>> {
		use frame_support::traits::Currency;
		let checking_account = T::CheckingAccount::get();
		let balances_before = AhBalancesBefore::<T>::get();
		// current value is the AH checking balance + migrated checking balance of RC
		let checking_balance =
			<<T as pallet::Config>::Currency as Currency<_>>::total_balance(&checking_account);

		/* Arithmetics explanation:
		At this point, because checking account was completely migrated:
			`checking_balance` = ah_check_before + rc_check_before
			(0) rc_check_before = `checking_balance` - ah_check_before

		Invariants:
			(1) rc_check_before = sum_total_before(ah, bh, collectives, coretime, people)
			(2) rc_check_before = sum_total_before(bh, collectives, coretime, people) + ah_total_before
		Because teleports are disabled for RC and AH during migration, we can say:
			(3) sum_total_before(bh, collectives, coretime, people) = sum_total_after(bh, collectives, coretime, people)
		Ergo use (3) in (2):
			(4) rc_check_before = sum_total_after(bh, collectives, coretime, people) + ah_total_before

		We want:
			ah_check_after = sum_total_after(rc, bh, collectives, coretime, people)
			ah_check_after = sum_total_after(bh, collectives, coretime, people) + rc_balance_kept
		Use (3):
			ah_check_after = sum_total_before(bh, collectives, coretime, people) + rc_balance_kept
			ah_check_after = sum_total_before(ah, bh, collectives, coretime, people) - ah_total_before + rc_balance_kept
		Use (1):
			ah_check_after = rc_check_before - ah_total_before + rc_balance_kept
		Use (0):
			ah_check_after = `checking_balance` - ah_check_before - ah_total_before + rc_balance_kept
			ah_check_after = `checking_balance` + rc_balance_kept - ah_total_before - ah_check_before
		*/
		// set it to the correct value:
		let balance_after = checking_balance
			.checked_add(rc_balance_kept)
			.ok_or(Error::<T>::FailedToCalculateCheckingAccount)?
			.checked_sub(balances_before.total_issuance)
			.ok_or(Error::<T>::FailedToCalculateCheckingAccount)?
			.checked_sub(balances_before.checking_account)
			.ok_or(Error::<T>::FailedToCalculateCheckingAccount)?;
		<T as Config>::Currency::make_free_balance_be(&checking_account, balance_after);
		<<T as Config>::Currency as Currency<_>>::deactivate(balance_after);
		Ok(())
	}
}

#[cfg(feature = "std")]
impl<T: Config> crate::types::AhMigrationCheck for AccountsMigrator<T> {
	// rc_total_issuance_before
<<<<<<< HEAD
	type RcPrePayload = BalanceOf<T>;
	// ah_checking_account_before
	type AhPrePayload = BalanceOf<T>;
=======
	type RcPrePayload = (BalanceOf<T>, BalanceOf<T>);
	type AhPrePayload = ();
>>>>>>> 9b2bff73

	/// Run some checks on asset hub before the migration and store intermediate payload.
	///
	/// The expected output should contain the data stored in asset hub before the migration.
	fn pre_check(_: Self::RcPrePayload) -> Self::AhPrePayload {
		let check_account = T::CheckingAccount::get();
		let checking_balance = <T as Config>::Currency::total_balance(&check_account);
<<<<<<< HEAD
		// AH checking account has incorrect 0.01 DOT balance because of the DED airdrop which
		// added DOT ED to all existing AH accounts.
		// This is fine, we can just ignore/accept this small amount.
		defensive_assert!(checking_balance == 100000000);
		checking_balance
=======
		assert_eq!(
			checking_balance,
			<T as Config>::Currency::minimum_balance(),
			"Checking account on Asset Hub should have only existential deposit before migration."
		);

		// Assert storage "Balances::Locks::ah_pre::empty"
		assert!(
			pallet_balances::Locks::<T>::iter().next().is_none(),
			"No locks should exist on Asset Hub before migration"
		);

		// Assert storage "Balances::Reserves::ah_pre::empty"
		assert!(
			pallet_balances::Reserves::<T>::iter().next().is_none(),
			"No reserves should exist on Asset Hub before migration"
		);

		// Assert storage "Balances::Holds::ah_pre::empty"
		assert!(
			pallet_balances::Holds::<T>::iter().next().is_none(),
			"No holds should exist on Asset Hub before migration"
		);

		// Assert storage "Balances::Freezes::ah_pre::empty"
		assert!(
			pallet_balances::Freezes::<T>::iter().next().is_none(),
			"No freezes should exist on Asset Hub before migration"
		);
>>>>>>> 9b2bff73
	}

	/// Run some checks after the migration and use the intermediate payload.
	///
	/// The expected input should contain the data just transferred out of the relay chain, to allow
	/// the check that data has been correctly migrated to asset hub. It should also contain the
	/// data previously stored in asset hub, allowing for more complex logical checks on the
	/// migration outcome.
<<<<<<< HEAD
	fn post_check(_: Self::RcPrePayload, _: Self::AhPrePayload) {
		// TODO: run post migration sanity checks like:
		//    - rc_migrated_out == ah_migrated_in - failed accounts
=======
	fn post_check(
		(_rc_total_issuance_before, _rc_checking_balance_before): Self::RcPrePayload,
		_: Self::AhPrePayload,
	) {
		// Check that no failed accounts remain in storage
		assert!(
			RcAccounts::<T>::iter().next().is_none(),
			"Failed accounts should not remain in storage after migration"
		);

		// Check that the total issuance is correct: TODO Adrian
		// Check that the checking account balance is correct: TODO Adrian
>>>>>>> 9b2bff73
	}
}<|MERGE_RESOLUTION|>--- conflicted
+++ resolved
@@ -161,9 +161,9 @@
 	pub fn has_existential_deposit(
 		account: &RcAccount<T::AccountId, T::Balance, T::RcHoldReason, T::RcFreezeReason>,
 	) -> bool {
-		frame_system::Pallet::<T>::providers(&account.who) > 0 ||
-			<T as pallet::Config>::Currency::balance(&account.who).saturating_add(account.free) >=
-				<T as pallet::Config>::Currency::minimum_balance()
+		frame_system::Pallet::<T>::providers(&account.who) > 0
+			|| <T as pallet::Config>::Currency::balance(&account.who).saturating_add(account.free)
+				>= <T as pallet::Config>::Currency::minimum_balance()
 	}
 
 	pub fn finish_accounts_migration(rc_balance_kept: T::Balance) -> Result<(), Error<T>> {
@@ -216,58 +216,45 @@
 #[cfg(feature = "std")]
 impl<T: Config> crate::types::AhMigrationCheck for AccountsMigrator<T> {
 	// rc_total_issuance_before
-<<<<<<< HEAD
 	type RcPrePayload = BalanceOf<T>;
 	// ah_checking_account_before
 	type AhPrePayload = BalanceOf<T>;
-=======
-	type RcPrePayload = (BalanceOf<T>, BalanceOf<T>);
-	type AhPrePayload = ();
->>>>>>> 9b2bff73
 
 	/// Run some checks on asset hub before the migration and store intermediate payload.
 	///
 	/// The expected output should contain the data stored in asset hub before the migration.
 	fn pre_check(_: Self::RcPrePayload) -> Self::AhPrePayload {
+		// Assert storage "Balances::Locks::ah_pre::empty"
+		assert!(
+			pallet_balances::Locks::<T>::iter().next().is_none(),
+			"No locks should exist on Asset Hub before migration"
+		);
+
+		// Assert storage "Balances::Reserves::ah_pre::empty"
+		assert!(
+			pallet_balances::Reserves::<T>::iter().next().is_none(),
+			"No reserves should exist on Asset Hub before migration"
+		);
+
+		// Assert storage "Balances::Holds::ah_pre::empty"
+		assert!(
+			pallet_balances::Holds::<T>::iter().next().is_none(),
+			"No holds should exist on Asset Hub before migration"
+		);
+
+		// Assert storage "Balances::Freezes::ah_pre::empty"
+		assert!(
+			pallet_balances::Freezes::<T>::iter().next().is_none(),
+			"No freezes should exist on Asset Hub before migration"
+		);
+
 		let check_account = T::CheckingAccount::get();
 		let checking_balance = <T as Config>::Currency::total_balance(&check_account);
-<<<<<<< HEAD
 		// AH checking account has incorrect 0.01 DOT balance because of the DED airdrop which
 		// added DOT ED to all existing AH accounts.
 		// This is fine, we can just ignore/accept this small amount.
-		defensive_assert!(checking_balance == 100000000);
+		defensive_assert!(checking_balance == <T as Config>::Currency::minimum_balance());
 		checking_balance
-=======
-		assert_eq!(
-			checking_balance,
-			<T as Config>::Currency::minimum_balance(),
-			"Checking account on Asset Hub should have only existential deposit before migration."
-		);
-
-		// Assert storage "Balances::Locks::ah_pre::empty"
-		assert!(
-			pallet_balances::Locks::<T>::iter().next().is_none(),
-			"No locks should exist on Asset Hub before migration"
-		);
-
-		// Assert storage "Balances::Reserves::ah_pre::empty"
-		assert!(
-			pallet_balances::Reserves::<T>::iter().next().is_none(),
-			"No reserves should exist on Asset Hub before migration"
-		);
-
-		// Assert storage "Balances::Holds::ah_pre::empty"
-		assert!(
-			pallet_balances::Holds::<T>::iter().next().is_none(),
-			"No holds should exist on Asset Hub before migration"
-		);
-
-		// Assert storage "Balances::Freezes::ah_pre::empty"
-		assert!(
-			pallet_balances::Freezes::<T>::iter().next().is_none(),
-			"No freezes should exist on Asset Hub before migration"
-		);
->>>>>>> 9b2bff73
 	}
 
 	/// Run some checks after the migration and use the intermediate payload.
@@ -276,23 +263,14 @@
 	/// the check that data has been correctly migrated to asset hub. It should also contain the
 	/// data previously stored in asset hub, allowing for more complex logical checks on the
 	/// migration outcome.
-<<<<<<< HEAD
-	fn post_check(_: Self::RcPrePayload, _: Self::AhPrePayload) {
+	fn post_check(_rc_total_issuance_before: Self::RcPrePayload, _: Self::AhPrePayload) {
+		// Check that no failed accounts remain in storage
+		assert!(
+			RcAccounts::<T>::iter().next().is_none(),
+			"Failed accounts should not remain in storage after migration"
+		);
+
 		// TODO: run post migration sanity checks like:
 		//    - rc_migrated_out == ah_migrated_in - failed accounts
-=======
-	fn post_check(
-		(_rc_total_issuance_before, _rc_checking_balance_before): Self::RcPrePayload,
-		_: Self::AhPrePayload,
-	) {
-		// Check that no failed accounts remain in storage
-		assert!(
-			RcAccounts::<T>::iter().next().is_none(),
-			"Failed accounts should not remain in storage after migration"
-		);
-
-		// Check that the total issuance is correct: TODO Adrian
-		// Check that the checking account balance is correct: TODO Adrian
->>>>>>> 9b2bff73
 	}
 }