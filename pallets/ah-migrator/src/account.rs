// This file is part of Substrate.

// Copyright (C) Parity Technologies (UK) Ltd.
// SPDX-License-Identifier: Apache-2.0

// Licensed under the Apache License, Version 2.0 (the "License");
// you may not use this file except in compliance with the License.
// You may obtain a copy of the License at
//
// 	http://www.apache.org/licenses/LICENSE-2.0
//
// Unless required by applicable law or agreed to in writing, software
// distributed under the License is distributed on an "AS IS" BASIS,
// WITHOUT WARRANTIES OR CONDITIONS OF ANY KIND, either express or implied.
// See the License for the specific language governing permissions and
// limitations under the License.

//! Account balance migration.

use crate::*;
use pallet_rc_migrator::accounts::AccountsMigrator;

impl<T: Config> Pallet<T> {
	pub fn do_receive_accounts(
		accounts: Vec<RcAccount<T::AccountId, T::Balance, T::RcHoldReason, T::RcFreezeReason>>,
	) -> Result<(), Error<T>> {
		log::info!(target: LOG_TARGET, "Integrating {} accounts", accounts.len());

		Self::deposit_event(Event::<T>::BatchReceived {
			pallet: PalletEventName::Balances,
			count: accounts.len() as u32,
		});
		let (mut count_good, mut count_bad) = (0, 0);

		for account in accounts {
			let res = with_transaction_opaque_err::<(), RcAccountFor<T>, _>(|| {
				match Self::do_receive_account(account.clone()) {
					Ok(()) => TransactionOutcome::Commit(Ok(())),
					Err(_) => TransactionOutcome::Rollback(Err(account)),
				}
			})
			.expect("Always returning Ok; qed");

			if let Err(account) = res {
				// unlikely to happen cause we dry run migration, but we keep it for completeness.
				count_bad += 1;
				let who = account.who.clone();
				log::error!(target: LOG_TARGET, "Saving the failed account data: {:?}", who.to_ss58check());
				RcAccounts::<T>::insert(&who, account);
			} else {
				count_good += 1;
			}
		}

		Self::deposit_event(Event::<T>::BatchProcessed {
			pallet: PalletEventName::Balances,
			count_good,
			count_bad,
		});
		Ok(())
	}

	/// MAY CHANGED STORAGE ON ERROR RETURN
	pub fn do_receive_account(
		account: RcAccount<T::AccountId, T::Balance, T::RcHoldReason, T::RcFreezeReason>,
	) -> Result<(), Error<T>> {
		if !Self::has_existential_deposit(&account) {
			frame_system::Pallet::<T>::inc_providers(&account.who);
		}

		let who = account.who;
		let total_balance = account.free + account.reserved;
		let minted = match <T as pallet::Config>::Currency::mint_into(&who, total_balance) {
			Ok(minted) => minted,
			Err(e) => {
				log::error!(
					target: LOG_TARGET,
					"Failed to mint into account {}: {:?}",
					who.to_ss58check(),
					e
				);
				return Err(Error::<T>::FailedToProcessAccount);
			},
		};
		debug_assert!(minted == total_balance);

		AhMigratedBalance::<T>::mutate(|balance| {
			*balance = match (*balance).checked_add(total_balance) {
				Some(new_balance) => new_balance,
				None => {
					log::error!(
						target: LOG_TARGET,
						"Balance overflow when adding balance of {}, balance {:?}, to total migrated {:?}",
						who.to_ss58check(), total_balance, balance,
					);
					*balance
				},
			};
		});

		for hold in account.holds {
			if let Err(e) = <T as pallet::Config>::Currency::hold(
				&T::RcToAhHoldReason::convert(hold.id),
				&who,
				hold.amount,
			) {
				log::error!(
					target: LOG_TARGET,
					"Failed to hold into account {}: {:?}",
					who.to_ss58check(),
					e
				);
				return Err(Error::<T>::FailedToProcessAccount);
			}
		}

		if let Err(e) = <T as pallet::Config>::Currency::reserve(&who, account.unnamed_reserve) {
			log::error!(
				target: LOG_TARGET,
				"Failed to reserve into account {}: {:?}",
				who.to_ss58check(),
				e
			);
			return Err(Error::<T>::FailedToProcessAccount);
		}

		for freeze in account.freezes {
			if let Err(e) = <T as pallet::Config>::Currency::set_freeze(
				&T::RcToAhFreezeReason::convert(freeze.id),
				&who,
				freeze.amount,
			) {
				log::error!(
					target: LOG_TARGET,
					"Failed to freeze into account {}: {:?}",
					who.to_ss58check(),
					e
				);
				return Err(Error::<T>::FailedToProcessAccount);
			}
		}

		for lock in account.locks {
			<T as pallet::Config>::Currency::set_lock(
				lock.id,
				&who,
				lock.amount,
				types::map_lock_reason(lock.reasons),
			);
		}

		log::trace!(
			target: LOG_TARGET,
			"Integrating account: {}", who.to_ss58check(),
		);

		// TODO run some post-migration sanity checks

		// Apply all additional consumers that were excluded from the balance stuff above:
		for _ in 0..account.consumers {
			if let Err(e) = frame_system::Pallet::<T>::inc_consumers(&who) {
				log::error!(target: LOG_TARGET, "Failed to inc consumers for account {}: {:?}", who.to_ss58check(), e);
				return Err(Error::<T>::FailedToProcessAccount);
			}
		}
		for _ in 0..account.providers {
			frame_system::Pallet::<T>::inc_providers(&who);
		}

		Ok(())
	}

	/// Returns true if the account has an existential deposit and it does not need an extra
	/// provider reference to exist.
	pub fn has_existential_deposit(
		account: &RcAccount<T::AccountId, T::Balance, T::RcHoldReason, T::RcFreezeReason>,
	) -> bool {
		frame_system::Pallet::<T>::providers(&account.who) > 0 ||
			<T as pallet::Config>::Currency::balance(&account.who).saturating_add(account.free) >=
				<T as pallet::Config>::Currency::minimum_balance()
	}

	pub fn finish_accounts_migration(rc_balance_kept: T::Balance) -> Result<(), Error<T>> {
		use frame_support::traits::Currency;
		let checking_account = T::CheckingAccount::get();
		let balances_before = AhBalancesBefore::<T>::get();
		// current value is the AH checking balance + migrated checking balance of RC
		let checking_balance =
			<<T as pallet::Config>::Currency as Currency<_>>::total_balance(&checking_account);

		/* Arithmetics explanation:
		At this point, because checking account was completely migrated:
			`checking_balance` = ah_check_before + rc_check_before
			(0) rc_check_before = `checking_balance` - ah_check_before

		Invariants:
			(1) rc_check_before = sum_total_before(ah, bh, collectives, coretime, people)
			(2) rc_check_before = sum_total_before(bh, collectives, coretime, people) + ah_total_before
		Because teleports are disabled for RC and AH during migration, we can say:
			(3) sum_total_before(bh, collectives, coretime, people) = sum_total_after(bh, collectives, coretime, people)
		Ergo use (3) in (2):
			(4) rc_check_before = sum_total_after(bh, collectives, coretime, people) + ah_total_before

		We want:
			ah_check_after = sum_total_after(rc, bh, collectives, coretime, people)
			ah_check_after = sum_total_after(bh, collectives, coretime, people) + rc_balance_kept
		Use (3):
			ah_check_after = sum_total_before(bh, collectives, coretime, people) + rc_balance_kept
			ah_check_after = sum_total_before(ah, bh, collectives, coretime, people) - ah_total_before + rc_balance_kept
		Use (1):
			ah_check_after = rc_check_before - ah_total_before + rc_balance_kept
		Use (0):
			ah_check_after = `checking_balance` - ah_check_before - ah_total_before + rc_balance_kept
			ah_check_after = `checking_balance` + rc_balance_kept - ah_total_before - ah_check_before
		*/
		// set it to the correct value:
		let balance_after = checking_balance
			.checked_add(rc_balance_kept)
			.ok_or(Error::<T>::FailedToCalculateCheckingAccount)?
			.checked_sub(balances_before.total_issuance)
			.ok_or(Error::<T>::FailedToCalculateCheckingAccount)?
			.checked_sub(balances_before.checking_account)
			.ok_or(Error::<T>::FailedToCalculateCheckingAccount)?;
		<T as Config>::Currency::make_free_balance_be(&checking_account, balance_after);
		Ok(())
	}
}

#[cfg(feature = "std")]
impl<T: Config> crate::types::AhMigrationCheck for AccountsMigrator<T> {
	// Total issuance on the relay chain before migration
	type RcPrePayload = BalanceOf<T>;
	type AhPrePayload = ();

	/// Run some checks on asset hub before the migration and store intermediate payload.
	///
	/// The expected output should contain the data stored in asset hub before the migration.
	fn pre_check(_: Self::RcPrePayload) -> Self::AhPrePayload {
		// Assert storage "Balances::Locks::ah_pre::empty"
		assert!(
			pallet_balances::Locks::<T>::iter().next().is_none(),
			"No locks should exist on Asset Hub before migration"
		);

		// Assert storage "Balances::Reserves::ah_pre::empty"
		assert!(
			pallet_balances::Reserves::<T>::iter().next().is_none(),
			"No reserves should exist on Asset Hub before migration"
		);

		// Assert storage "Balances::Freezes::ah_pre::empty"
		assert!(
			pallet_balances::Freezes::<T>::iter().next().is_none(),
			"No freezes should exist on Asset Hub before migration"
		);
<<<<<<< HEAD
=======

		// Assert storage "Balances::Account::ah_pre::empty"
		assert!(
			pallet_balances::Account::<T>::iter().next().is_none(),
			"No Account should exist on Asset Hub before migration"
		);

		let check_account = T::CheckingAccount::get();
		let checking_balance = <T as Config>::Currency::total_balance(&check_account);
		// AH checking account has incorrect 0.01 DOT balance because of the DED airdrop which
		// added DOT ED to all existing AH accounts.
		// This is fine, we can just ignore/accept this small amount.
		#[cfg(not(feature = "ahm-westend"))]
		defensive_assert!(checking_balance == <T as Config>::Currency::minimum_balance());
		checking_balance
>>>>>>> 6048e1c1
	}

	/// Run some checks after the migration and use the intermediate payload.
	///
	/// The expected input should contain the data just transferred out of the relay chain, to allow
	/// the check that data has been correctly migrated to asset hub. It should also contain the
	/// data previously stored in asset hub, allowing for more complex logical checks on the
	/// migration outcome.
	fn post_check(_rc_pre_payload: Self::RcPrePayload, _ah_pre_payload: Self::AhPrePayload) {
		// Check that no failed accounts remain in storage
		assert!(
			RcAccounts::<T>::iter().next().is_none(),
			"Failed accounts should not remain in storage after migration"
		);
	}
}<|MERGE_RESOLUTION|>--- conflicted
+++ resolved
@@ -253,8 +253,6 @@
 			pallet_balances::Freezes::<T>::iter().next().is_none(),
 			"No freezes should exist on Asset Hub before migration"
 		);
-<<<<<<< HEAD
-=======
 
 		// Assert storage "Balances::Account::ah_pre::empty"
 		assert!(
@@ -270,7 +268,6 @@
 		#[cfg(not(feature = "ahm-westend"))]
 		defensive_assert!(checking_balance == <T as Config>::Currency::minimum_balance());
 		checking_balance
->>>>>>> 6048e1c1
 	}
 
 	/// Run some checks after the migration and use the intermediate payload.
