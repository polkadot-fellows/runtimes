// Copyright (C) Parity Technologies (UK) Ltd.
// This file is part of Polkadot.

// Polkadot is free software: you can redistribute it and/or modify
// it under the terms of the GNU General Public License as published by
// the Free Software Foundation, either version 3 of the License, or
// (at your option) any later version.

// Polkadot is distributed in the hope that it will be useful,
// but WITHOUT ANY WARRANTY; without even the implied warranty of
// MERCHANTABILITY or FITNESS FOR A PARTICULAR PURPOSE.  See the
// GNU General Public License for more details.

// You should have received a copy of the GNU General Public License
// along with Polkadot.  If not, see <http://www.gnu.org/licenses/>.

//! Account/Balance data migrator module.

use crate::{types::*, *};
use frame_support::{
	traits::tokens::{Balance as BalanceT, IdAmount},
	weights::WeightMeter,
};
use frame_system::Account as SystemAccount;
use pallet_balances::{AccountData, BalanceLock};
use sp_runtime::{traits::Zero, BoundedVec};

/// Account type meant to transfer data between RC and AH.
#[derive(
	Encode,
	DecodeWithMemTracking,
	Decode,
	Clone,
	PartialEq,
	Eq,
	RuntimeDebug,
	TypeInfo,
	MaxEncodedLen,
)]
pub struct Account<AccountId, Balance, HoldReason, FreezeReason> {
	/// The account address
	pub who: AccountId,
	/// Free balance.
	///
	/// `free` + `reserved` - the total balance to be minted for `who` on the Asset Hub.
	pub free: Balance,
	/// Reserved balance.
	///
	/// This is not used to establish the reserved balance on the Asset Hub, but used to assert the
	/// total reserve balance after applying all `holds` and `unnamed_reserve`.
	pub reserved: Balance,
	/// Frozen balance.
	///
	/// This is not used to establish the reserved balance on the Asset Hub, but used to assert the
	/// total reserve balance after applying all `freezes` and `locks`.
	pub frozen: Balance,
	/// Account holds from Relay Chain.
	///
	/// Expected hold reasons (HoldReason):
	/// - DelegatedStaking: StakingDelegation (only on Kusama)
	/// - Preimage: Preimage
	/// - Staking: Staking - later instead of "staking " lock, moved to staking_async pallet on AH
	pub holds: BoundedVec<IdAmount<HoldReason, Balance>, ConstU32<5>>,
	/// Account freezes from Relay Chain.
	///
	/// Expected freeze reasons (FreezeReason):
	/// - NominationPools: PoolMinBalance
	pub freezes: BoundedVec<IdAmount<FreezeReason, Balance>, ConstU32<5>>,
	/// Account locks from Relay Chain.
	///
	/// Expected lock ids:
	/// - "staking " : pallet-staking locks have been transformed to holds with https://github.com/paritytech/polkadot-sdk/pull/5501
	/// but the conversion was lazy, so there may be some staking locks left
	/// - "vesting " : pallet-vesting
	/// - "pyconvot" : pallet-conviction-voting
	pub locks: BoundedVec<BalanceLock<Balance>, ConstU32<5>>,
	/// Unnamed reserve.
	///
	/// Only unnamed reserves for Polkadot and Kusama (no named ones).
	pub unnamed_reserve: Balance,
	/// Consumer ref count of migrating to Asset Hub pallets except a reference for `reserved` and
	/// `frozen` balance.
	///
	/// Since the `reserved` and `frozen` balances will be known on a receiving side (AH) they will
	/// be calculated there.
	pub consumers: u8,
	/// Provider ref count of migrating to Asset Hub pallets except the reference for existential
	/// deposit.
	///
	/// Since the `free` balance will be known on a receiving side (AH) the ref count will be
	/// calculated there.
	pub providers: u8,
}

impl<AccountId, Balance: Zero, HoldReason, FreezeReason>
	Account<AccountId, Balance, HoldReason, FreezeReason>
{
	/// Check if the total account balance is liquid.
	pub fn is_liquid(&self) -> bool {
		self.unnamed_reserve.is_zero() &&
			self.freezes.is_empty() &&
			self.locks.is_empty() &&
			self.holds.is_empty()
	}
}

impl<AccountId, Balance: Zero, HoldReason, FreezeReason>
	Account<AccountId, Balance, HoldReason, FreezeReason>
{
	pub fn translate_account(
		self,
		f: impl Fn(AccountId) -> AccountId,
	) -> Account<AccountId, Balance, HoldReason, FreezeReason> {
		Account { who: f(self.who), ..self }
	}
}

/// The state for the Relay Chain accounts.
#[derive(
	Encode,
	DecodeWithMemTracking,
	Decode,
	Clone,
	PartialEq,
	Eq,
	RuntimeDebug,
	TypeInfo,
	MaxEncodedLen,
)]
pub enum AccountState<Balance> {
	/// The account should be migrated to AH and removed on RC.
	Migrate,

	/// The account must stay on RC with its balance.
	///
	/// E.g., RC system account.
	Preserve,

	// We might not need the `Part` variation since there are no many cases for `Part` we can just
	// keep the whole account balance on RC
	/// The part of the account must be preserved on RC.
	///
	/// Cases:
	/// - accounts placed deposit for parachain registration (paras_registrar pallet);
	/// - accounts placed deposit for hrmp channel registration (parachains_hrmp pallet);
	/// - accounts storing the keys within the session pallet with a consumer reference.
	Part {
		/// The free balance that must be preserved on RC.
		///
		/// Includes ED.
		free: Balance,
		/// The reserved balance that should be must be preserved on RC.
		///
		/// In practice reserved by old `Currency` api and has no associated reason.
		reserved: Balance,
		/// The number of consumers that must be preserved on RC.
		///
		/// Generally one consumer reference of reserved balance or/and consumer reference of the
		/// session pallet.
		consumers: u32,
	},
}

impl<Balance: BalanceT> AccountState<Balance> {
	/// Account must be fully preserved on RC.
	pub fn is_preserve(&self) -> bool {
		matches!(self, AccountState::Preserve)
	}
	/// Get the free balance on RC.
	pub fn get_rc_free(&self) -> Balance {
		match self {
			// preserve the `free` balance on RC.
			AccountState::Part { free, .. } => *free,
			// no free balance on RC, migrate the entire account balance.
			AccountState::Migrate => Balance::zero(),
			AccountState::Preserve => {
				defensive!("Account must be preserved on RC");
				Balance::zero()
			},
		}
	}
	/// Get the reserved balance on RC.
	pub fn get_rc_reserved(&self) -> Balance {
		match self {
			AccountState::Part { reserved, .. } => *reserved,
			AccountState::Migrate => Balance::zero(),
			AccountState::Preserve => {
				defensive!("Account must be preserved on RC");
				Balance::zero()
			},
		}
	}
	/// Get the consumer count on RC.
	pub fn get_rc_consumers(&self) -> u32 {
		match self {
			AccountState::Part { consumers, .. } => *consumers,
			// accounts fully migrating to AH will have a consumer count of `0` on Relay Chain since
			// all holds and freezes are removed.
			AccountState::Migrate => 0,
			AccountState::Preserve => {
				defensive!("Account must be preserved on RC");
				0
			},
		}
	}
}

pub type AccountStateFor<T> = AccountState<<T as pallet_balances::Config>::Balance>;
pub type AccountFor<T> = Account<
	<T as frame_system::Config>::AccountId,
	<T as pallet_balances::Config>::Balance,
	PortableHoldReason,
	PortableFreezeReason,
>;

/// Helper struct tracking total balance kept on RC and total migrated.
#[derive(
	Encode,
	DecodeWithMemTracking,
	Decode,
	Default,
	Clone,
	PartialEq,
	Eq,
	RuntimeDebug,
	TypeInfo,
	MaxEncodedLen,
)]
pub struct MigratedBalances<Balance> {
	pub kept: Balance,
	pub migrated: Balance,
}

pub struct AccountsMigrator<T> {
	_phantom: sp_std::marker::PhantomData<T>,
}

impl<T: Config> PalletMigration for AccountsMigrator<T> {
	type Key = T::AccountId;
	type Error = Error<T>;

	/// Migrate accounts from RC to AH.
	///
	/// Parameters:
	/// - `last_key` - the last migrated account from RC to AH if any
	/// - `weight_counter` - the weight meter
	///
	/// Result:
	/// - None - no accounts left to be migrated to AH.
	/// - Some(maybe_last_key) - the last migrated account from RC to AH if any
	fn migrate_many(
		last_key: Option<Self::Key>,
		weight_counter: &mut WeightMeter,
	) -> Result<Option<Self::Key>, Error<T>> {
		// we should not send more than we allocated on AH for the migration.
		let mut ah_weight = WeightMeter::with_limit(T::MaxAhWeight::get());
		// accounts batch for the current iteration.
		let mut batch = XcmBatchAndMeter::new_from_config::<T>();

		let mut iter = if let Some(ref last_key) = last_key {
			SystemAccount::<T>::iter_from_key(last_key)
		} else {
			SystemAccount::<T>::iter()
		};

		let mut maybe_last_key = last_key;
		let mut total_items_iterated = 0;
		loop {
			// account the weight for migrating a single account on Relay Chain.
			if weight_counter.try_consume(T::RcWeightInfo::withdraw_account()).is_err() ||
				weight_counter.try_consume(batch.consume_weight()).is_err()
			{
				log::info!("RC weight limit reached at batch length {}, stopping", batch.len());
				if batch.is_empty() && total_items_iterated == 0 {
					defensive!("Not enough weight to migrate a single account");
					return Err(Error::OutOfWeight);
				} else {
					break;
				}
			}

			if batch.len() > MAX_ITEMS_PER_BLOCK {
				log::info!(
					"Maximum number of items ({:?}) to migrate per block reached, current batch size: {}",
					MAX_ITEMS_PER_BLOCK,
					batch.len()
				);
				break;
			}

			let Some((who, account_info)) = iter.next() else {
				maybe_last_key = None;
				break;
			};

			let withdraw_res =
				with_transaction_opaque_err::<Option<AccountFor<T>>, Error<T>, _>(|| {
					match Self::withdraw_account(
						who.clone(),
						account_info.clone(),
						&mut ah_weight,
						batch.len() as u32,
					) {
						Ok(ok) => TransactionOutcome::Commit(Ok(ok)),
						Err(e) => TransactionOutcome::Rollback(Err(e)),
					}
				})
				.expect("Always returning Ok; qed");

			total_items_iterated += 1;

			match withdraw_res {
				// Account does not need to be migrated
				Ok(None) => {
					// if this the last account to handle at this iteration, we skip it next time.
					maybe_last_key = Some(who);
					continue;
				},
				Ok(Some(ah_account)) => {
					// if this the last account to handle at this iteration, we skip it next time.
					maybe_last_key = Some(who);
					batch.push(ah_account)
				},
				// Not enough weight, lets try again in the next block since we made some progress.
				Err(Error::OutOfWeight) if total_items_iterated > 1 => {
					break;
				},
				// Not enough weight and was unable to make progress, bad.
				Err(Error::OutOfWeight) if total_items_iterated <= 1 => {
					defensive!("Not enough weight to migrate a single account");
					return Err(Error::OutOfWeight);
				},
				Err(e) => {
					// if this the last account to handle at this iteration, we skip it next time.
					maybe_last_key = Some(who.clone());
					defensive!("Error while migrating account");
					log::error!(
						target: LOG_TARGET,
						"Error while migrating account: {:?}, error: {:?}",
						who.to_ss58check(),
						e
					);
					continue;
				},
			}
		}

		if !batch.is_empty() {
			Pallet::<T>::send_chunked_xcm_and_track(batch, |batch| {
				types::AhMigratorCall::<T>::ReceiveAccounts { accounts: batch }
			})?;
		}

		Ok(maybe_last_key)
	}
}

impl<T: Config> AccountsMigrator<T> {
	/// Migrate a single account out of the Relay chain and return it.
	///
	/// The account on the relay chain is modified as part of this operation.
	pub fn withdraw_account(
		who: T::AccountId,
		account_info: AccountInfoFor<T>,
		ah_weight: &mut WeightMeter,
		batch_len: u32,
	) -> Result<Option<AccountFor<T>>, Error<T>> {
		let account_state = Self::get_account_state(&who);
		if account_state.is_preserve() {
			log::info!(
				target: LOG_TARGET,
				"Preserving account on Relay Chain: '{:?}'",
				who.to_ss58check(),
			);
			return Ok(None);
		}

		log::trace!(
			target: LOG_TARGET,
			"Migrating account '{}'",
			who.to_ss58check(),
		);

		// migrate the target account:
		// - keep `balance`, `holds`, `freezes`, .. in memory
		// - check if there is anything to migrate
		// - release all `holds`, `freezes`, ...
		// - burn from target account the `balance` to be moved from RC to AH
		// - add `balance`, `holds`, `freezes`, .. to the accounts package to be sent via XCM

		let account_data: AccountData<T::Balance> = account_info.data.clone();

		if !Self::can_migrate_account(&who, &account_info) {
			log::info!(target: LOG_TARGET, "Account cannot be migrated '{}'", who.to_ss58check());
			return Ok(None);
		}

		let freezes: Vec<IdAmount<<T as pallet::Config>::RuntimeFreezeReason, T::Balance>> =
			pallet_balances::Freezes::<T>::get(&who).into_inner();

		for freeze in &freezes {
			if let Err(e) = <T as Config>::Currency::thaw(&freeze.id, &who) {
				log::error!(target: LOG_TARGET,
					"Failed to thaw freeze: {:?} \
					for account: {:?} \
					with error: {:?}",
					freeze.id,
					who.to_ss58check(),
					e
				);
				return Err(Error::FailedToWithdrawAccount);
			}
		}

		let rc_ed = <T as Config>::Currency::minimum_balance();
		let ah_ed = T::AhExistentialDeposit::get();
		let holds: Vec<IdAmount<<T as pallet_balances::Config>::RuntimeHoldReason, T::Balance>> =
			pallet_balances::Holds::<T>::get(&who).into();

		for hold in &holds {
			let IdAmount { id, amount } = hold.clone();
			let free = <T as Config>::Currency::balance(&who);

			// When the free balance is below the minimum balance and we attempt to release a hold,
			// the `fungible` implementation would burn the entire free balance while zeroing the
			// hold. To prevent this, we partially release the hold just enough to raise the free
			// balance to the minimum balance, while maintaining some balance on hold. This approach
			// prevents the free balance from being burned.
			// This scenario causes a panic in the test environment - see:
			// https://github.com/paritytech/polkadot-sdk/blob/35e6befc5dd61deb154ff0eb7c180a038e626d66/substrate/frame/balances/src/impl_fungible.rs#L285
			let amount = if free < rc_ed && amount.saturating_sub(rc_ed - free) > 0 {
				log::debug!(
					target: LOG_TARGET,
					"Partially releasing hold to prevent the free balance from being burned"
				);
				let partial_amount = rc_ed - free;
				if let Err(e) =
					<T as Config>::Currency::release(&id, &who, partial_amount, Precision::Exact)
				{
					log::error!(target: LOG_TARGET,
						"Failed to partially release hold: {:?} \
						for account: {:?}, \
						partial amount: {:?}, \
						with error: {:?}",
						id,
						who.to_ss58check(),
						partial_amount,
						e
					);
					return Err(Error::FailedToWithdrawAccount);
				}
				amount - partial_amount
			} else {
				amount
			};

			if let Err(_) = <T as Config>::Currency::release(&id, &who, amount, Precision::Exact) {
				defensive!(
					"There is not enough reserved balance to release the hold for (account, hold id, amount) {:?}",
					(who.to_ss58check(), id.clone(), amount)
				);
				return Err(Error::FailedToWithdrawAccount);
			}
		}

		let locks: Vec<BalanceLock<T::Balance>> =
			pallet_balances::Locks::<T>::get(&who).into_inner();

		for lock in &locks {
			// Expected lock ids:
			// - "staking " : lazily migrated to holds
			// - "vesting "
			// - "pyconvot"
			<T as Config>::Currency::remove_lock(lock.id, &who);
		}

		// unreserve the unnamed reserve but keep some reserve on RC if needed.
		let unnamed_reserve = <T as Config>::Currency::reserved_balance(&who)
			.checked_sub(account_state.get_rc_reserved())
			.defensive_unwrap_or_default();
		let _ = <T as Config>::Currency::unreserve(&who, unnamed_reserve);

		// ensuring the account can be fully withdrawn from RC to AH requires force-updating
		// the references here. Instead, for accounts meant to be fully migrated to the AH, we will
		// calculate the actual reference counts based on the migrating pallets and transfer the
		// counts to AH. This is done using the `Self::get_consumer_count` and
		// `Self::get_provider_count` functions.
		//
		// check accounts.md for more details.
		SystemAccount::<T>::mutate(&who, |a| {
			a.consumers = account_state.get_rc_consumers();
			// the provider count is set to `1` to allow reaping accounts that provided the ED at
			// the `burn_from` below.
			a.providers = 1;
		});

		let total_balance = <T as Config>::Currency::total_balance(&who);
		let teleport_total = <T as Config>::Currency::reducible_balance(
			&who,
			Preservation::Expendable,
			Fortitude::Polite,
		);
		let teleport_reserved = account_data
			.reserved
			.checked_sub(account_state.get_rc_reserved())
			.defensive_unwrap_or_default();
		let teleport_free = account_data
			.free
			.checked_sub(account_state.get_rc_free())
			.defensive_unwrap_or_default();

		// This is common for many accounts.
		// The RC migration of nomination pools to delegated-staking holds in the past caused
		// many accounts to have zero free balance or just less the RC existential deposit free
		// balance.
		if teleport_free < ah_ed {
			log::warn!(
				target: LOG_TARGET,
				"Migrated account {:?} has teleported free balance < AH existential deposit: {:?} < {:?}",
				who.to_ss58check(),
				teleport_free,
				ah_ed
			);
		}
		defensive_assert!(
			teleport_total ==
				total_balance - account_state.get_rc_free() - account_state.get_rc_reserved()
		);
		defensive_assert!(
			teleport_total == teleport_free + teleport_reserved,
			"teleport_total == teleport_free + teleport_reserved"
		);

		if teleport_total.is_zero() {
			log::info!(
				target: LOG_TARGET,
				"Nothing to migrate for account: {:?}; state: {:?}",
				who.to_ss58check(),
				account_state,
			);
			return Ok(None);
		}

		let burned = match <T as Config>::Currency::burn_from(
			&who,
			teleport_total,
			Preservation::Expendable,
			Precision::Exact,
			Fortitude::Polite,
		) {
			Ok(burned) => burned,
			Err(e) => {
				log::error!(
					target: LOG_TARGET,
					"Failed to burn balance from account: {}, error: {:?}",
					who.to_ss58check(),
					e
				);
				return Err(Error::FailedToWithdrawAccount);
			},
		};

		debug_assert!(teleport_total == burned);

		Self::update_migrated_balance(&who, teleport_total)?;

		let consumers = Self::get_consumer_count(&who, &account_info);
		let providers = Self::get_provider_count(&who, &account_info, &holds);
		let portable_holds = holds.into_iter().map(IntoPortable::into_portable).collect();
		let portable_freezes = freezes.into_iter().map(IntoPortable::into_portable).collect();

		let withdrawn_account = AccountFor::<T> {
			who: who.clone(),
			free: teleport_free,
			reserved: teleport_reserved,
			frozen: account_data.frozen,
			holds: BoundedVec::defensive_truncate_from(portable_holds),
			freezes: BoundedVec::defensive_truncate_from(portable_freezes),
			locks: BoundedVec::defensive_truncate_from(locks),
			unnamed_reserve,
			consumers,
			providers,
		};

		// account the weight for receiving a single account on Asset Hub.
		let ah_receive_weight = Self::weight_ah_receive_account(batch_len, &withdrawn_account);
		if ah_weight.try_consume(ah_receive_weight).is_err() {
			log::info!("AH weight limit reached at batch length {}, stopping", batch_len);
			return Err(Error::OutOfWeight);
		}

		Ok(Some(withdrawn_account))
	}

	/// Actions to be done after the accounts migration is finished.
	pub fn finish_balances_migration() {
		pallet_balances::InactiveIssuance::<T>::put(0);
	}

	/// Check if the account can be withdrawn and migrated to AH.
	pub fn can_migrate_account(who: &T::AccountId, account: &AccountInfoFor<T>) -> bool {
		let ed = <T as Config>::Currency::minimum_balance();
		let total_balance = <T as Config>::Currency::total_balance(who);
		if total_balance < ed {
			if account.nonce.is_zero() {
				log::info!(
					target: LOG_TARGET,
					"Possible system non-migratable account detected. \
					Account: '{}', info: {:?}",
					who.to_ss58check(),
					account
				);
			} else {
				log::info!(
					target: LOG_TARGET,
					"Non-migratable account detected. \
					Account: '{}', info: {:?}",
					who.to_ss58check(),
					account
				);
			}
			if !total_balance.is_zero() || !account.data.frozen.is_zero() {
				log::warn!(
					target: LOG_TARGET,
					"Non-migratable account has non-zero balance. \
					Account: '{}', info: {:?}",
					who.to_ss58check(),
					account
				);
			}
			return false;
		}
		true
	}

	/// Get the weight for importing a single account on Asset Hub.
	///
	/// The base weight is only included for the first imported account.
	pub fn weight_ah_receive_account(batch_len: u32, account: &AccountFor<T>) -> Weight {
		let weight_of = if account.is_liquid() {
			T::AhWeightInfo::receive_liquid_accounts
		} else {
			T::AhWeightInfo::receive_accounts
		};
		item_weight_of(weight_of, batch_len)
	}

	/// Consumer ref count of migrating to Asset Hub pallets except a reference for `reserved` and
	/// `frozen` balance.
	///
	/// Since the `reserved` and `frozen` balances will be known on a receiving side (AH) they will
	/// be calculated there.
	///
	/// Check accounts.md for more details.
	pub fn get_consumer_count(_who: &T::AccountId, _info: &AccountInfoFor<T>) -> u8 {
		0
	}

	/// Provider ref count of migrating to Asset Hub pallets except the reference for existential
	/// deposit.
	///
	/// Since the `free` balance will be known on a receiving side (AH) the ref count will be
	/// calculated there.
	///
	/// Check accounts.md for more details.
	pub fn get_provider_count(
		_who: &T::AccountId,
		_info: &AccountInfoFor<T>,
		freezes: &Vec<IdAmount<<T as Config>::RuntimeHoldReason, T::Balance>>,
	) -> u8 {
		if freezes.iter().any(|freeze| freeze.id == T::StakingDelegationReason::get()) {
			// one extra provider for accounts with staking delegation
			1
		} else {
			0
		}
	}

	/// Returns the migration state for the given account.
	///
	/// The state is retrieved from storage if previously set, otherwise defaults to `Migrate`.
	pub fn get_account_state(who: &T::AccountId) -> AccountStateFor<T> {
		if let Some(state) = RcAccounts::<T>::get(who) {
			log::debug!(target: LOG_TARGET, "Account state for '{}': {:?}", who.to_ss58check(), state);
			return state;
		}
		AccountStateFor::<T>::Migrate
	}

	fn update_migrated_balance(
		who: &T::AccountId,
		teleported_balance: T::Balance,
	) -> Result<(), Error<T>> {
		RcMigratedBalance::<T>::mutate(|tracker| {
			tracker.migrated =
				tracker.migrated.checked_add(teleported_balance).ok_or_else(|| {
					log::error!(
						target: LOG_TARGET,
						"Balance overflow when adding balance of {}, balance {:?}, to total migrated {:?}",
						who.to_ss58check(), teleported_balance, tracker.migrated,
					);
					Error::<T>::BalanceOverflow
				})?;
			tracker.kept = tracker.kept.checked_sub(teleported_balance).ok_or_else(|| {
				log::error!(
					target: LOG_TARGET,
					"Balance underflow when subtracting balance of {}, balance {:?}, from total kept {:?}",
					who.to_ss58check(), teleported_balance, tracker.kept,
				);
				Error::<T>::BalanceUnderflow
			})?;
			Ok::<_, Error<T>>(())
		})
	}

	/// Obtain all known accounts that must stay on RC and persist it to the [`RcAccounts`] storage
	/// item.
	///
	/// Should be executed once before the migration starts.
	pub fn obtain_rc_accounts() -> Weight {
		if RcAccounts::<T>::count() > 0 {
			log::info!(target: LOG_TARGET, "Init accounts migration already ran, skipping");
			return T::DbWeight::get().reads(1);
		}

		let mut weight = Weight::zero();
		let mut reserves = sp_std::collections::btree_map::BTreeMap::new();
		let mut update_reserves = |id, deposit| {
			if deposit == 0 {
				return;
			}
			reserves.entry(id).and_modify(|e| *e += deposit).or_insert(deposit);
		};

		for (channel_id, info) in hrmp::HrmpChannels::<T>::iter() {
			weight += T::DbWeight::get().reads(1);
			// source: https://github.com/paritytech/polkadot-sdk/blob/3dc3a11cd68762c2e5feb0beba0b61f448c4fc92/polkadot/runtime/parachains/src/hrmp.rs#L1475
			let sender: T::AccountId = channel_id.sender.into_account_truncating();
			update_reserves(sender, info.sender_deposit);

			let recipient: T::AccountId = channel_id.recipient.into_account_truncating();
			// source: https://github.com/paritytech/polkadot-sdk/blob/3dc3a11cd68762c2e5feb0beba0b61f448c4fc92/polkadot/runtime/parachains/src/hrmp.rs#L1539
			update_reserves(recipient, info.recipient_deposit);
		}

		for (channel_id, info) in hrmp::HrmpOpenChannelRequests::<T>::iter() {
			weight += T::DbWeight::get().reads(1);
			// source: https://github.com/paritytech/polkadot-sdk/blob/3dc3a11cd68762c2e5feb0beba0b61f448c4fc92/polkadot/runtime/parachains/src/hrmp.rs#L1475
			let sender: T::AccountId = channel_id.sender.into_account_truncating();
			update_reserves(sender, info.sender_deposit);
		}

		for (_, info) in Paras::<T>::iter() {
			weight += T::DbWeight::get().reads(1);
			update_reserves(info.manager, info.deposit);
		}

		for (id, expected_rc_reserved) in reserves {
			weight += T::DbWeight::get().reads_writes(6, 1);
			let free = <T as Config>::Currency::balance(&id);
			let total_reserved = <T as Config>::Currency::reserved_balance(&id);
			let total_hold = pallet_balances::Holds::<T>::get(&id)
				.into_iter()
				// we do not expect more holds
				.take(5)
				.map(|h| h.amount)
				.sum::<T::Balance>();

			let rc_ed = <T as Config>::Currency::minimum_balance();
			let ah_ed = T::AhExistentialDeposit::get();

			defensive_assert!(total_reserved >= total_hold, "total_reserved >= total_hold");

			// We need to keep rc_ed free balance on the relay chain and migrate at least ah_ed free
			// balance to the asset hub.
			let missing_free = (rc_ed + ah_ed).saturating_sub(free);
			// we prioritize the named holds over the unnamed reserve. If the account to preserve
			// has any named holds, we will send them to the AH and keep up to the unnamed reserves
			// `rc_reserved` on the RC.
			let actual_rc_reserved = (expected_rc_reserved
				.min(total_reserved.saturating_sub(total_hold)))
			.saturating_sub(missing_free);

			if actual_rc_reserved == 0 {
				log::debug!(
					target: LOG_TARGET,
					"Account doesn't have enough reserved balance to keep on RC. account: {:?}.",
					id.to_ss58check(),
				);
				continue;
			}

			if missing_free == 0 {
				RcAccounts::<T>::insert(
					&id,
					// one consumer reference of reserved balance.
					AccountState::Part { free: rc_ed, reserved: actual_rc_reserved, consumers: 1 },
				);
			} else {
				log::warn!(
					target: LOG_TARGET,
					"Account {:?} has less free balance {} than the existential deposits {} + {} (RC ed + AH ed)",
					id.to_ss58check(),
					free,
					rc_ed,
					ah_ed
				);

				let failed = <T as Config>::Currency::unreserve(&id, missing_free);
				defensive_assert!(failed == 0, "failed to unreserve");

				let new_free = <T as Config>::Currency::balance(&id);
				if new_free < rc_ed + ah_ed {
					log::error!(
						target: LOG_TARGET,
						"We could not unreserve enough balance on the RC for RC and AH existential deposits for partially migrated account {:?}",
						id.to_ss58check()
					)
				}

				RcAccounts::<T>::insert(
					&id,
					// one consumer reference of reserved balance.
					AccountState::Part { free: rc_ed, reserved: actual_rc_reserved, consumers: 1 },
				);
			}
		}

		// Keep the on-demand pallet account on the RC.
		weight += T::DbWeight::get().writes(1);
		let on_demand_pallet_account: T::AccountId =
			T::OnDemandPalletId::get().into_account_truncating();
		log::debug!(
			target: LOG_TARGET,
			"Preserve on-demand pallet account on Relay Chain: '{:?}'",
			on_demand_pallet_account.to_ss58check()
		);
		RcAccounts::<T>::insert(&on_demand_pallet_account, AccountState::Preserve);

		weight
	}
}

// Only used for testing.
#[cfg(feature = "std")]
pub mod tests {
	use super::*;
	use std::collections::BTreeMap;

	// Balance summary of an account of the Relay chain.
	#[derive(Default, Clone, PartialEq, Eq, Debug)]
	pub struct BalanceSummary {
		// Balance that can be still reserved
		pub migrated_free: u128,
		// Holds + Named Reserves (should be 0) + Unnamed Reserves
		pub migrated_reserved: u128,
		// Locks + Freezes
		pub frozen: u128,
		// Each hold: (hold id encoded, amount)
		pub holds: Vec<(Vec<u8>, u128)>,
		// Each freeze: (freeze id encoded, amount).
		pub freezes: Vec<(Vec<u8>, u128)>,
		// Each lock: (lock id, amount, reasons as u8)
		pub locks: Vec<([u8; 8], u128, u8)>,
	}

	// For each account that is fully or partially kept on the relay chain, this structure contains
	// rc_kept_reserved_balance, rc_kept_free_balance, i.e., the balance that is kept on the relay
	// chain for the given account, split between reserved and free in separate maps. In general,
	// the free balance is equal to the existential deposit, but there may be some edge cases (e.g.,
	// on-demand pallet account or accounts with inconsistent state).
	#[cfg(feature = "std")]
	pub struct RcKeptBalance<T: Config> {
		pub rc_reserved_kept: BTreeMap<T::AccountId, u128>,
		pub rc_free_kept: BTreeMap<T::AccountId, u128>,
	}

	#[cfg(feature = "std")]
	impl<T: Config> RcKeptBalance<T> {
		pub fn build() -> Self {
			let mut rc_reserved_kept = BTreeMap::new();
			let mut rc_free_kept = BTreeMap::new();
			let mut rc_reserves = BTreeMap::new();

			// On-demand pallet account is not migrated to Asset Hub
			let on_demand_pallet_account = T::OnDemandPalletId::get().into_account_truncating();
			let total_reserved =
				<T as Config>::Currency::reserved_balance(&on_demand_pallet_account);
			let free = <T as Config>::Currency::balance(&on_demand_pallet_account);
			rc_reserved_kept.insert(on_demand_pallet_account.clone(), total_reserved);
			rc_free_kept.insert(on_demand_pallet_account.clone(), free);

			for (channel_id, info) in hrmp::HrmpChannels::<T>::iter() {
				let sender: T::AccountId = channel_id.sender.into_account_truncating();
				let sender_deposit = info.sender_deposit;
				if sender_deposit > 0 {
					rc_reserves
						.entry(sender.clone())
						.and_modify(|r: &mut u128| *r = r.saturating_add(sender_deposit))
						.or_insert(sender_deposit);
				}
				let recipient: T::AccountId = channel_id.recipient.into_account_truncating();
				let recipient_deposit = info.recipient_deposit;
				if recipient_deposit > 0 {
					rc_reserves
						.entry(recipient.clone())
						.and_modify(|r: &mut u128| *r = r.saturating_add(recipient_deposit))
						.or_insert(recipient_deposit);
				}
			}

			for (channel_id, info) in hrmp::HrmpOpenChannelRequests::<T>::iter() {
				let sender: T::AccountId = channel_id.sender.into_account_truncating();
				let sender_deposit = info.sender_deposit;
				if sender_deposit > 0 {
					rc_reserves
						.entry(sender.clone())
						.and_modify(|r: &mut u128| *r = r.saturating_add(sender_deposit))
						.or_insert(sender_deposit);
				}
			}

			for (_, info) in Paras::<T>::iter() {
				let manager = info.manager;
				let manager_deposit = info.deposit;
				if manager_deposit > 0 {
					rc_reserves
						.entry(manager.clone())
						.and_modify(|r: &mut u128| *r = r.saturating_add(manager_deposit))
						.or_insert(manager_deposit);
				}
			}

			for (who, mut reserved_kept) in rc_reserves {
				// Holds migration is prioritized over keeping unnamed reserves on the relay chain
				let total_reserved = <T as Config>::Currency::reserved_balance(&who);
				let total_hold = pallet_balances::Holds::<T>::get(&who)
					.into_iter()
					.map(|h| h.amount)
					.sum::<T::Balance>();
				reserved_kept = reserved_kept.min(total_reserved.saturating_sub(total_hold));
				if reserved_kept == 0 {
					continue;
				}

				let rc_ed = <T as Config>::Currency::minimum_balance();
				let ah_ed = T::AhExistentialDeposit::get();
				let free = <T as Config>::Currency::balance(&who);
				// We always need rc_ed free balance on the relay chain and migrate at least ah_ed
				// free balance to the asset hub.
				if free < rc_ed + ah_ed {
					reserved_kept = reserved_kept.saturating_sub(rc_ed + ah_ed - free);
				}
				rc_reserved_kept.insert(who.clone(), reserved_kept);
				rc_free_kept.insert(who.clone(), rc_ed);
			}
			Self { rc_reserved_kept, rc_free_kept }
		}
	}

	pub struct AccountsMigrationChecker<T>(sp_std::marker::PhantomData<T>);

<<<<<<< HEAD
	#[cfg(not(feature = "kusama"))]
=======
	#[cfg(not(feature = "kusama-ahm"))]
>>>>>>> 416eb6ba
	impl<T> AccountsMigrationChecker<T> {
		// Translate the RC freeze id encoding to the corresponding AH freeze id encoding.
		pub fn rc_freeze_id_encoding_to_ah(freeze_id: Vec<u8>) -> Vec<u8> {
			match freeze_id.as_slice() {
				// Nomination pools pallet indexes on Polkadot RC => AH
				[39, 0] => [80, 0].to_vec(),
				_ => panic!("Unknown freeze id: {:?}", freeze_id),
			}
		}

		// Translate the RC hold id encoding to the corresponding AH hold id encoding.
		pub fn rc_hold_id_encoding_to_ah(hold_id: Vec<u8>) -> Vec<u8> {
			match hold_id.as_slice() {
				// Preimage pallet indexes on Polkadot RC => AH
				[10, 0] => [5, 0].to_vec(),
				// Pallet staking indexes on Polkadot RC => AH
				[7, 0] => [89, 0].to_vec(),
				// Pallet delegated-staking indexes on Polkadot RC => AH
				[41, 0] => [83, 0].to_vec(),
				_ => panic!("Unknown hold id: {:?}", hold_id),
			}
		}

		// Get the AH expected hold amount for a RC migrated hold.
		// This is used to check that the hold amount is correct after migration.
		pub fn ah_hold_amount_from_rc(hold_id: Vec<u8>, hold_amount: u128) -> u128 {
			match hold_id.as_slice() {
				// Preimage deposits are divided by 100 when migrated to Asset Hub.
				[10, 0] => hold_amount.saturating_div(100),
				// TODO: change to correct amounts for Staking if we decide to adjust deposits
				// during migration.
				_ => hold_amount,
			}
		}
	}

<<<<<<< HEAD
	#[cfg(feature = "kusama")]
=======
	#[cfg(feature = "kusama-ahm")]
>>>>>>> 416eb6ba
	impl<T> AccountsMigrationChecker<T> {
		// Translate the RC freeze id encoding to the corresponding AH freeze id encoding.
		pub fn rc_freeze_id_encoding_to_ah(freeze_id: Vec<u8>) -> Vec<u8> {
			match freeze_id.as_slice() {
				// Nomination pools pallet indexes on Kusama RC => AH
				[41, 0] => [80, 0].to_vec(),
				_ => panic!("Unknown freeze id: {:?}", freeze_id),
			}
		}
		// Translate the RC hold id encoding to the corresponding AH hold id encoding.
		pub fn rc_hold_id_encoding_to_ah(hold_id: Vec<u8>) -> Vec<u8> {
			match hold_id.as_slice() {
				// Preimage pallet indexes on Kusama RC => AH
				[32, 0] => [6, 0].to_vec(),
				// Pallet staking indexes on Kusama RC => AH
				[6, 0] => [89, 0].to_vec(),
				// Pallet delegated-staking indexes on Kusama RC => AH
				[47, 0] => [83, 0].to_vec(),
				_ => panic!("Unknown hold id: {:?}", hold_id),
			}
		}

		// Get the AH expected hold amount for a RC migrated hold.
		// This is used to check that the hold amount is correct after migration.
		pub fn ah_hold_amount_from_rc(hold_id: Vec<u8>, hold_amount: u128) -> u128 {
			match hold_id.as_slice() {
				// Preimage deposits are divided by 100 when migrated to Asset Hub.
				[32, 0] => hold_amount.saturating_div(100),
				// TODO: change to correct amounts for Staking if we decide to adjust deposits
				// during migration.
				_ => hold_amount,
			}
		}
	}

	impl<T: Config> crate::types::RcMigrationCheck for AccountsMigrationChecker<T> {
		// The first item is a mapping from account to a summary of their balances, including holds,
		// reserves, locks, and freezes. The second item is the total issuance on the relay chain
		// before migration
		type RcPrePayload = (BTreeMap<T::AccountId, tests::BalanceSummary>, u128);

		fn pre_check() -> Self::RcPrePayload {
			let mut account_summaries = BTreeMap::new();
			let total_issuance = <T as Config>::Currency::total_issuance();
			let tests::RcKeptBalance { rc_reserved_kept, rc_free_kept } =
				tests::RcKeptBalance::<T>::build();
			for (who, _) in SystemAccount::<T>::iter() {
				// Checking account balance migration is tested separately.
				if who == T::CheckingAccount::get() {
					continue;
				}
				let total_balance = <T as Config>::Currency::total_balance(&who);
				let rc_ed = <T as Config>::Currency::minimum_balance();
				// Such accounts are not migrated to Asset Hub.
				if total_balance < rc_ed {
					continue;
				}
				let rc_kept_reserved_balance = rc_reserved_kept.get(&who).unwrap_or(&0);
				let rc_kept_free_balance = rc_free_kept.get(&who).unwrap_or(&0);
				if total_balance == rc_kept_free_balance.saturating_add(*rc_kept_reserved_balance) {
					// Account is fully kept on the relay chain
					continue;
				}
				let total_reserved = <T as Config>::Currency::reserved_balance(&who);
				let free = <T as Config>::Currency::balance(&who);
				// Extra balance that needs to be freed for migration for existential deposits.
				let mut freed_for_migration = 0;
				let ah_ed = T::AhExistentialDeposit::get();
				let tot_kept_balance =
					rc_kept_reserved_balance.saturating_add(*rc_kept_free_balance);
				if tot_kept_balance > 0 && tot_kept_balance < total_balance && free < rc_ed + ah_ed
				{
					freed_for_migration = rc_ed + ah_ed - free;
				}

				let migrated_free =
					free.saturating_add(freed_for_migration).saturating_sub(*rc_kept_free_balance);
				let migrated_reserved = total_reserved
					.saturating_sub(freed_for_migration)
					.saturating_sub(*rc_kept_reserved_balance);

				let mut frozen = 0;

				let mut locks_enc = Vec::new();
				for lock in pallet_balances::Locks::<T>::get(&who) {
					locks_enc.push((lock.id, lock.amount, lock.reasons as u8));
					frozen += lock.amount;
				}
				let mut freezes_enc = Vec::new();
				for freeze in pallet_balances::Freezes::<T>::get(&who) {
					freezes_enc.push((freeze.id.encode(), freeze.amount));
					frozen += freeze.amount;
				}
				let mut holds_enc = Vec::new();
				for hold in pallet_balances::Holds::<T>::get(&who) {
					holds_enc.push((
						hold.id.encode(),
						Self::ah_hold_amount_from_rc(hold.id.encode(), hold.amount),
					));
				}

				let balance_summary = tests::BalanceSummary {
					migrated_free,
					migrated_reserved,
					frozen,
					holds: holds_enc,
					locks: locks_enc,
					freezes: freezes_enc,
				};

				account_summaries.insert(who.clone(), balance_summary);
			}
			(account_summaries, total_issuance)
		}

		fn post_check(rc_pre_payload: Self::RcPrePayload) {
			let (_, rc_total_issuance_before) = rc_pre_payload;

			let mut account_state_maybe: Option<AccountStateFor<T>>;
			// Check that all accounts have been processed correctly
			for (who, _) in SystemAccount::<T>::iter() {
				account_state_maybe = RcAccounts::<T>::get(who.clone());
				if account_state_maybe.is_none() {
					let ed = <T as Config>::Currency::minimum_balance();
					let total_balance = <T as Config>::Currency::total_balance(&who);
					if total_balance < ed {
						account_state_maybe = Some(AccountState::Preserve);
					}
				}
				match account_state_maybe {
					Some(AccountState::Part { free, reserved, consumers, .. }) => {
						assert_eq!(
							<T as Config>::Currency::reserved_balance(&who), reserved,
							"Incorrect reserve balance on the Relay Chain after the migration for account: {:?}, {:?}",
							who.to_ss58check(), reserved
						);
						assert_eq!(
							<T as Config>::Currency::balance(&who), free,
							"Incorrect free balance on the Relay Chain after the migration for account: {:?}, {:?}",
							who.to_ss58check(), free
						);
						assert_eq!(
							frame_system::Pallet::<T>::consumers(&who), consumers,
							"Incorrect consumer count on the Relay Chain after the migration for account: {:?}, {:?}",
							who.to_ss58check(), consumers
						);

						// Assert storage "Balances::Locks::rc_post::empty"
						let locks = pallet_balances::Locks::<T>::get(&who);
						assert!(
							locks.is_empty(),
							"Account {:?} should have no locks on the relay chain after migration",
							who.to_ss58check()
						);

						// Assert storage "Balances::Holds::rc_post::empty"
						let holds = pallet_balances::Holds::<T>::get(&who);
						assert!(
							holds.is_empty(),
							"Account {:?} should have no holds on the relay chain after migration",
							who.to_ss58check()
						);

						// Assert storage "Balances::Freezes::rc_post::empty"
						let freezes = pallet_balances::Freezes::<T>::get(&who);
						assert!(
							freezes.is_empty(),
							"Account {:?} should have no freezes on the relay chain after migration",
							who.to_ss58check()
						);
					},
					Some(AccountState::Preserve) => {
						// If the total balance is smaller than the existential deposit, we don't
						// need to check anything else because this is a sufficient reason to
						// preserve the account on the relay chain. If the total balance is
						// greater or equal to the existential deposit, we need to check that
						// the account has no Holds, Freezes, or Locks, and no free balance to
						// be migrated to Asset Hub.
						let total_balance = <T as Config>::Currency::total_balance(&who);
						let ed = <T as Config>::Currency::minimum_balance();
						if total_balance >= ed {
							let manager = Manager::<T>::get();
							let on_demand_pallet_account: T::AccountId =
								T::OnDemandPalletId::get().into_account_truncating();
							let is_manager = manager.as_ref().map_or(false, |m| *m == who);
							let is_on_demand = who == on_demand_pallet_account;
							assert!(
								is_manager || is_on_demand,
								"Only the on-demand pallet account or the manager (if set) may have \
								`AccountState::Preserve` state on the Relay Chain"
							);
						}
					},
					// This corresponds to AccountState::Migrate: the account should be fully
					// migrated to Asset Hub.
					Some(AccountState::Migrate) | None => {
						// Assert storage "Balances::Account::rc_post::empty"
						let total_balance = <T as Config>::Currency::total_balance(&who);
						assert_eq!(
							total_balance,
							0,
							"Account {:?} should have no balance on the relay chain after migration",
							who.to_ss58check()
						);

						// Assert storage "Balances::Locks::rc_post::empty"
						let locks = pallet_balances::Locks::<T>::get(&who);
						assert!(
							locks.is_empty(),
							"Account {:?} should have no locks on the relay chain after migration",
							who.to_ss58check()
						);

						// Assert storage "Balances::Holds::rc_post::empty"
						let holds = pallet_balances::Holds::<T>::get(&who);
						assert!(
							holds.is_empty(),
							"Account {:?} should have no holds on the relay chain after migration",
							who.to_ss58check()
						);

						// Assert storage "Balances::Freezes::rc_post::empty"
						let freezes = pallet_balances::Freezes::<T>::get(&who);
						assert!(
							freezes.is_empty(),
							"Account {:?} should have no freezes on the relay chain after migration",
							who.to_ss58check()
						);

						// Assert storage "Balances::Reserves::rc_post::empty"
						let reserved = <T as Config>::Currency::reserved_balance(&who);
						assert_eq!(
							reserved,
							0,
							"Account {:?} should have no reserves on the relay chain after migration",
							who.to_ss58check()
						);
					},
				}
			}

			let total_issuance = <T as Config>::Currency::total_issuance();
			let tracker = RcMigratedBalance::<T>::get();
			// verify total issuance hasn't changed for any other reason than the migrated funds
			assert_eq!(
				total_issuance,
				rc_total_issuance_before.saturating_sub(tracker.migrated),
				"Change on total issuance on the relay chain after migration is not as expected"
			);
			assert_eq!(
				total_issuance, tracker.kept,
				"Kept balance on the relay chain after migration is not as expected"
			);
		}
	}
}<|MERGE_RESOLUTION|>--- conflicted
+++ resolved
@@ -960,11 +960,7 @@
 
 	pub struct AccountsMigrationChecker<T>(sp_std::marker::PhantomData<T>);
 
-<<<<<<< HEAD
-	#[cfg(not(feature = "kusama"))]
-=======
 	#[cfg(not(feature = "kusama-ahm"))]
->>>>>>> 416eb6ba
 	impl<T> AccountsMigrationChecker<T> {
 		// Translate the RC freeze id encoding to the corresponding AH freeze id encoding.
 		pub fn rc_freeze_id_encoding_to_ah(freeze_id: Vec<u8>) -> Vec<u8> {
@@ -1001,11 +997,7 @@
 		}
 	}
 
-<<<<<<< HEAD
-	#[cfg(feature = "kusama")]
-=======
 	#[cfg(feature = "kusama-ahm")]
->>>>>>> 416eb6ba
 	impl<T> AccountsMigrationChecker<T> {
 		// Translate the RC freeze id encoding to the corresponding AH freeze id encoding.
 		pub fn rc_freeze_id_encoding_to_ah(freeze_id: Vec<u8>) -> Vec<u8> {
