// Copyright (C) Parity Technologies (UK) Ltd.
// This file is part of Polkadot.

// Polkadot is free software: you can redistribute it and/or modify
// it under the terms of the GNU General Public License as published by
// the Free Software Foundation, either version 3 of the License, or
// (at your option) any later version.

// Polkadot is distributed in the hope that it will be useful,
// but WITHOUT ANY WARRANTY; without even the implied warranty of
// MERCHANTABILITY or FITNESS FOR A PARTICULAR PURPOSE.  See the
// GNU General Public License for more details.

// You should have received a copy of the GNU General Public License
// along with Polkadot.  If not, see <http://www.gnu.org/licenses/>.

//! Account/Balance data migrator module.

/*
TODO: remove this dec comment when not needed

Sources of account references

provider refs:
- crowdloans: fundraising system account / https://github.com/paritytech/polkadot-sdk/blob/ace62f120fbc9ec617d6bab0a5180f0be4441537/polkadot/runtime/common/src/crowdloan/mod.rs#L416
- parachains_assigner_on_demand / on_demand: pallet's account https://github.com/paritytech/polkadot-sdk/blob/ace62f120fbc9ec617d6bab0a5180f0be4441537/polkadot/runtime/parachains/src/on_demand/mod.rs#L407
- balances: user account / existential deposit
- session: initial validator set on Genesis / https://github.com/paritytech/polkadot-sdk/blob/ace62f120fbc9ec617d6bab0a5180f0be4441537/substrate/frame/session/src/lib.rs#L466
- delegated-staking: delegators and agents (users)

consumer refs:
- balances:
-- might hold on account mutation / https://github.com/paritytech/polkadot-sdk/blob/ace62f120fbc9ec617d6bab0a5180f0be4441537/substrate/frame/balances/src/lib.rs#L1007
-- on migration to new logic for every migrating account / https://github.com/paritytech/polkadot-sdk/blob/ace62f120fbc9ec617d6bab0a5180f0be4441537/substrate/frame/balances/src/lib.rs#L877
- session:
-- for user setting the keys / https://github.com/paritytech/polkadot-sdk/blob/ace62f120fbc9ec617d6bab0a5180f0be4441537/substrate/frame/session/src/lib.rs#L812
-- initial validator set on Genesis / https://github.com/paritytech/polkadot-sdk/blob/ace62f120fbc9ec617d6bab0a5180f0be4441537/substrate/frame/session/src/lib.rs#L461
- recovery: user on recovery claim / https://github.com/paritytech/polkadot-sdk/blob/ace62f120fbc9ec617d6bab0a5180f0be4441537/substrate/frame/recovery/src/lib.rs#L610
- staking:
-- for user bonding / https://github.com/paritytech/polkadot-sdk/blob/ace62f120fbc9ec617d6bab0a5180f0be4441537/substrate/frame/staking/src/pallet/mod.rs#L1036
-- virtual bond / agent key / https://github.com/paritytech/polkadot-sdk/blob/ace62f120fbc9ec617d6bab0a5180f0be4441537/substrate/frame/staking/src/pallet/impls.rs#L1948

sufficient refs:
- must be zero since only assets pallet might hold such reference
*/

/*
TODO: remove when not needed

Regular native asset teleport from Relay (mint authority) to Asset Hub looks like:

Relay: burn_from(source, amount) // publishes Balances::Burned event
Relay: mint_into(checking, amount) // publishes Balances::Minted event
Relay: no effect on total issuance
Relay: XCM with teleport sent
AH: mint_into(dest, amount) // publishes Balances::Minted event
AH: total issuance increased by `amount`
Relay: XCM teleport processed

^ The minimum what we should replay while moving accounts from Relay to AH

When the Asset Hub turned to the mint authority

Relay: let checking_total = // total checking account balance
Relay: burn_from(checking, checking_total) // publishes Balances::Burned event
AH: let total_issuance = // total issuance on AH
AH: mint_into(checking, checking_total - total_issuance) // publishes Balances::Minted event

^ Ensure that this is the desired method of communicating the mint authority change via events.

*/

use crate::{types::*, *};
use codec::DecodeAll;
use frame_support::{traits::tokens::IdAmount, weights::WeightMeter};
use frame_system::Account as SystemAccount;
use pallet_balances::{AccountData, BalanceLock};
use sp_core::ByteArray;
use sp_runtime::{traits::Zero, BoundedVec};

/// Account type meant to transfer data between RC and AH.
<<<<<<< HEAD
#[derive(Encode, Decode, Clone, PartialEq, Eq, RuntimeDebug, TypeInfo, MaxEncodedLen)]
=======
#[derive(Encode, Decode, Clone, PartialEq, Eq, RuntimeDebug, TypeInfo)]
#[cfg_attr(feature = "stable2503", derive(DecodeWithMemTracking))]
>>>>>>> f0975029
pub struct Account<AccountId, Balance, HoldReason, FreezeReason> {
	/// The account address
	pub who: AccountId,
	/// Free balance.
	///
	/// `free` + `reserved` - the total balance to be minted for `who` on the Asset Hub.
	pub free: Balance,
	/// Reserved balance.
	///
	/// This is not used to establish the reserved balance on the Asset Hub, but used to assert the
	/// total reserve balance after applying all `holds` and `unnamed_reserve`.
	pub reserved: Balance,
	/// Frozen balance.
	///
	/// This is not used to establish the reserved balance on the Asset Hub, but used to assert the
	/// total reserve balance after applying all `freezes` and `locks`.
	pub frozen: Balance,
	/// Account holds from Relay Chain.
	///
	/// Expected hold reasons:
	/// - DelegatedStaking: StakingDelegation (only on Kusama)
	/// - Preimage: Preimage
	/// - Staking: Staking - later instead of "staking " lock
	pub holds: BoundedVec<IdAmount<HoldReason, Balance>, ConstU32<5>>,
	/// Account freezes from Relay Chain.
	///
	/// Expected freeze reasons:
	/// - NominationPools: PoolMinBalance
	pub freezes: BoundedVec<IdAmount<FreezeReason, Balance>, ConstU32<5>>,
	/// Account locks from Relay Chain.
	///
	/// Expected lock ids:
	/// - "staking " - should be transformed to hold with https://github.com/paritytech/polkadot-sdk/pull/5501
	/// - "vesting "
	/// - "pyconvot"
	pub locks: BoundedVec<BalanceLock<Balance>, ConstU32<5>>,
	/// Unnamed reserve.
	///
	/// Only unnamed reserves for Polkadot and Kusama (no named ones).
	pub unnamed_reserve: Balance,
	/// Consumer ref count of migrating to Asset Hub pallets except a reference for `reserved` and
	/// `frozen` balance.
	///
	/// Since the `reserved` and `frozen` balances will be known on a receiving side (AH) they will
	/// be calculated there.
	pub consumers: u8,
	/// Provider ref count of migrating to Asset Hub pallets except the reference for existential
	/// deposit.
	///
	/// Since the `free` balance will be known on a receiving side (AH) the ref count will be
	/// calculated there.
	pub providers: u8,
}

impl<AccountId, Balance: Zero, HoldReason, FreezeReason>
	Account<AccountId, Balance, HoldReason, FreezeReason>
{
	/// Check if the total account balance is liquid.
	pub fn is_liquid(&self) -> bool {
		self.unnamed_reserve.is_zero() &&
			self.freezes.is_empty() &&
			self.locks.is_empty() &&
			self.holds.is_empty()
	}
}

/// The state for the Relay Chain accounts.
#[derive(Encode, Decode, Clone, PartialEq, Eq, RuntimeDebug, TypeInfo, MaxEncodedLen)]
#[cfg_attr(feature = "stable2503", derive(DecodeWithMemTracking))]
pub enum AccountState<Balance> {
	/// The account should be migrated to AH and removed on RC.
	Migrate,
	/// The account must stay on RC.
	///
	/// E.g. RC system account.
	Preserve,

	// We might not need the `Part` variation since there are no many cases for `Part` we can just
	// keep the whole account balance on RC
	/// The part of the account must be preserved on RC.
	///
	/// Cases:
	/// - accounts placed deposit for parachain registration (paras_registrar pallet);
	/// - accounts placed deposit for hrmp channel registration (parachains_hrmp pallet);
	Part {
		/// The reserved balance that must be preserved on RC.
		///
		/// In practice reserved by old `Currency` api and has no associated reason.
		reserved: Balance,
	},
}

pub type AccountStateFor<T> = AccountState<<T as pallet_balances::Config>::Balance>;
pub type AccountFor<T> = Account<
	<T as frame_system::Config>::AccountId,
	<T as pallet_balances::Config>::Balance,
	<T as pallet_balances::Config>::RuntimeHoldReason,
	<T as pallet_balances::Config>::FreezeIdentifier,
>;

/// Helper struct tracking total balance kept on RC and total migrated.
#[derive(Encode, Decode, Default, Clone, PartialEq, Eq, RuntimeDebug, TypeInfo, MaxEncodedLen)]
#[cfg_attr(feature = "stable2503", derive(DecodeWithMemTracking))]
pub struct MigratedBalances<Balance: Default> {
	pub kept: Balance,
	pub migrated: Balance,
}

pub struct AccountsMigrator<T> {
	_phantom: sp_std::marker::PhantomData<T>,
}

impl<T: Config> PalletMigration for AccountsMigrator<T> {
	type Key = T::AccountId;
	type Error = Error<T>;

	/// Migrate accounts from RC to AH.
	///
	/// Parameters:
	/// - `last_key` - the last migrated account from RC to AH if any
	/// - `weight_counter` - the weight meter
	///
	/// Result:
	/// - None - no accounts left to be migrated to AH.
	/// - Some(maybe_last_key) - the last migrated account from RC to AH if any
	fn migrate_many(
		last_key: Option<Self::Key>,
		weight_counter: &mut WeightMeter,
	) -> Result<Option<Self::Key>, Error<T>> {
		// we should not send more than we allocated on AH for the migration.
		let mut ah_weight = WeightMeter::with_limit(T::MaxAhWeight::get());
		// accounts batch for the current iteration.
		let mut batch = Vec::new();

		// TODO transport weight. probably we need to leave some buffer since we do not know how
		// many send batches the one migrate_many will require.
		let xcm_weight = Weight::from_all(1);
		if weight_counter.try_consume(xcm_weight).is_err() {
			return Err(Error::OutOfWeight);
		}

		let mut iter = if let Some(ref last_key) = last_key {
			SystemAccount::<T>::iter_from_key(last_key)
		} else {
			SystemAccount::<T>::iter()
		};

		let mut maybe_last_key = last_key;
		loop {
			let Some((who, account_info)) = iter.next() else {
				maybe_last_key = None;
				break;
			};

			let withdraw_res =
				with_transaction_opaque_err::<Option<AccountFor<T>>, Error<T>, _>(|| {
					match Self::withdraw_account(
						who.clone(),
						account_info.clone(),
						weight_counter,
						&mut ah_weight,
						batch.len() as u32,
					) {
						Ok(ok) => TransactionOutcome::Commit(Ok(ok)),
						Err(e) => TransactionOutcome::Rollback(Err(e)),
					}
				})
				.expect("Always returning Ok; qed");

			match withdraw_res {
				// Account does not need to be migrated
				Ok(None) => {
					// if this the last account to handle at this iteration, we skip it next time.
					maybe_last_key = Some(who);
					continue;
				},
				Ok(Some(ah_account)) => {
					// if this the last account to handle at this iteration, we skip it next time.
					maybe_last_key = Some(who);
					batch.push(ah_account)
				},
				// Not enough weight, lets try again in the next block since we made some progress.
				Err(Error::OutOfWeight) if !batch.is_empty() => {
					break;
				},
				// Not enough weight and was unable to make progress, bad.
				Err(Error::OutOfWeight) if batch.is_empty() => {
					defensive!("Not enough weight to migrate a single account");
					return Err(Error::OutOfWeight);
				},
				Err(e) => {
					// if this the last account to handle at this iteration, we skip it next time.
					maybe_last_key = Some(who.clone());
					defensive!("Error while migrating account");
					log::error!(
						target: LOG_TARGET,
						"Error while migrating account: {:?}, error: {:?}",
						who.to_ss58check(),
						e
					);
					continue;
				},
			}
		}

		if !batch.is_empty() {
			Pallet::<T>::send_chunked_xcm_and_track(
				batch,
				|batch| types::AhMigratorCall::<T>::ReceiveAccounts { accounts: batch },
				|n| T::AhWeightInfo::receive_liquid_accounts(n),
			)?;
		}

		Ok(maybe_last_key)
	}
}

impl<T: Config> AccountsMigrator<T> {
	/// Migrate a single account out of the Relay chain and return it.
	///
	/// The account on the relay chain is modified as part of this operation.
	pub fn withdraw_account(
		who: T::AccountId,
		account_info: AccountInfoFor<T>,
		rc_weight: &mut WeightMeter,
		ah_weight: &mut WeightMeter,
		batch_len: u32,
	) -> Result<Option<AccountFor<T>>, Error<T>> {
		// account for `get_rc_state` read below
		if rc_weight.try_consume(T::DbWeight::get().reads(1)).is_err() {
			return Err(Error::OutOfWeight);
		}

		if let AccountState::Preserve = Self::get_rc_state(&who) {
			log::debug!(
				target: LOG_TARGET,
				"Preserve account '{:?}' on Relay Chain",
				who.to_ss58check(),
			);
			return Ok(None);
		}

		log::debug!(
			target: LOG_TARGET,
			"Migrating account '{}'",
			who.to_ss58check(),
		);

		// migrate the target account:
		// - keep `balance`, `holds`, `freezes`, .. in memory
		// - check if there is anything to migrate
		// - release all `holds`, `freezes`, ...
		// - burn from target account the `balance` to be moved from RC to AH
		// - add `balance`, `holds`, `freezes`, .. to the accounts package to be sent via XCM

		let account_data: AccountData<T::Balance> = account_info.data.clone();

		if !Self::can_migrate_account(&who, &account_info) {
			log::info!(target: LOG_TARGET, "Account '{}' is not migrated", who.to_ss58check());
			return Ok(None);
		}

		// account the weight for migrating a single account on Relay Chain.
		if rc_weight.try_consume(T::RcWeightInfo::migrate_account()).is_err() {
			return Err(Error::OutOfWeight);
		}

		let freezes: Vec<IdAmount<T::FreezeIdentifier, T::Balance>> =
			pallet_balances::Freezes::<T>::get(&who).into();

		for freeze in &freezes {
			if let Err(e) = <T as Config>::Currency::thaw(&freeze.id, &who) {
				log::error!(target: LOG_TARGET,
					"Failed to thaw freeze: {:?} \
					for account: {:?} \
					with error: {:?}",
					freeze.id,
					who.to_ss58check(),
					e
				);
				return Err(Error::FailedToWithdrawAccount);
			}
		}

		let ed = <T as Config>::Currency::minimum_balance();
		let holds: Vec<IdAmount<<T as Config>::RuntimeHoldReason, T::Balance>> =
			pallet_balances::Holds::<T>::get(&who).into();

		for hold in &holds {
			let IdAmount { id, amount } = hold.clone();
			let free = <T as Config>::Currency::balance(&who);

			// When the free balance is below the minimum balance and we attempt to release a hold,
			// the `fungible` implementation would burn the entire free balance while zeroing the
			// hold. To prevent this, we partially release the hold just enough to raise the free
			// balance to the minimum balance, while maintaining some balance on hold. This approach
			// prevents the free balance from being burned.
			// This scenario causes a panic in the test environment - see:
			// https://github.com/paritytech/polkadot-sdk/blob/35e6befc5dd61deb154ff0eb7c180a038e626d66/substrate/frame/balances/src/impl_fungible.rs#L285
			let amount = if free < ed && amount.saturating_sub(ed - free) > 0 {
				log::debug!(
					target: LOG_TARGET,
					"Partially releasing hold to prevent the free balance from being burned"
				);
				let partial_amount = ed - free;
				if let Err(e) =
					<T as Config>::Currency::release(&id, &who, partial_amount, Precision::Exact)
				{
					log::error!(target: LOG_TARGET,
						"Failed to partially release hold: {:?} \
						for account: {:?}, \
						partial amount: {:?}, \
						with error: {:?}",
						id,
						who.to_ss58check(),
						partial_amount,
						e
					);
					return Err(Error::FailedToWithdrawAccount);
				}
				amount - partial_amount
			} else {
				amount
			};

			if let Err(e) = <T as Config>::Currency::release(&id, &who, amount, Precision::Exact) {
				log::error!(target: LOG_TARGET,
					"Failed to release the hold: {:?} \
					for account: {:?}, \
					amount: {:?}, \
					with error: {:?}",
					id,
					who.to_ss58check(),
					amount,
					e
				);
				return Err(Error::FailedToWithdrawAccount);
			}
		}

		let locks: Vec<BalanceLock<T::Balance>> =
			pallet_balances::Locks::<T>::get(&who).into_inner();

		for lock in &locks {
			// Expected lock ids:
			// - "staking " // should be transformed to hold with https://github.com/paritytech/polkadot-sdk/pull/5501
			// - "vesting "
			// - "pyconvot"
			<T as Config>::Currency::remove_lock(lock.id, &who);
		}

		let rc_state = Self::get_rc_state(&who);
		let (rc_reserve, rc_free_min) = match rc_state {
			AccountState::Part { reserved } => {
				log::debug!(
					target: LOG_TARGET,
					"Keep part of account '{:?}' on Relay Chain. reserved: {}",
					who.to_ss58check(),
					&reserved,
				);
				(reserved, <T as Config>::Currency::minimum_balance())
			},
			// migrate the entire account
			AccountState::Migrate => (0, 0),
			// this should not happen bc AccountState::Preserve is checked at the very beginning.
			_ => {
				log::warn!(
					target: LOG_TARGET,
					"Unexpected account state for '{:?}' on Relay Chain: {:?}",
					who.to_ss58check(),
					rc_state,
				);
				return Err(Error::FailedToWithdrawAccount);
			},
		};

		// unreserve the unnamed reserve but keep some reserve on RC if needed.
		let unnamed_reserve = <T as Config>::Currency::reserved_balance(&who)
			.checked_sub(rc_reserve)
			.defensive_unwrap_or_default();
		let _ = <T as Config>::Currency::unreserve(&who, unnamed_reserve);

		// TODO: ensuring the account can be fully withdrawn from RC to AH requires force-updating
		// the references here. After inspecting the state, it's clear that fully correcting the
		// reference counts would be nearly impossible. Instead, for accounts meant to be fully
		// migrated to the AH, we will calculate the actual reference counts based on the
		// migrating pallets and transfer the counts to AH. This is done using the
		// `Self::get_consumer_count` and `Self::get_provider_count` functions.
		//
		// accounts fully migrating to AH will have a consumer count of `0` since all holds and
		// freezes are removed. Accounts keeping some reserve on RC will have a consumer count of
		// `1` as they have consumers of the reserve. The provider count is set to `1` to allow
		// reaping accounts that provided the ED at the `burn_from` below.
		let consumers = if rc_reserve > 0 { 1 } else { 0 };
		SystemAccount::<T>::mutate(&who, |a| {
			a.consumers = consumers;
			a.providers = 1;
		});

		let total_balance = <T as Config>::Currency::total_balance(&who);
		let teleport_total = <T as Config>::Currency::reducible_balance(
			&who,
			Preservation::Expendable,
			Fortitude::Polite,
		);

		let teleport_free =
			account_data.free.checked_sub(rc_free_min).defensive_unwrap_or_default();
		let teleport_reserved =
			account_data.reserved.checked_sub(rc_reserve).defensive_unwrap_or_default();

		defensive_assert!(teleport_total == total_balance - rc_free_min - rc_reserve);
		defensive_assert!(teleport_total == teleport_free + teleport_reserved);

		let burned = match <T as Config>::Currency::burn_from(
			&who,
			teleport_total,
			Preservation::Expendable,
			Precision::Exact,
			Fortitude::Polite,
		) {
			Ok(burned) => burned,
			Err(e) => {
				log::error!(
					target: LOG_TARGET,
					"Failed to burn balance from account: {}, error: {:?}",
					who.to_ss58check(),
					e
				);
				return Err(Error::FailedToWithdrawAccount);
			},
		};

		debug_assert!(teleport_total == burned);

		RcMigratedBalance::<T>::mutate(|tracker| {
			tracker.migrated = tracker.migrated.checked_add(teleport_total).ok_or_else(|| {
				log::error!(
					target: LOG_TARGET,
					"Balance overflow when adding balance of {}, balance {:?}, to total migrated {:?}",
					who.to_ss58check(), teleport_total, tracker.migrated,
				);
				Error::<T>::BalanceOverflow
			})?;
			tracker.kept = tracker.kept.checked_sub(teleport_total).ok_or_else(|| {
				log::error!(
					target: LOG_TARGET,
					"Balance underflow when subtracting balance of {}, balance {:?}, from total kept {:?}",
					who.to_ss58check(), teleport_total, tracker.kept,
				);
				Error::<T>::BalanceUnderflow
			})?;
			Ok::<_, Error<T>>(())
		})?;
		let withdrawn_account = Account {
			who: who.clone(),
			free: teleport_free,
			reserved: teleport_reserved,
			frozen: account_data.frozen,
			holds: BoundedVec::defensive_truncate_from(holds),
			freezes: BoundedVec::defensive_truncate_from(freezes),
			locks: BoundedVec::defensive_truncate_from(locks),
			unnamed_reserve,
			consumers: Self::get_consumer_count(&who, &account_info),
			providers: Self::get_provider_count(&who, &account_info),
		};

		// account the weight for receiving a single account on Asset Hub.
		let ah_receive_weight = Self::weight_ah_receive_account(batch_len, &withdrawn_account);
		if ah_weight.try_consume(ah_receive_weight).is_err() {
			log::debug!(
				target: LOG_TARGET,
				"Out of weight for receiving account. weight meter: {:?}, weight required: {:?}",
				ah_weight,
				ah_receive_weight
			);
			return Err(Error::OutOfWeight);
		}

		Ok(Some(withdrawn_account))
	}

	/// Actions to be done after the accounts migration is finished.
	pub fn finish_balances_migration() {
		pallet_balances::InactiveIssuance::<T>::put(0);
	}

	/// Check if the account can be withdrawn and migrated to AH.
	pub fn can_migrate_account(who: &T::AccountId, account: &AccountInfoFor<T>) -> bool {
		let ed = <T as Config>::Currency::minimum_balance();
		let total_balance = <T as Config>::Currency::total_balance(who);
		if total_balance < ed {
			if account.nonce.is_zero() {
				log::info!(
					target: LOG_TARGET,
					"Possible system non-migratable account detected. \
					Account: '{}', info: {:?}",
					who.to_ss58check(),
					account
				);
			} else {
				log::info!(
					target: LOG_TARGET,
					"Non-migratable account detected. \
					Account: '{}', info: {:?}",
					who.to_ss58check(),
					account
				);
			}
			if !total_balance.is_zero() || !account.data.frozen.is_zero() {
				log::warn!(
					target: LOG_TARGET,
					"Non-migratable account has non-zero balance. \
					Account: '{}', info: {:?}",
					who.to_ss58check(),
					account
				);
			}
			return false;
		}
		true
	}

	/// Get the weight for importing a single account on Asset Hub.
	///
	/// The base weight is only included for the first imported account.
	pub fn weight_ah_receive_account(batch_len: u32, account: &AccountFor<T>) -> Weight {
		let weight_of = if account.is_liquid() {
			T::AhWeightInfo::receive_liquid_accounts
		} else {
			// TODO: use `T::AhWeightInfo::receive_accounts` with xcm v5, where
			// `require_weight_at_most` not required
			T::AhWeightInfo::receive_liquid_accounts
		};
		item_weight_of(weight_of, batch_len)
	}

	/// Consumer ref count of migrating to Asset Hub pallets except a reference for `reserved` and
	/// `frozen` balance.
	///
	/// Since the `reserved` and `frozen` balances will be known on a receiving side (AH) they will
	/// be calculated there.
	pub fn get_consumer_count(_who: &T::AccountId, _info: &AccountInfoFor<T>) -> u8 {
		// TODO: check the pallets for consumer references on Relay Chain.

		// The following pallets increase consumers and are deployed on (Polkadot, Kusama, Westend):
		// - `balances`: (P/K/W)
		// - `recovery`: (/K/W)
		// - `assets`: (//)
		// - `contracts`: (//)
		// - `nfts`: (//)
		// - `uniques`: (//)
		// - `revive`: (//)
		// Staking stuff:
		// - `session`: (P/K/W)
		// - `staking`: (P/K/W)

		0
	}

	/// Provider ref count of migrating to Asset Hub pallets except the reference for existential
	/// deposit.
	///
	/// Since the `free` balance will be known on a receiving side (AH) the ref count will be
	/// calculated there.
	pub fn get_provider_count(_who: &T::AccountId, _info: &AccountInfoFor<T>) -> u8 {
		// TODO: check the pallets for provider references on Relay Chain.

		// The following pallets increase provider and are deployed on (Polkadot, Kusama, Westend):
		// - `crowdloan`: (P/K/W) https://github.com/paritytech/polkadot-sdk/blob/master/polkadot/runtime/common/src/crowdloan/mod.rs#L416
		// - `parachains_on_demand`: (P/K/W) https://github.com/paritytech/polkadot-sdk/blob/master/polkadot/runtime/parachains/src/on_demand/mod.rs#L407
		// - `balances`: (P/K/W) https://github.com/paritytech/polkadot-sdk/blob/master/substrate/frame/balances/src/lib.rs#L1026
		// - `broker`: (_/_/_)
		// - `delegate_staking`: (P/K/W)
		// - `session`: (P/K/W) <- Don't count this one (see https://github.com/paritytech/polkadot-sdk/blob/8d4138f77106a6af49920ad84f3283f696f3f905/substrate/frame/session/src/lib.rs#L462-L465)

		0
	}

	/// The part of the balance of the `who` that must stay on the Relay Chain.
	pub fn get_rc_state(who: &T::AccountId) -> AccountStateFor<T> {
		// TODO: static list of System Accounts that must stay on RC
		// note: XCM teleport checking account not one of them - shall be completely migrated

		if let Some(state) = RcAccounts::<T>::get(who) {
			return state;
		}
		AccountStateFor::<T>::Migrate
	}

	/// Obtain all known accounts that must stay on RC and persist it to the [`RcAccounts`] storage
	/// item.
	///
	/// Should be executed once before the migration starts.
	pub fn obtain_rc_accounts() -> Weight {
		let mut reserves = sp_std::collections::btree_map::BTreeMap::new();
		let mut update_reserves = |id, deposit| {
			if deposit == 0 {
				return;
			}
			reserves.entry(id).and_modify(|e| *e += deposit).or_insert(deposit);
		};

		for (channel_id, info) in hrmp::HrmpChannels::<T>::iter() {
			// source: https://github.com/paritytech/polkadot-sdk/blob/3dc3a11cd68762c2e5feb0beba0b61f448c4fc92/polkadot/runtime/parachains/src/hrmp.rs#L1475
			let sender: T::AccountId = channel_id.sender.into_account_truncating();
			update_reserves(sender, info.sender_deposit);

			let recipient: T::AccountId = channel_id.recipient.into_account_truncating();
			// source: https://github.com/paritytech/polkadot-sdk/blob/3dc3a11cd68762c2e5feb0beba0b61f448c4fc92/polkadot/runtime/parachains/src/hrmp.rs#L1539
			update_reserves(recipient, info.recipient_deposit);
		}

		for (channel_id, info) in hrmp::HrmpOpenChannelRequests::<T>::iter() {
			// source: https://github.com/paritytech/polkadot-sdk/blob/3dc3a11cd68762c2e5feb0beba0b61f448c4fc92/polkadot/runtime/parachains/src/hrmp.rs#L1475
			let sender: T::AccountId = channel_id.sender.into_account_truncating();
			update_reserves(sender, info.sender_deposit);
		}

		for (_, info) in Paras::<T>::iter() {
			update_reserves(info.manager, info.deposit);
		}

		for (id, rc_reserved) in reserves {
			let account_entry = SystemAccount::<T>::get(&id);
			let free = <T as Config>::Currency::balance(&id);
			let total_frozen = account_entry.data.frozen;
			let total_reserved = <T as Config>::Currency::reserved_balance(&id);
			let total_hold = pallet_balances::Holds::<T>::get(&id)
				.into_iter()
				// we do not expect more holds
				.take(5)
				.map(|h| h.amount)
				.sum::<T::Balance>();

			let rc_ed = <T as Config>::Currency::minimum_balance();
			let ah_ed = T::AhExistentialDeposit::get();

			// we prioritize the named holds over the unnamed reserve. if any named holds we will
			// send them to the AH and keep up to the `rc_reserved` on the RC.
			let rc_reserved = rc_reserved.min(total_reserved.saturating_sub(total_hold));
			let ah_free = free.saturating_sub(rc_ed);

			if rc_reserved == 0 {
				log::debug!(
					target: LOG_TARGET,
					"Account doesn't have enough reserved balance to keep on RC. account: {:?}.",
					id.to_ss58check(),
				);
				continue;
			}

			if ah_free < ah_ed && rc_reserved >= total_reserved && total_frozen.is_zero() {
				// when there is no much free balance and the account is used only for reserves
				// for parachains registering or hrmp channels we will keep the entire account on
				// the RC.
				log::debug!(
					target: LOG_TARGET,
					"Preserve account: {:?} on the RC",
					id.to_ss58check()
				);
				RcAccounts::<T>::insert(&id, AccountState::Preserve);
			} else {
				log::debug!(
					target: LOG_TARGET,
					"Keep part of account: {:?} reserve: {:?} on the RC",
					id.to_ss58check(),
					rc_reserved
				);
				RcAccounts::<T>::insert(&id, AccountState::Part { reserved: rc_reserved });
			}
		}

		// TODO: define actual weight
		Weight::from_all(1)
	}

	/// Try to translate a Parachain sovereign account to the Parachain AH sovereign account.
	///
	/// Returns:
	/// - `Ok(None)` if the account is not a Parachain sovereign account
	/// - `Ok(Some((ah_account, para_id)))` with the translated account and the para id
	/// - `Err(())` otherwise
	///
	/// The way that this normally works is through the configured `SiblingParachainConvertsVia`:
	/// https://github.com/polkadot-fellows/runtimes/blob/7b096c14c2b16cc81ca4e2188eea9103f120b7a4/system-parachains/asset-hubs/asset-hub-polkadot/src/xcm_config.rs#L93-L94
	/// it passes the `Sibling` type into it which has type-ID `sibl`:
	/// https://github.com/paritytech/polkadot-sdk/blob/c10e25aaa8b8afd8665b53f0a0b02e4ea44caa77/polkadot/parachain/src/primitives.rs#L272-L274.
	/// This type-ID gets used by the converter here:
	/// https://github.com/paritytech/polkadot-sdk/blob/7ecf3f757a5d6f622309cea7f788e8a547a5dce8/polkadot/xcm/xcm-builder/src/location_conversion.rs#L314
	/// and eventually ends up in the encoding here
	/// https://github.com/paritytech/polkadot-sdk/blob/cdf107de700388a52a17b2fb852c98420c78278e/substrate/primitives/runtime/src/traits/mod.rs#L1997-L1999
	/// The `para` conversion is likewise with `ChildParachainConvertsVia` and the `para` type-ID
	/// https://github.com/paritytech/polkadot-sdk/blob/c10e25aaa8b8afd8665b53f0a0b02e4ea44caa77/polkadot/parachain/src/primitives.rs#L162-L164
	pub fn try_translate_rc_sovereign_to_ah(
		acc: T::AccountId,
	) -> Result<Option<(T::AccountId, u16)>, ()> {
		let raw = acc.to_raw_vec();

		// Must start with "para"
		let Some(raw) = raw.strip_prefix(b"para") else {
			return Ok(None);
		};
		// Must end with 26 zero bytes
		let Some(raw) = raw.strip_suffix(&[0u8; 26]) else {
			return Ok(None);
		};
		let para_id = u16::decode_all(&mut &raw[..]).map_err(|_| ())?;

		// Translate to AH sibling account
		let mut ah_raw = [0u8; 32];
		ah_raw[0..4].copy_from_slice(b"sibl");
		ah_raw[4..6].copy_from_slice(&para_id.encode());
		let ah_acc = ah_raw.try_into().map_err(|_| ()).defensive()?;

		Ok(Some((ah_acc, para_id)))
	}
}

#[cfg(feature = "std")]
impl<T: Config> crate::types::RcMigrationCheck for AccountsMigrator<T> {
	// rc_total_issuance_before
	type RcPrePayload = BalanceOf<T>;

	fn pre_check() -> Self::RcPrePayload {
		// Store total issuance and checking account balance before migration
		<T as Config>::Currency::total_issuance()
	}

	fn post_check(rc_total_issuance_before: Self::RcPrePayload) {
		// Check that all accounts have been processed correctly
		let mut kept = 0;
		for (who, acc_state) in RcAccounts::<T>::iter() {
			match acc_state {
				AccountState::Migrate => {
					// Account should be fully migrated
					// Assert storage "Balances::Account::rc_post::empty"
					let total_balance = <T as Config>::Currency::total_balance(&who);
					assert_eq!(
						total_balance,
						0,
						"Account {:?} should have no balance on the relay chain after migration",
						who.to_ss58check()
					);

					// Assert storage "Balances::Locks::rc_post::empty"
					let locks = pallet_balances::Locks::<T>::get(&who);
					assert!(
						locks.is_empty(),
						"Account {:?} should have no locks on the relay chain after migration",
						who.to_ss58check()
					);

					// Assert storage "Balances::Holds::rc_post::empty"
					let holds = pallet_balances::Holds::<T>::get(&who);
					assert!(
						holds.is_empty(),
						"Account {:?} should have no holds on the relay chain after migration",
						who.to_ss58check()
					);

					// Assert storage "Balances::Freezes::rc_post::empty"
					let freezes = pallet_balances::Freezes::<T>::get(&who);
					assert!(
						freezes.is_empty(),
						"Account {:?} should have no freezes on the relay chain after migration",
						who.to_ss58check()
					);

					// Assert storage "Balances::Reserves::rc_post::empty"
					let reserved = <T as Config>::Currency::reserved_balance(&who);
					assert_eq!(
						reserved,
						0,
						"Account {:?} should have no reserves on the relay chain after migration",
						who.to_ss58check()
					);
				},
				AccountState::Preserve => {
					// Account should be fully preserved
					let total_balance = <T as Config>::Currency::total_balance(&who);
					kept += total_balance;
				},
				AccountState::Part { reserved } => {
					// Account should have only the reserved amount
					let total_balance = <T as Config>::Currency::total_balance(&who);
					let free_balance = <T as Config>::Currency::reducible_balance(
						&who,
						Preservation::Expendable,
						Fortitude::Polite,
					);
					let reserved_balance = reserved + <T as Config>::Currency::minimum_balance();
					assert_eq!(
						free_balance, 0,
						"Account {:?} should have no free balance on the relay chain after migration",
						who.to_ss58check()
					);

					// Assert storage "Balances::Account::rc_post::empty"
					assert_eq!(
						total_balance, reserved_balance,
						"Account {:?} should have only reserved balance + min existential deposit on the relay chain after migration",
						who.to_ss58check()
					);

					// Assert storage "Balances::Locks::rc_post::empty"
					let locks = pallet_balances::Locks::<T>::get(&who);
					assert!(
						locks.is_empty(),
						"Account {:?} should have no locks on the relay chain after migration",
						who.to_ss58check()
					);

					// Assert storage "Balances::Holds::rc_post::empty"
					let holds = pallet_balances::Holds::<T>::get(&who);
					assert!(
						holds.is_empty(),
						"Account {:?} should have no holds on the relay chain after migration",
						who.to_ss58check()
					);

					// Assert storage "Balances::Freezes::rc_post::empty"
					let freezes = pallet_balances::Freezes::<T>::get(&who);
					assert!(
						freezes.is_empty(),
						"Account {:?} should have no freezes on the relay chain after migration",
						who.to_ss58check()
					);

					kept += reserved;
				},
			}
		}

		// Check that checking account has no balance (fully migrated)
		let check_account = T::CheckingAccount::get();
		let checking_balance = <T as Config>::Currency::total_balance(&check_account);
		assert_eq!(
			checking_balance, 0,
			"Checking account should have no balance on the relay chain after migration"
		);
		let total_issuance = <T as Config>::Currency::total_issuance();
		let tracker = RcMigratedBalance::<T>::get();
		// Check that total kept balance matches the one computed before the migration
		// TODO: Giuseppe @re-gius
		// assert_eq!(
		// 	kept, tracker.kept,
		// 	"Mismatch for total balance kept on the relay chain: after migration ({}) != computed
		// before migration ({})", 	kept, tracker.kept,
		// );
		// verify total issuance hasn't changed for any other reason than the migrated funds
		assert_eq!(total_issuance, rc_total_issuance_before - tracker.migrated);
		assert_eq!(total_issuance, tracker.kept);
	}
}<|MERGE_RESOLUTION|>--- conflicted
+++ resolved
@@ -79,12 +79,8 @@
 use sp_runtime::{traits::Zero, BoundedVec};
 
 /// Account type meant to transfer data between RC and AH.
-<<<<<<< HEAD
 #[derive(Encode, Decode, Clone, PartialEq, Eq, RuntimeDebug, TypeInfo, MaxEncodedLen)]
-=======
-#[derive(Encode, Decode, Clone, PartialEq, Eq, RuntimeDebug, TypeInfo)]
 #[cfg_attr(feature = "stable2503", derive(DecodeWithMemTracking))]
->>>>>>> f0975029
 pub struct Account<AccountId, Balance, HoldReason, FreezeReason> {
 	/// The account address
 	pub who: AccountId,
