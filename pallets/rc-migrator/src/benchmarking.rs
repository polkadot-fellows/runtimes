// This file is part of Substrate.

// Copyright (C) Parity Technologies (UK) Ltd.
// SPDX-License-Identifier: Apache-2.0

// Licensed under the Apache License, Version 2.0 (the "License");
// you may not use this file except in compliance with the License.
// You may obtain a copy of the License at
//
// 	http://www.apache.org/licenses/LICENSE-2.0
//
// Unless required by applicable law or agreed to in writing, software
// distributed under the License is distributed on an "AS IS" BASIS,
// WITHOUT WARRANTIES OR CONDITIONS OF ANY KIND, either express or implied.
// See the License for the specific language governing permissions and
// limitations under the License.

use crate::*;
use frame_benchmarking::v2::*;
use frame_support::traits::Currency;
use frame_system::{Account as SystemAccount, RawOrigin};

fn assert_last_event<T: Config>(generic_event: <T as Config>::RuntimeEvent) {
	frame_system::Pallet::<T>::assert_last_event(generic_event.into());
}

#[benchmarks]
pub mod benchmarks {
	use super::*;

	#[benchmark]
	fn withdraw_account() {
		let create_liquid_account = |n: u8| {
			let who: AccountId32 = [n; 32].into();
			let ed = <pallet_balances::Pallet<T> as Currency<_>>::minimum_balance();
			let _ = <pallet_balances::Pallet<T> as Currency<_>>::deposit_creating(&who, ed);
		};

		let n = 50;
		(0..n).for_each(|i| create_liquid_account(i));
		let last_key: AccountId32 = [n / 2; 32].into();

		RcMigratedBalance::<T>::mutate(|tracker| {
			tracker.kept = <<T as Config>::Currency as Currency<_>>::total_issuance();
		});

		#[block]
		{
			let (who, account_info) = SystemAccount::<T>::iter_from_key(last_key).next().unwrap();
			let mut ah_weight = WeightMeter::new();
			let batch_len = 0;
			let res = AccountsMigrator::<T>::withdraw_account(
				who,
				account_info,
				&mut ah_weight,
				batch_len,
			);
			assert!(res.unwrap().is_some());
		}
	}

	#[benchmark]
	fn force_set_stage() {
		let stage =
			MigrationStageOf::<T>::Scheduled { start: 1u32.into(), cool_off_end: 2u32.into() };

		#[extrinsic_call]
		_(RawOrigin::Root, Box::new(stage.clone()));

		assert_last_event::<T>(
			Event::StageTransition { old: MigrationStageOf::<T>::Pending, new: stage }.into(),
		);
	}

	#[benchmark]
	fn schedule_migration() {
		let start = DispatchTime::<BlockNumberFor<T>>::At(10u32.into());
		let cool_off_end = DispatchTime::<BlockNumberFor<T>>::At(20u32.into());

		#[extrinsic_call]
		_(RawOrigin::Root, start, cool_off_end);

		assert_last_event::<T>(
			Event::StageTransition {
				old: MigrationStageOf::<T>::Pending,
				new: MigrationStageOf::<T>::Scheduled {
					start: 10u32.into(),
					cool_off_end: 20u32.into(),
				},
			}
			.into(),
		);
	}

	#[benchmark]
	fn start_data_migration() {
<<<<<<< HEAD
		let cool_off_end = 20u32.into();
		let initial_stage = MigrationStageOf::<T>::WaitingForAh { cool_off_end };
		RcMigrationStage::<T>::put(&initial_stage);
=======
		RcMigrationStage::<T>::put(&MigrationStageOf::<T>::WaitingForAh);
>>>>>>> 7535bb7e

		#[extrinsic_call]
		_(RawOrigin::Root);

		assert_last_event::<T>(
			Event::StageTransition {
<<<<<<< HEAD
				old: initial_stage,
				new: MigrationStageOf::<T>::CoolOff { cool_off_end },
=======
				old: MigrationStageOf::<T>::WaitingForAh,
				new: MigrationStageOf::<T>::Starting,
>>>>>>> 7535bb7e
			}
			.into(),
		);
	}

	#[benchmark]
	fn send_chunked_xcm_and_track() {
		let mut batches = XcmBatch::new();
		batches.push(vec![0u8; (MAX_XCM_SIZE / 2 - 10) as usize]);
		batches.push(vec![1u8; (MAX_XCM_SIZE / 2 - 10) as usize]);
		#[block]
		{
			let res = Pallet::<T>::send_chunked_xcm_and_track(
				batches,
				|batch| types::AhMigratorCall::<T>::TestCall { data: batch },
				|_| Weight::from_all(1),
			);
			assert_eq!(res.unwrap(), 1);
		}
	}

	#[benchmark]
	fn update_ah_msg_processed_count() {
		let new_processed = 100;

		#[extrinsic_call]
		_(RawOrigin::Root, new_processed);

		let (sent, processed) = DmpDataMessageCounts::<T>::get();
		assert_eq!(processed, new_processed);
		assert_eq!(sent, 0);
	}

	#[benchmark]
	fn force_ah_ump_queue_priority() {
		let now = BlockNumberFor::<T>::from(1u32);
		let priority_blocks = BlockNumberFor::<T>::from(10u32);
		let round_robin_blocks = BlockNumberFor::<T>::from(1u32);
		AhUmpQueuePriorityConfig::<T>::put(AhUmpQueuePriority::OverrideConfig(
			priority_blocks,
			round_robin_blocks,
		));

		#[block]
		{
			Pallet::<T>::force_ah_ump_queue_priority(now)
		}

		assert_last_event::<T>(
			Event::AhUmpQueuePrioritySet {
				prioritized: true,
				cycle_block: now + BlockNumberFor::<T>::from(1u32),
				cycle_period: priority_blocks + round_robin_blocks,
			}
			.into(),
		);
	}

	#[benchmark]
	fn set_ah_ump_queue_priority() {
		let old = AhUmpQueuePriorityConfig::<T>::get();
		let new = AhUmpQueuePriority::OverrideConfig(
			BlockNumberFor::<T>::from(10u32),
			BlockNumberFor::<T>::from(1u32),
		);
		#[extrinsic_call]
		_(RawOrigin::Root, new.clone());

		assert_last_event::<T>(Event::AhUmpQueuePriorityConfigSet { old, new }.into());
	}

	#[cfg(feature = "std")]
	pub fn test_withdraw_account<T: Config>() {
		_withdraw_account::<T>(true /* enable checks */)
	}

	#[cfg(feature = "std")]
	pub fn test_force_set_stage<T: Config>() {
		_force_set_stage::<T>(true /* enable checks */);
	}

	#[cfg(feature = "std")]
	pub fn test_schedule_migration<T: Config>() {
		_schedule_migration::<T>(true /* enable checks */);
	}

	#[cfg(feature = "std")]
	pub fn test_start_data_migration<T: Config>() {
		_start_data_migration::<T>(true /* enable checks */);
	}

	#[cfg(feature = "std")]
	pub fn test_update_ah_msg_processed_count<T: Config>() {
		_update_ah_msg_processed_count::<T>(true /* enable checks */);
	}

	#[cfg(feature = "std")]
	pub fn test_send_chunked_xcm_and_track<T: Config>() {
		_send_chunked_xcm_and_track::<T>(true /* enable checks */);
	}

	#[cfg(feature = "std")]
	pub fn test_force_ah_ump_queue_priority<T: Config>() {
		_force_ah_ump_queue_priority::<T>(true /* enable checks */);
	}

	#[cfg(feature = "std")]
	pub fn test_set_ah_ump_queue_priority<T: Config>() {
		_set_ah_ump_queue_priority::<T>(true /* enable checks */);
	}
}<|MERGE_RESOLUTION|>--- conflicted
+++ resolved
@@ -94,26 +94,17 @@
 
 	#[benchmark]
 	fn start_data_migration() {
-<<<<<<< HEAD
 		let cool_off_end = 20u32.into();
 		let initial_stage = MigrationStageOf::<T>::WaitingForAh { cool_off_end };
 		RcMigrationStage::<T>::put(&initial_stage);
-=======
-		RcMigrationStage::<T>::put(&MigrationStageOf::<T>::WaitingForAh);
->>>>>>> 7535bb7e
 
 		#[extrinsic_call]
 		_(RawOrigin::Root);
 
 		assert_last_event::<T>(
 			Event::StageTransition {
-<<<<<<< HEAD
 				old: initial_stage,
 				new: MigrationStageOf::<T>::CoolOff { cool_off_end },
-=======
-				old: MigrationStageOf::<T>::WaitingForAh,
-				new: MigrationStageOf::<T>::Starting,
->>>>>>> 7535bb7e
 			}
 			.into(),
 		);
