--- conflicted
+++ resolved
@@ -116,11 +116,7 @@
 			Pallet::<T>::send_chunked_xcm_and_track(
 				batch,
 				|batch| types::AhMigratorCall::<T>::ReceiveProxyProxies { proxies: batch },
-<<<<<<< HEAD
 				|n| T::AhWeightInfo::receive_proxy_proxies(n),
-=======
-				|_len| Weight::from_all(1), // TODO T::AhWeightInfo::receive_proxy_proxies(len),
->>>>>>> f0975029
 			)?;
 		}
 
