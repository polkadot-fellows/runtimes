--- conflicted
+++ resolved
@@ -35,12 +35,11 @@
 
 Example for Bifrost: this is the [relay sovereign account](https://polkadot.subscan.io/account/13YMK2eeopZtUNpeHnJ1Ws2HqMQG6Ts9PGCZYGyFbSYoZfcm) and it gets translated to this [sibling sovereign account](https://assethub-polkadot.subscan.io/account/13cKp89TtYknbyYnqnF6dWN75q5ZosvFSuqzoEVkUAaNR47A).
 
-<<<<<<< HEAD
 ## XCM
 
 The migration happens over XCM. There will be events emitted for the balance being removed from the
 Relay Chain and events emitted for the balance being deposited into Asset Hub.
-=======
+
 ### Provider and Consumer References
 
 After inspecting the state, it’s clear that fully correcting all reference counts is nearly
@@ -114,5 +113,4 @@
 
 - staking (P/K/W): No references are migrated in the new staking pallet version; legacy references are not relevant. TODO: confirm with @Ank4n
 
-- assets, contracts, nfts, uniques, revive (//): Not relevant for RC and AH runtimes.
->>>>>>> 018a1cae
+- assets, contracts, nfts, uniques, revive (//): Not relevant for RC and AH runtimes.