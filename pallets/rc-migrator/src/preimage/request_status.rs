--- conflicted
+++ resolved
@@ -225,7 +225,6 @@
 	type RcPrePayload = Vec<(H256, bool)>;
 
 	fn pre_check() -> Self::RcPrePayload {
-<<<<<<< HEAD
 		let preimage_hashes =
 			alias::PreimageFor::<T>::iter_keys().map(|(hash, _)| hash).collect::<Vec<_>>();
 		// We remove preimages that are unrequested and therefore deleted during migration.
@@ -241,23 +240,6 @@
 			}
 		}
 		migrated_request_statuses
-=======
-		pallet_preimage::RequestStatusFor::<T>::iter()
-			.filter(|(hash, _)| {
-				pallet_preimage::PreimageFor::<T>::iter_keys()
-					.any(|(key_hash, _)| key_hash == *hash)
-			})
-			.map(|(hash, request_status)| {
-				(
-					hash,
-					match request_status {
-						pallet_preimage::RequestStatus::Requested { .. } => true,
-						_ => false,
-					},
-				)
-			})
-			.collect()
->>>>>>> 0fe9a7b7
 	}
 
 	fn post_check(_rc_pre_payload: Self::RcPrePayload) {
