--- conflicted
+++ resolved
@@ -274,22 +274,12 @@
 	type RcPrePayload = Vec<(H256, u32)>;
 
 	fn pre_check() -> Self::RcPrePayload {
-<<<<<<< HEAD
 		let unrequested_preimage_hashes = preimage_tests::get_unrequested_preimage_hashes::<T>();
 		alias::PreimageFor::<T>::iter_keys()
 			.filter(|(hash, _)| {
 				alias::RequestStatusFor::<T>::contains_key(hash) &&
 					!unrequested_preimage_hashes.contains(hash)
 			})
-=======
-		let all_keys = pallet_preimage::PreimageFor::<T>::iter_keys().count();
-		let good_keys = pallet_preimage::PreimageFor::<T>::iter_keys()
-			.filter(|(hash, _)| pallet_preimage::RequestStatusFor::<T>::contains_key(hash))
-			.count();
-		log::info!("Migrating {} keys out of {}", good_keys, all_keys);
-		pallet_preimage::PreimageFor::<T>::iter_keys()
-			.filter(|(hash, _)| pallet_preimage::RequestStatusFor::<T>::contains_key(hash))
->>>>>>> 0fe9a7b7
 			.collect()
 	}
 
