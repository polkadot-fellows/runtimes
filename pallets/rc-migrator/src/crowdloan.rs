--- conflicted
+++ resolved
@@ -108,13 +108,8 @@
 
 		loop {
 			if weight_counter
-<<<<<<< HEAD
-				.try_consume(<T as frame_system::Config>::DbWeight::get().reads_writes(2, 1))
+				.try_consume(T::DbWeight::get().reads_writes(2, 1))
 				.is_err() || weight_counter.try_consume(messages.consume_weight()).is_err()
-=======
-				.try_consume(T::DbWeight::get().reads_writes(2, 1))
-				.is_err()
->>>>>>> 25b05d63
 			{
 				log::info!("RC weight limit reached at batch length {}, stopping", messages.len());
 				if messages.is_empty() {
@@ -219,10 +214,6 @@
 					let mut contributions_iter = pallet_crowdloan::Pallet::<T>::contribution_iterator(fund.fund_index);
 
 					while let Some((contributor, (amount, memo))) = contributions_iter.next() {
-<<<<<<< HEAD
-						// TODO: account for weight, might have many iterations. or migrate 
-						// one `RcCrowdloanMessage::CrowdloanContribution` per block.
-=======
 						if weight_counter.try_consume(T::DbWeight::get().reads_writes(1, 1)).is_err() {
 							// we break in outer loop for simplicity, but still consume the weight.
 							log::info!("RC weight limit reached at contributions withdrawal iteration: {}, continuing", messages.len());
@@ -232,7 +223,6 @@
 							// we break in outer loop for simplicity.
 							log::info!("AH weight limit reached at contributions withdrawal iteration: {}, continuing", messages.len());
 						}
->>>>>>> 25b05d63
 
 						// Dont really care about memos, but we can add them, if needed.
 						if !memo.is_empty() {
