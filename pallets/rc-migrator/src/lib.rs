// This file is part of Substrate.

// Copyright (C) Parity Technologies (UK) Ltd.
// SPDX-License-Identifier: Apache-2.0

// Licensed under the Apache License, Version 2.0 (the "License");
// you may not use this file except in compliance with the License.
// You may obtain a copy of the License at
//
// 	http://www.apache.org/licenses/LICENSE-2.0
//
// Unless required by applicable law or agreed to in writing, software
// distributed under the License is distributed on an "AS IS" BASIS,
// WITHOUT WARRANTIES OR CONDITIONS OF ANY KIND, either express or implied.
// See the License for the specific language governing permissions and
// limitations under the License.

//! The operational pallet for the Relay Chain, designed to manage and facilitate the migration of
//! subsystems such as Governance, Staking, Balances from the Relay Chain to the Asset Hub. This
//! pallet works alongside its counterpart, `pallet_ah_migrator`, which handles migration
//! processes on the Asset Hub side.
//!
//! This pallet is responsible for controlling the initiation, progression, and completion of the
//! migration process, including managing its various stages and transferring the necessary data.
//! The pallet directly accesses the storage of other pallets for read/write operations while
//! maintaining compatibility with their existing APIs.
//!
//! To simplify development and avoid the need to edit the original pallets, this pallet may
//! duplicate private items such as storage entries from the original pallets. This ensures that the
//! migration logic can be implemented without altering the original implementations.

#![cfg_attr(not(feature = "std"), no_std)]

pub mod accounts;
pub mod multisig;
pub mod preimage;
pub mod proxy;
pub mod referenda;
pub mod staking;
pub mod types;
mod weights;
pub use pallet::*;
pub mod scheduler;

use frame_support::{
	pallet_prelude::*,
	sp_runtime::traits::AccountIdConversion,
	storage::transactional::with_transaction_opaque_err,
	traits::{
		fungible::{Inspect, InspectFreeze, Mutate, MutateFreeze, MutateHold},
		tokens::{Fortitude, Precision, Preservation},
		Contains, Defensive, LockableCurrency, ReservableCurrency,
	},
	weights::WeightMeter,
};
use frame_system::{pallet_prelude::*, AccountInfo};
use pallet_balances::AccountData;
use polkadot_parachain_primitives::primitives::Id as ParaId;
use polkadot_runtime_common::paras_registrar;
use runtime_parachains::hrmp;
use sp_core::{crypto::Ss58Codec, H256};
use sp_runtime::AccountId32;
use sp_std::prelude::*;
use storage::TransactionOutcome;
use types::AhWeightInfo;
use weights::WeightInfo;
use xcm::prelude::*;

use accounts::AccountsMigrator;
use multisig::MultisigMigrator;
use preimage::{
	PreimageChunkMigrator, PreimageLegacyRequestStatusMigrator, PreimageRequestStatusMigrator,
};
use proxy::*;
use referenda::ReferendaStage;
use staking::{
	bags_list::{BagsListMigrator, BagsListStage},
	fast_unstake::{FastUnstakeMigrator, FastUnstakeStage},
	nom_pools::{NomPoolsMigrator, NomPoolsStage},
};
use types::PalletMigration;

/// The log target of this pallet.
pub const LOG_TARGET: &str = "runtime::rc-migrator";

/// Soft limit on the DMP message size.
///
/// The hard limit should be about 64KiB (TODO test) which means that we stay well below that to
/// avoid any trouble. We can raise this as final preparation for the migration once everything is
/// confirmed to work.
pub const MAX_XCM_SIZE: u32 = 50_000;

/// Out of weight Error. Can be converted to a pallet error for convenience.
pub struct OutOfWeightError;

impl<T: Config> From<OutOfWeightError> for Error<T> {
	fn from(_: OutOfWeightError) -> Self {
		Self::OutOfWeight
	}
}

<<<<<<< HEAD
pub type MigrationStageOf<T> = MigrationStage<
	<T as frame_system::Config>::AccountId,
	<T as pallet_bags_list::Config<pallet_bags_list::Instance1>>::Score,
>;

#[derive(Encode, Decode, Clone, Default, RuntimeDebug, TypeInfo, MaxEncodedLen, PartialEq, Eq)]
pub enum MigrationStage<AccountId, BagsListScore> {
=======
pub type MigrationStageOf<T> =
	MigrationStage<<T as frame_system::Config>::AccountId, BlockNumberFor<T>>;

#[derive(Encode, Decode, Clone, Default, RuntimeDebug, TypeInfo, MaxEncodedLen, PartialEq, Eq)]
pub enum MigrationStage<AccountId, BlockNumber> {
>>>>>>> 74e39804
	/// The migration has not yet started but will start in the next block.
	#[default]
	Pending,
	/// Initializing the account migration process.
	AccountsMigrationInit,
	// TODO: Initializing?
	/// Migrating account balances.
	AccountsMigrationOngoing {
		// Last migrated account
		last_key: Option<AccountId>,
	},
	/// Accounts migration is done. Ready to go to the next one.
	///
	/// Note that this stage does not have any logic attached to itself. It just exists to make it
	/// easier to swap out what stage should run next for testing.
	AccountsMigrationDone,
	MultisigMigrationInit,
	MultisigMigrationOngoing {
		/// Last migrated key of the `Multisigs` double map.
		last_key: Option<(AccountId, [u8; 32])>,
	},
	MultisigMigrationDone,
	ProxyMigrationInit,
	/// Currently migrating the proxies of the proxy pallet.
	ProxyMigrationProxies {
		last_key: Option<AccountId>,
	},
	/// Currently migrating the announcements of the proxy pallet.
	ProxyMigrationAnnouncements {
		last_key: Option<AccountId>,
	},
	ProxyMigrationDone,
	PreimageMigrationInit,
	PreimageMigrationChunksOngoing {
		// TODO type
		last_key: Option<((H256, u32), u32)>,
	},
	PreimageMigrationChunksDone,
	PreimageMigrationRequestStatusOngoing {
		next_key: Option<H256>,
	},
	PreimageMigrationRequestStatusDone,
	PreimageMigrationLegacyRequestStatusInit,
	PreimageMigrationLegacyRequestStatusOngoing {
		next_key: Option<H256>,
	},
	PreimageMigrationLegacyRequestStatusDone,
	PreimageMigrationDone,
	NomPoolsMigrationInit,
	NomPoolsMigrationOngoing {
		next_key: Option<NomPoolsStage<AccountId>>,
	},
	NomPoolsMigrationDone,
	FastUnstakeMigrationInit,
	FastUnstakeMigrationOngoing {
		next_key: Option<FastUnstakeStage<AccountId>>,
	},
	FastUnstakeMigrationDone,
	ReferendaMigrationInit,
	ReferendaMigrationOngoing {
		last_key: Option<ReferendaStage>,
	},
	ReferendaMigrationDone,
<<<<<<< HEAD
	BagsListMigrationInit,
	BagsListMigrationOngoing {
		next_key: Option<BagsListStage<AccountId, BagsListScore>>,
	},
	BagsListMigrationDone,
	MigrationDone,
}

pub type MigrationStageFor<T> = MigrationStage<
	<T as frame_system::Config>::AccountId,
	<T as pallet_bags_list::Config<pallet_bags_list::Instance1>>::Score,
>;

impl<AccountId, BagsListScore> MigrationStage<AccountId, BagsListScore> {
=======
	SchedulerMigrationInit,
	SchedulerMigrationOngoing {
		last_key: Option<scheduler::SchedulerStage<BlockNumber>>,
	},
	SchedulerMigrationDone,
	MigrationDone,
}

impl<AccountId, BlockNumber> MigrationStage<AccountId, BlockNumber> {
>>>>>>> 74e39804
	/// Whether the migration is finished.
	///
	/// This is **not** the same as `!self.is_ongoing()`.
	pub fn is_finished(&self) -> bool {
		matches!(self, MigrationStage::MigrationDone)
	}

	/// Whether the migration is ongoing.
	///
	/// This is **not** the same as `!self.is_finished()`.
	pub fn is_ongoing(&self) -> bool {
		!matches!(self, MigrationStage::Pending | MigrationStage::MigrationDone)
	}
}

type AccountInfoFor<T> =
	AccountInfo<<T as frame_system::Config>::Nonce, <T as frame_system::Config>::AccountData>;

#[frame_support::pallet(dev_mode)]
pub mod pallet {
	use super::*;

	/// Paras Registrar Pallet
	type ParasRegistrar<T> = paras_registrar::Pallet<T>;

	/// Super config trait for all pallets that the migration depends on, providing convenient
	/// access to their items.
	#[pallet::config]
	pub trait Config:
		frame_system::Config<AccountData = AccountData<u128>, AccountId = AccountId32>
		+ pallet_balances::Config<Balance = u128>
		+ hrmp::Config
		+ paras_registrar::Config
		+ pallet_multisig::Config
		+ pallet_proxy::Config
		+ pallet_preimage::Config<Hash = H256>
		+ pallet_referenda::Config<Votes = u128>
		+ pallet_nomination_pools::Config
<<<<<<< HEAD
		+ pallet_fast_unstake::Config
		+ pallet_bags_list::Config<pallet_bags_list::Instance1>
=======
		+ pallet_scheduler::Config
>>>>>>> 74e39804
	{
		/// The overarching event type.
		type RuntimeEvent: From<Event<Self>> + IsType<<Self as frame_system::Config>::RuntimeEvent>;
		/// Native asset registry type.
		type Currency: Mutate<Self::AccountId, Balance = u128>
			+ MutateHold<Self::AccountId, Reason = Self::RuntimeHoldReason>
			+ InspectFreeze<Self::AccountId, Id = Self::FreezeIdentifier>
			+ MutateFreeze<Self::AccountId>
			+ ReservableCurrency<Self::AccountId, Balance = u128>
			+ LockableCurrency<Self::AccountId, Balance = u128>;
		/// XCM checking account.
		type CheckingAccount: Get<Self::AccountId>;
		/// Send DMP message.
		type SendXcm: SendXcm;
		/// The maximum weight that this pallet can consume `on_initialize`.
		type MaxRcWeight: Get<Weight>;
		/// The maximum weight that Asset Hub can consume for processing one migration package.
		///
		/// Every data package that is sent from this pallet should not take more than this.
		type MaxAhWeight: Get<Weight>;
		/// Weight information for the functions of this pallet.
		type RcWeightInfo: WeightInfo;
		/// Weight information for the processing the packages from this pallet on the Asset Hub.
		type AhWeightInfo: AhWeightInfo;
		/// The existential deposit on the Asset Hub.
		type AhExistentialDeposit: Get<<Self as pallet_balances::Config>::Balance>;
		/// Contains all calls that are allowed during the migration.
		///
		/// The calls in here will be available again after the migration.
		type RcIntraMigrationCalls: Contains<<Self as frame_system::Config>::RuntimeCall>;
		/// Contains all calls that are allowed after the migration finished.
		type RcPostMigrationCalls: Contains<<Self as frame_system::Config>::RuntimeCall>;
	}

	#[pallet::error]
	pub enum Error<T> {
		/// The error that should to be replaced by something meaningful.
		TODO,
		OutOfWeight,
		/// Failed to send XCM message to AH.
		XcmError,
		/// Failed to withdraw account from RC for migration to AH.
		FailedToWithdrawAccount,
	}

	#[pallet::event]
	#[pallet::generate_deposit(pub(crate) fn deposit_event)]
	pub enum Event<T: Config> {
		/// A stage transition has occurred.
		StageTransition {
			/// The old stage before the transition.
<<<<<<< HEAD
			old: MigrationStageFor<T>,
			/// The new stage after the transition.
			new: MigrationStageFor<T>,
=======
			old: MigrationStage<T::AccountId, BlockNumberFor<T>>,
			/// The new stage after the transition.
			new: MigrationStage<T::AccountId, BlockNumberFor<T>>,
>>>>>>> 74e39804
		},
	}

	/// The Relay Chain migration state.
	#[pallet::storage]
<<<<<<< HEAD
	pub type RcMigrationStage<T: Config> = StorageValue<_, MigrationStageFor<T>, ValueQuery>;
=======
	pub type RcMigrationStage<T: Config> =
		StorageValue<_, MigrationStage<T::AccountId, BlockNumberFor<T>>, ValueQuery>;
>>>>>>> 74e39804

	/// Helper storage item to obtain and store the known accounts that should be kept partially on
	/// fully on Relay Chain.
	#[pallet::storage]
	pub type RcAccounts<T: Config> =
		StorageMap<_, Twox64Concat, T::AccountId, accounts::AccountState<T::Balance>, OptionQuery>;

	/// Alias for `Paras` from `paras_registrar`.
	///
	/// The fields of the type stored in the original storage item are private, so we define the
	/// storage alias to get an access to them.
	#[frame_support::storage_alias(pallet_name)]
	pub type Paras<T: Config> = StorageMap<
		ParasRegistrar<T>,
		Twox64Concat,
		ParaId,
		types::ParaInfo<
			<T as frame_system::Config>::AccountId,
			<T as pallet_balances::Config>::Balance,
		>,
	>;

	#[pallet::pallet]
	pub struct Pallet<T>(_);

	#[pallet::hooks]
	impl<T: Config> Hooks<BlockNumberFor<T>> for Pallet<T> {
		fn on_initialize(_: BlockNumberFor<T>) -> Weight {
			let mut weight_counter = WeightMeter::with_limit(T::MaxRcWeight::get());
			let stage = RcMigrationStage::<T>::get();
			weight_counter.consume(T::DbWeight::get().reads(1));

			match stage {
				MigrationStage::Pending => {
					// TODO: not complete

					Self::transition(MigrationStage::AccountsMigrationInit);
					// toggle for testing
					//Self::transition(MigrationStage::BagsListMigrationInit);
				},
				MigrationStage::AccountsMigrationInit => {
					// TODO: weights
					let _ = AccountsMigrator::<T>::obtain_rc_accounts();

					Self::transition(MigrationStage::AccountsMigrationOngoing { last_key: None });
				},
				MigrationStage::AccountsMigrationOngoing { last_key } => {
					let res =
						with_transaction_opaque_err::<Option<T::AccountId>, Error<T>, _>(|| {
							match AccountsMigrator::<T>::migrate_many(last_key, &mut weight_counter)
							{
								Ok(last_key) => TransactionOutcome::Commit(Ok(last_key)),
								Err(e) => TransactionOutcome::Rollback(Err(e)),
							}
						})
						.expect("Always returning Ok; qed");

					match res {
						Ok(None) => {
							// accounts migration is completed
							// TODO publish event
							Self::transition(MigrationStage::AccountsMigrationDone);
						},
						Ok(Some(last_key)) => {
							// accounts migration continues with the next block
							// TODO publish event
							Self::transition(MigrationStage::AccountsMigrationOngoing {
								last_key: Some(last_key),
							});
						},
						Err(err) => {
							defensive!("Error while migrating accounts: {:?}", err);
							log::error!(target: LOG_TARGET, "Error while migrating accounts: {:?}", err);
							// stage unchanged, retry.
						},
					}
				},
				MigrationStage::AccountsMigrationDone => {
					// Note: swap this out for faster testing to skip some migrations
					Self::transition(MigrationStage::MultisigMigrationInit);
				},
				MigrationStage::MultisigMigrationInit => {
					Self::transition(MigrationStage::MultisigMigrationOngoing { last_key: None });
				},
				MigrationStage::MultisigMigrationOngoing { last_key } => {
					let res = with_transaction_opaque_err::<Option<_>, Error<T>, _>(|| {
						match MultisigMigrator::<T>::migrate_many(last_key, &mut weight_counter) {
							Ok(last_key) => TransactionOutcome::Commit(Ok(last_key)),
							Err(e) => TransactionOutcome::Rollback(Err(e)),
						}
					})
					.expect("Always returning Ok; qed");

					match res {
						Ok(None) => {
							// multisig migration is completed
							// TODO publish event
							Self::transition(MigrationStage::MultisigMigrationDone);
						},
						Ok(Some(last_key)) => {
							// multisig migration continues with the next block
							// TODO publish event
							Self::transition(MigrationStage::MultisigMigrationOngoing {
								last_key: Some(last_key),
							});
						},
						e => {
							log::error!(target: LOG_TARGET, "Error while migrating multisigs: {:?}", e);
							defensive!("Error while migrating multisigs");
						},
					}
				},
				MigrationStage::MultisigMigrationDone => {
					Self::transition(MigrationStage::ProxyMigrationInit);
				},
				MigrationStage::ProxyMigrationInit => {
					Self::transition(MigrationStage::ProxyMigrationProxies { last_key: None });
				},
				MigrationStage::ProxyMigrationProxies { last_key } => {
					let res = with_transaction_opaque_err::<Option<_>, Error<T>, _>(|| {
						match ProxyProxiesMigrator::<T>::migrate_many(last_key, &mut weight_counter)
						{
							Ok(last_key) => TransactionOutcome::Commit(Ok(last_key)),
							Err(e) => TransactionOutcome::Rollback(Err(e)),
						}
					})
					.expect("Always returning Ok; qed");

					match res {
						Ok(None) => {
							Self::transition(MigrationStage::ProxyMigrationAnnouncements {
								last_key: None,
							});
						},
						Ok(Some(last_key)) => {
							Self::transition(MigrationStage::ProxyMigrationProxies {
								last_key: Some(last_key),
							});
						},
						e => {
							log::error!(target: LOG_TARGET, "Error while migrating proxies: {:?}", e);
							defensive!("Error while migrating proxies");
						},
					}
				},
				MigrationStage::ProxyMigrationAnnouncements { last_key } => {
					let res = with_transaction_opaque_err::<Option<_>, Error<T>, _>(|| {
						match ProxyAnnouncementMigrator::<T>::migrate_many(
							last_key,
							&mut weight_counter,
						) {
							Ok(last_key) => TransactionOutcome::Commit(Ok(last_key)),
							Err(e) => TransactionOutcome::Rollback(Err(e)),
						}
					})
					.expect("Always returning Ok; qed");

					match res {
						Ok(None) => {
							Self::transition(MigrationStage::ProxyMigrationDone);
						},
						Ok(Some(last_key)) => {
							Self::transition(MigrationStage::ProxyMigrationAnnouncements {
								last_key: Some(last_key),
							});
						},
						e => {
							log::error!(target: LOG_TARGET, "Error while migrating proxy announcements: {:?}", e);
							defensive!("Error while migrating proxy announcements");
						},
					}
				},
				MigrationStage::ProxyMigrationDone => {
					Self::transition(MigrationStage::PreimageMigrationInit);
				},
				MigrationStage::PreimageMigrationInit => {
					Self::transition(MigrationStage::PreimageMigrationChunksOngoing {
						last_key: None,
					});
				},
				MigrationStage::PreimageMigrationChunksOngoing { last_key } => {
					let res = with_transaction_opaque_err::<Option<_>, Error<T>, _>(|| {
						match PreimageChunkMigrator::<T>::migrate_many(
							last_key,
							&mut weight_counter,
						) {
							Ok(last_key) => TransactionOutcome::Commit(Ok(last_key)),
							Err(e) => TransactionOutcome::Rollback(Err(e)),
						}
					})
					.expect("Always returning Ok; qed");

					match res {
						Ok(None) => {
							Self::transition(MigrationStage::PreimageMigrationChunksDone);
						},
						Ok(Some(last_key)) => {
							Self::transition(MigrationStage::PreimageMigrationChunksOngoing {
								last_key: Some(last_key),
							});
						},
						e => {
							log::error!(target: LOG_TARGET, "Error while migrating preimages: {:?}", e);
							defensive!("Error while migrating preimages");
						},
					}
				},
				MigrationStage::PreimageMigrationChunksDone => {
					Self::transition(MigrationStage::PreimageMigrationRequestStatusOngoing {
						next_key: None,
					});
				},
				MigrationStage::PreimageMigrationRequestStatusOngoing { next_key } => {
					let res = with_transaction_opaque_err::<Option<_>, Error<T>, _>(|| {
						match PreimageRequestStatusMigrator::<T>::migrate_many(
							next_key,
							&mut weight_counter,
						) {
							Ok(last_key) => TransactionOutcome::Commit(Ok(last_key)),
							Err(e) => TransactionOutcome::Rollback(Err(e)),
						}
					})
					.expect("Always returning Ok; qed");

					match res {
						Ok(None) => {
							Self::transition(MigrationStage::PreimageMigrationRequestStatusDone);
						},
						Ok(Some(next_key)) => {
							Self::transition(
								MigrationStage::PreimageMigrationRequestStatusOngoing {
									next_key: Some(next_key),
								},
							);
						},
						e => {
							log::error!(target: LOG_TARGET, "Error while migrating preimage request status: {:?}", e);
							defensive!("Error while migrating preimage request status");
						},
					}
				},
				MigrationStage::PreimageMigrationRequestStatusDone => {
					Self::transition(MigrationStage::PreimageMigrationLegacyRequestStatusInit);
				},
				MigrationStage::PreimageMigrationLegacyRequestStatusInit => {
					Self::transition(MigrationStage::PreimageMigrationLegacyRequestStatusOngoing {
						next_key: None,
					});
				},
				MigrationStage::PreimageMigrationLegacyRequestStatusOngoing { next_key } => {
					let res = with_transaction_opaque_err::<Option<_>, Error<T>, _>(|| {
						match PreimageLegacyRequestStatusMigrator::<T>::migrate_many(
							next_key,
							&mut weight_counter,
						) {
							Ok(last_key) => TransactionOutcome::Commit(Ok(last_key)),
							Err(e) => TransactionOutcome::Rollback(Err(e)),
						}
					})
					.expect("Always returning Ok; qed");

					match res {
						Ok(None) => {
							Self::transition(
								MigrationStage::PreimageMigrationLegacyRequestStatusDone,
							);
						},
						Ok(Some(next_key)) => {
							Self::transition(
								MigrationStage::PreimageMigrationLegacyRequestStatusOngoing {
									next_key: Some(next_key),
								},
							);
						},
						e => {
							log::error!(target: LOG_TARGET, "Error while migrating legacy preimage request status: {:?}", e);
							defensive!("Error while migrating legacy preimage request status");
						},
					}
				},
				MigrationStage::PreimageMigrationLegacyRequestStatusDone => {
					Self::transition(MigrationStage::PreimageMigrationDone);
				},
				MigrationStage::PreimageMigrationDone => {
					Self::transition(MigrationStage::NomPoolsMigrationInit);
				},
				MigrationStage::NomPoolsMigrationInit => {
					Self::transition(MigrationStage::NomPoolsMigrationOngoing { next_key: None });
				},
				MigrationStage::NomPoolsMigrationOngoing { next_key } => {
					let res = with_transaction_opaque_err::<Option<_>, Error<T>, _>(|| {
						match NomPoolsMigrator::<T>::migrate_many(next_key, &mut weight_counter) {
							Ok(last_key) => TransactionOutcome::Commit(Ok(last_key)),
							Err(e) => TransactionOutcome::Rollback(Err(e)),
						}
					})
					.expect("Always returning Ok; qed");

					match res {
						Ok(None) => {
							Self::transition(MigrationStage::NomPoolsMigrationDone);
						},
						Ok(Some(next_key)) => {
							Self::transition(MigrationStage::NomPoolsMigrationOngoing {
								next_key: Some(next_key),
							});
						},
						e => {
							log::error!(target: LOG_TARGET, "Error while migrating nom pools: {:?}", e);
							defensive!("Error while migrating nom pools");
						},
					}
				},
				MigrationStage::NomPoolsMigrationDone => {
					Self::transition(MigrationStage::FastUnstakeMigrationInit);
				},
				MigrationStage::FastUnstakeMigrationInit => {
					Self::transition(MigrationStage::FastUnstakeMigrationOngoing {
						next_key: None,
					});
				},
				MigrationStage::FastUnstakeMigrationOngoing { next_key } => {
					let res = with_transaction_opaque_err::<Option<_>, Error<T>, _>(|| {
						match FastUnstakeMigrator::<T>::migrate_many(next_key, &mut weight_counter)
						{
							Ok(last_key) => TransactionOutcome::Commit(Ok(last_key)),
							Err(e) => TransactionOutcome::Rollback(Err(e)),
						}
					})
					.expect("Always returning Ok; qed");

					match res {
						Ok(None) => {
							Self::transition(MigrationStage::FastUnstakeMigrationDone);
						},
						Ok(Some(next_key)) => {
							Self::transition(MigrationStage::FastUnstakeMigrationOngoing {
								next_key: Some(next_key),
							});
						},
						e => {
							log::error!(target: LOG_TARGET, "Error while migrating fast unstake: {:?}", e);
							defensive!("Error while migrating fast unstake");
						},
					}
				},
				MigrationStage::FastUnstakeMigrationDone => {
					Self::transition(MigrationStage::ReferendaMigrationInit);
				},
				MigrationStage::ReferendaMigrationInit => {
					Self::transition(MigrationStage::ReferendaMigrationOngoing {
						last_key: Some(Default::default()),
					});
				},
				MigrationStage::ReferendaMigrationOngoing { last_key } => {
					let res =
						with_transaction_opaque_err::<Option<ReferendaStage>, Error<T>, _>(|| {
							match referenda::ReferendaMigrator::<T>::migrate_many(
								last_key,
								&mut weight_counter,
							) {
								Ok(last_key) => TransactionOutcome::Commit(Ok(last_key)),
								Err(e) => TransactionOutcome::Rollback(Err(e)),
							}
						})
						.expect("Always returning Ok; qed");

					match res {
						Ok(None) => {
							Self::transition(MigrationStage::ReferendaMigrationDone);
						},
						Ok(Some(last_key)) => {
							Self::transition(MigrationStage::ReferendaMigrationOngoing {
								last_key: Some(last_key),
							});
						},
						Err(err) => {
							defensive!("Error while migrating referenda: {:?}", err);
						},
					}
				},
				MigrationStage::ReferendaMigrationDone => {
<<<<<<< HEAD
					Self::transition(MigrationStage::BagsListMigrationInit);
				},
				MigrationStage::BagsListMigrationInit => {
					Self::transition(MigrationStage::BagsListMigrationOngoing { next_key: None });
				},
				MigrationStage::BagsListMigrationOngoing { next_key } => {
					let res = with_transaction_opaque_err::<Option<_>, Error<T>, _>(|| {
						match BagsListMigrator::<T>::migrate_many(next_key, &mut weight_counter) {
=======
					Self::transition(MigrationStage::SchedulerMigrationInit);
				},
				MigrationStage::SchedulerMigrationInit => {
					Self::transition(MigrationStage::SchedulerMigrationOngoing { last_key: None });
				},
				MigrationStage::SchedulerMigrationOngoing { last_key } => {
					let res = with_transaction_opaque_err::<Option<_>, Error<T>, _>(|| {
						match scheduler::SchedulerMigrator::<T>::migrate_many(
							last_key,
							&mut weight_counter,
						) {
>>>>>>> 74e39804
							Ok(last_key) => TransactionOutcome::Commit(Ok(last_key)),
							Err(e) => TransactionOutcome::Rollback(Err(e)),
						}
					})
					.expect("Always returning Ok; qed");

					match res {
						Ok(None) => {
<<<<<<< HEAD
							Self::transition(MigrationStage::BagsListMigrationDone);
						},
						Ok(Some(next_key)) => {
							Self::transition(MigrationStage::BagsListMigrationOngoing {
								next_key: Some(next_key),
							});
						},
						e => {
							log::error!(target: LOG_TARGET, "Error while migrating bags list: {:?}", e);
							defensive!("Error while migrating bags list");
						},
					}
				},
				MigrationStage::BagsListMigrationDone => {
=======
							Self::transition(MigrationStage::SchedulerMigrationDone);
						},
						Ok(Some(last_key)) => {
							Self::transition(MigrationStage::SchedulerMigrationOngoing {
								last_key: Some(last_key),
							});
						},
						Err(err) => {
							defensive!("Error while migrating scheduler: {:?}", err);
						},
					}
				},
				MigrationStage::SchedulerMigrationDone => {
>>>>>>> 74e39804
					Self::transition(MigrationStage::MigrationDone);
				},
				MigrationStage::MigrationDone => (),
			};

			weight_counter.consumed()
		}
	}

	impl<T: Config> Pallet<T> {
		/// Execute a stage transition and log it.
<<<<<<< HEAD
		fn transition(new: MigrationStageFor<T>) {
=======
		fn transition(new: MigrationStage<T::AccountId, BlockNumberFor<T>>) {
>>>>>>> 74e39804
			let old = RcMigrationStage::<T>::get();
			RcMigrationStage::<T>::put(&new);
			log::info!(target: LOG_TARGET, "[Block {:?}] Stage transition: {:?} -> {:?}", frame_system::Pallet::<T>::block_number(), &old, &new);
			Self::deposit_event(Event::StageTransition { old, new });
		}

		/// Split up the items into chunks of `MAX_XCM_SIZE` and send them as separate XCM
		/// transacts.
		///
		/// Will modify storage in the error path.
		/// This is done to avoid exceeding the XCM message size limit.
		pub fn send_chunked_xcm<E: Encode>(
			mut items: Vec<E>,
			create_call: impl Fn(Vec<E>) -> types::AhMigratorCall<T>,
		) -> Result<(), Error<T>> {
			log::info!(target: LOG_TARGET, "Received {} items to batch send via XCM", items.len());
			items.reverse();

			while !items.is_empty() {
				let mut remaining_size: u32 = MAX_XCM_SIZE;
				let mut batch = Vec::new();

				while !items.is_empty() {
					// Taking from the back as optimization is fine since we reversed
					let item = items.last().unwrap(); // FAIL-CI no unwrap
					let msg_size = item.encoded_size() as u32;
					if msg_size > remaining_size {
						break;
					}
					remaining_size -= msg_size;

					batch.push(items.pop().unwrap()); // FAIL-CI no unwrap
				}

				log::info!(target: LOG_TARGET, "Sending XCM batch of {} items", batch.len());
				let call = types::AssetHubPalletConfig::<T>::AhmController(create_call(batch));

				let message = Xcm(vec![
					Instruction::UnpaidExecution {
						weight_limit: WeightLimit::Unlimited,
						check_origin: None,
					},
					Instruction::Transact {
						origin_kind: OriginKind::Superuser,
						require_weight_at_most: Weight::from_all(1), // TODO
						call: call.encode().into(),
					},
				]);

				if let Err(err) = send_xcm::<T::SendXcm>(
					Location::new(0, [Junction::Parachain(1000)]),
					message.clone(),
				) {
					log::error!(target: LOG_TARGET, "Error while sending XCM message: {:?}", err);
					return Err(Error::XcmError);
				};
			}

			Ok(())
		}

		/// Send a single XCM message.
		pub fn send_xcm(call: types::AhMigratorCall<T>) -> Result<(), Error<T>> {
			log::info!(target: LOG_TARGET, "Sending XCM message");

			let call = types::AssetHubPalletConfig::<T>::AhmController(call);

			let message = Xcm(vec![
				Instruction::UnpaidExecution {
					weight_limit: WeightLimit::Unlimited,
					check_origin: None,
				},
				Instruction::Transact {
					origin_kind: OriginKind::Superuser,
					require_weight_at_most: Weight::from_all(1), // TODO
					call: call.encode().into(),
				},
			]);

			if let Err(err) = send_xcm::<T::SendXcm>(
				Location::new(0, [Junction::Parachain(1000)]),
				message.clone(),
			) {
				log::error!(target: LOG_TARGET, "Error while sending XCM message: {:?}", err);
				return Err(Error::XcmError);
			};

			Ok(())
		}
	}
}

impl<T: Config> Contains<<T as frame_system::Config>::RuntimeCall> for Pallet<T> {
	fn contains(call: &<T as frame_system::Config>::RuntimeCall) -> bool {
		let stage = RcMigrationStage::<T>::get();

		// We have to return whether the call is allowed:
		const ALLOWED: bool = true;
		const FORBIDDEN: bool = false;

		if stage.is_finished() && !T::RcIntraMigrationCalls::contains(call) {
			return FORBIDDEN;
		}

		if stage.is_ongoing() && !T::RcPostMigrationCalls::contains(call) {
			return FORBIDDEN;
		}

		ALLOWED
	}
}<|MERGE_RESOLUTION|>--- conflicted
+++ resolved
@@ -99,21 +99,11 @@
 	}
 }
 
-<<<<<<< HEAD
-pub type MigrationStageOf<T> = MigrationStage<
-	<T as frame_system::Config>::AccountId,
-	<T as pallet_bags_list::Config<pallet_bags_list::Instance1>>::Score,
->;
+pub type MigrationStageOf<T> =
+	MigrationStage<<T as frame_system::Config>::AccountId, BlockNumberFor<T>, <T as pallet_bags_list::Config<pallet_bags_list::Instance1>>::Score>;
 
 #[derive(Encode, Decode, Clone, Default, RuntimeDebug, TypeInfo, MaxEncodedLen, PartialEq, Eq)]
-pub enum MigrationStage<AccountId, BagsListScore> {
-=======
-pub type MigrationStageOf<T> =
-	MigrationStage<<T as frame_system::Config>::AccountId, BlockNumberFor<T>>;
-
-#[derive(Encode, Decode, Clone, Default, RuntimeDebug, TypeInfo, MaxEncodedLen, PartialEq, Eq)]
-pub enum MigrationStage<AccountId, BlockNumber> {
->>>>>>> 74e39804
+pub enum MigrationStage<AccountId, BlockNumber, BagsListScore> {
 	/// The migration has not yet started but will start in the next block.
 	#[default]
 	Pending,
@@ -177,22 +167,10 @@
 		last_key: Option<ReferendaStage>,
 	},
 	ReferendaMigrationDone,
-<<<<<<< HEAD
 	BagsListMigrationInit,
 	BagsListMigrationOngoing {
 		next_key: Option<BagsListStage<AccountId, BagsListScore>>,
 	},
-	BagsListMigrationDone,
-	MigrationDone,
-}
-
-pub type MigrationStageFor<T> = MigrationStage<
-	<T as frame_system::Config>::AccountId,
-	<T as pallet_bags_list::Config<pallet_bags_list::Instance1>>::Score,
->;
-
-impl<AccountId, BagsListScore> MigrationStage<AccountId, BagsListScore> {
-=======
 	SchedulerMigrationInit,
 	SchedulerMigrationOngoing {
 		last_key: Option<scheduler::SchedulerStage<BlockNumber>>,
@@ -202,7 +180,6 @@
 }
 
 impl<AccountId, BlockNumber> MigrationStage<AccountId, BlockNumber> {
->>>>>>> 74e39804
 	/// Whether the migration is finished.
 	///
 	/// This is **not** the same as `!self.is_ongoing()`.
@@ -241,12 +218,9 @@
 		+ pallet_preimage::Config<Hash = H256>
 		+ pallet_referenda::Config<Votes = u128>
 		+ pallet_nomination_pools::Config
-<<<<<<< HEAD
 		+ pallet_fast_unstake::Config
 		+ pallet_bags_list::Config<pallet_bags_list::Instance1>
-=======
 		+ pallet_scheduler::Config
->>>>>>> 74e39804
 	{
 		/// The overarching event type.
 		type RuntimeEvent: From<Event<Self>> + IsType<<Self as frame_system::Config>::RuntimeEvent>;
@@ -298,26 +272,15 @@
 		/// A stage transition has occurred.
 		StageTransition {
 			/// The old stage before the transition.
-<<<<<<< HEAD
 			old: MigrationStageFor<T>,
 			/// The new stage after the transition.
 			new: MigrationStageFor<T>,
-=======
-			old: MigrationStage<T::AccountId, BlockNumberFor<T>>,
-			/// The new stage after the transition.
-			new: MigrationStage<T::AccountId, BlockNumberFor<T>>,
->>>>>>> 74e39804
 		},
 	}
 
 	/// The Relay Chain migration state.
 	#[pallet::storage]
-<<<<<<< HEAD
 	pub type RcMigrationStage<T: Config> = StorageValue<_, MigrationStageFor<T>, ValueQuery>;
-=======
-	pub type RcMigrationStage<T: Config> =
-		StorageValue<_, MigrationStage<T::AccountId, BlockNumberFor<T>>, ValueQuery>;
->>>>>>> 74e39804
 
 	/// Helper storage item to obtain and store the known accounts that should be kept partially on
 	/// fully on Relay Chain.
@@ -700,7 +663,6 @@
 					}
 				},
 				MigrationStage::ReferendaMigrationDone => {
-<<<<<<< HEAD
 					Self::transition(MigrationStage::BagsListMigrationInit);
 				},
 				MigrationStage::BagsListMigrationInit => {
@@ -709,7 +671,25 @@
 				MigrationStage::BagsListMigrationOngoing { next_key } => {
 					let res = with_transaction_opaque_err::<Option<_>, Error<T>, _>(|| {
 						match BagsListMigrator::<T>::migrate_many(next_key, &mut weight_counter) {
-=======
+							Ok(last_key) => TransactionOutcome::Commit(Ok(last_key)),
+							Err(e) => TransactionOutcome::Rollback(Err(e)),
+						}
+					})
+					.expect("Always returning Ok; qed");
+
+					match res {
+						Ok(None) => {
+							Self::transition(MigrationStage::BagsListMigrationDone);
+						},
+						Ok(Some(next_key)) => {
+							Self::transition(MigrationStage::BagsListMigrationOngoing { next_key: Some(next_key) });
+						},
+						e => {
+							defensive!("Error while migrating bags list: {:?}", e);
+						},
+					}
+				},
+				MigrationStage::BagsListMigrationDone => {
 					Self::transition(MigrationStage::SchedulerMigrationInit);
 				},
 				MigrationStage::SchedulerMigrationInit => {
@@ -721,31 +701,14 @@
 							last_key,
 							&mut weight_counter,
 						) {
->>>>>>> 74e39804
-							Ok(last_key) => TransactionOutcome::Commit(Ok(last_key)),
-							Err(e) => TransactionOutcome::Rollback(Err(e)),
-						}
-					})
-					.expect("Always returning Ok; qed");
-
-					match res {
-						Ok(None) => {
-<<<<<<< HEAD
-							Self::transition(MigrationStage::BagsListMigrationDone);
-						},
-						Ok(Some(next_key)) => {
-							Self::transition(MigrationStage::BagsListMigrationOngoing {
-								next_key: Some(next_key),
-							});
-						},
-						e => {
-							log::error!(target: LOG_TARGET, "Error while migrating bags list: {:?}", e);
-							defensive!("Error while migrating bags list");
-						},
-					}
-				},
-				MigrationStage::BagsListMigrationDone => {
-=======
+							Ok(last_key) => TransactionOutcome::Commit(Ok(last_key)),
+							Err(e) => TransactionOutcome::Rollback(Err(e)),
+						}
+					})
+					.expect("Always returning Ok; qed");
+
+					match res {
+						Ok(None) => {
 							Self::transition(MigrationStage::SchedulerMigrationDone);
 						},
 						Ok(Some(last_key)) => {
@@ -759,7 +722,6 @@
 					}
 				},
 				MigrationStage::SchedulerMigrationDone => {
->>>>>>> 74e39804
 					Self::transition(MigrationStage::MigrationDone);
 				},
 				MigrationStage::MigrationDone => (),
@@ -771,11 +733,7 @@
 
 	impl<T: Config> Pallet<T> {
 		/// Execute a stage transition and log it.
-<<<<<<< HEAD
 		fn transition(new: MigrationStageFor<T>) {
-=======
-		fn transition(new: MigrationStage<T::AccountId, BlockNumberFor<T>>) {
->>>>>>> 74e39804
 			let old = RcMigrationStage::<T>::get();
 			RcMigrationStage::<T>::put(&new);
 			log::info!(target: LOG_TARGET, "[Block {:?}] Stage transition: {:?} -> {:?}", frame_system::Pallet::<T>::block_number(), &old, &new);
