// This file is part of Substrate.

// Copyright (C) Parity Technologies (UK) Ltd.
// SPDX-License-Identifier: Apache-2.0

// Licensed under the Apache License, Version 2.0 (the "License");
// you may not use this file except in compliance with the License.
// You may obtain a copy of the License at
//
// 	http://www.apache.org/licenses/LICENSE-2.0
//
// Unless required by applicable law or agreed to in writing, software
// distributed under the License is distributed on an "AS IS" BASIS,
// WITHOUT WARRANTIES OR CONDITIONS OF ANY KIND, either express or implied.
// See the License for the specific language governing permissions and
// limitations under the License.

//! The operational pallet for the Relay Chain, designed to manage and facilitate the migration of
//! subsystems such as Governance, Staking, Balances from the Relay Chain to the Asset Hub. This
//! pallet works alongside its counterpart, `pallet_ah_migrator`, which handles migration
//! processes on the Asset Hub side.
//!
//! This pallet is responsible for controlling the initiation, progression, and completion of the
//! migration process, including managing its various stages and transferring the necessary data.
//! The pallet directly accesses the storage of other pallets for read/write operations while
//! maintaining compatibility with their existing APIs.
//!
//! To simplify development and avoid the need to edit the original pallets, this pallet may
//! duplicate private items such as storage entries from the original pallets. This ensures that the
//! migration logic can be implemented without altering the original implementations.

#![cfg_attr(not(feature = "std"), no_std)]

pub mod accounts;
#[cfg(not(feature = "ahm-westend"))]
pub mod claims;
#[cfg(not(feature = "ahm-westend"))]
pub mod crowdloan;
pub mod indices;
pub mod multisig;
pub mod preimage;
pub mod proxy;
pub mod referenda;
pub mod staking;
pub mod types;
pub mod vesting;
pub mod weights;
pub mod weights_ah;
pub use pallet::*;
pub mod asset_rate;
#[cfg(not(feature = "ahm-westend"))]
pub mod bounties;
pub mod conviction_voting;
pub mod scheduler;
#[cfg(not(feature = "ahm-westend"))]
pub mod treasury;
pub mod xcm_config;

use crate::{
	accounts::MigratedBalances, types::MigrationFinishedData,
	xcm_config::TrustedTeleportersBeforeAndAfter,
};
use accounts::AccountsMigrator;
#[cfg(not(feature = "ahm-westend"))]
use claims::{ClaimsMigrator, ClaimsStage};
use frame_support::{
	pallet_prelude::*,
	sp_runtime::traits::AccountIdConversion,
	storage::transactional::with_transaction_opaque_err,
	traits::{
		fungible::{Inspect, InspectFreeze, Mutate, MutateFreeze, MutateHold},
		schedule::DispatchTime,
		tokens::{Fortitude, Pay, Precision, Preservation},
		Contains, ContainsPair, Defensive, LockableCurrency, ReservableCurrency, VariantCount,
	},
	weights::{Weight, WeightMeter},
};
use frame_system::{pallet_prelude::*, AccountInfo};
use indices::IndicesMigrator;
use multisig::MultisigMigrator;
use pallet_balances::AccountData;
use polkadot_parachain_primitives::primitives::Id as ParaId;
#[cfg(not(feature = "ahm-westend"))]
use polkadot_runtime_common::claims as pallet_claims;
use polkadot_runtime_common::{
	crowdloan as pallet_crowdloan, paras_registrar, slots as pallet_slots,
};
use preimage::{
	PreimageChunkMigrator, PreimageLegacyRequestStatusMigrator, PreimageRequestStatusMigrator,
};
use proxy::*;
use referenda::ReferendaStage;
use sp_core::{crypto::Ss58Codec, H256};
use sp_runtime::AccountId32;
use sp_std::prelude::*;
use staking::{
	bags_list::{BagsListMigrator, BagsListStage},
	fast_unstake::{FastUnstakeMigrator, FastUnstakeStage},
	nom_pools::{NomPoolsMigrator, NomPoolsStage},
};
use storage::TransactionOutcome;
use types::PalletMigration;
use vesting::VestingMigrator;
use weights::WeightInfo;
use weights_ah::WeightInfo as AhWeightInfo;
use xcm::prelude::*;
use xcm_builder::MintLocation;

#[cfg(feature = "ahm-polkadot")]
use runtime_parachains::hrmp;
// For westend
#[cfg(feature = "ahm-westend")]
use polkadot_runtime_parachains::hrmp;

/// The log target of this pallet.
pub const LOG_TARGET: &str = "runtime::rc-migrator";

/// Soft limit on the DMP message size.
///
/// The hard limit should be about 64KiB (TODO test) which means that we stay well below that to
/// avoid any trouble. We can raise this as final preparation for the migration once everything is
/// confirmed to work.
pub const MAX_XCM_SIZE: u32 = 50_000;

/// Out of weight Error. Can be converted to a pallet error for convenience.
pub struct OutOfWeightError;

impl<T: Config> From<OutOfWeightError> for Error<T> {
	fn from(_: OutOfWeightError) -> Self {
		Self::OutOfWeight
	}
}

pub type MigrationStageOf<T> = MigrationStage<
	<T as frame_system::Config>::AccountId,
	BlockNumberFor<T>,
	<T as pallet_bags_list::Config<pallet_bags_list::Instance1>>::Score,
	conviction_voting::alias::ClassOf<T>,
	<T as pallet_asset_rate::Config>::AssetKind,
	scheduler::SchedulerBlockNumberFor<T>,
>;

#[derive(Encode, Decode, Clone, PartialEq, Eq, RuntimeDebug, TypeInfo, MaxEncodedLen)]
#[cfg_attr(feature = "stable2503", derive(DecodeWithMemTracking))]
pub enum PalletEventName {
	FastUnstake,
	BagsList,
}

pub type BalanceOf<T> = <T as pallet_balances::Config>::Balance;

#[derive(Encode, Decode, Clone, Default, RuntimeDebug, TypeInfo, MaxEncodedLen, PartialEq, Eq)]
#[cfg_attr(feature = "stable2503", derive(DecodeWithMemTracking))]
pub enum MigrationStage<
	AccountId,
	BlockNumber,
	BagsListScore,
	VotingClass,
	AssetKind,
	SchedulerBlockNumber,
> {
	/// The migration has not yet started but will start in the future.
	#[default]
	Pending,
	/// The migration has been scheduled to start at the given block number.
	Scheduled {
		block_number: BlockNumber,
	},
	/// The migration is initializing.
	///
	/// This stage involves waiting for the notification from the Asset Hub that it is ready to
	/// receive the migration data.
	Initializing,
	/// Initializing the account migration process.
	AccountsMigrationInit,
	/// Migrating account balances.
	AccountsMigrationOngoing {
		// Last migrated account
		last_key: Option<AccountId>,
	},
	/// Note that this stage does not have any logic attached to itself. It just exists to make it
	/// easier to swap out what stage should run next for testing.
	AccountsMigrationDone,

	MultisigMigrationInit,
	MultisigMigrationOngoing {
		/// Last migrated key of the `Multisigs` double map.
		last_key: Option<(AccountId, [u8; 32])>,
	},
	MultisigMigrationDone,

	#[cfg(not(feature = "ahm-westend"))]
	ClaimsMigrationInit,
	#[cfg(not(feature = "ahm-westend"))]
	ClaimsMigrationOngoing {
		current_key: Option<ClaimsStage<AccountId>>,
	},
	ClaimsMigrationDone,

	ProxyMigrationInit,
	/// Currently migrating the proxies of the proxy pallet.
	ProxyMigrationProxies {
		last_key: Option<AccountId>,
	},
	/// Currently migrating the announcements of the proxy pallet.
	ProxyMigrationAnnouncements {
		last_key: Option<AccountId>,
	},
	ProxyMigrationDone,

	PreimageMigrationInit,
	PreimageMigrationChunksOngoing {
		// TODO type
		last_key: Option<((H256, u32), u32)>,
	},
	PreimageMigrationChunksDone,
	PreimageMigrationRequestStatusOngoing {
		next_key: Option<H256>,
	},
	PreimageMigrationRequestStatusDone,
	PreimageMigrationLegacyRequestStatusInit,
	PreimageMigrationLegacyRequestStatusOngoing {
		next_key: Option<H256>,
	},
	PreimageMigrationLegacyRequestStatusDone,
	PreimageMigrationDone,

	NomPoolsMigrationInit,
	NomPoolsMigrationOngoing {
		next_key: Option<NomPoolsStage<AccountId>>,
	},
	NomPoolsMigrationDone,

	VestingMigrationInit,
	VestingMigrationOngoing {
		next_key: Option<AccountId>,
	},
	VestingMigrationDone,

	FastUnstakeMigrationInit,
	FastUnstakeMigrationOngoing {
		next_key: Option<FastUnstakeStage<AccountId>>,
	},
	FastUnstakeMigrationDone,

	IndicesMigrationInit,
	IndicesMigrationOngoing {
		next_key: Option<()>,
	},
	IndicesMigrationDone,

	ReferendaMigrationInit,
	ReferendaMigrationOngoing {
		last_key: Option<ReferendaStage>,
	},
	ReferendaMigrationDone,

	BagsListMigrationInit,
	BagsListMigrationOngoing {
		next_key: Option<BagsListStage<AccountId, BagsListScore>>,
	},
	BagsListMigrationDone,
	SchedulerMigrationInit,
	SchedulerMigrationOngoing {
		last_key: Option<scheduler::SchedulerStage<SchedulerBlockNumber>>,
	},
	SchedulerMigrationDone,
	ConvictionVotingMigrationInit,
	ConvictionVotingMigrationOngoing {
		last_key: Option<conviction_voting::ConvictionVotingStage<AccountId, VotingClass>>,
	},
	ConvictionVotingMigrationDone,

	#[cfg(not(feature = "ahm-westend"))]
	BountiesMigrationInit,
	#[cfg(not(feature = "ahm-westend"))]
	BountiesMigrationOngoing {
		last_key: Option<bounties::BountiesStage>,
	},
	BountiesMigrationDone,

	AssetRateMigrationInit,
	AssetRateMigrationOngoing {
		last_key: Option<AssetKind>,
	},
	AssetRateMigrationDone,

	#[cfg(not(feature = "ahm-westend"))]
	CrowdloanMigrationInit,
	#[cfg(not(feature = "ahm-westend"))]
	CrowdloanMigrationOngoing {
		last_key: Option<crowdloan::CrowdloanStage>,
	},
	CrowdloanMigrationDone,

	#[cfg(not(feature = "ahm-westend"))]
	TreasuryMigrationInit,
	#[cfg(not(feature = "ahm-westend"))]
	TreasuryMigrationOngoing {
		last_key: Option<treasury::TreasuryStage>,
	},
	TreasuryMigrationDone,

<<<<<<< HEAD
	SignalMigrationFinish,
=======
	#[cfg(feature = "ahm-staking-migration")]
	StakingMigrationInit,
	#[cfg(feature = "ahm-staking-migration")]
	StakingMigrationOngoing {
		next_key: Option<staking::StakingStage<AccountId>>,
	},
	StakingMigrationDone,

>>>>>>> 7c03c3fa
	MigrationDone,
}

impl<AccountId, BlockNumber, BagsListScore, VotingClass, AssetKind, SchedulerBlockNumber>
	MigrationStage<AccountId, BlockNumber, BagsListScore, VotingClass, AssetKind, SchedulerBlockNumber>
{
	/// Whether the migration is finished.
	///
	/// This is **not** the same as `!self.is_ongoing()` since it may not have started.
	pub fn is_finished(&self) -> bool {
		matches!(self, MigrationStage::MigrationDone)
	}

	/// Whether the migration is ongoing.
	///
	/// This is **not** the same as `!self.is_finished()` since it may not have started.
	pub fn is_ongoing(&self) -> bool {
		!matches!(
			self,
			MigrationStage::Pending |
				MigrationStage::Scheduled { .. } |
				MigrationStage::MigrationDone
		)
	}
}

#[cfg(feature = "std")]
impl<AccountId, BlockNumber, BagsListScore, VotingClass, AssetKind, SchedulerBlockNumber>
	std::str::FromStr
	for MigrationStage<
		AccountId,
		BlockNumber,
		BagsListScore,
		VotingClass,
		AssetKind,
		SchedulerBlockNumber,
	>
{
	type Err = std::string::String;

	fn from_str(s: &str) -> Result<Self, Self::Err> {
		Ok(match s {
			"skip-accounts" => MigrationStage::AccountsMigrationDone,
			#[cfg(not(feature = "ahm-westend"))]
			"crowdloan" => MigrationStage::CrowdloanMigrationInit,
			"preimage" => MigrationStage::PreimageMigrationInit,
			"referenda" => MigrationStage::ReferendaMigrationInit,
			"multisig" => MigrationStage::MultisigMigrationInit,
			"voting" => MigrationStage::ConvictionVotingMigrationInit,
			#[cfg(not(feature = "ahm-westend"))]
			"bounties" => MigrationStage::BountiesMigrationInit,
			"asset_rate" => MigrationStage::AssetRateMigrationInit,
			"indices" => MigrationStage::IndicesMigrationInit,
			#[cfg(not(feature = "ahm-westend"))]
			"treasury" => MigrationStage::TreasuryMigrationInit,
			"proxy" => MigrationStage::ProxyMigrationInit,
			other => return Err(format!("Unknown migration stage: {}", other)),
		})
	}
}

type AccountInfoFor<T> =
	AccountInfo<<T as frame_system::Config>::Nonce, <T as frame_system::Config>::AccountData>;

#[frame_support::pallet]
pub mod pallet {
	use super::*;

	/// Paras Registrar Pallet
	type ParasRegistrar<T> = paras_registrar::Pallet<T>;

	/// Super config trait for all pallets that the migration depends on, providing convenient
	/// access to their items.
	#[pallet::config]
	pub trait Config:
		frame_system::Config<AccountData = AccountData<u128>, AccountId = AccountId32>
		+ pallet_balances::Config<RuntimeHoldReason = <Self as Config>::RuntimeHoldReason, Balance = u128>
		+ hrmp::Config
		+ paras_registrar::Config
		+ pallet_multisig::Config
		+ pallet_proxy::Config
		+ pallet_preimage::Config<Hash = H256>
		+ pallet_referenda::Config<Votes = u128>
		+ pallet_nomination_pools::Config
		+ pallet_fast_unstake::Config
		+ pallet_bags_list::Config<pallet_bags_list::Instance1>
		+ pallet_scheduler::Config
		+ pallet_vesting::Config
		+ pallet_indices::Config
		+ pallet_conviction_voting::Config
		+ pallet_asset_rate::Config
		+ pallet_slots::Config
		+ pallet_crowdloan::Config
		+ pallet_staking::Config // Not on westend
		//+ pallet_staking::Config<RuntimeHoldReason = <Self as Config>::RuntimeHoldReason> // Only on westend
		+ pallet_claims::Config // Not on westend
		+ pallet_bounties::Config // Not on westend
		+ pallet_treasury::Config // Not on westend
	{
		type RuntimeHoldReason: Parameter + VariantCount;
		/// The overarching event type.
		type RuntimeEvent: From<Event<Self>> + IsType<<Self as frame_system::Config>::RuntimeEvent>;
		/// The origin that can perform permissioned operations like setting the migration stage.
		///
		/// This is generally root, Asset Hub and Fellows origins.
		type ManagerOrigin: EnsureOrigin<<Self as frame_system::Config>::RuntimeOrigin>;
		/// Native asset registry type.
		type Currency: Mutate<Self::AccountId, Balance = u128>
			+ MutateHold<Self::AccountId, Reason = <Self as Config>::RuntimeHoldReason>
			+ InspectFreeze<Self::AccountId, Id = Self::FreezeIdentifier>
			+ MutateFreeze<Self::AccountId>
			+ ReservableCurrency<Self::AccountId, Balance = u128>
			+ LockableCurrency<Self::AccountId, Balance = u128>;
		/// XCM checking account.
		type CheckingAccount: Get<Self::AccountId>;
		/// Send DMP message.
		type SendXcm: SendXcm;
		/// The maximum weight that this pallet can consume `on_initialize`.
		type MaxRcWeight: Get<Weight>;
		/// The maximum weight that Asset Hub can consume for processing one migration package.
		///
		/// Every data package that is sent from this pallet should not take more than this.
		type MaxAhWeight: Get<Weight>;
		/// Weight information for the functions of this pallet.
		type RcWeightInfo: WeightInfo;
		/// Weight information for the processing the packages from this pallet on the Asset Hub.
		type AhWeightInfo: AhWeightInfo;
		/// The existential deposit on the Asset Hub.
		type AhExistentialDeposit: Get<<Self as pallet_balances::Config>::Balance>;
		/// Contains calls that are allowed during the migration.
		type RcIntraMigrationCalls: Contains<<Self as frame_system::Config>::RuntimeCall>;
		/// Contains calls that are allowed after the migration finished.
		type RcPostMigrationCalls: Contains<<Self as frame_system::Config>::RuntimeCall>;
	}

	#[pallet::error]
	pub enum Error<T> {
		Unreachable,
		OutOfWeight,
		/// Failed to send XCM message to AH.
		XcmError,
		/// Failed to withdraw account from RC for migration to AH.
		FailedToWithdrawAccount,
		/// Indicates that the specified block number is in the past.
		PastBlockNumber,
		/// Balance accounting overflow.
		BalanceOverflow,
		/// Balance accounting underflow.
		BalanceUnderflow,
	}

	#[pallet::event]
	#[pallet::generate_deposit(pub(crate) fn deposit_event)]
	pub enum Event<T: Config> {
		/// A stage transition has occurred.
		StageTransition {
			/// The old stage before the transition.
			old: MigrationStageOf<T>,
			/// The new stage after the transition.
			new: MigrationStageOf<T>,
		},
	}

	/// The Relay Chain migration state.
	#[pallet::storage]
	pub type RcMigrationStage<T: Config> = StorageValue<_, MigrationStageOf<T>, ValueQuery>;

	/// Helper storage item to obtain and store the known accounts that should be kept partially or
	/// fully on Relay Chain.
	#[pallet::storage]
	pub type RcAccounts<T: Config> =
		StorageMap<_, Twox64Concat, T::AccountId, accounts::AccountState<T::Balance>, OptionQuery>;

	/// Helper storage item to store the total balance that should be kept on Relay Chain.
	#[pallet::storage]
	pub type RcMigratedBalance<T: Config> =
		StorageValue<_, MigratedBalances<T::Balance>, ValueQuery>;

	/// The total number of XCM data messages sent to the Asset Hub and the number of XCM messages
	/// the Asset Hub has confirmed as processed.
	///
	/// The difference between these two numbers are the messages that are "in-flight". We aim to
	/// keep this number low to not accidentally overload the asset hub.
	#[pallet::storage]
	pub type DmpDataMessageCounts<T: Config> = StorageValue<_, (u32, u32), ValueQuery>;

	/// Alias for `Paras` from `paras_registrar`.
	///
	/// The fields of the type stored in the original storage item are private, so we define the
	/// storage alias to get an access to them.
	#[frame_support::storage_alias(pallet_name)]
	pub type Paras<T: Config> = StorageMap<
		ParasRegistrar<T>,
		Twox64Concat,
		ParaId,
		types::ParaInfo<
			<T as frame_system::Config>::AccountId,
			<T as pallet_balances::Config>::Balance,
		>,
	>;

	#[pallet::pallet]
	pub struct Pallet<T>(_);

	#[pallet::call]
	impl<T: Config> Pallet<T> {
		/// Set the migration stage.
		///
		/// This call is intended for emergency use only and is guarded by the
		/// [`Config::ManagerOrigin`].
		#[pallet::call_index(0)]
		#[pallet::weight({0})] // TODO: weight
		pub fn force_set_stage(
			origin: OriginFor<T>,
			stage: Box<MigrationStageOf<T>>,
		) -> DispatchResult {
			<T as Config>::ManagerOrigin::ensure_origin(origin)?;
			Self::transition(*stage);
			Ok(())
		}

		/// Schedule the migration to start at a given moment.
		#[pallet::call_index(1)]
		#[pallet::weight({0})] // TODO: weight
		pub fn schedule_migration(
			origin: OriginFor<T>,
			start_moment: DispatchTime<BlockNumberFor<T>>,
		) -> DispatchResult {
			<T as Config>::ManagerOrigin::ensure_origin(origin)?;
			let now = frame_system::Pallet::<T>::block_number();
			let block_number = start_moment.evaluate(now);
			ensure!(block_number > now, Error::<T>::PastBlockNumber);
			Self::transition(MigrationStage::Scheduled { block_number });
			Ok(())
		}

		/// Start the data migration.
		///
		/// This is typically called by the Asset Hub to indicate it's readiness to receive the
		/// migration data.
		#[pallet::call_index(2)]
		#[pallet::weight({0})] // TODO: weight
		pub fn start_data_migration(origin: OriginFor<T>) -> DispatchResult {
			<T as Config>::ManagerOrigin::ensure_origin(origin)?;
			Self::transition(MigrationStage::AccountsMigrationInit);
			Ok(())
		}

		/// Update the total number of XCM messages processed by the Asset Hub.
		#[pallet::call_index(3)]
		#[pallet::weight({0})] // TODO: weight
		pub fn update_ah_msg_processed_count(origin: OriginFor<T>, count: u32) -> DispatchResult {
			<T as Config>::ManagerOrigin::ensure_origin(origin)?;
			Self::update_msg_processed_count(count);
			Ok(())
		}
	}

	#[pallet::hooks]
	impl<T: Config> Hooks<BlockNumberFor<T>> for Pallet<T>
		where
		crate::BalanceOf<T>:
			From<<<T as polkadot_runtime_common::slots::Config>::Currency as frame_support::traits::Currency<sp_runtime::AccountId32>>::Balance>,
		crate::BalanceOf<T>:
			From<<<<T as polkadot_runtime_common::crowdloan::Config>::Auctioneer as polkadot_runtime_common::traits::Auctioneer<<<<T as frame_system::Config>::Block as sp_runtime::traits::Block>::Header as sp_runtime::traits::Header>::Number>>::Currency as frame_support::traits::Currency<sp_runtime::AccountId32>>::Balance>,
	{
		fn on_initialize(now: BlockNumberFor<T>) -> Weight {
			let mut weight_counter = WeightMeter::with_limit(T::MaxRcWeight::get());
			let stage = RcMigrationStage::<T>::get();
			weight_counter.consume(T::DbWeight::get().reads(1));

			if Self::has_excess_unconfirmed_dmp(&stage) {
				log::info!(
					target: LOG_TARGET,
					"Excess unconfirmed XCM messages, skipping the data extraction for this block."
				);
				return weight_counter.consumed();
			}

			match stage {
				MigrationStage::Pending => {
					return weight_counter.consumed();
				},
				MigrationStage::Scheduled { block_number } =>
					if now >= block_number {
						// TODO: weight
						match Self::send_xcm(types::AhMigratorCall::<T>::StartMigration, Weight::from_all(1)) {
							Ok(_) => {
								Self::transition(MigrationStage::Initializing);
							},
							Err(_) => {
								defensive!(
									"Failed to send StartMigration message to AH, \
									retry with the next block"
								);
							},
						}
					},
				MigrationStage::Initializing => {
					// waiting AH to send a message and to start sending the data
					return weight_counter.consumed();
				},
				MigrationStage::AccountsMigrationInit => {
					// TODO: weights
					let _ = AccountsMigrator::<T>::obtain_rc_accounts();
					RcMigratedBalance::<T>::mutate(|tracker| {
						// initialize `kept` balance as total issuance, we'll substract from it as
						// we migrate accounts
						tracker.kept = <T as Config>::Currency::total_issuance();
					});

					Self::transition(MigrationStage::AccountsMigrationOngoing { last_key: None });
				},
				MigrationStage::AccountsMigrationOngoing { last_key } => {
					let res =
						with_transaction_opaque_err::<Option<T::AccountId>, Error<T>, _>(|| {
							match AccountsMigrator::<T>::migrate_many(last_key, &mut weight_counter)
							{
								Ok(last_key) => TransactionOutcome::Commit(Ok(last_key)),
								Err(e) => TransactionOutcome::Rollback(Err(e)),
							}
						})
						.expect("Always returning Ok; qed");

					match res {
						Ok(None) => {
							// accounts migration is completed
							Self::transition(MigrationStage::AccountsMigrationDone);
						},
						Ok(Some(last_key)) => {
							// accounts migration continues with the next block
							Self::transition(MigrationStage::AccountsMigrationOngoing {
								last_key: Some(last_key),
							});
						},
						Err(err) => {
							defensive!("Error while migrating accounts: {:?}", err);
							// stage unchanged, retry.
						},
					}
				},
				MigrationStage::AccountsMigrationDone => {
					AccountsMigrator::<T>::finish_balances_migration();
					// Note: swap this out for faster testing to skip some migrations
					Self::transition(MigrationStage::MultisigMigrationInit);
				},
				MigrationStage::MultisigMigrationInit => {
					Self::transition(MigrationStage::MultisigMigrationOngoing { last_key: None });
				},
				MigrationStage::MultisigMigrationOngoing { last_key } => {
					let res = with_transaction_opaque_err::<Option<_>, Error<T>, _>(|| {
						match MultisigMigrator::<T, T::AhWeightInfo>::migrate_many(
							last_key,
							&mut weight_counter,
						) {
							Ok(last_key) => TransactionOutcome::Commit(Ok(last_key)),
							Err(e) => TransactionOutcome::Rollback(Err(e)),
						}
					})
					.expect("Always returning Ok; qed");

					match res {
						Ok(None) => {
							// multisig migration is completed
							Self::transition(MigrationStage::MultisigMigrationDone);
						},
						Ok(Some(last_key)) => {
							// multisig migration continues with the next block
							Self::transition(MigrationStage::MultisigMigrationOngoing {
								last_key: Some(last_key),
							});
						},
						e => {
							defensive!("Error while migrating multisigs: {:?}", e);
						},
					}
				},
				MigrationStage::MultisigMigrationDone => {
					#[cfg(not(feature = "ahm-westend"))]
					Self::transition(MigrationStage::ClaimsMigrationInit);
					#[cfg(feature = "ahm-westend")]
					Self::transition(MigrationStage::ClaimsMigrationDone);
				},
				#[cfg(not(feature = "ahm-westend"))]
				MigrationStage::ClaimsMigrationInit => {
					Self::transition(MigrationStage::ClaimsMigrationOngoing { current_key: None });
				},
				#[cfg(not(feature = "ahm-westend"))]
				MigrationStage::ClaimsMigrationOngoing { current_key } => {
					let res = with_transaction_opaque_err::<Option<_>, Error<T>, _>(|| {
						match ClaimsMigrator::<T>::migrate_many(current_key, &mut weight_counter) {
							Ok(current_key) => TransactionOutcome::Commit(Ok(current_key)),
							Err(e) => TransactionOutcome::Rollback(Err(e)),
						}
					})
					.expect("Always returning Ok; qed");

					match res {
						Ok(None) => {
							Self::transition(MigrationStage::ClaimsMigrationDone);
						},
						Ok(Some(current_key)) => {
							Self::transition(MigrationStage::ClaimsMigrationOngoing {
								current_key: Some(current_key),
							});
						},
						e => {
							defensive!("Error while migrating claims: {:?}", e);
						},
					}
				},
				MigrationStage::ClaimsMigrationDone => {
					Self::transition(MigrationStage::ProxyMigrationInit);
				},
				MigrationStage::ProxyMigrationInit => {
					Self::transition(MigrationStage::ProxyMigrationProxies { last_key: None });
				},
				MigrationStage::ProxyMigrationProxies { last_key } => {
					let res = with_transaction_opaque_err::<Option<_>, Error<T>, _>(|| {
						match ProxyProxiesMigrator::<T>::migrate_many(last_key, &mut weight_counter)
						{
							Ok(last_key) => TransactionOutcome::Commit(Ok(last_key)),
							Err(e) => TransactionOutcome::Rollback(Err(e)),
						}
					})
					.expect("Always returning Ok; qed");

					match res {
						Ok(None) => {
							Self::transition(MigrationStage::ProxyMigrationAnnouncements {
								last_key: None,
							});
						},
						Ok(Some(last_key)) => {
							Self::transition(MigrationStage::ProxyMigrationProxies {
								last_key: Some(last_key),
							});
						},
						e => {
							defensive!("Error while migrating proxies: {:?}", e);
						},
					}
				},
				MigrationStage::ProxyMigrationAnnouncements { last_key } => {
					let res = with_transaction_opaque_err::<Option<_>, Error<T>, _>(|| {
						match ProxyAnnouncementMigrator::<T>::migrate_many(
							last_key,
							&mut weight_counter,
						) {
							Ok(last_key) => TransactionOutcome::Commit(Ok(last_key)),
							Err(e) => TransactionOutcome::Rollback(Err(e)),
						}
					})
					.expect("Always returning Ok; qed");

					match res {
						Ok(None) => {
							Self::transition(MigrationStage::ProxyMigrationDone);
						},
						Ok(Some(last_key)) => {
							Self::transition(MigrationStage::ProxyMigrationAnnouncements {
								last_key: Some(last_key),
							});
						},
						e => {
							defensive!("Error while migrating proxy announcements: {:?}", e);
						},
					}
				},
				MigrationStage::ProxyMigrationDone => {
					Self::transition(MigrationStage::PreimageMigrationInit);
				},
				MigrationStage::PreimageMigrationInit => {
					Self::transition(MigrationStage::PreimageMigrationChunksOngoing {
						last_key: None,
					});
				},
				MigrationStage::PreimageMigrationChunksOngoing { last_key } => {
					let res = with_transaction_opaque_err::<Option<_>, Error<T>, _>(|| {
						match PreimageChunkMigrator::<T>::migrate_many(
							last_key,
							&mut weight_counter,
						) {
							Ok(last_key) => TransactionOutcome::Commit(Ok(last_key)),
							Err(e) => TransactionOutcome::Rollback(Err(e)),
						}
					})
					.expect("Always returning Ok; qed");

					match res {
						Ok(None) => {
							Self::transition(MigrationStage::PreimageMigrationChunksDone);
						},
						Ok(Some(last_key)) => {
							Self::transition(MigrationStage::PreimageMigrationChunksOngoing {
								last_key: Some(last_key),
							});
						},
						e => {
							defensive!("Error while migrating preimages: {:?}", e);
						},
					}
				},
				MigrationStage::PreimageMigrationChunksDone => {
					Self::transition(MigrationStage::PreimageMigrationRequestStatusOngoing {
						next_key: None,
					});
				},
				MigrationStage::PreimageMigrationRequestStatusOngoing { next_key } => {
					let res = with_transaction_opaque_err::<Option<_>, Error<T>, _>(|| {
						match PreimageRequestStatusMigrator::<T>::migrate_many(
							next_key,
							&mut weight_counter,
						) {
							Ok(last_key) => TransactionOutcome::Commit(Ok(last_key)),
							Err(e) => TransactionOutcome::Rollback(Err(e)),
						}
					})
					.expect("Always returning Ok; qed");

					match res {
						Ok(None) => {
							Self::transition(MigrationStage::PreimageMigrationRequestStatusDone);
						},
						Ok(Some(next_key)) => {
							Self::transition(
								MigrationStage::PreimageMigrationRequestStatusOngoing {
									next_key: Some(next_key),
								},
							);
						},
						e => {
							defensive!("Error while migrating preimage request status: {:?}", e);
						},
					}
				},
				MigrationStage::PreimageMigrationRequestStatusDone => {
					Self::transition(MigrationStage::PreimageMigrationLegacyRequestStatusInit);
				},
				MigrationStage::PreimageMigrationLegacyRequestStatusInit => {
					Self::transition(MigrationStage::PreimageMigrationLegacyRequestStatusOngoing {
						next_key: None,
					});
				},
				MigrationStage::PreimageMigrationLegacyRequestStatusOngoing { next_key } => {
					let res = with_transaction_opaque_err::<Option<_>, Error<T>, _>(|| {
						match PreimageLegacyRequestStatusMigrator::<T>::migrate_many(
							next_key,
							&mut weight_counter,
						) {
							Ok(last_key) => TransactionOutcome::Commit(Ok(last_key)),
							Err(e) => TransactionOutcome::Rollback(Err(e)),
						}
					})
					.expect("Always returning Ok; qed");

					match res {
						Ok(None) => {
							Self::transition(
								MigrationStage::PreimageMigrationLegacyRequestStatusDone,
							);
						},
						Ok(Some(next_key)) => {
							Self::transition(
								MigrationStage::PreimageMigrationLegacyRequestStatusOngoing {
									next_key: Some(next_key),
								},
							);
						},
						e => {
							defensive!(
								"Error while migrating legacy preimage request status: {:?}",
								e
							);
						},
					}
				},
				MigrationStage::PreimageMigrationLegacyRequestStatusDone => {
					Self::transition(MigrationStage::PreimageMigrationDone);
				},
				MigrationStage::PreimageMigrationDone => {
					Self::transition(MigrationStage::NomPoolsMigrationInit);
				},
				MigrationStage::NomPoolsMigrationInit => {
					Self::transition(MigrationStage::NomPoolsMigrationOngoing { next_key: None });
				},
				MigrationStage::NomPoolsMigrationOngoing { next_key } => {
					let res = with_transaction_opaque_err::<Option<_>, Error<T>, _>(|| {
						match NomPoolsMigrator::<T>::migrate_many(next_key, &mut weight_counter) {
							Ok(last_key) => TransactionOutcome::Commit(Ok(last_key)),
							Err(e) => TransactionOutcome::Rollback(Err(e)),
						}
					})
					.expect("Always returning Ok; qed");

					match res {
						Ok(None) => {
							Self::transition(MigrationStage::NomPoolsMigrationDone);
						},
						Ok(Some(next_key)) => {
							Self::transition(MigrationStage::NomPoolsMigrationOngoing {
								next_key: Some(next_key),
							});
						},
						e => {
							defensive!("Error while migrating nom pools: {:?}", e);
						},
					}
				},
				MigrationStage::NomPoolsMigrationDone => {
					Self::transition(MigrationStage::VestingMigrationInit);
				},

				MigrationStage::VestingMigrationInit => {
					Self::transition(MigrationStage::VestingMigrationOngoing { next_key: None });
				},
				MigrationStage::VestingMigrationOngoing { next_key } => {
					let res = with_transaction_opaque_err::<Option<_>, Error<T>, _>(|| {
						match VestingMigrator::<T>::migrate_many(next_key, &mut weight_counter) {
							Ok(last_key) => TransactionOutcome::Commit(Ok(last_key)),
							Err(e) => TransactionOutcome::Rollback(Err(e)),
						}
					})
					.expect("Always returning Ok; qed");

					match res {
						Ok(None) => {
							Self::transition(MigrationStage::VestingMigrationDone);
						},
						Ok(Some(next_key)) => {
							Self::transition(MigrationStage::VestingMigrationOngoing {
								next_key: Some(next_key),
							});
						},
						e => {
							defensive!("Error while migrating vesting: {:?}", e);
						},
					}
				},
				MigrationStage::VestingMigrationDone => {
					Self::transition(MigrationStage::FastUnstakeMigrationInit);
				},
				MigrationStage::FastUnstakeMigrationInit => {
					Self::transition(MigrationStage::FastUnstakeMigrationOngoing {
						next_key: None,
					});
				},
				MigrationStage::FastUnstakeMigrationOngoing { next_key } => {
					let res = with_transaction_opaque_err::<Option<_>, Error<T>, _>(|| {
						match FastUnstakeMigrator::<T>::migrate_many(next_key, &mut weight_counter)
						{
							Ok(last_key) => TransactionOutcome::Commit(Ok(last_key)),
							Err(e) => TransactionOutcome::Rollback(Err(e)),
						}
					})
					.expect("Always returning Ok; qed");

					match res {
						Ok(None) => {
							Self::transition(MigrationStage::FastUnstakeMigrationDone);
						},
						Ok(Some(next_key)) => {
							Self::transition(MigrationStage::FastUnstakeMigrationOngoing {
								next_key: Some(next_key),
							});
						},
						e => {
							defensive!("Error while migrating fast unstake: {:?}", e);
						},
					}
				},
				MigrationStage::FastUnstakeMigrationDone => {
					Self::transition(MigrationStage::IndicesMigrationInit);
				},
				MigrationStage::IndicesMigrationInit => {
					Self::transition(MigrationStage::IndicesMigrationOngoing {
						next_key: Some(Default::default()),
					});
				},
				MigrationStage::IndicesMigrationOngoing { next_key } => {
					let res = with_transaction_opaque_err::<Option<_>, Error<T>, _>(|| {
						match IndicesMigrator::<T>::migrate_many(next_key, &mut weight_counter) {
							Ok(last_key) => TransactionOutcome::Commit(Ok(last_key)),
							Err(e) => TransactionOutcome::Rollback(Err(e)),
						}
					})
					.expect("Always returning Ok; qed");

					match res {
						Ok(None) => {
							Self::transition(MigrationStage::IndicesMigrationDone);
						},
						Ok(Some(next_key)) => {
							Self::transition(MigrationStage::IndicesMigrationOngoing {
								next_key: Some(next_key),
							});
						},
						e => {
							defensive!("Error while migrating indices: {:?}", e);
						},
					}
				},
				MigrationStage::IndicesMigrationDone => {
					Self::transition(MigrationStage::ReferendaMigrationInit);
				},
				MigrationStage::ReferendaMigrationInit => {
					Self::transition(MigrationStage::ReferendaMigrationOngoing {
						last_key: Some(Default::default()),
					});
				},
				MigrationStage::ReferendaMigrationOngoing { last_key } => {
					let res =
						with_transaction_opaque_err::<Option<ReferendaStage>, Error<T>, _>(|| {
							match referenda::ReferendaMigrator::<T>::migrate_many(
								last_key,
								&mut weight_counter,
							) {
								Ok(last_key) => TransactionOutcome::Commit(Ok(last_key)),
								Err(e) => TransactionOutcome::Rollback(Err(e)),
							}
						})
						.expect("Always returning Ok; qed");

					match res {
						Ok(None) => {
							Self::transition(MigrationStage::ReferendaMigrationDone);
						},
						Ok(Some(last_key)) => {
							Self::transition(MigrationStage::ReferendaMigrationOngoing {
								last_key: Some(last_key),
							});
						},
						Err(err) => {
							defensive!("Error while migrating referenda: {:?}", err);
						},
					}
				},
				MigrationStage::ReferendaMigrationDone => {
					Self::transition(MigrationStage::BagsListMigrationInit);
				},
				MigrationStage::BagsListMigrationInit => {
					Self::transition(MigrationStage::BagsListMigrationOngoing { next_key: None });
				},
				MigrationStage::BagsListMigrationOngoing { next_key } => {
					let res = with_transaction_opaque_err::<Option<_>, Error<T>, _>(|| {
						match BagsListMigrator::<T>::migrate_many(next_key, &mut weight_counter) {
							Ok(last_key) => TransactionOutcome::Commit(Ok(last_key)),
							Err(e) => TransactionOutcome::Rollback(Err(e)),
						}
					})
					.expect("Always returning Ok; qed");

					match res {
						Ok(None) => {
							Self::transition(MigrationStage::BagsListMigrationDone);
						},
						Ok(Some(next_key)) => {
							Self::transition(MigrationStage::BagsListMigrationOngoing {
								next_key: Some(next_key),
							});
						},
						e => {
							defensive!("Error while migrating bags list: {:?}", e);
						},
					}
				},
				MigrationStage::BagsListMigrationDone => {
					Self::transition(MigrationStage::SchedulerMigrationInit);
				},
				MigrationStage::SchedulerMigrationInit => {
					Self::transition(MigrationStage::SchedulerMigrationOngoing { last_key: None });
				},
				MigrationStage::SchedulerMigrationOngoing { last_key } => {
					let res = with_transaction_opaque_err::<Option<_>, Error<T>, _>(|| {
						match scheduler::SchedulerMigrator::<T>::migrate_many(
							last_key,
							&mut weight_counter,
						) {
							Ok(last_key) => TransactionOutcome::Commit(Ok(last_key)),
							Err(e) => TransactionOutcome::Rollback(Err(e)),
						}
					})
					.expect("Always returning Ok; qed");

					match res {
						Ok(None) => {
							Self::transition(MigrationStage::SchedulerMigrationDone);
						},
						Ok(Some(last_key)) => {
							Self::transition(MigrationStage::SchedulerMigrationOngoing {
								last_key: Some(last_key),
							});
						},
						Err(err) => {
							defensive!("Error while migrating scheduler: {:?}", err);
						},
					}
				},
				MigrationStage::SchedulerMigrationDone => {
					Self::transition(MigrationStage::ConvictionVotingMigrationInit);
				},
				MigrationStage::ConvictionVotingMigrationInit => {
					Self::transition(MigrationStage::ConvictionVotingMigrationOngoing {
						last_key: None,
					});
				},
				MigrationStage::ConvictionVotingMigrationOngoing { last_key } => {
					let res = with_transaction_opaque_err::<Option<_>, Error<T>, _>(|| {
						match conviction_voting::ConvictionVotingMigrator::<T>::migrate_many(
							last_key,
							&mut weight_counter,
						) {
							Ok(last_key) => TransactionOutcome::Commit(Ok(last_key)),
							Err(e) => TransactionOutcome::Rollback(Err(e)),
						}
					})
					.expect("Always returning Ok; qed");

					match res {
						Ok(None) => {
							Self::transition(MigrationStage::ConvictionVotingMigrationDone);
						},
						Ok(Some(last_key)) => {
							Self::transition(MigrationStage::ConvictionVotingMigrationOngoing {
								last_key: Some(last_key),
							});
						},
						Err(err) => {
							defensive!("Error while migrating conviction voting: {:?}", err);
						},
					}
				},
				MigrationStage::ConvictionVotingMigrationDone => {
					#[cfg(feature = "ahm-westend")]
					Self::transition(MigrationStage::BountiesMigrationDone);
					#[cfg(not(feature = "ahm-westend"))]
					Self::transition(MigrationStage::BountiesMigrationInit);
				},
				#[cfg(not(feature = "ahm-westend"))]
				MigrationStage::BountiesMigrationInit => {
					Self::transition(MigrationStage::BountiesMigrationOngoing { last_key: None });
				},
				#[cfg(not(feature = "ahm-westend"))]
				MigrationStage::BountiesMigrationOngoing { last_key } => {
					let res = with_transaction_opaque_err::<Option<_>, Error<T>, _>(|| {
						match bounties::BountiesMigrator::<T>::migrate_many(
							last_key,
							&mut weight_counter,
						) {
							Ok(last_key) => TransactionOutcome::Commit(Ok(last_key)),
							Err(e) => TransactionOutcome::Rollback(Err(e)),
						}
					})
					.expect("Always returning Ok; qed");

					match res {
						Ok(None) => {
							Self::transition(MigrationStage::BountiesMigrationDone);
						},
						Ok(Some(last_key)) => {
							Self::transition(MigrationStage::BountiesMigrationOngoing {
								last_key: Some(last_key),
							});
						},
						e => {
							defensive!("Error while migrating bounties: {:?}", e);
						},
					}
				},
				MigrationStage::BountiesMigrationDone => {
					Self::transition(MigrationStage::AssetRateMigrationInit);
				},
				MigrationStage::AssetRateMigrationInit => {
					Self::transition(MigrationStage::AssetRateMigrationOngoing { last_key: None });
				},
				MigrationStage::AssetRateMigrationOngoing { last_key } => {
					let res = with_transaction_opaque_err::<Option<_>, Error<T>, _>(|| {
						match asset_rate::AssetRateMigrator::<T>::migrate_many(
							last_key,
							&mut weight_counter,
						) {
							Ok(last_key) => TransactionOutcome::Commit(Ok(last_key)),
							Err(e) => TransactionOutcome::Rollback(Err(e)),
						}
					})
					.expect("Always returning Ok; qed");

					match res {
						Ok(None) => {
							Self::transition(MigrationStage::AssetRateMigrationDone);
						},
						Ok(Some(last_key)) => {
							Self::transition(MigrationStage::AssetRateMigrationOngoing {
								last_key: Some(last_key),
							});
						},
						Err(err) => {
							defensive!("Error while migrating asset rates: {:?}", err);
						},
					}
				},
				MigrationStage::AssetRateMigrationDone => {
					#[cfg(not(feature = "ahm-westend"))]
					Self::transition(MigrationStage::CrowdloanMigrationInit);
					#[cfg(feature = "ahm-westend")]
					Self::transition(MigrationStage::CrowdloanMigrationDone);
				},
				#[cfg(not(feature = "ahm-westend"))]
				MigrationStage::CrowdloanMigrationInit => {
					Self::transition(MigrationStage::CrowdloanMigrationOngoing { last_key: None });
				},
				#[cfg(not(feature = "ahm-westend"))]
				MigrationStage::CrowdloanMigrationOngoing { last_key } => {
					let res = with_transaction_opaque_err::<Option<_>, Error<T>, _>(|| {
						match crowdloan::CrowdloanMigrator::<T>::migrate_many(
							last_key,
							&mut weight_counter,
						) {
						Ok(last_key) => TransactionOutcome::Commit(Ok(last_key)),
							Err(e) => TransactionOutcome::Rollback(Err(e)),
						}
					})
					.expect("Always returning Ok; qed");

					match res {
						Ok(None) => {
							Self::transition(MigrationStage::CrowdloanMigrationDone);
						},
						Ok(Some(last_key)) => {
							Self::transition(MigrationStage::CrowdloanMigrationOngoing {
								last_key: Some(last_key),
							});
						},
						e => {
							defensive!("Error while migrating crowdloan: {:?}", e);
						},
					}
				},
				MigrationStage::CrowdloanMigrationDone => {
					#[cfg(not(feature = "ahm-westend"))]
					Self::transition(MigrationStage::TreasuryMigrationInit);
					#[cfg(feature = "ahm-westend")]
					Self::transition(MigrationStage::TreasuryMigrationDone);
				},
				#[cfg(not(feature = "ahm-westend"))]
				MigrationStage::TreasuryMigrationInit => {
					Self::transition(MigrationStage::TreasuryMigrationOngoing { last_key: None });
				},
				#[cfg(not(feature = "ahm-westend"))]
				MigrationStage::TreasuryMigrationOngoing { last_key } => {
					let res = with_transaction_opaque_err::<Option<_>, Error<T>, _>(|| {
						match treasury::TreasuryMigrator::<T>::migrate_many(
							last_key,
							&mut weight_counter,
						) {
							Ok(last_key) => TransactionOutcome::Commit(Ok(last_key)),
							Err(e) => TransactionOutcome::Rollback(Err(e)),
						}
					})
					.expect("Always returning Ok; qed");	

					match res {
						Ok(None) => {
							Self::transition(MigrationStage::TreasuryMigrationDone);
						},
						Ok(Some(last_key)) => {
							Self::transition(MigrationStage::TreasuryMigrationOngoing {
								last_key: Some(last_key),
							});
						},
						e => {
							defensive!("Error while migrating treasury: {:?}", e);
						},
					}
				},
				MigrationStage::TreasuryMigrationDone => {
<<<<<<< HEAD
					Self::transition(MigrationStage::SignalMigrationFinish);
				},
				MigrationStage::SignalMigrationFinish => {
					// TODO: weight
					let tracker = RcMigratedBalance::<T>::get();
					let data = MigrationFinishedData {
						rc_balance_kept: tracker.kept,
					};
					let call = types::AhMigratorCall::<T>::FinishMigration { data };
					match Self::send_xcm(call, Weight::from_all(1)) {
						Ok(_) => {
							Self::transition(MigrationStage::MigrationDone);
						},
						Err(_) => {
							defensive!(
								"Failed to send FinishMigration message to AH, \
								retry with the next block"
							);
						},
					}
=======
					#[cfg(feature = "ahm-staking-migration")]
					Self::transition(MigrationStage::StakingMigrationInit);
					#[cfg(not(feature = "ahm-staking-migration"))]
					Self::transition(MigrationStage::StakingMigrationDone);
				},
				#[cfg(feature = "ahm-staking-migration")]
				MigrationStage::StakingMigrationInit => {
					Self::transition(MigrationStage::StakingMigrationOngoing { next_key: None });
				},
				#[cfg(feature = "ahm-staking-migration")]
				MigrationStage::StakingMigrationOngoing { next_key } => {
					let res = with_transaction_opaque_err::<Option<_>, Error<T>, _>(|| {
						match staking::StakingMigrator::<T>::migrate_many(
							next_key,
							&mut weight_counter,
						) {
							Ok(next_key) => TransactionOutcome::Commit(Ok(next_key)),
							Err(e) => TransactionOutcome::Rollback(Err(e)),
						}
					})
					.expect("Always returning Ok; qed");

					match res {
						Ok(None) => {
							Self::transition(MigrationStage::StakingMigrationDone);
						},
						Ok(Some(next_key)) => {
							Self::transition(MigrationStage::StakingMigrationOngoing { next_key: Some(next_key) });
						},
						e => {
							defensive!("Error while migrating staking: {:?}", e);
						},
					}
				},
				MigrationStage::StakingMigrationDone => {
>>>>>>> 7c03c3fa
					Self::transition(MigrationStage::MigrationDone);
				},
				MigrationStage::MigrationDone => (),
			};

			weight_counter.consumed()
		}
	}

	impl<T: Config> Pallet<T> {
		/// Returns `true` if the migration is ongoing and the Asset Hub has not confirmed
		/// processing the same number of XCM messages as we have sent to it.
		fn has_excess_unconfirmed_dmp(current: &MigrationStageOf<T>) -> bool {
			if !current.is_ongoing() {
				return false;
			}
			let (sent, processed) = DmpDataMessageCounts::<T>::get();
			if sent > processed {
				log::info!(
					target: LOG_TARGET,
					"Excess unconfirmed XCM messages: sent = {}, processed = {}",
					sent,
					processed
				);
				// TODO: make it possible to reset the counts with an extrinsic.
				return true;
			}
			false
		}

		/// Increases the number of XCM messages sent to the Asset Hub.
		fn increase_msg_sent_count(count: u32) {
			let (sent, processed) = DmpDataMessageCounts::<T>::get();
			let new_sent = sent + count;
			DmpDataMessageCounts::<T>::put((new_sent, processed));
			log::debug!(
				target: LOG_TARGET,
				"Increased XCM message sent count by {}; sent: {}, processed: {}",
				count,
				new_sent,
				processed
			);
		}

		/// Updates the number of XCM messages processed by the Asset Hub.
		fn update_msg_processed_count(new_processed: u32) {
			let (sent, processed) = DmpDataMessageCounts::<T>::get();
			if processed > new_processed {
				defensive!(
					"Processed XCM message count is less than the new processed count: {}",
					(processed, new_processed),
				);
				return;
			}
			DmpDataMessageCounts::<T>::put((sent, new_processed));
			log::info!(
				target: LOG_TARGET,
				"Updated XCM message processed count to {}; sent: {}",
				new_processed,
				sent,
			);
		}

		/// Execute a stage transition and log it.
		fn transition(new: MigrationStageOf<T>) {
			let old = RcMigrationStage::<T>::get();
			RcMigrationStage::<T>::put(&new);
			log::info!(target: LOG_TARGET, "[Block {:?}] Stage transition: {:?} -> {:?}", frame_system::Pallet::<T>::block_number(), &old, &new);
			Self::deposit_event(Event::StageTransition { old, new });
		}

		/// Split up the items into chunks of `MAX_XCM_SIZE` and send them as separate XCM
		/// transacts.
		///
		/// ### Parameters:
		/// - items - data items to batch and send with the `create_call`
		/// - create_call - function to create the call from the items
		/// - weight_at_most - function to calculate the weight limit on AH for the call with `n`
		///   elements from `items`
		///
		/// Will modify storage in the error path.
		/// This is done to avoid exceeding the XCM message size limit.
		pub fn send_chunked_xcm<E: Encode>(
			mut items: Vec<E>,
			create_call: impl Fn(Vec<E>) -> types::AhMigratorCall<T>,
			weight_at_most: impl Fn(u32) -> Weight,
		) -> Result<u32, Error<T>> {
			log::info!(target: LOG_TARGET, "Batching {} items to send via XCM", items.len());
			defensive_assert!(items.len() > 0, "Sending XCM with empty items");
			items.reverse();
			let mut batch_count = 0;

			while !items.is_empty() {
				let mut remaining_size: u32 = MAX_XCM_SIZE;
				let mut batch = Vec::new();

				while !items.is_empty() {
					// Taking from the back as optimization is fine since we reversed
					let item = items.last().unwrap(); // FAIL-CI no unwrap
					let msg_size = item.encoded_size() as u32;
					if msg_size > remaining_size {
						break;
					}
					remaining_size -= msg_size;

					batch.push(items.pop().unwrap()); // FAIL-CI no unwrap
				}

				let batch_len = batch.len() as u32;
				log::info!(target: LOG_TARGET, "Sending XCM batch of {} items", batch_len);
				let call = types::AssetHubPalletConfig::<T>::AhmController(create_call(batch));

				let message = Xcm(vec![
					Instruction::UnpaidExecution {
						weight_limit: WeightLimit::Unlimited,
						check_origin: None,
					},
					Instruction::Transact {
						origin_kind: OriginKind::Superuser,
						// The `require_weight_at_most` parameter is used by the XCM executor to
						// verify if the available weight is sufficient to process this call. If
						// sufficient, the executor will execute the call and use the actual weight
						// from the dispatchable result to adjust the meter limit. The weight meter
						// limit on the Asset Hub is [Config::MaxAhWeight], which applies not only
						// to process the calls passed with XCM messages but also to some base work
						// required to process an XCM message.
						// Additionally the call will not be executed if `require_weight_at_most` is
						// lower than the actual weight of the call.
						// TODO: we can remove ths with XCMv5
						#[cfg(feature = "ahm-polkadot")]
						require_weight_at_most: weight_at_most(batch_len),
						#[cfg(feature = "ahm-westend")]
						fallback_max_weight: Some(weight_at_most(batch_len)),
						call: call.encode().into(),
					},
				]);

				if let Err(err) = send_xcm::<T::SendXcm>(
					Location::new(0, [Junction::Parachain(1000)]),
					message.clone(),
				) {
					log::error!(target: LOG_TARGET, "Error while sending XCM message: {:?}", err);
					return Err(Error::XcmError);
				} else {
					batch_count += 1;
				}
			}

			Ok(batch_count)
		}

		/// Send a single XCM message.
		///
		/// ### Parameters:
		/// - call - the call to send
		/// - weight_at_most - the weight limit for the call on AH
		pub fn send_xcm(
			call: types::AhMigratorCall<T>,
			weight_at_most: Weight,
		) -> Result<(), Error<T>> {
			log::info!(target: LOG_TARGET, "Sending XCM message");

			let call = types::AssetHubPalletConfig::<T>::AhmController(call);

			let message = Xcm(vec![
				Instruction::UnpaidExecution {
					weight_limit: WeightLimit::Unlimited,
					check_origin: None,
				},
				Instruction::Transact {
					origin_kind: OriginKind::Superuser,
					// The `require_weight_at_most` parameter is used by the XCM executor to verify
					// if the available weight is sufficient to process this call. If sufficient,
					// the executor will execute the call and use the actual weight from the
					// dispatchable result to adjust the meter limit. The weight meter limit on the
					// Asset Hub is [Config::MaxAhWeight], which applies not only to process the
					// calls passed with XCM messages but also to some base work required to process
					// an XCM message.
					// Additionally the call will not be executed if `require_weight_at_most` is
					// lower than the actual weight of the call.
					// TODO: we can remove ths with XCMv5
					#[cfg(feature = "ahm-polkadot")]
					require_weight_at_most: weight_at_most,
					#[cfg(feature = "ahm-westend")]
					fallback_max_weight: Some(weight_at_most),
					call: call.encode().into(),
				},
			]);

			if let Err(err) = send_xcm::<T::SendXcm>(
				Location::new(0, [Junction::Parachain(1000)]),
				message.clone(),
			) {
				log::error!(target: LOG_TARGET, "Error while sending XCM message: {:?}", err);
				return Err(Error::XcmError);
			};

			Ok(())
		}

		/// Decorates the `send_chunked_xcm` function by calling the `increase_msg_sent_count`
		/// function with the number of XCM messages sent.
		///
		/// Check the `send_chunked_xcm` function for the documentation.
		pub fn send_chunked_xcm_and_track<E: Encode>(
			items: Vec<E>,
			create_call: impl Fn(Vec<E>) -> types::AhMigratorCall<T>,
			weight_at_most: impl Fn(u32) -> Weight,
		) -> Result<u32, Error<T>> {
			match Self::send_chunked_xcm(items, create_call, weight_at_most) {
				Ok(count) => {
					Self::increase_msg_sent_count(count);
					Ok(count)
				},
				Err(e) => Err(e),
			}
		}

		/// Decorates the `send_xcm` function by calling the `increase_msg_sent_count` function
		/// with the number of XCM messages sent.
		///
		/// Check the `send_xcm` function for the documentation.
		pub fn send_xcm_and_track(
			call: types::AhMigratorCall<T>,
			weight_at_most: Weight,
		) -> Result<u32, Error<T>> {
			match Self::send_xcm(call, weight_at_most) {
				Ok(_) => {
					Self::increase_msg_sent_count(1);
					Ok(1)
				},
				Err(e) => Err(e),
			}
		}

		pub fn teleport_tracking() -> Option<(T::AccountId, MintLocation)> {
			let stage = RcMigrationStage::<T>::get();
			if stage.is_finished() || stage.is_ongoing() {
				None
			} else {
				Some((T::CheckingAccount::get(), MintLocation::Local))
			}
		}
	}

	impl<T: Config> types::MigrationStatus for Pallet<T> {
		fn is_ongoing() -> bool {
			RcMigrationStage::<T>::get().is_ongoing()
		}
		fn is_finished() -> bool {
			RcMigrationStage::<T>::get().is_finished()
		}
	}
}

impl<T: Config> Contains<<T as frame_system::Config>::RuntimeCall> for Pallet<T> {
	fn contains(call: &<T as frame_system::Config>::RuntimeCall) -> bool {
		let stage = RcMigrationStage::<T>::get();

		// We have to return whether the call is allowed:
		const ALLOWED: bool = true;
		const FORBIDDEN: bool = false;

		// Once the migration is finished, forbid calls not in the `RcPostMigrationCalls` set.
		if stage.is_finished() && !T::RcPostMigrationCalls::contains(call) {
			return FORBIDDEN;
		}

		// If the migration is ongoing, forbid calls not in the `RcIntraMigrationCalls` set.
		if stage.is_ongoing() && !T::RcIntraMigrationCalls::contains(call) {
			return FORBIDDEN;
		}

		// Otherwise, allow the call.
		// This also implicitly allows _any_ call if the migration has not yet started.
		ALLOWED
	}
}

// To be used for `IsTeleport` filter. Disallows teleports during the migration.
impl<T: Config> ContainsPair<Asset, Location> for Pallet<T> {
	fn contains(asset: &Asset, origin: &Location) -> bool {
		let stage = RcMigrationStage::<T>::get();
		log::trace!(target: "xcm::IsTeleport::contains", "migration stage: {:?}", stage);
		let result = if stage.is_ongoing() {
			// during migration, no teleports (in or out) allowed
			false
		} else {
			// before and after migration use normal filter
			TrustedTeleportersBeforeAndAfter::contains(asset, origin)
		};
		log::trace!(
			target: "xcm::IsTeleport::contains",
			"asset: {:?} origin {:?} result {:?}",
			asset, origin, result
		);
		result
	}
}<|MERGE_RESOLUTION|>--- conflicted
+++ resolved
@@ -301,9 +301,6 @@
 	},
 	TreasuryMigrationDone,
 
-<<<<<<< HEAD
-	SignalMigrationFinish,
-=======
 	#[cfg(feature = "ahm-staking-migration")]
 	StakingMigrationInit,
 	#[cfg(feature = "ahm-staking-migration")]
@@ -312,7 +309,7 @@
 	},
 	StakingMigrationDone,
 
->>>>>>> 7c03c3fa
+	SignalMigrationFinish,
 	MigrationDone,
 }
 
@@ -332,9 +329,9 @@
 	pub fn is_ongoing(&self) -> bool {
 		!matches!(
 			self,
-			MigrationStage::Pending |
-				MigrationStage::Scheduled { .. } |
-				MigrationStage::MigrationDone
+			MigrationStage::Pending
+				| MigrationStage::Scheduled { .. }
+				| MigrationStage::MigrationDone
 		)
 	}
 }
@@ -1289,7 +1286,41 @@
 					}
 				},
 				MigrationStage::TreasuryMigrationDone => {
-<<<<<<< HEAD
+					#[cfg(feature = "ahm-staking-migration")]
+					Self::transition(MigrationStage::StakingMigrationInit);
+					#[cfg(not(feature = "ahm-staking-migration"))]
+					Self::transition(MigrationStage::StakingMigrationDone);
+				},
+				#[cfg(feature = "ahm-staking-migration")]
+				MigrationStage::StakingMigrationInit => {
+					Self::transition(MigrationStage::StakingMigrationOngoing { next_key: None });
+				},
+				#[cfg(feature = "ahm-staking-migration")]
+				MigrationStage::StakingMigrationOngoing { next_key } => {
+					let res = with_transaction_opaque_err::<Option<_>, Error<T>, _>(|| {
+						match staking::StakingMigrator::<T>::migrate_many(
+							next_key,
+							&mut weight_counter,
+						) {
+							Ok(next_key) => TransactionOutcome::Commit(Ok(next_key)),
+							Err(e) => TransactionOutcome::Rollback(Err(e)),
+						}
+					})
+					.expect("Always returning Ok; qed");
+
+					match res {
+						Ok(None) => {
+							Self::transition(MigrationStage::StakingMigrationDone);
+						},
+						Ok(Some(next_key)) => {
+							Self::transition(MigrationStage::StakingMigrationOngoing { next_key: Some(next_key) });
+						},
+						e => {
+							defensive!("Error while migrating staking: {:?}", e);
+						},
+					}
+				},
+				MigrationStage::StakingMigrationDone => {
 					Self::transition(MigrationStage::SignalMigrationFinish);
 				},
 				MigrationStage::SignalMigrationFinish => {
@@ -1310,43 +1341,6 @@
 							);
 						},
 					}
-=======
-					#[cfg(feature = "ahm-staking-migration")]
-					Self::transition(MigrationStage::StakingMigrationInit);
-					#[cfg(not(feature = "ahm-staking-migration"))]
-					Self::transition(MigrationStage::StakingMigrationDone);
-				},
-				#[cfg(feature = "ahm-staking-migration")]
-				MigrationStage::StakingMigrationInit => {
-					Self::transition(MigrationStage::StakingMigrationOngoing { next_key: None });
-				},
-				#[cfg(feature = "ahm-staking-migration")]
-				MigrationStage::StakingMigrationOngoing { next_key } => {
-					let res = with_transaction_opaque_err::<Option<_>, Error<T>, _>(|| {
-						match staking::StakingMigrator::<T>::migrate_many(
-							next_key,
-							&mut weight_counter,
-						) {
-							Ok(next_key) => TransactionOutcome::Commit(Ok(next_key)),
-							Err(e) => TransactionOutcome::Rollback(Err(e)),
-						}
-					})
-					.expect("Always returning Ok; qed");
-
-					match res {
-						Ok(None) => {
-							Self::transition(MigrationStage::StakingMigrationDone);
-						},
-						Ok(Some(next_key)) => {
-							Self::transition(MigrationStage::StakingMigrationOngoing { next_key: Some(next_key) });
-						},
-						e => {
-							defensive!("Error while migrating staking: {:?}", e);
-						},
-					}
-				},
-				MigrationStage::StakingMigrationDone => {
->>>>>>> 7c03c3fa
 					Self::transition(MigrationStage::MigrationDone);
 				},
 				MigrationStage::MigrationDone => (),
