--- conflicted
+++ resolved
@@ -35,11 +35,8 @@
 pub mod multisig;
 pub mod preimage;
 pub mod proxy;
-<<<<<<< HEAD
 pub mod referenda;
-=======
 pub mod staking;
->>>>>>> 5feaca08
 pub mod types;
 mod weights;
 pub use pallet::*;
@@ -74,12 +71,8 @@
 	PreimageChunkMigrator, PreimageLegacyRequestStatusMigrator, PreimageRequestStatusMigrator,
 };
 use proxy::*;
-<<<<<<< HEAD
-use types::{MultiBlockMigration, SingleBlockMigration};
-=======
+use types::{MultiBlockMigration, PalletMigration, SingleBlockMigration};
 use staking::nom_pools::{NomPoolsMigrator, NomPoolsStage};
-use types::PalletMigration;
->>>>>>> 5feaca08
 
 /// The log target of this pallet.
 pub const LOG_TARGET: &str = "runtime::rc-migrator";
@@ -156,7 +149,6 @@
 	},
 	PreimageMigrationLegacyRequestStatusDone,
 	PreimageMigrationDone,
-<<<<<<< HEAD
 	ReferendaMigrationInit,
 	ReferendumMigrationOngoing {
 		last_key: Option<u32>,
@@ -167,7 +159,6 @@
 }
 
 pub type MigrationStageFor<T> = MigrationStage<<T as frame_system::Config>::AccountId>;
-=======
 	NomPoolsMigrationInit,
 	NomPoolsMigrationOngoing {
 		next_key: Option<NomPoolsStage<AccountId>>,
@@ -191,7 +182,6 @@
 		!matches!(self, MigrationStage::Pending | MigrationStage::MigrationDone)
 	}
 }
->>>>>>> 5feaca08
 
 type AccountInfoFor<T> =
 	AccountInfo<<T as frame_system::Config>::Nonce, <T as frame_system::Config>::AccountData>;
@@ -214,11 +204,8 @@
 		+ pallet_multisig::Config
 		+ pallet_proxy::Config
 		+ pallet_preimage::Config<Hash = H256>
-<<<<<<< HEAD
 		+ pallet_referenda::Config<Votes = u128>
-=======
 		+ pallet_nomination_pools::Config
->>>>>>> 5feaca08
 	{
 		/// The overarching event type.
 		type RuntimeEvent: From<Event<Self>> + IsType<<Self as frame_system::Config>::RuntimeEvent>;
@@ -564,7 +551,6 @@
 					Self::transition(MigrationStage::PreimageMigrationDone);
 				},
 				MigrationStage::PreimageMigrationDone => {
-<<<<<<< HEAD
 					Self::transition(MigrationStage::ReferendaMigrationInit);
 				},
 				MigrationStage::ReferendaMigrationInit => {
@@ -578,16 +564,6 @@
 							last_key,
 							&mut weight_counter,
 						) {
-=======
-					Self::transition(MigrationStage::NomPoolsMigrationInit);
-				},
-				MigrationStage::NomPoolsMigrationInit => {
-					Self::transition(MigrationStage::NomPoolsMigrationOngoing { next_key: None });
-				},
-				MigrationStage::NomPoolsMigrationOngoing { next_key } => {
-					let res = with_transaction_opaque_err::<Option<_>, Error<T>, _>(|| {
-						match NomPoolsMigrator::<T>::migrate_many(next_key, &mut weight_counter) {
->>>>>>> 5feaca08
 							Ok(last_key) => TransactionOutcome::Commit(Ok(last_key)),
 							Err(e) => TransactionOutcome::Rollback(Err(e)),
 						}
@@ -596,7 +572,6 @@
 
 					match res {
 						Ok(None) => {
-<<<<<<< HEAD
 							// accounts migration is completed
 							// TODO publish event
 							Self::transition(MigrationStage::ReferendaMigrationOngoing);
@@ -638,7 +613,22 @@
 					}
 				},
 				MigrationStage::ReferendaMigrationDone => {
-=======
+					Self::transition(MigrationStage::NomPoolsMigrationInit);
+				},
+				MigrationStage::NomPoolsMigrationInit => {
+					Self::transition(MigrationStage::NomPoolsMigrationOngoing { next_key: None });
+				},
+				MigrationStage::NomPoolsMigrationOngoing { next_key } => {
+					let res = with_transaction_opaque_err::<Option<_>, Error<T>, _>(|| {
+						match NomPoolsMigrator::<T>::migrate_many(next_key, &mut weight_counter) {
+							Ok(last_key) => TransactionOutcome::Commit(Ok(last_key)),
+							Err(e) => TransactionOutcome::Rollback(Err(e)),
+						}
+					})
+					.expect("Always returning Ok; qed");
+
+					match res {
+						Ok(None) => {
 							Self::transition(MigrationStage::NomPoolsMigrationDone);
 						},
 						Ok(Some(next_key)) => {
@@ -653,7 +643,6 @@
 					}
 				},
 				MigrationStage::NomPoolsMigrationDone => {
->>>>>>> 5feaca08
 					Self::transition(MigrationStage::MigrationDone);
 				},
 				MigrationStage::MigrationDone => (),
