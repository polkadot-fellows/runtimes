--- conflicted
+++ resolved
@@ -746,7 +746,6 @@
 		},
 		/// The staking elections were paused.
 		StakingElectionsPaused,
-<<<<<<< HEAD
 		/// The accounts to be preserved on Relay Chain were set.
 		AccountsPreserved {
 			/// The accounts that will be preserved.
@@ -766,11 +765,11 @@
 		},
 		/// The migration was cancelled.
 		MigrationCancelled,
-=======
+		/// Some pure accounts were indexed for possibly receiving free `Any` proxies.
 		PureAccountsIndexed {
+			/// The number of indexed pure accounts.
 			num_pure_accounts: u32,
 		},
->>>>>>> ac4080c1
 	}
 
 	/// The Relay Chain migration state.
