--- conflicted
+++ resolved
@@ -398,20 +398,11 @@
 		+ pallet_asset_rate::Config
 		+ pallet_slots::Config
 		+ pallet_crowdloan::Config
-<<<<<<< HEAD
-		+ pallet_staking::Config // Not on westend
-		+ pallet_claims::Config // Not on westend
-		+ pallet_bounties::Config // Not on westend
-		+ pallet_treasury::Config // Not on westend
-		+ pallet_xcm::Config
-		//+ pallet_staking::Config<RuntimeHoldReason = <Self as Config>::RuntimeHoldReason> // Only on westend
-		//+ pallet_staking_async_ah_client::Config // Only on westend
-=======
 		+ pallet_staking::Config
 		+ pallet_claims::Config
 		+ pallet_bounties::Config
 		+ pallet_treasury::Config
->>>>>>> ce017afe
+		+ pallet_xcm::Config
 	{
 		/// The overall runtime origin type.
 		type RuntimeOrigin: Into<Result<pallet_xcm::Origin, <Self as Config>::RuntimeOrigin>>
