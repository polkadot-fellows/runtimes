// This file is part of Substrate.

// Copyright (C) Parity Technologies (UK) Ltd.
// SPDX-License-Identifier: Apache-2.0

// Licensed under the Apache License, Version 2.0 (the "License");
// you may not use this file except in compliance with the License.
// You may obtain a copy of the License at
//
// 	http://www.apache.org/licenses/LICENSE-2.0
//
// Unless required by applicable law or agreed to in writing, software
// distributed under the License is distributed on an "AS IS" BASIS,
// WITHOUT WARRANTIES OR CONDITIONS OF ANY KIND, either express or implied.
// See the License for the specific language governing permissions and
// limitations under the License.

//! The operational pallet for the Relay Chain, designed to manage and facilitate the migration of
//! subsystems such as Governance, Staking, Balances from the Relay Chain to the Asset Hub. This
//! pallet works alongside its counterpart, `pallet_ah_migrator`, which handles migration
//! processes on the Asset Hub side.
//!
//! This pallet is responsible for controlling the initiation, progression, and completion of the
//! migration process, including managing its various stages and transferring the necessary data.
//! The pallet directly accesses the storage of other pallets for read/write operations while
//! maintaining compatibility with their existing APIs.
//!
//! To simplify development and avoid the need to edit the original pallets, this pallet may
//! duplicate private items such as storage entries from the original pallets. This ensures that the
//! migration logic can be implemented without altering the original implementations.

#![cfg_attr(not(feature = "std"), no_std)]

pub mod accounts;
pub mod claims;
pub mod crowdloan;
pub mod indices;
pub mod multisig;
pub mod preimage;
pub mod proxy;
pub mod referenda;
pub mod staking;
pub mod types;
pub mod vesting;
pub mod weights;
pub mod weights_ah;
pub use pallet::*;
pub mod asset_rate;
#[cfg(feature = "runtime-benchmarks")]
pub mod benchmarking;
pub mod bounties;
pub mod conviction_voting;
pub mod scheduler;
pub mod treasury;
pub mod xcm_config;

pub use weights::*;

use crate::{
	accounts::MigratedBalances,
	types::{MigrationFinishedData, XcmBatch, XcmBatchAndMeter},
};
use accounts::AccountsMigrator;
use claims::{ClaimsMigrator, ClaimsStage};
use frame_support::{
	pallet_prelude::*,
	sp_runtime::traits::AccountIdConversion,
	storage::transactional::with_transaction_opaque_err,
	traits::{
		fungible::{Inspect, InspectFreeze, Mutate, MutateFreeze, MutateHold},
		schedule::DispatchTime,
		tokens::{Fortitude, Pay, Precision, Preservation},
		Contains, Defensive, DefensiveTruncateFrom, LockableCurrency, ReservableCurrency,
		VariantCount,
	},
	weights::{Weight, WeightMeter},
	PalletId,
};
use frame_system::{pallet_prelude::*, AccountInfo};
use indices::IndicesMigrator;
use multisig::MultisigMigrator;
use pallet_balances::AccountData;
use polkadot_parachain_primitives::primitives::Id as ParaId;
use polkadot_runtime_common::{
	claims as pallet_claims, crowdloan as pallet_crowdloan, paras_registrar, slots as pallet_slots,
};
use preimage::{
	PreimageChunkMigrator, PreimageLegacyRequestStatusMigrator, PreimageRequestStatusMigrator,
};
use proxy::*;
use referenda::ReferendaStage;
use runtime_parachains::{
	hrmp,
	inclusion::{AggregateMessageOrigin, UmpQueueId},
};
use sp_core::{crypto::Ss58Codec, H256};
use sp_runtime::{
	traits::{One, Zero},
	AccountId32,
};
use sp_std::prelude::*;
use staking::{
	bags_list::{BagsListMigrator, BagsListStage},
	delegated_staking::{DelegatedStakingMigrator, DelegatedStakingStage},
	fast_unstake::{FastUnstakeMigrator, FastUnstakeStage},
	nom_pools::{NomPoolsMigrator, NomPoolsStage},
};
use storage::TransactionOutcome;
pub use types::{
	ForceSetHead, MigrationStatus, PalletMigration, QueuePriority as AhUmpQueuePriority,
};
use vesting::VestingMigrator;
use weights_ah::WeightInfo as AhWeightInfo;
use xcm::prelude::*;
use xcm_builder::MintLocation;

/// The log target of this pallet.
pub const LOG_TARGET: &str = "runtime::rc-migrator";

/// Soft limit on the DMP message size.
///
/// The hard limit should be about 64KiB (TODO test) which means that we stay well below that to
/// avoid any trouble. We can raise this as final preparation for the migration once everything is
/// confirmed to work.
pub const MAX_XCM_SIZE: u32 = 50_000;

/// Out of weight Error. Can be converted to a pallet error for convenience.
pub struct OutOfWeightError;

impl<T: Config> From<OutOfWeightError> for Error<T> {
	fn from(_: OutOfWeightError) -> Self {
		Self::OutOfWeight
	}
}

pub type MigrationStageOf<T> = MigrationStage<
	<T as frame_system::Config>::AccountId,
	BlockNumberFor<T>,
	<T as pallet_bags_list::Config<pallet_bags_list::Instance1>>::Score,
	conviction_voting::alias::ClassOf<T>,
	<T as pallet_asset_rate::Config>::AssetKind,
	scheduler::SchedulerBlockNumberFor<T>,
>;

#[derive(Encode, Decode, Clone, PartialEq, Eq, RuntimeDebug, TypeInfo, MaxEncodedLen)]
#[cfg_attr(feature = "stable2503", derive(DecodeWithMemTracking))]
pub enum PalletEventName {
	FastUnstake,
	BagsList,
}

pub type BalanceOf<T> = <T as pallet_balances::Config>::Balance;

#[derive(Encode, Decode, Clone, Default, RuntimeDebug, TypeInfo, MaxEncodedLen, PartialEq, Eq)]
#[cfg_attr(feature = "stable2503", derive(DecodeWithMemTracking))]
pub enum MigrationStage<
	AccountId,
	BlockNumber,
	BagsListScore,
	VotingClass,
	AssetKind,
	SchedulerBlockNumber,
> {
	/// The migration has not yet started but will start in the future.
	#[default]
	Pending,
	/// The migration has been scheduled to start at the given block number.
	Scheduled {
		/// The block number at which the migration will start.
		///
		/// The block number at which we notify the Asset Hub about the start of the migration and
		/// move to `WaitingForAH` stage. After we receive the confirmation, the Relay Chain will
		/// enter the `CoolOff` stage and wait for the cool-off period to end (`cool_off_end`)
		/// before starting to send the migration data to the Asset Hub.
		start: BlockNumber,
		/// The block number at which the cool-off period will end.
		///
		/// After the cool-off period ends, the Relay Chain will start to send the migration data
		/// to the Asset Hub.
		cool_off_end: BlockNumber,
	},
	/// The migration is waiting for confirmation from AH to go ahead.
	///
	/// This stage involves waiting for the notification from the Asset Hub that it is ready to
	/// receive the migration data.
	WaitingForAh {
		/// The block number at which the cool-off period will end.
		///
		/// After the cool-off period ends, the Relay Chain will start to send the migration data
		/// to the Asset Hub.
		cool_off_end: BlockNumber,
	},
	CoolOff {
		/// The block number at which the cool-off period will end.
		///
		/// After the cool-off period ends, the Relay Chain will start to send the migration data
		/// to the Asset Hub.
		cool_off_end: BlockNumber,
	},
	/// The migration is starting and initialization hooks are being executed.
	Starting,
	/// Initializing the account migration process.
	AccountsMigrationInit,
	/// Migrating account balances.
	AccountsMigrationOngoing {
		// Last migrated account
		last_key: Option<AccountId>,
	},
	/// Note that this stage does not have any logic attached to itself. It just exists to make it
	/// easier to swap out what stage should run next for testing.
	AccountsMigrationDone,

	MultisigMigrationInit,
	MultisigMigrationOngoing {
		/// Last migrated key of the `Multisigs` double map.
		last_key: Option<(AccountId, [u8; 32])>,
	},
	MultisigMigrationDone,
	ClaimsMigrationInit,
	ClaimsMigrationOngoing {
		current_key: Option<ClaimsStage<AccountId>>,
	},
	ClaimsMigrationDone,

	ProxyMigrationInit,
	/// Currently migrating the proxies of the proxy pallet.
	ProxyMigrationProxies {
		last_key: Option<AccountId>,
	},
	/// Currently migrating the announcements of the proxy pallet.
	ProxyMigrationAnnouncements {
		last_key: Option<AccountId>,
	},
	ProxyMigrationDone,

	PreimageMigrationInit,
	PreimageMigrationChunksOngoing {
		// TODO type
		last_key: Option<((H256, u32), u32)>,
	},
	PreimageMigrationChunksDone,
	PreimageMigrationRequestStatusOngoing {
		next_key: Option<H256>,
	},
	PreimageMigrationRequestStatusDone,
	PreimageMigrationLegacyRequestStatusInit,
	PreimageMigrationLegacyRequestStatusOngoing {
		next_key: Option<H256>,
	},
	PreimageMigrationLegacyRequestStatusDone,
	PreimageMigrationDone,

	NomPoolsMigrationInit,
	NomPoolsMigrationOngoing {
		next_key: Option<NomPoolsStage<AccountId>>,
	},
	NomPoolsMigrationDone,

	VestingMigrationInit,
	VestingMigrationOngoing {
		next_key: Option<AccountId>,
	},
	VestingMigrationDone,

	FastUnstakeMigrationInit,
	FastUnstakeMigrationOngoing {
		next_key: Option<FastUnstakeStage<AccountId>>,
	},
	FastUnstakeMigrationDone,

	DelegatedStakingMigrationInit,
	DelegatedStakingMigrationOngoing {
		next_key: Option<staking::delegated_staking::DelegatedStakingStage<AccountId>>,
	},
	DelegatedStakingMigrationDone,

	IndicesMigrationInit,
	IndicesMigrationOngoing {
		next_key: Option<()>,
	},
	IndicesMigrationDone,

	ReferendaMigrationInit,
	ReferendaMigrationOngoing {
		last_key: Option<ReferendaStage>,
	},
	ReferendaMigrationDone,

	BagsListMigrationInit,
	BagsListMigrationOngoing {
		next_key: Option<BagsListStage<AccountId, BagsListScore>>,
	},
	BagsListMigrationDone,
	SchedulerMigrationInit,
	SchedulerMigrationOngoing {
		last_key: Option<scheduler::SchedulerStage<SchedulerBlockNumber>>,
	},
	SchedulerAgendaMigrationOngoing {
		last_key: Option<BlockNumber>,
	},
	SchedulerMigrationDone,
	ConvictionVotingMigrationInit,
	ConvictionVotingMigrationOngoing {
		last_key: Option<conviction_voting::ConvictionVotingStage<AccountId, VotingClass>>,
	},
	ConvictionVotingMigrationDone,
	BountiesMigrationInit,
	BountiesMigrationOngoing {
		last_key: Option<bounties::BountiesStage>,
	},
	BountiesMigrationDone,

	AssetRateMigrationInit,
	AssetRateMigrationOngoing {
		last_key: Option<AssetKind>,
	},
	AssetRateMigrationDone,
	CrowdloanMigrationInit,
	CrowdloanMigrationOngoing {
		last_key: Option<crowdloan::CrowdloanStage>,
	},
	CrowdloanMigrationDone,
	TreasuryMigrationInit,
	TreasuryMigrationOngoing {
		last_key: Option<treasury::TreasuryStage>,
	},
	TreasuryMigrationDone,

	#[cfg(feature = "ahm-staking-migration")]
	StakingMigrationInit,
	#[cfg(feature = "ahm-staking-migration")]
	StakingMigrationOngoing {
		next_key: Option<staking::StakingStage<AccountId>>,
	},
	StakingMigrationDone,

	SignalMigrationFinish,
	MigrationDone,
}

impl<AccountId, BlockNumber, BagsListScore, VotingClass, AssetKind, SchedulerBlockNumber>
	MigrationStage<AccountId, BlockNumber, BagsListScore, VotingClass, AssetKind, SchedulerBlockNumber>
{
	/// Whether the migration is finished.
	///
	/// This is **not** the same as `!self.is_ongoing()` since it may not have started.
	pub fn is_finished(&self) -> bool {
		matches!(self, MigrationStage::MigrationDone)
	}

	/// Whether the migration is ongoing.
	///
	/// This is **not** the same as `!self.is_finished()` since it may not have started.
	pub fn is_ongoing(&self) -> bool {
		!matches!(
			self,
			MigrationStage::Pending |
				MigrationStage::Scheduled { .. } |
				MigrationStage::MigrationDone
		)
	}
}

#[cfg(feature = "std")]
impl<AccountId, BlockNumber, BagsListScore, VotingClass, AssetKind, SchedulerBlockNumber>
	std::str::FromStr
	for MigrationStage<
		AccountId,
		BlockNumber,
		BagsListScore,
		VotingClass,
		AssetKind,
		SchedulerBlockNumber,
	>
{
	type Err = std::string::String;

	fn from_str(s: &str) -> Result<Self, Self::Err> {
		Ok(match s {
			"skip-accounts" => MigrationStage::AccountsMigrationDone,
			"crowdloan" => MigrationStage::CrowdloanMigrationInit,
			"preimage" => MigrationStage::PreimageMigrationInit,
			"referenda" => MigrationStage::ReferendaMigrationInit,
			"multisig" => MigrationStage::MultisigMigrationInit,
			"voting" => MigrationStage::ConvictionVotingMigrationInit,
			"bounties" => MigrationStage::BountiesMigrationInit,
			"asset_rate" => MigrationStage::AssetRateMigrationInit,
			"indices" => MigrationStage::IndicesMigrationInit,
			"treasury" => MigrationStage::TreasuryMigrationInit,
			"proxy" => MigrationStage::ProxyMigrationInit,
			"nom_pools" => MigrationStage::NomPoolsMigrationInit,
			"scheduler" => MigrationStage::SchedulerMigrationInit,
			other => return Err(format!("Unknown migration stage: {}", other)),
		})
	}
}

type AccountInfoFor<T> =
	AccountInfo<<T as frame_system::Config>::Nonce, <T as frame_system::Config>::AccountData>;

#[frame_support::pallet]
pub mod pallet {
	use super::*;

	/// Paras Registrar Pallet
	type ParasRegistrar<T> = paras_registrar::Pallet<T>;

	/// Super config trait for all pallets that the migration depends on, providing convenient
	/// access to their items.
	#[pallet::config]
	pub trait Config:
		frame_system::Config<AccountData = AccountData<u128>, AccountId = AccountId32>
		+ pallet_balances::Config<
			RuntimeHoldReason = <Self as Config>::RuntimeHoldReason,
			Balance = u128,
		> + hrmp::Config
		+ paras_registrar::Config
		+ pallet_multisig::Config
		+ pallet_proxy::Config
		+ pallet_preimage::Config<Hash = H256>
		+ pallet_referenda::Config<Votes = u128>
		+ pallet_nomination_pools::Config
		+ pallet_fast_unstake::Config
		+ pallet_bags_list::Config<pallet_bags_list::Instance1>
		+ pallet_scheduler::Config
		+ pallet_vesting::Config
		+ pallet_indices::Config
		+ pallet_conviction_voting::Config
		+ pallet_asset_rate::Config
		+ pallet_slots::Config
		+ pallet_crowdloan::Config
<<<<<<< HEAD
		+ pallet_staking::Config // Not on westend
		+ pallet_claims::Config // Not on westend
		+ pallet_bounties::Config // Not on westend
		+ pallet_treasury::Config // Not on westend
		+ pallet_delegated_staking::Config // Not on westend
		//+ pallet_staking::Config<RuntimeHoldReason = <Self as Config>::RuntimeHoldReason> // Only on westend
		//+ pallet_staking_async_ah_client::Config // Only on westend
=======
		+ pallet_staking::Config
		+ pallet_claims::Config
		+ pallet_bounties::Config
		+ pallet_treasury::Config
>>>>>>> 43961d67
	{
		type RuntimeHoldReason: Parameter + VariantCount;
		/// The overarching event type.
		type RuntimeEvent: From<Event<Self>> + IsType<<Self as frame_system::Config>::RuntimeEvent>;
		/// The origin that can perform permissioned operations like setting the migration stage.
		///
		/// This is generally root, Asset Hub and Fellows origins.
		type ManagerOrigin: EnsureOrigin<<Self as frame_system::Config>::RuntimeOrigin>;
		/// Native asset registry type.
		type Currency: Mutate<Self::AccountId, Balance = u128>
			+ MutateHold<Self::AccountId, Reason = <Self as Config>::RuntimeHoldReason>
			+ InspectFreeze<Self::AccountId, Id = Self::FreezeIdentifier>
			+ MutateFreeze<Self::AccountId>
			+ ReservableCurrency<Self::AccountId, Balance = u128>
			+ LockableCurrency<Self::AccountId, Balance = u128>;
		/// XCM checking account.
		type CheckingAccount: Get<Self::AccountId>;
		/// Send DMP message.
		type SendXcm: SendXcm;
		/// The maximum weight that this pallet can consume `on_initialize`.
		type MaxRcWeight: Get<Weight>;
		/// The maximum weight that Asset Hub can consume for processing one migration package.
		///
		/// Every data package that is sent from this pallet should not take more than this.
		type MaxAhWeight: Get<Weight>;
		/// Weight information for the functions of this pallet.
		type RcWeightInfo: WeightInfo;
		/// Weight information for the processing the packages from this pallet on the Asset Hub.
		type AhWeightInfo: AhWeightInfo;
		/// The existential deposit on the Asset Hub.
		type AhExistentialDeposit: Get<<Self as pallet_balances::Config>::Balance>;
		/// Contains calls that are allowed during the migration.
		type RcIntraMigrationCalls: Contains<<Self as frame_system::Config>::RuntimeCall>;
		/// Contains calls that are allowed after the migration finished.
		type RcPostMigrationCalls: Contains<<Self as frame_system::Config>::RuntimeCall>;
		/// The hold reason for staking delegation.
		type StakingDelegationReason: Get<<Self as Config>::RuntimeHoldReason>;
		/// The pallet ID for on-demand pallet.
		type OnDemandPalletId: Get<PalletId>;
		/// Maximum number of unprocessed DMP messages allowed before the RC migrator temporarily
		/// pauses sending data messages to the Asset Hub.
		///
		/// The Asset Hub confirms processed message counts back to this pallet. Due to async
		/// backing, there is typically a delay of 1-2 blocks before these confirmations are
		/// received by the RC migrator.
		/// This configuration generally should be influenced by the number of XCM messages sent by
		/// this pallet to the Asset Hub per block and the size of the queue on AH.
		type UnprocessedMsgBuffer: Get<u32>;

		/// Means to force a next queue within the UMPs from different parachains.
		type MessageQueue: ForceSetHead<AggregateMessageOrigin>;

		/// The priority pattern for AH UMP queue processing during migration
		/// [Config::MessageQueue].
		///
		/// This configures how frequently the AH UMP queue gets priority over other UMP queues.
		/// The tuple (ah_ump_priority_blocks, round_robin_blocks) defines a repeating cycle where:
		/// - `ah_ump_priority_blocks` consecutive blocks: AH UMP queue gets priority
		/// - `round_robin_blocks` consecutive blocks: round-robin processing of all queues
		/// - Then the cycle repeats
		///
		/// For example, (18, 2) means a cycle of 20 blocks that repeats.
		///
		/// This configuration can be overridden by a storage item [`AhUmpQueuePriorityConfig`].
		type AhUmpQueuePriorityPattern: Get<(BlockNumberFor<Self>, BlockNumberFor<Self>)>;
	}

	#[pallet::error]
	pub enum Error<T> {
		Unreachable,
		OutOfWeight,
		/// Failed to send XCM message to AH.
		XcmError,
		/// Failed to withdraw account from RC for migration to AH.
		FailedToWithdrawAccount,
		/// Indicates that the specified block number is in the past.
		PastBlockNumber,
		/// Balance accounting overflow.
		BalanceOverflow,
		/// Balance accounting underflow.
		BalanceUnderflow,
		/// The migration stage is not reachable from the current stage.
		UnreachableStage,
		/// Invalid parameter.
		InvalidParameter,
		/// The AH UMP queue priority configuration is already set.
		AhUmpQueuePriorityAlreadySet,
	}

	#[pallet::event]
	#[pallet::generate_deposit(pub(crate) fn deposit_event)]
	pub enum Event<T: Config> {
		/// A stage transition has occurred.
		StageTransition {
			/// The old stage before the transition.
			old: MigrationStageOf<T>,
			/// The new stage after the transition.
			new: MigrationStageOf<T>,
		},
		/// The Asset Hub Migration started and is active until `AssetHubMigrationFinished` is
		/// emitted.
		///
		/// This event is equivalent to `StageTransition { new: Initializing, .. }` but is easier
		/// to understand. The activation is immediate and affects all events happening
		/// afterwards.
		AssetHubMigrationStarted,
		/// The Asset Hub Migration finished.
		///
		/// This event is equivalent to `StageTransition { new: MigrationDone, .. }` but is easier
		/// to understand. The finishing is immediate and affects all events happening
		/// afterwards.
		AssetHubMigrationFinished,

		/// Whether the AH UMP queue was prioritized for the next block.
		AhUmpQueuePrioritySet {
			/// Indicates if AH UMP queue was successfully set as priority.
			/// If `false`, it means we're in the round-robin phase of our priority pattern
			/// (see [`Config::AhUmpQueuePriorityPattern`]), where no queue gets priority.
			prioritized: bool,
			/// Current block number within the pattern cycle (1 to period).
			cycle_block: BlockNumberFor<T>,
			/// Total number of blocks in the pattern cycle
			cycle_period: BlockNumberFor<T>,
		},
		/// The AH UMP queue priority config was set.
		AhUmpQueuePriorityConfigSet {
			/// The old priority pattern.
			old: AhUmpQueuePriority<BlockNumberFor<T>>,
			/// The new priority pattern.
			new: AhUmpQueuePriority<BlockNumberFor<T>>,
		},
	}

	/// The Relay Chain migration state.
	#[pallet::storage]
	pub type RcMigrationStage<T: Config> = StorageValue<_, MigrationStageOf<T>, ValueQuery>;

	/// Helper storage item to obtain and store the known accounts that should be kept partially or
	/// fully on Relay Chain.
	#[pallet::storage]
	pub type RcAccounts<T: Config> =
		StorageMap<_, Twox64Concat, T::AccountId, accounts::AccountState<T::Balance>, OptionQuery>;

	/// Helper storage item to store the total balance that should be kept on Relay Chain.
	#[pallet::storage]
	pub type RcMigratedBalance<T: Config> =
		StorageValue<_, MigratedBalances<T::Balance>, ValueQuery>;

	/// The total number of XCM data messages sent to the Asset Hub and the number of XCM messages
	/// the Asset Hub has confirmed as processed.
	///
	/// The difference between these two numbers are the messages that are "in-flight". We aim to
	/// keep this number low to not accidentally overload the asset hub.
	#[pallet::storage]
	pub type DmpDataMessageCounts<T: Config> = StorageValue<_, (u32, u32), ValueQuery>;

	/// The priority of the Asset Hub UMP queue during migration.
	///
	/// Controls how the Asset Hub UMP (Upward Message Passing) queue is processed relative to other
	/// queues during the migration process. This helps ensure timely processing of migration
	/// messages. The default priority pattern is defined in the pallet configuration, but can be
	/// overridden by a storage value of this type.
	#[pallet::storage]
	pub type AhUmpQueuePriorityConfig<T: Config> =
		StorageValue<_, AhUmpQueuePriority<BlockNumberFor<T>>, ValueQuery>;

	/// Alias for `Paras` from `paras_registrar`.
	///
	/// The fields of the type stored in the original storage item are private, so we define the
	/// storage alias to get an access to them.
	#[frame_support::storage_alias(pallet_name)]
	pub type Paras<T: Config> = StorageMap<
		ParasRegistrar<T>,
		Twox64Concat,
		ParaId,
		types::ParaInfo<
			<T as frame_system::Config>::AccountId,
			<T as pallet_balances::Config>::Balance,
		>,
	>;

	#[pallet::pallet]
	pub struct Pallet<T>(_);

	#[pallet::call]
	impl<T: Config> Pallet<T> {
		/// Set the migration stage.
		///
		/// This call is intended for emergency use only and is guarded by the
		/// [`Config::ManagerOrigin`].
		#[pallet::call_index(0)]
		#[pallet::weight(T::RcWeightInfo::force_set_stage())]
		pub fn force_set_stage(
			origin: OriginFor<T>,
			stage: Box<MigrationStageOf<T>>,
		) -> DispatchResult {
			<T as Config>::ManagerOrigin::ensure_origin(origin)?;
			Self::transition(*stage);
			Ok(())
		}

		/// Schedule the migration to start at a given moment.
		///
		/// ### Parameters:
		/// - `start`: The block number at which the migration will start.
		/// - `cool_off_end`: The block number at which the cool-off period will end.
		///
		/// Read [`MigrationStage::Scheduled`] documentation for more details.
		#[pallet::call_index(1)]
		#[pallet::weight(T::RcWeightInfo::schedule_migration())]
		pub fn schedule_migration(
			origin: OriginFor<T>,
			start: DispatchTime<BlockNumberFor<T>>,
			cool_off_end: DispatchTime<BlockNumberFor<T>>,
		) -> DispatchResult {
			<T as Config>::ManagerOrigin::ensure_origin(origin)?;
			let now = frame_system::Pallet::<T>::block_number();
			let start = start.evaluate(now);
			let cool_off_end = cool_off_end.evaluate(now);
			ensure!(start > now, Error::<T>::PastBlockNumber);
			ensure!(cool_off_end > start, Error::<T>::PastBlockNumber);
			Self::transition(MigrationStage::Scheduled { start, cool_off_end });
			Ok(())
		}

		/// Start the data migration.
		///
		/// This is typically called by the Asset Hub to indicate it's readiness to receive the
		/// migration data.
		#[pallet::call_index(2)]
		#[pallet::weight(T::RcWeightInfo::start_data_migration())]
		pub fn start_data_migration(origin: OriginFor<T>) -> DispatchResult {
			<T as Config>::ManagerOrigin::ensure_origin(origin)?;
			let cool_off_end = match RcMigrationStage::<T>::get() {
				MigrationStage::WaitingForAh { cool_off_end } => cool_off_end,
				stage => {
					defensive!("start_data_migration called in invalid stage: {:?}", stage);
					return Err(Error::<T>::UnreachableStage.into())
				},
			};
			Self::transition(MigrationStage::CoolOff { cool_off_end });
			Ok(())
		}

		/// Update the total number of XCM messages processed by the Asset Hub.
		#[pallet::call_index(3)]
		#[pallet::weight(T::RcWeightInfo::update_ah_msg_processed_count())]
		pub fn update_ah_msg_processed_count(origin: OriginFor<T>, count: u32) -> DispatchResult {
			<T as Config>::ManagerOrigin::ensure_origin(origin)?;
			Self::update_msg_processed_count(count);
			Ok(())
		}

		/// Set the AH UMP queue priority configuration.
		///
		/// Can only be called by the `ManagerOrigin`.
		#[pallet::call_index(5)]
		#[pallet::weight(T::RcWeightInfo::set_ah_ump_queue_priority())]
		pub fn set_ah_ump_queue_priority(
			origin: OriginFor<T>,
			new: AhUmpQueuePriority<BlockNumberFor<T>>,
		) -> DispatchResult {
			<T as Config>::ManagerOrigin::ensure_origin(origin)?;
			let old = AhUmpQueuePriorityConfig::<T>::get();
			if old == new {
				return Err(Error::<T>::AhUmpQueuePriorityAlreadySet.into());
			}
			ensure!(
				new.get_priority_blocks().map_or(true, |blocks| !blocks.is_zero()),
				Error::<T>::InvalidParameter
			);
			AhUmpQueuePriorityConfig::<T>::put(new.clone());
			Self::deposit_event(Event::AhUmpQueuePriorityConfigSet { old, new });
			Ok(())
		}
	}

	#[pallet::hooks]
	impl<T: Config> Hooks<BlockNumberFor<T>> for Pallet<T>
		where
		crate::BalanceOf<T>:
			From<<<T as polkadot_runtime_common::slots::Config>::Currency as frame_support::traits::Currency<sp_runtime::AccountId32>>::Balance>,
		crate::BalanceOf<T>:
			From<<<<T as polkadot_runtime_common::crowdloan::Config>::Auctioneer as polkadot_runtime_common::traits::Auctioneer<<<<T as frame_system::Config>::Block as sp_runtime::traits::Block>::Header as sp_runtime::traits::Header>::Number>>::Currency as frame_support::traits::Currency<sp_runtime::AccountId32>>::Balance>,
	{
		fn integrity_test() {
			let (ah_ump_priority_blocks, _) = T::AhUmpQueuePriorityPattern::get();
			assert!(!ah_ump_priority_blocks.is_zero(), "the `ah_ump_priority_blocks` should be non-zero");
		}

		fn on_finalize(now: BlockNumberFor<T>) {
			if Self::is_ongoing() {
				Self::force_ah_ump_queue_priority(now);
			}
		}

		fn on_initialize(now: BlockNumberFor<T>) -> Weight {
			let mut weight_counter = WeightMeter::with_limit(T::MaxRcWeight::get());

			let stage = RcMigrationStage::<T>::get();
			weight_counter.consume(T::DbWeight::get().reads(1));

			if stage.is_ongoing() {
				// account the weight of `on_finalize` for the `force_ah_ump_queue_priority` job.
				weight_counter.consume(T::RcWeightInfo::force_ah_ump_queue_priority());
			}

			if Self::has_excess_unconfirmed_dmp(&stage) {
				log::info!(
					target: LOG_TARGET,
					"Excess unconfirmed XCM messages, skipping the data extraction for this block."
				);
				return weight_counter.consumed();
			}

			match stage {
				MigrationStage::Pending => {
					return weight_counter.consumed();
				},
				MigrationStage::Scheduled { start, cool_off_end } =>
					if now >= start {
						match Self::send_xcm(types::AhMigratorCall::<T>::StartMigration, T::AhWeightInfo::start_migration()) {
							Ok(_) => {
								Self::transition(MigrationStage::WaitingForAh { cool_off_end });
							},
							Err(_) => {
								defensive!(
									"Failed to send StartMigration message to AH, \
									retry with the next block"
								);
							},
						}
					},
				MigrationStage::WaitingForAh { .. } => {
					// waiting AH to send a message and to start sending the data.
					log::debug!(target: LOG_TARGET, "Waiting for AH to start the migration");
					// We transition out here in `start_data_migration`
					return weight_counter.consumed();
				},
				MigrationStage::CoolOff { cool_off_end } => {
					// waiting for the cool-off period to end
					if now >= cool_off_end {
						Self::transition(MigrationStage::Starting);
					} else {
						log::info!(
							target: LOG_TARGET,
							"Waiting for the cool-off period to end, cool_off_end: {:?}",
							cool_off_end,
						);
					}
					return weight_counter.consumed();
				},
				MigrationStage::Starting => {
					log::info!(target: LOG_TARGET, "Starting the migration");
					#[cfg(feature = "ahm-staking-migration")]
					pallet_staking_async_ah_client::Pallet::<T>::on_migration_start();

					Self::transition(MigrationStage::AccountsMigrationInit);
				},
				MigrationStage::AccountsMigrationInit => {
					let weight = AccountsMigrator::<T>::obtain_rc_accounts();
					weight_counter.consume(weight);
					RcMigratedBalance::<T>::mutate(|tracker| {
						// initialize `kept` balance as total issuance, we'll substract from it as
						// we migrate accounts
						tracker.kept = <T as Config>::Currency::total_issuance();
					});

					Self::transition(MigrationStage::AccountsMigrationOngoing { last_key: None });
				},
				MigrationStage::AccountsMigrationOngoing { last_key } => {
					let res =
						with_transaction_opaque_err::<Option<T::AccountId>, Error<T>, _>(|| {
							match AccountsMigrator::<T>::migrate_many(last_key, &mut weight_counter)
							{
								Ok(last_key) => TransactionOutcome::Commit(Ok(last_key)),
								Err(e) => TransactionOutcome::Rollback(Err(e)),
							}
						})
						.expect("Always returning Ok; qed");

					match res {
						Ok(None) => {
							// accounts migration is completed
							Self::transition(MigrationStage::AccountsMigrationDone);
						},
						Ok(Some(last_key)) => {
							// accounts migration continues with the next block
							Self::transition(MigrationStage::AccountsMigrationOngoing {
								last_key: Some(last_key),
							});
						},
						Err(err) => {
							defensive!("Error while migrating accounts: {:?}", err);
							// stage unchanged, retry.
						},
					}
				},
				MigrationStage::AccountsMigrationDone => {
					AccountsMigrator::<T>::finish_balances_migration();
					// Note: swap this out for faster testing to skip some migrations
					Self::transition(MigrationStage::MultisigMigrationInit);
				},
				MigrationStage::MultisigMigrationInit => {
					Self::transition(MigrationStage::MultisigMigrationOngoing { last_key: None });
				},
				MigrationStage::MultisigMigrationOngoing { last_key } => {
					let res = with_transaction_opaque_err::<Option<_>, Error<T>, _>(|| {
						match MultisigMigrator::<T>::migrate_many(
							last_key,
							&mut weight_counter,
						) {
							Ok(last_key) => TransactionOutcome::Commit(Ok(last_key)),
							Err(e) => TransactionOutcome::Rollback(Err(e)),
						}
					})
					.expect("Always returning Ok; qed");

					match res {
						Ok(None) => {
							// multisig migration is completed
							Self::transition(MigrationStage::MultisigMigrationDone);
						},
						Ok(Some(last_key)) => {
							// multisig migration continues with the next block
							Self::transition(MigrationStage::MultisigMigrationOngoing {
								last_key: Some(last_key),
							});
						},
						e => {
							defensive!("Error while migrating multisigs: {:?}", e);
						},
					}
				},
				MigrationStage::MultisigMigrationDone => {
					Self::transition(MigrationStage::ClaimsMigrationInit);
				},
				MigrationStage::ClaimsMigrationInit => {
					Self::transition(MigrationStage::ClaimsMigrationOngoing { current_key: None });
				},
				MigrationStage::ClaimsMigrationOngoing { current_key } => {
					let res = with_transaction_opaque_err::<Option<_>, Error<T>, _>(|| {
						match ClaimsMigrator::<T>::migrate_many(current_key, &mut weight_counter) {
							Ok(current_key) => TransactionOutcome::Commit(Ok(current_key)),
							Err(e) => TransactionOutcome::Rollback(Err(e)),
						}
					})
					.expect("Always returning Ok; qed");

					match res {
						Ok(None) => {
							Self::transition(MigrationStage::ClaimsMigrationDone);
						},
						Ok(Some(current_key)) => {
							Self::transition(MigrationStage::ClaimsMigrationOngoing {
								current_key: Some(current_key),
							});
						},
						e => {
							defensive!("Error while migrating claims: {:?}", e);
						},
					}
				},
				MigrationStage::ClaimsMigrationDone => {
					Self::transition(MigrationStage::ProxyMigrationInit);
				},
				MigrationStage::ProxyMigrationInit => {
					Self::transition(MigrationStage::ProxyMigrationProxies { last_key: None });
				},
				MigrationStage::ProxyMigrationProxies { last_key } => {
					let res = with_transaction_opaque_err::<Option<_>, Error<T>, _>(|| {
						match ProxyProxiesMigrator::<T>::migrate_many(last_key, &mut weight_counter)
						{
							Ok(last_key) => TransactionOutcome::Commit(Ok(last_key)),
							Err(e) => TransactionOutcome::Rollback(Err(e)),
						}
					})
					.expect("Always returning Ok; qed");

					match res {
						Ok(None) => {
							Self::transition(MigrationStage::ProxyMigrationAnnouncements {
								last_key: None,
							});
						},
						Ok(Some(last_key)) => {
							Self::transition(MigrationStage::ProxyMigrationProxies {
								last_key: Some(last_key),
							});
						},
						e => {
							defensive!("Error while migrating proxies: {:?}", e);
						},
					}
				},
				MigrationStage::ProxyMigrationAnnouncements { last_key } => {
					let res = with_transaction_opaque_err::<Option<_>, Error<T>, _>(|| {
						match ProxyAnnouncementMigrator::<T>::migrate_many(
							last_key,
							&mut weight_counter,
						) {
							Ok(last_key) => TransactionOutcome::Commit(Ok(last_key)),
							Err(e) => TransactionOutcome::Rollback(Err(e)),
						}
					})
					.expect("Always returning Ok; qed");

					match res {
						Ok(None) => {
							Self::transition(MigrationStage::ProxyMigrationDone);
						},
						Ok(Some(last_key)) => {
							Self::transition(MigrationStage::ProxyMigrationAnnouncements {
								last_key: Some(last_key),
							});
						},
						e => {
							defensive!("Error while migrating proxy announcements: {:?}", e);
						},
					}
				},
				MigrationStage::ProxyMigrationDone => {
					Self::transition(MigrationStage::PreimageMigrationInit);
				},
				MigrationStage::PreimageMigrationInit => {
					Self::transition(MigrationStage::PreimageMigrationChunksOngoing {
						last_key: None,
					});
				},
				MigrationStage::PreimageMigrationChunksOngoing { last_key } => {
					let res = with_transaction_opaque_err::<Option<_>, Error<T>, _>(|| {
						match PreimageChunkMigrator::<T>::migrate_many(
							last_key,
							&mut weight_counter,
						) {
							Ok(last_key) => TransactionOutcome::Commit(Ok(last_key)),
							Err(e) => TransactionOutcome::Rollback(Err(e)),
						}
					})
					.expect("Always returning Ok; qed");

					match res {
						Ok(None) => {
							Self::transition(MigrationStage::PreimageMigrationChunksDone);
						},
						Ok(Some(last_key)) => {
							Self::transition(MigrationStage::PreimageMigrationChunksOngoing {
								last_key: Some(last_key),
							});
						},
						e => {
							defensive!("Error while migrating preimages: {:?}", e);
						},
					}
				},
				MigrationStage::PreimageMigrationChunksDone => {
					Self::transition(MigrationStage::PreimageMigrationRequestStatusOngoing {
						next_key: None,
					});
				},
				MigrationStage::PreimageMigrationRequestStatusOngoing { next_key } => {
					let res = with_transaction_opaque_err::<Option<_>, Error<T>, _>(|| {
						match PreimageRequestStatusMigrator::<T>::migrate_many(
							next_key,
							&mut weight_counter,
						) {
							Ok(last_key) => TransactionOutcome::Commit(Ok(last_key)),
							Err(e) => TransactionOutcome::Rollback(Err(e)),
						}
					})
					.expect("Always returning Ok; qed");

					match res {
						Ok(None) => {
							Self::transition(MigrationStage::PreimageMigrationRequestStatusDone);
						},
						Ok(Some(next_key)) => {
							Self::transition(
								MigrationStage::PreimageMigrationRequestStatusOngoing {
									next_key: Some(next_key),
								},
							);
						},
						e => {
							defensive!("Error while migrating preimage request status: {:?}", e);
						},
					}
				},
				MigrationStage::PreimageMigrationRequestStatusDone => {
					Self::transition(MigrationStage::PreimageMigrationLegacyRequestStatusInit);
				},
				MigrationStage::PreimageMigrationLegacyRequestStatusInit => {
					Self::transition(MigrationStage::PreimageMigrationLegacyRequestStatusOngoing {
						next_key: None,
					});
				},
				MigrationStage::PreimageMigrationLegacyRequestStatusOngoing { next_key } => {
					let res = with_transaction_opaque_err::<Option<_>, Error<T>, _>(|| {
						match PreimageLegacyRequestStatusMigrator::<T>::migrate_many(
							next_key,
							&mut weight_counter,
						) {
							Ok(last_key) => TransactionOutcome::Commit(Ok(last_key)),
							Err(e) => TransactionOutcome::Rollback(Err(e)),
						}
					})
					.expect("Always returning Ok; qed");

					match res {
						Ok(None) => {
							Self::transition(
								MigrationStage::PreimageMigrationLegacyRequestStatusDone,
							);
						},
						Ok(Some(next_key)) => {
							Self::transition(
								MigrationStage::PreimageMigrationLegacyRequestStatusOngoing {
									next_key: Some(next_key),
								},
							);
						},
						e => {
							defensive!(
								"Error while migrating legacy preimage request status: {:?}",
								e
							);
						},
					}
				},
				MigrationStage::PreimageMigrationLegacyRequestStatusDone => {
					Self::transition(MigrationStage::PreimageMigrationDone);
				},
				MigrationStage::PreimageMigrationDone => {
					Self::transition(MigrationStage::NomPoolsMigrationInit);
				},
				MigrationStage::NomPoolsMigrationInit => {
					Self::transition(MigrationStage::NomPoolsMigrationOngoing { next_key: None });
				},
				MigrationStage::NomPoolsMigrationOngoing { next_key } => {
					let res = with_transaction_opaque_err::<Option<_>, Error<T>, _>(|| {
						match NomPoolsMigrator::<T>::migrate_many(next_key, &mut weight_counter) {
							Ok(last_key) => TransactionOutcome::Commit(Ok(last_key)),
							Err(e) => TransactionOutcome::Rollback(Err(e)),
						}
					})
					.expect("Always returning Ok; qed");

					match res {
						Ok(None) => {
							Self::transition(MigrationStage::NomPoolsMigrationDone);
						},
						Ok(Some(next_key)) => {
							Self::transition(MigrationStage::NomPoolsMigrationOngoing {
								next_key: Some(next_key),
							});
						},
						e => {
							defensive!("Error while migrating nom pools: {:?}", e);
						},
					}
				},
				MigrationStage::NomPoolsMigrationDone => {
					Self::transition(MigrationStage::VestingMigrationInit);
				},

				MigrationStage::VestingMigrationInit => {
					Self::transition(MigrationStage::VestingMigrationOngoing { next_key: None });
				},
				MigrationStage::VestingMigrationOngoing { next_key } => {
					let res = with_transaction_opaque_err::<Option<_>, Error<T>, _>(|| {
						match VestingMigrator::<T>::migrate_many(next_key, &mut weight_counter) {
							Ok(last_key) => TransactionOutcome::Commit(Ok(last_key)),
							Err(e) => TransactionOutcome::Rollback(Err(e)),
						}
					})
					.expect("Always returning Ok; qed");

					match res {
						Ok(None) => {
							Self::transition(MigrationStage::VestingMigrationDone);
						},
						Ok(Some(next_key)) => {
							Self::transition(MigrationStage::VestingMigrationOngoing {
								next_key: Some(next_key),
							});
						},
						e => {
							defensive!("Error while migrating vesting: {:?}", e);
						},
					}
				},
				MigrationStage::VestingMigrationDone => {
					Self::transition(MigrationStage::FastUnstakeMigrationInit);
				},
				MigrationStage::FastUnstakeMigrationInit => {
					Self::transition(MigrationStage::FastUnstakeMigrationOngoing {
						next_key: None,
					});
				},
				MigrationStage::FastUnstakeMigrationOngoing { next_key } => {
					let res = with_transaction_opaque_err::<Option<_>, Error<T>, _>(|| {
						match FastUnstakeMigrator::<T>::migrate_many(next_key, &mut weight_counter)
						{
							Ok(last_key) => TransactionOutcome::Commit(Ok(last_key)),
							Err(e) => TransactionOutcome::Rollback(Err(e)),
						}
					})
					.expect("Always returning Ok; qed");

					match res {
						Ok(None) => {
							Self::transition(MigrationStage::FastUnstakeMigrationDone);
						},
						Ok(Some(next_key)) => {
							Self::transition(MigrationStage::FastUnstakeMigrationOngoing {
								next_key: Some(next_key),
							});
						},
						e => {
							defensive!("Error while migrating fast unstake: {:?}", e);
						},
					}
				},
				MigrationStage::FastUnstakeMigrationDone => {
					#[cfg(feature = "ahm-westend")]
					Self::transition(MigrationStage::IndicesMigrationInit);
					#[cfg(not(feature = "ahm-westend"))]
					Self::transition(MigrationStage::DelegatedStakingMigrationInit);
				},
				MigrationStage::DelegatedStakingMigrationInit => {
					Self::transition(MigrationStage::DelegatedStakingMigrationOngoing {
						next_key: None,
					});
				},
				MigrationStage::DelegatedStakingMigrationOngoing { next_key } => {
					let res = with_transaction_opaque_err::<Option<_>, Error<T>, _>(|| {
						match DelegatedStakingMigrator::<T>::migrate_many(next_key, &mut weight_counter)
						{
							Ok(last_key) => TransactionOutcome::Commit(Ok(last_key)),
							Err(e) => TransactionOutcome::Rollback(Err(e)),
						}
					})
					.expect("Always returning Ok; qed");

					match res {
						Ok(None) => {
							Self::transition(MigrationStage::DelegatedStakingMigrationDone);
						},
						Ok(Some(next_key)) => {
							Self::transition(MigrationStage::DelegatedStakingMigrationOngoing {
								next_key: Some(next_key),
							});
						},
						e => {
							defensive!("Error while migrating delegated staking: {:?}", e);
						},
					}
				},
				MigrationStage::DelegatedStakingMigrationDone => {
					Self::transition(MigrationStage::IndicesMigrationInit);
				},
				MigrationStage::IndicesMigrationInit => {
					Self::transition(MigrationStage::IndicesMigrationOngoing {
						next_key: Some(Default::default()),
					});
				},
				MigrationStage::IndicesMigrationOngoing { next_key } => {
					let res = with_transaction_opaque_err::<Option<_>, Error<T>, _>(|| {
						match IndicesMigrator::<T>::migrate_many(next_key, &mut weight_counter) {
							Ok(last_key) => TransactionOutcome::Commit(Ok(last_key)),
							Err(e) => TransactionOutcome::Rollback(Err(e)),
						}
					})
					.expect("Always returning Ok; qed");

					match res {
						Ok(None) => {
							Self::transition(MigrationStage::IndicesMigrationDone);
						},
						Ok(Some(next_key)) => {
							Self::transition(MigrationStage::IndicesMigrationOngoing {
								next_key: Some(next_key),
							});
						},
						e => {
							defensive!("Error while migrating indices: {:?}", e);
						},
					}
				},
				MigrationStage::IndicesMigrationDone => {
					Self::transition(MigrationStage::ReferendaMigrationInit);
				},
				MigrationStage::ReferendaMigrationInit => {
					Self::transition(MigrationStage::ReferendaMigrationOngoing {
						last_key: Some(Default::default()),
					});
				},
				MigrationStage::ReferendaMigrationOngoing { last_key } => {
					let res =
						with_transaction_opaque_err::<Option<ReferendaStage>, Error<T>, _>(|| {
							match referenda::ReferendaMigrator::<T>::migrate_many(
								last_key,
								&mut weight_counter,
							) {
								Ok(last_key) => TransactionOutcome::Commit(Ok(last_key)),
								Err(e) => TransactionOutcome::Rollback(Err(e)),
							}
						})
						.expect("Always returning Ok; qed");

					match res {
						Ok(None) => {
							Self::transition(MigrationStage::ReferendaMigrationDone);
						},
						Ok(Some(last_key)) => {
							Self::transition(MigrationStage::ReferendaMigrationOngoing {
								last_key: Some(last_key),
							});
						},
						Err(err) => {
							defensive!("Error while migrating referenda: {:?}", err);
						},
					}
				},
				MigrationStage::ReferendaMigrationDone => {
					Self::transition(MigrationStage::BagsListMigrationInit);
				},
				MigrationStage::BagsListMigrationInit => {
					Self::transition(MigrationStage::BagsListMigrationOngoing { next_key: None });
				},
				MigrationStage::BagsListMigrationOngoing { next_key } => {
					let res = with_transaction_opaque_err::<Option<_>, Error<T>, _>(|| {
						match BagsListMigrator::<T>::migrate_many(next_key, &mut weight_counter) {
							Ok(last_key) => TransactionOutcome::Commit(Ok(last_key)),
							Err(e) => TransactionOutcome::Rollback(Err(e)),
						}
					})
					.expect("Always returning Ok; qed");

					match res {
						Ok(None) => {
							Self::transition(MigrationStage::BagsListMigrationDone);
						},
						Ok(Some(next_key)) => {
							Self::transition(MigrationStage::BagsListMigrationOngoing {
								next_key: Some(next_key),
							});
						},
						e => {
							defensive!("Error while migrating bags list: {:?}", e);
						},
					}
				},
				MigrationStage::BagsListMigrationDone => {
					Self::transition(MigrationStage::SchedulerMigrationInit);
				},
				MigrationStage::SchedulerMigrationInit => {
					Self::transition(MigrationStage::SchedulerMigrationOngoing { last_key: None });
				},
				MigrationStage::SchedulerMigrationOngoing { last_key } => {
					let res = with_transaction_opaque_err::<Option<_>, Error<T>, _>(|| {
						match scheduler::SchedulerMigrator::<T>::migrate_many(
							last_key,
							&mut weight_counter,
						) {
							Ok(last_key) => TransactionOutcome::Commit(Ok(last_key)),
							Err(e) => TransactionOutcome::Rollback(Err(e)),
						}
					})
					.expect("Always returning Ok; qed");

					match res {
						Ok(None) => {
							Self::transition(MigrationStage::SchedulerAgendaMigrationOngoing { last_key: None });
						},
						Ok(Some(last_key)) => {
							Self::transition(MigrationStage::SchedulerMigrationOngoing {
								last_key: Some(last_key),
							});
						},
						Err(err) => {
							defensive!("Error while migrating scheduler: {:?}", err);
						},
					}
				},
				MigrationStage::SchedulerAgendaMigrationOngoing { last_key } => {
					let res = with_transaction_opaque_err::<Option<_>, Error<T>, _>(|| {
						match scheduler::SchedulerAgendaMigrator::<T>::migrate_many(
							last_key,
							&mut weight_counter,
						) {
							Ok(last_key) => TransactionOutcome::Commit(Ok(last_key)),
							Err(e) => TransactionOutcome::Rollback(Err(e)),
						}
					})
					.expect("Always returning Ok; qed");

					match res {
						Ok(None) => {
							Self::transition(MigrationStage::SchedulerMigrationDone);
						},
						Ok(Some(last_key)) => {
							Self::transition(MigrationStage::SchedulerAgendaMigrationOngoing {
								last_key: Some(last_key),
							});
						},
						Err(err) => {
							defensive!("Error while migrating scheduler: {:?}", err);
						},
					}
				},
				MigrationStage::SchedulerMigrationDone => {
					Self::transition(MigrationStage::ConvictionVotingMigrationInit);
				},
				MigrationStage::ConvictionVotingMigrationInit => {
					Self::transition(MigrationStage::ConvictionVotingMigrationOngoing {
						last_key: None,
					});
				},
				MigrationStage::ConvictionVotingMigrationOngoing { last_key } => {
					let res = with_transaction_opaque_err::<Option<_>, Error<T>, _>(|| {
						match conviction_voting::ConvictionVotingMigrator::<T>::migrate_many(
							last_key,
							&mut weight_counter,
						) {
							Ok(last_key) => TransactionOutcome::Commit(Ok(last_key)),
							Err(e) => TransactionOutcome::Rollback(Err(e)),
						}
					})
					.expect("Always returning Ok; qed");

					match res {
						Ok(None) => {
							Self::transition(MigrationStage::ConvictionVotingMigrationDone);
						},
						Ok(Some(last_key)) => {
							Self::transition(MigrationStage::ConvictionVotingMigrationOngoing {
								last_key: Some(last_key),
							});
						},
						Err(err) => {
							defensive!("Error while migrating conviction voting: {:?}", err);
						},
					}
				},
				MigrationStage::ConvictionVotingMigrationDone => {
					Self::transition(MigrationStage::BountiesMigrationInit);
				},
				MigrationStage::BountiesMigrationInit => {
					Self::transition(MigrationStage::BountiesMigrationOngoing { last_key: None });
				},
				MigrationStage::BountiesMigrationOngoing { last_key } => {
					let res = with_transaction_opaque_err::<Option<_>, Error<T>, _>(|| {
						match bounties::BountiesMigrator::<T>::migrate_many(
							last_key,
							&mut weight_counter,
						) {
							Ok(last_key) => TransactionOutcome::Commit(Ok(last_key)),
							Err(e) => TransactionOutcome::Rollback(Err(e)),
						}
					})
					.expect("Always returning Ok; qed");

					match res {
						Ok(None) => {
							Self::transition(MigrationStage::BountiesMigrationDone);
						},
						Ok(Some(last_key)) => {
							Self::transition(MigrationStage::BountiesMigrationOngoing {
								last_key: Some(last_key),
							});
						},
						e => {
							defensive!("Error while migrating bounties: {:?}", e);
						},
					}
				},
				MigrationStage::BountiesMigrationDone => {
					Self::transition(MigrationStage::AssetRateMigrationInit);
				},
				MigrationStage::AssetRateMigrationInit => {
					Self::transition(MigrationStage::AssetRateMigrationOngoing { last_key: None });
				},
				MigrationStage::AssetRateMigrationOngoing { last_key } => {
					let res = with_transaction_opaque_err::<Option<_>, Error<T>, _>(|| {
						match asset_rate::AssetRateMigrator::<T>::migrate_many(
							last_key,
							&mut weight_counter,
						) {
							Ok(last_key) => TransactionOutcome::Commit(Ok(last_key)),
							Err(e) => TransactionOutcome::Rollback(Err(e)),
						}
					})
					.expect("Always returning Ok; qed");

					match res {
						Ok(None) => {
							Self::transition(MigrationStage::AssetRateMigrationDone);
						},
						Ok(Some(last_key)) => {
							Self::transition(MigrationStage::AssetRateMigrationOngoing {
								last_key: Some(last_key),
							});
						},
						Err(err) => {
							defensive!("Error while migrating asset rates: {:?}", err);
						},
					}
				},
				MigrationStage::AssetRateMigrationDone => {
					Self::transition(MigrationStage::CrowdloanMigrationInit);
				},
				MigrationStage::CrowdloanMigrationInit => {
					Self::transition(MigrationStage::CrowdloanMigrationOngoing { last_key: None });
				},
				MigrationStage::CrowdloanMigrationOngoing { last_key } => {
					let res = with_transaction_opaque_err::<Option<_>, Error<T>, _>(|| {
						match crowdloan::CrowdloanMigrator::<T>::migrate_many(
							last_key,
							&mut weight_counter,
						) {
						Ok(last_key) => TransactionOutcome::Commit(Ok(last_key)),
							Err(e) => TransactionOutcome::Rollback(Err(e)),
						}
					})
					.expect("Always returning Ok; qed");

					match res {
						Ok(None) => {
							Self::transition(MigrationStage::CrowdloanMigrationDone);
						},
						Ok(Some(last_key)) => {
							Self::transition(MigrationStage::CrowdloanMigrationOngoing {
								last_key: Some(last_key),
							});
						},
						e => {
							defensive!("Error while migrating crowdloan: {:?}", e);
						},
					}
				},
				MigrationStage::CrowdloanMigrationDone => {
					Self::transition(MigrationStage::TreasuryMigrationInit);
				},
				MigrationStage::TreasuryMigrationInit => {
					Self::transition(MigrationStage::TreasuryMigrationOngoing { last_key: None });
				},
				MigrationStage::TreasuryMigrationOngoing { last_key } => {
					let res = with_transaction_opaque_err::<Option<_>, Error<T>, _>(|| {
						match treasury::TreasuryMigrator::<T>::migrate_many(
							last_key,
							&mut weight_counter,
						) {
							Ok(last_key) => TransactionOutcome::Commit(Ok(last_key)),
							Err(e) => TransactionOutcome::Rollback(Err(e)),
						}
					})
					.expect("Always returning Ok; qed");	

					match res {
						Ok(None) => {
							Self::transition(MigrationStage::TreasuryMigrationDone);
						},
						Ok(Some(last_key)) => {
							Self::transition(MigrationStage::TreasuryMigrationOngoing {
								last_key: Some(last_key),
							});
						},
						e => {
							defensive!("Error while migrating treasury: {:?}", e);
						},
					}
				},
				MigrationStage::TreasuryMigrationDone => {
					#[cfg(feature = "ahm-staking-migration")]
					Self::transition(MigrationStage::StakingMigrationInit);
					#[cfg(not(feature = "ahm-staking-migration"))]
					Self::transition(MigrationStage::StakingMigrationDone);
				},
				#[cfg(feature = "ahm-staking-migration")]
				MigrationStage::StakingMigrationInit => {
					Self::transition(MigrationStage::StakingMigrationOngoing { next_key: None });
				},
				#[cfg(feature = "ahm-staking-migration")]
				MigrationStage::StakingMigrationOngoing { next_key } => {
					let res = with_transaction_opaque_err::<Option<_>, Error<T>, _>(|| {
						match staking::StakingMigrator::<T>::migrate_many(
							next_key,
							&mut weight_counter,
						) {
							Ok(next_key) => TransactionOutcome::Commit(Ok(next_key)),
							Err(e) => TransactionOutcome::Rollback(Err(e)),
						}
					})
					.expect("Always returning Ok; qed");

					match res {
						Ok(None) => {
							Self::transition(MigrationStage::StakingMigrationDone);
						},
						Ok(Some(next_key)) => {
							Self::transition(MigrationStage::StakingMigrationOngoing { next_key: Some(next_key) });
						},
						e => {
							defensive!("Error while migrating staking: {:?}", e);
						},
					}
				},
				MigrationStage::StakingMigrationDone => {
					Self::transition(MigrationStage::SignalMigrationFinish);
				},
				MigrationStage::SignalMigrationFinish => {
					#[cfg(feature = "ahm-staking-migration")]
					pallet_staking_async_ah_client::Pallet::<T>::on_migration_end();

					// Send finish message to AH, TODO: weight
					let tracker = RcMigratedBalance::<T>::get();
					let data = MigrationFinishedData {
						rc_balance_kept: tracker.kept,
					};
					let call = types::AhMigratorCall::<T>::FinishMigration { data };
					if let Err(err) = Self::send_xcm(call, T::AhWeightInfo::finish_migration()) {
						defensive!("Failed to send FinishMigration message to AH, \
								retry with the next block: {:?}", err);
					}

					Self::transition(MigrationStage::MigrationDone);
				},
				MigrationStage::MigrationDone => (),
			};

			weight_counter.consumed()
		}
	}

	impl<T: Config> Pallet<T> {
		/// Returns `true` if the migration is ongoing and the Asset Hub has not confirmed
		/// processing the same number of XCM messages as we have sent to it.
		fn has_excess_unconfirmed_dmp(current: &MigrationStageOf<T>) -> bool {
			if !current.is_ongoing() {
				return false;
			}
			let unprocessed_buffer = T::UnprocessedMsgBuffer::get();
			let (sent, processed) = DmpDataMessageCounts::<T>::get();
			if sent > (processed + unprocessed_buffer) {
				log::info!(
					target: LOG_TARGET,
					"Excess unconfirmed XCM messages: sent = {}, processed = {}",
					sent,
					processed
				);
				// TODO: make it possible to reset the counts with an extrinsic.
				return true;
			}
			false
		}

		/// Increases the number of XCM messages sent to the Asset Hub.
		fn increase_msg_sent_count(count: u32) {
			let (sent, processed) = DmpDataMessageCounts::<T>::get();
			let new_sent = sent + count;
			DmpDataMessageCounts::<T>::put((new_sent, processed));
			log::debug!(
				target: LOG_TARGET,
				"Increased XCM message sent count by {}; sent: {}, processed: {}",
				count,
				new_sent,
				processed
			);
		}

		/// Updates the number of XCM messages processed by the Asset Hub.
		fn update_msg_processed_count(new_processed: u32) {
			let (sent, processed) = DmpDataMessageCounts::<T>::get();
			if processed > new_processed {
				defensive!(
					"Processed XCM message count is less than the new processed count: {}",
					(processed, new_processed),
				);
				return;
			}
			DmpDataMessageCounts::<T>::put((sent, new_processed));
			log::info!(
				target: LOG_TARGET,
				"Updated XCM message processed count to {}; sent: {}",
				new_processed,
				sent,
			);
		}

		/// Execute a stage transition and log it.
		fn transition(new: MigrationStageOf<T>) {
			let old = RcMigrationStage::<T>::get();

			if new == MigrationStage::Starting {
				defensive_assert!(
					matches!(
						old,
						MigrationStage::WaitingForAh { .. } |
							MigrationStage::Scheduled { .. } |
							MigrationStage::CoolOff { .. }
					),
					"Data migration can only enter from WaitingForAh or Scheduled"
				);
				Self::deposit_event(Event::AssetHubMigrationStarted);
			}

			if new == MigrationStage::MigrationDone {
				defensive_assert!(
					old == MigrationStage::SignalMigrationFinish,
					"MigrationDone can only enter from SignalMigrationFinish"
				);
				Self::deposit_event(Event::AssetHubMigrationFinished);
			}

			RcMigrationStage::<T>::put(&new);
			log::info!(target: LOG_TARGET, "[Block {:?}] RC Stage transition: {:?} -> {:?}", frame_system::Pallet::<T>::block_number(), &old, &new);
			Self::deposit_event(Event::StageTransition { old, new });
		}

		/// Split up the items into chunks of `MAX_XCM_SIZE` and send them as separate XCM
		/// transacts.
		///
		/// ### Parameters:
		/// - items - data items to batch and send with the `create_call`
		/// - create_call - function to create the call from the items
		/// - weight_at_most - function to calculate the weight limit on AH for the call with `n`
		///   elements from `items`
		///
		/// Will modify storage in the error path.
		/// This is done to avoid exceeding the XCM message size limit.
		fn send_chunked_xcm<E: Encode>(
			items: impl Into<XcmBatch<E>>,
			create_call: impl Fn(Vec<E>) -> types::AhMigratorCall<T>,
			weight_at_most: impl Fn(u32) -> Weight,
		) -> Result<u32, Error<T>> {
			let mut items = items.into();
			log::info!(target: LOG_TARGET, "Batching {} items to send via XCM", items.len());
			defensive_assert!(items.len() > 0, "Sending XCM with empty items");
			let mut batch_count = 0;

			while let Some(batch) = items.pop_front() {
				let batch_len = batch.len() as u32;
				log::info!(target: LOG_TARGET, "Sending XCM batch of {} items", batch_len);
				let call = types::AssetHubPalletConfig::<T>::AhmController(create_call(batch));

				let message = Xcm(vec![
					Instruction::UnpaidExecution {
						weight_limit: WeightLimit::Unlimited,
						check_origin: None,
					},
					Instruction::Transact {
						origin_kind: OriginKind::Superuser,
						// The `require_weight_at_most` parameter is used by the XCM executor to
						// verify if the available weight is sufficient to process this call. If
						// sufficient, the executor will execute the call and use the actual weight
						// from the dispatchable result to adjust the meter limit. The weight meter
						// limit on the Asset Hub is [Config::MaxAhWeight], which applies not only
						// to process the calls passed with XCM messages but also to some base work
						// required to process an XCM message.
						// Additionally the call will not be executed if `require_weight_at_most` is
						// lower than the actual weight of the call.
						// TODO: we can remove ths with XCMv5
						require_weight_at_most: weight_at_most(batch_len),
						call: call.encode().into(),
					},
				]);

				if let Err(err) = send_xcm::<T::SendXcm>(
					Location::new(0, [Junction::Parachain(1000)]),
					message.clone(),
				) {
					log::error!(target: LOG_TARGET, "Error while sending XCM message: {:?}", err);
					return Err(Error::XcmError);
				} else {
					batch_count += 1;
				}
			}

			log::info!(target: LOG_TARGET, "Sent {} XCM batch/es", batch_count);
			Ok(batch_count)
		}

		/// Send a single XCM message.
		///
		/// ### Parameters:
		/// - call - the call to send
		/// - weight_at_most - the weight limit for the call on AH
		pub fn send_xcm(
			call: types::AhMigratorCall<T>,
			weight_at_most: Weight,
		) -> Result<(), Error<T>> {
			log::info!(target: LOG_TARGET, "Sending XCM message");

			let call = types::AssetHubPalletConfig::<T>::AhmController(call);

			let message = Xcm(vec![
				Instruction::UnpaidExecution {
					weight_limit: WeightLimit::Unlimited,
					check_origin: None,
				},
				Instruction::Transact {
					origin_kind: OriginKind::Superuser,
					// The `require_weight_at_most` parameter is used by the XCM executor to verify
					// if the available weight is sufficient to process this call. If sufficient,
					// the executor will execute the call and use the actual weight from the
					// dispatchable result to adjust the meter limit. The weight meter limit on the
					// Asset Hub is [Config::MaxAhWeight], which applies not only to process the
					// calls passed with XCM messages but also to some base work required to process
					// an XCM message.
					// Additionally the call will not be executed if `require_weight_at_most` is
					// lower than the actual weight of the call.
					// TODO: we can remove ths with XCMv5
					require_weight_at_most: weight_at_most,
					call: call.encode().into(),
				},
			]);

			if let Err(err) = send_xcm::<T::SendXcm>(
				Location::new(0, [Junction::Parachain(1000)]),
				message.clone(),
			) {
				log::error!(target: LOG_TARGET, "Error while sending XCM message: {:?}", err);
				return Err(Error::XcmError);
			};

			Ok(())
		}

		/// Decorates the `send_chunked_xcm` function by calling the `increase_msg_sent_count`
		/// function with the number of XCM messages sent.
		///
		/// Check the `send_chunked_xcm` function for the documentation.
		pub fn send_chunked_xcm_and_track<E: Encode>(
			items: impl Into<XcmBatch<E>>,
			create_call: impl Fn(Vec<E>) -> types::AhMigratorCall<T>,
			weight_at_most: impl Fn(u32) -> Weight,
		) -> Result<u32, Error<T>> {
			match Self::send_chunked_xcm(items, create_call, weight_at_most) {
				Ok(count) => {
					Self::increase_msg_sent_count(count);
					Ok(count)
				},
				Err(e) => Err(e),
			}
		}

		/// Decorates the `send_xcm` function by calling the `increase_msg_sent_count` function
		/// with the number of XCM messages sent.
		///
		/// Check the `send_xcm` function for the documentation.
		pub fn send_xcm_and_track(
			call: types::AhMigratorCall<T>,
			weight_at_most: Weight,
		) -> Result<u32, Error<T>> {
			match Self::send_xcm(call, weight_at_most) {
				Ok(_) => {
					Self::increase_msg_sent_count(1);
					Ok(1)
				},
				Err(e) => Err(e),
			}
		}

		pub fn teleport_tracking() -> Option<(T::AccountId, MintLocation)> {
			let stage = RcMigrationStage::<T>::get();
			if stage.is_finished() || stage.is_ongoing() {
				None
			} else {
				Some((T::CheckingAccount::get(), MintLocation::Local))
			}
		}

		/// Force the AH UMP queue priority for the next block.
		pub fn force_ah_ump_queue_priority(now: BlockNumberFor<T>) {
			let (ah_ump_priority_blocks, round_robin_blocks) =
				match AhUmpQueuePriorityConfig::<T>::get() {
					AhUmpQueuePriority::Config => T::AhUmpQueuePriorityPattern::get(),
					AhUmpQueuePriority::OverrideConfig(
						ah_ump_priority_blocks,
						round_robin_blocks,
					) => (ah_ump_priority_blocks, round_robin_blocks),
					AhUmpQueuePriority::Disabled => return,
				};

			let period = ah_ump_priority_blocks + round_robin_blocks;
			if period.is_zero() {
				return;
			}
			let current_block = now % period;

			let is_set = if current_block < ah_ump_priority_blocks {
				// it is safe to force set the queue without checking if the AH UMP queue is empty,
				// as the implementation handles these checks internally.
				let ah_ump = AggregateMessageOrigin::Ump(UmpQueueId::Para(1000.into()));
				match T::MessageQueue::force_set_head(&mut WeightMeter::new(), &ah_ump) {
					Ok(is_set) => is_set,
					Err(_) => {
						defensive!("Failed to force set AH UMP queue priority");
						false
					},
				}
			} else {
				false
			};

			Self::deposit_event(Event::AhUmpQueuePrioritySet {
				prioritized: is_set,
				cycle_block: current_block + BlockNumberFor::<T>::one(),
				cycle_period: period,
			});
		}
	}

	impl<T: Config> types::MigrationStatus for Pallet<T> {
		fn is_ongoing() -> bool {
			RcMigrationStage::<T>::get().is_ongoing()
		}
		fn is_finished() -> bool {
			RcMigrationStage::<T>::get().is_finished()
		}
	}
}

/// Returns the weight for a single item in a batch.
///
/// If the next item in the batch is the first one, it includes the base weight of the
/// `weight_of`, otherwise, it does not.
pub fn item_weight_of(weight_of: impl Fn(u32) -> Weight, batch_len: u32) -> Weight {
	if batch_len == 0 {
		weight_of(1)
	} else {
		weight_of(1).saturating_sub(weight_of(0))
	}
}

impl<T: Config> Contains<<T as frame_system::Config>::RuntimeCall> for Pallet<T> {
	fn contains(call: &<T as frame_system::Config>::RuntimeCall) -> bool {
		let stage = RcMigrationStage::<T>::get();

		// We have to return whether the call is allowed:
		const ALLOWED: bool = true;
		const FORBIDDEN: bool = false;

		// Once the migration is finished, forbid calls not in the `RcPostMigrationCalls` set.
		if stage.is_finished() && !T::RcPostMigrationCalls::contains(call) {
			return FORBIDDEN;
		}

		// If the migration is ongoing, forbid calls not in the `RcIntraMigrationCalls` set.
		if stage.is_ongoing() && !T::RcIntraMigrationCalls::contains(call) {
			return FORBIDDEN;
		}

		// Otherwise, allow the call.
		// This also implicitly allows _any_ call if the migration has not yet started.
		ALLOWED
	}
}<|MERGE_RESOLUTION|>--- conflicted
+++ resolved
@@ -429,20 +429,11 @@
 		+ pallet_asset_rate::Config
 		+ pallet_slots::Config
 		+ pallet_crowdloan::Config
-<<<<<<< HEAD
-		+ pallet_staking::Config // Not on westend
-		+ pallet_claims::Config // Not on westend
-		+ pallet_bounties::Config // Not on westend
-		+ pallet_treasury::Config // Not on westend
-		+ pallet_delegated_staking::Config // Not on westend
-		//+ pallet_staking::Config<RuntimeHoldReason = <Self as Config>::RuntimeHoldReason> // Only on westend
-		//+ pallet_staking_async_ah_client::Config // Only on westend
-=======
 		+ pallet_staking::Config
 		+ pallet_claims::Config
 		+ pallet_bounties::Config
 		+ pallet_treasury::Config
->>>>>>> 43961d67
+		+ pallet_delegated_staking::Config
 	{
 		type RuntimeHoldReason: Parameter + VariantCount;
 		/// The overarching event type.
