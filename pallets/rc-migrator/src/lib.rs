--- conflicted
+++ resolved
@@ -106,11 +106,8 @@
 	<T as frame_system::Config>::AccountId,
 	BlockNumberFor<T>,
 	<T as pallet_bags_list::Config<pallet_bags_list::Instance1>>::Score,
-<<<<<<< HEAD
 	<T as pallet_indices::Config>::AccountIndex,
-=======
 	conviction_voting::alias::ClassOf<T>,
->>>>>>> 1b82e0a8
 >;
 
 #[derive(Encode, Decode, Clone, PartialEq, Eq, RuntimeDebug, TypeInfo, MaxEncodedLen)]
@@ -120,11 +117,7 @@
 }
 
 #[derive(Encode, Decode, Clone, Default, RuntimeDebug, TypeInfo, MaxEncodedLen, PartialEq, Eq)]
-<<<<<<< HEAD
-pub enum MigrationStage<AccountId, BlockNumber, BagsListScore, AccountIndex> {
-=======
-pub enum MigrationStage<AccountId, BlockNumber, BagsListScore, VotingClass> {
->>>>>>> 1b82e0a8
+pub enum MigrationStage<AccountId, BlockNumber, BagsListScore, AccountIndex, VotingClass> {
 	/// The migration has not yet started but will start in the next block.
 	#[default]
 	Pending,
@@ -223,13 +216,8 @@
 	MigrationDone,
 }
 
-<<<<<<< HEAD
-impl<AccountId, BlockNumber, BagsListScore, AccountIndex>
-	MigrationStage<AccountId, BlockNumber, BagsListScore, AccountIndex>
-=======
-impl<AccountId, BlockNumber, BagsListScore, VotingClass>
-	MigrationStage<AccountId, BlockNumber, BagsListScore, VotingClass>
->>>>>>> 1b82e0a8
+impl<AccountId, BlockNumber, BagsListScore, AccountIndex, VotingClass>
+	MigrationStage<AccountId, BlockNumber, BagsListScore, AccountIndex, VotingClass>
 {
 	/// Whether the migration is finished.
 	///
@@ -247,13 +235,8 @@
 }
 
 #[cfg(feature = "std")]
-<<<<<<< HEAD
-impl<AccountId, BlockNumber, BagsListScore, AccountIndex> std::str::FromStr
-	for MigrationStage<AccountId, BlockNumber, BagsListScore, AccountIndex>
-=======
-impl<AccountId, BlockNumber, BagsListScore, VotingClass> std::str::FromStr
-	for MigrationStage<AccountId, BlockNumber, BagsListScore, VotingClass>
->>>>>>> 1b82e0a8
+impl<AccountId, BlockNumber, BagsListScore, AccountIndex, VotingClass> std::str::FromStr
+	for MigrationStage<AccountId, BlockNumber, BagsListScore, AccountIndex, VotingClass>
 {
 	type Err = std::string::String;
 
@@ -295,11 +278,8 @@
 		+ pallet_fast_unstake::Config
 		+ pallet_bags_list::Config<pallet_bags_list::Instance1>
 		+ pallet_scheduler::Config
-<<<<<<< HEAD
 		+ pallet_indices::Config
-=======
 		+ pallet_conviction_voting::Config
->>>>>>> 1b82e0a8
 	{
 		/// The overarching event type.
 		type RuntimeEvent: From<Event<Self>> + IsType<<Self as frame_system::Config>::RuntimeEvent>;
