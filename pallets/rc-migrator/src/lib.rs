--- conflicted
+++ resolved
@@ -302,15 +302,12 @@
 		+ pallet_fast_unstake::Config
 		+ pallet_bags_list::Config<pallet_bags_list::Instance1>
 		+ pallet_scheduler::Config
-<<<<<<< HEAD
 		+ pallet_vesting::Config
-=======
 		+ pallet_indices::Config
 		+ pallet_conviction_voting::Config
 		+ pallet_bounties::Config
 		+ pallet_treasury::Config
 		+ pallet_asset_rate::Config
->>>>>>> 7b84b272
 	{
 		/// The overarching event type.
 		type RuntimeEvent: From<Event<Self>> + IsType<<Self as frame_system::Config>::RuntimeEvent>;
