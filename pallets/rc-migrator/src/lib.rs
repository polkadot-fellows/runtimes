// This file is part of Substrate.

// Copyright (C) Parity Technologies (UK) Ltd.
// SPDX-License-Identifier: Apache-2.0

// Licensed under the Apache License, Version 2.0 (the "License");
// you may not use this file except in compliance with the License.
// You may obtain a copy of the License at
//
// 	http://www.apache.org/licenses/LICENSE-2.0
//
// Unless required by applicable law or agreed to in writing, software
// distributed under the License is distributed on an "AS IS" BASIS,
// WITHOUT WARRANTIES OR CONDITIONS OF ANY KIND, either express or implied.
// See the License for the specific language governing permissions and
// limitations under the License.

//! The operational pallet for the Relay Chain, designed to manage and facilitate the migration of
//! subsystems such as Governance, Staking, Balances from the Relay Chain to the Asset Hub. This
//! pallet works alongside its counterpart, `pallet_ah_migrator`, which handles migration
//! processes on the Asset Hub side.
//!
//! This pallet is responsible for controlling the initiation, progression, and completion of the
//! migration process, including managing its various stages and transferring the necessary data.
//! The pallet directly accesses the storage of other pallets for read/write operations while
//! maintaining compatibility with their existing APIs.
//!
//! To simplify development and avoid the need to edit the original pallets, this pallet may
//! duplicate private items such as storage entries from the original pallets. This ensures that the
//! migration logic can be implemented without altering the original implementations.

#![cfg_attr(not(feature = "std"), no_std)]

pub mod accounts;
#[cfg(not(feature = "ahm-westend"))]
pub mod claims;
#[cfg(not(feature = "ahm-westend"))]
pub mod crowdloan;
pub mod indices;
pub mod multisig;
pub mod preimage;
pub mod proxy;
pub mod referenda;
pub mod staking;
pub mod types;
pub mod vesting;
pub mod weights;
pub mod weights_ah;
pub use pallet::*;
pub mod asset_rate;
#[cfg(feature = "runtime-benchmarks")]
pub mod benchmarking;
#[cfg(not(feature = "ahm-westend"))]
pub mod bounties;
pub mod conviction_voting;
pub mod scheduler;
#[cfg(not(feature = "ahm-westend"))]
pub mod treasury;
pub mod xcm_config;

pub use weights::*;

use crate::{
	accounts::MigratedBalances,
	types::{MigrationFinishedData, XcmBatch, XcmBatchAndMeter},
};
use accounts::AccountsMigrator;
#[cfg(not(feature = "ahm-westend"))]
use claims::{ClaimsMigrator, ClaimsStage};
use frame_support::{
	pallet_prelude::*,
	sp_runtime::traits::AccountIdConversion,
	storage::transactional::with_transaction_opaque_err,
	traits::{
		fungible::{Inspect, InspectFreeze, Mutate, MutateFreeze, MutateHold},
		schedule::DispatchTime,
		tokens::{Fortitude, Pay, Precision, Preservation},
		Contains, Defensive, DefensiveTruncateFrom, LockableCurrency, ReservableCurrency,
		VariantCount,
	},
	weights::{Weight, WeightMeter},
	PalletId,
};
use frame_system::{pallet_prelude::*, AccountInfo};
use indices::IndicesMigrator;
use multisig::MultisigMigrator;
use pallet_balances::AccountData;
use polkadot_parachain_primitives::primitives::Id as ParaId;
#[cfg(not(feature = "ahm-westend"))]
use polkadot_runtime_common::claims as pallet_claims;
use polkadot_runtime_common::{
	crowdloan as pallet_crowdloan, paras_registrar, slots as pallet_slots,
};
use preimage::{
	PreimageChunkMigrator, PreimageLegacyRequestStatusMigrator, PreimageRequestStatusMigrator,
};
use proxy::*;
use referenda::ReferendaStage;
use runtime_parachains::inclusion::{AggregateMessageOrigin, UmpQueueId};
use sp_core::{crypto::Ss58Codec, H256};
use sp_runtime::{
	traits::{One, Zero},
	AccountId32,
};
use sp_std::prelude::*;
use staking::{
	bags_list::{BagsListMigrator, BagsListStage},
	fast_unstake::{FastUnstakeMigrator, FastUnstakeStage},
	nom_pools::{NomPoolsMigrator, NomPoolsStage},
};
use storage::TransactionOutcome;
pub use types::{
	ForceSetHead, MigrationStatus, PalletMigration, QueuePriority as AhUmpQueuePriority,
};
use vesting::VestingMigrator;
use weights_ah::WeightInfo as AhWeightInfo;
use xcm::prelude::*;
use xcm_builder::MintLocation;

#[cfg(feature = "ahm-polkadot")]
use runtime_parachains::hrmp;
// For westend
#[cfg(feature = "ahm-westend")]
use polkadot_runtime_parachains::hrmp;

/// The log target of this pallet.
pub const LOG_TARGET: &str = "runtime::rc-migrator";

/// Soft limit on the DMP message size.
///
/// The hard limit should be about 64KiB (TODO test) which means that we stay well below that to
/// avoid any trouble. We can raise this as final preparation for the migration once everything is
/// confirmed to work.
pub const MAX_XCM_SIZE: u32 = 50_000;

/// Out of weight Error. Can be converted to a pallet error for convenience.
pub struct OutOfWeightError;

impl<T: Config> From<OutOfWeightError> for Error<T> {
	fn from(_: OutOfWeightError) -> Self {
		Self::OutOfWeight
	}
}

pub type MigrationStageOf<T> = MigrationStage<
	<T as frame_system::Config>::AccountId,
	BlockNumberFor<T>,
	<T as pallet_bags_list::Config<pallet_bags_list::Instance1>>::Score,
	conviction_voting::alias::ClassOf<T>,
	<T as pallet_asset_rate::Config>::AssetKind,
	scheduler::SchedulerBlockNumberFor<T>,
>;

#[derive(Encode, Decode, Clone, PartialEq, Eq, RuntimeDebug, TypeInfo, MaxEncodedLen)]
#[cfg_attr(feature = "stable2503", derive(DecodeWithMemTracking))]
pub enum PalletEventName {
	FastUnstake,
	BagsList,
}

pub type BalanceOf<T> = <T as pallet_balances::Config>::Balance;

#[derive(Encode, Decode, Clone, Default, RuntimeDebug, TypeInfo, MaxEncodedLen, PartialEq, Eq)]
#[cfg_attr(feature = "stable2503", derive(DecodeWithMemTracking))]
pub enum MigrationStage<
	AccountId,
	BlockNumber,
	BagsListScore,
	VotingClass,
	AssetKind,
	SchedulerBlockNumber,
> {
	/// The migration has not yet started but will start in the future.
	#[default]
	Pending,
	/// The migration has been scheduled to start at the given block number.
	Scheduled {
		/// The block number at which the migration will start.
		///
		/// The block number at which we notify the Asset Hub about the start of the migration and
		/// move to `WaitingForAH` stage. After we receive the confirmation, the Relay Chain will
		/// enter the `CoolOff` stage and wait for the cool-off period to end (`cool_off_end`)
		/// before starting to send the migration data to the Asset Hub.
		start: BlockNumber,
		/// The block number at which the cool-off period will end.
		///
		/// After the cool-off period ends, the Relay Chain will start to send the migration data
		/// to the Asset Hub.
		cool_off_end: BlockNumber,
	},
	/// The migration is waiting for confirmation from AH to go ahead.
	///
	/// This stage involves waiting for the notification from the Asset Hub that it is ready to
	/// receive the migration data.
	WaitingForAh {
		/// The block number at which the cool-off period will end.
		///
		/// After the cool-off period ends, the Relay Chain will start to send the migration data
		/// to the Asset Hub.
		cool_off_end: BlockNumber,
	},
	CoolOff {
		/// The block number at which the cool-off period will end.
		///
		/// After the cool-off period ends, the Relay Chain will start to send the migration data
		/// to the Asset Hub.
		cool_off_end: BlockNumber,
	},
	/// The migration is starting and initialization hooks are being executed.
	Starting,
	/// Initializing the account migration process.
	AccountsMigrationInit,
	/// Migrating account balances.
	AccountsMigrationOngoing {
		// Last migrated account
		last_key: Option<AccountId>,
	},
	/// Note that this stage does not have any logic attached to itself. It just exists to make it
	/// easier to swap out what stage should run next for testing.
	AccountsMigrationDone,

	MultisigMigrationInit,
	MultisigMigrationOngoing {
		/// Last migrated key of the `Multisigs` double map.
		last_key: Option<(AccountId, [u8; 32])>,
	},
	MultisigMigrationDone,

	#[cfg(not(feature = "ahm-westend"))]
	ClaimsMigrationInit,
	#[cfg(not(feature = "ahm-westend"))]
	ClaimsMigrationOngoing {
		current_key: Option<ClaimsStage<AccountId>>,
	},
	ClaimsMigrationDone,

	ProxyMigrationInit,
	/// Currently migrating the proxies of the proxy pallet.
	ProxyMigrationProxies {
		last_key: Option<AccountId>,
	},
	/// Currently migrating the announcements of the proxy pallet.
	ProxyMigrationAnnouncements {
		last_key: Option<AccountId>,
	},
	ProxyMigrationDone,

	PreimageMigrationInit,
	PreimageMigrationChunksOngoing {
		// TODO type
		last_key: Option<((H256, u32), u32)>,
	},
	PreimageMigrationChunksDone,
	PreimageMigrationRequestStatusOngoing {
		next_key: Option<H256>,
	},
	PreimageMigrationRequestStatusDone,
	PreimageMigrationLegacyRequestStatusInit,
	PreimageMigrationLegacyRequestStatusOngoing {
		next_key: Option<H256>,
	},
	PreimageMigrationLegacyRequestStatusDone,
	PreimageMigrationDone,

	NomPoolsMigrationInit,
	NomPoolsMigrationOngoing {
		next_key: Option<NomPoolsStage<AccountId>>,
	},
	NomPoolsMigrationDone,

	VestingMigrationInit,
	VestingMigrationOngoing {
		next_key: Option<AccountId>,
	},
	VestingMigrationDone,

	FastUnstakeMigrationInit,
	FastUnstakeMigrationOngoing {
		next_key: Option<FastUnstakeStage<AccountId>>,
	},
	FastUnstakeMigrationDone,

	IndicesMigrationInit,
	IndicesMigrationOngoing {
		next_key: Option<()>,
	},
	IndicesMigrationDone,

	ReferendaMigrationInit,
	ReferendaMigrationOngoing {
		last_key: Option<ReferendaStage>,
	},
	ReferendaMigrationDone,

	BagsListMigrationInit,
	BagsListMigrationOngoing {
		next_key: Option<BagsListStage<AccountId, BagsListScore>>,
	},
	BagsListMigrationDone,
	SchedulerMigrationInit,
	SchedulerMigrationOngoing {
		last_key: Option<scheduler::SchedulerStage<SchedulerBlockNumber>>,
	},
	SchedulerAgendaMigrationOngoing {
		last_key: Option<BlockNumber>,
	},
	SchedulerMigrationDone,
	ConvictionVotingMigrationInit,
	ConvictionVotingMigrationOngoing {
		last_key: Option<conviction_voting::ConvictionVotingStage<AccountId, VotingClass>>,
	},
	ConvictionVotingMigrationDone,

	#[cfg(not(feature = "ahm-westend"))]
	BountiesMigrationInit,
	#[cfg(not(feature = "ahm-westend"))]
	BountiesMigrationOngoing {
		last_key: Option<bounties::BountiesStage>,
	},
	BountiesMigrationDone,

	AssetRateMigrationInit,
	AssetRateMigrationOngoing {
		last_key: Option<AssetKind>,
	},
	AssetRateMigrationDone,

	#[cfg(not(feature = "ahm-westend"))]
	CrowdloanMigrationInit,
	#[cfg(not(feature = "ahm-westend"))]
	CrowdloanMigrationOngoing {
		last_key: Option<crowdloan::CrowdloanStage>,
	},
	CrowdloanMigrationDone,

	#[cfg(not(feature = "ahm-westend"))]
	TreasuryMigrationInit,
	#[cfg(not(feature = "ahm-westend"))]
	TreasuryMigrationOngoing {
		last_key: Option<treasury::TreasuryStage>,
	},
	TreasuryMigrationDone,

	#[cfg(feature = "ahm-staking-migration")]
	StakingMigrationInit,
	#[cfg(feature = "ahm-staking-migration")]
	StakingMigrationOngoing {
		next_key: Option<staking::StakingStage<AccountId>>,
	},
	StakingMigrationDone,

	SignalMigrationFinish,
	MigrationDone,
}

impl<AccountId, BlockNumber, BagsListScore, VotingClass, AssetKind, SchedulerBlockNumber>
	MigrationStage<AccountId, BlockNumber, BagsListScore, VotingClass, AssetKind, SchedulerBlockNumber>
{
	/// Whether the migration is finished.
	///
	/// This is **not** the same as `!self.is_ongoing()` since it may not have started.
	pub fn is_finished(&self) -> bool {
		matches!(self, MigrationStage::MigrationDone)
	}

	/// Whether the migration is ongoing.
	///
	/// This is **not** the same as `!self.is_finished()` since it may not have started.
	pub fn is_ongoing(&self) -> bool {
		!matches!(
			self,
			MigrationStage::Pending |
				MigrationStage::Scheduled { .. } |
				MigrationStage::MigrationDone
		)
	}
}

#[cfg(feature = "std")]
impl<AccountId, BlockNumber, BagsListScore, VotingClass, AssetKind, SchedulerBlockNumber>
	std::str::FromStr
	for MigrationStage<
		AccountId,
		BlockNumber,
		BagsListScore,
		VotingClass,
		AssetKind,
		SchedulerBlockNumber,
	>
{
	type Err = std::string::String;

	fn from_str(s: &str) -> Result<Self, Self::Err> {
		Ok(match s {
			"skip-accounts" => MigrationStage::AccountsMigrationDone,
			#[cfg(not(feature = "ahm-westend"))]
			"crowdloan" => MigrationStage::CrowdloanMigrationInit,
			"preimage" => MigrationStage::PreimageMigrationInit,
			"referenda" => MigrationStage::ReferendaMigrationInit,
			"multisig" => MigrationStage::MultisigMigrationInit,
			"voting" => MigrationStage::ConvictionVotingMigrationInit,
			#[cfg(not(feature = "ahm-westend"))]
			"bounties" => MigrationStage::BountiesMigrationInit,
			"asset_rate" => MigrationStage::AssetRateMigrationInit,
			"indices" => MigrationStage::IndicesMigrationInit,
			#[cfg(not(feature = "ahm-westend"))]
			"treasury" => MigrationStage::TreasuryMigrationInit,
			"proxy" => MigrationStage::ProxyMigrationInit,
			"nom_pools" => MigrationStage::NomPoolsMigrationInit,
			"scheduler" => MigrationStage::SchedulerMigrationInit,
			other => return Err(format!("Unknown migration stage: {}", other)),
		})
	}
}

type AccountInfoFor<T> =
	AccountInfo<<T as frame_system::Config>::Nonce, <T as frame_system::Config>::AccountData>;

#[frame_support::pallet]
pub mod pallet {
	use super::*;

	/// Paras Registrar Pallet
	type ParasRegistrar<T> = paras_registrar::Pallet<T>;

	/// Super config trait for all pallets that the migration depends on, providing convenient
	/// access to their items.
	#[pallet::config]
	pub trait Config:
		frame_system::Config<AccountData = AccountData<u128>, AccountId = AccountId32>
		+ pallet_balances::Config<RuntimeHoldReason = <Self as Config>::RuntimeHoldReason, Balance = u128>
		+ hrmp::Config
		+ paras_registrar::Config
		+ pallet_multisig::Config
		+ pallet_proxy::Config
		+ pallet_preimage::Config<Hash = H256>
		+ pallet_referenda::Config<Votes = u128>
		+ pallet_nomination_pools::Config
		+ pallet_fast_unstake::Config
		+ pallet_bags_list::Config<pallet_bags_list::Instance1>
		+ pallet_scheduler::Config
		+ pallet_vesting::Config
		+ pallet_indices::Config
		+ pallet_conviction_voting::Config
		+ pallet_asset_rate::Config
		+ pallet_slots::Config
		+ pallet_crowdloan::Config
		+ pallet_staking::Config // Not on westend
		+ pallet_claims::Config // Not on westend
		+ pallet_bounties::Config // Not on westend
		+ pallet_treasury::Config // Not on westend
		//+ pallet_staking::Config<RuntimeHoldReason = <Self as Config>::RuntimeHoldReason> // Only on westend
		//+ pallet_staking_async_ah_client::Config // Only on westend
	{
		type RuntimeHoldReason: Parameter + VariantCount;
		/// The overarching event type.
		type RuntimeEvent: From<Event<Self>> + IsType<<Self as frame_system::Config>::RuntimeEvent>;
		/// The origin that can perform permissioned operations like setting the migration stage.
		///
		/// This is generally root, Asset Hub and Fellows origins.
		type ManagerOrigin: EnsureOrigin<<Self as frame_system::Config>::RuntimeOrigin>;
		/// Native asset registry type.
		type Currency: Mutate<Self::AccountId, Balance = u128>
			+ MutateHold<Self::AccountId, Reason = <Self as Config>::RuntimeHoldReason>
			+ InspectFreeze<Self::AccountId, Id = Self::FreezeIdentifier>
			+ MutateFreeze<Self::AccountId>
			+ ReservableCurrency<Self::AccountId, Balance = u128>
			+ LockableCurrency<Self::AccountId, Balance = u128>;
		/// XCM checking account.
		type CheckingAccount: Get<Self::AccountId>;
		/// Send DMP message.
		type SendXcm: SendXcm;
		/// The maximum weight that this pallet can consume `on_initialize`.
		type MaxRcWeight: Get<Weight>;
		/// The maximum weight that Asset Hub can consume for processing one migration package.
		///
		/// Every data package that is sent from this pallet should not take more than this.
		type MaxAhWeight: Get<Weight>;
		/// Weight information for the functions of this pallet.
		type RcWeightInfo: WeightInfo;
		/// Weight information for the processing the packages from this pallet on the Asset Hub.
		type AhWeightInfo: AhWeightInfo;
		/// The existential deposit on the Asset Hub.
		type AhExistentialDeposit: Get<<Self as pallet_balances::Config>::Balance>;
		/// Contains calls that are allowed during the migration.
		type RcIntraMigrationCalls: Contains<<Self as frame_system::Config>::RuntimeCall>;
		/// Contains calls that are allowed after the migration finished.
		type RcPostMigrationCalls: Contains<<Self as frame_system::Config>::RuntimeCall>;
		/// The hold reason for staking delegation.
		type StakingDelegationReason: Get<<Self as Config>::RuntimeHoldReason>;
		/// The pallet ID for on-demand pallet.
		type OnDemandPalletId: Get<PalletId>;
		/// Maximum number of unprocessed DMP messages allowed before the RC migrator temporarily
		/// pauses sending data messages to the Asset Hub.
		/// 
		/// The Asset Hub confirms processed message counts back to this pallet. Due to async backing,
		/// there is typically a delay of 1-2 blocks before these confirmations are received by the
		/// RC migrator.
		/// This configuration generally should be influenced by the number of XCM messages sent by
		/// this pallet to the Asset Hub per block and the size of the queue on AH.
		type UnprocessedMsgBuffer: Get<u32>;

		/// Means to force a next queue within the UMPs from different parachains.
		type MessageQueue: ForceSetHead<AggregateMessageOrigin>;

		/// The priority pattern for AH UMP queue processing during migration [Config::MessageQueue].
		///
		/// This configures how frequently the AH UMP queue gets priority over other UMP queues.
		/// The tuple (ah_ump_priority_blocks, round_robin_blocks) defines a repeating cycle where:
		/// - `ah_ump_priority_blocks` consecutive blocks: AH UMP queue gets priority
		/// - `round_robin_blocks` consecutive blocks: round-robin processing of all queues
		/// - Then the cycle repeats
		///
		/// For example, (18, 2) means a cycle of 20 blocks that repeats.
		///
		/// This configuration can be overridden by a storage item [`AhUmpQueuePriorityConfig`].
		type AhUmpQueuePriorityPattern: Get<(BlockNumberFor<Self>, BlockNumberFor<Self>)>;
	}

	#[pallet::error]
	pub enum Error<T> {
		Unreachable,
		OutOfWeight,
		/// Failed to send XCM message to AH.
		XcmError,
		/// Failed to withdraw account from RC for migration to AH.
		FailedToWithdrawAccount,
		/// Indicates that the specified block number is in the past.
		PastBlockNumber,
		/// Balance accounting overflow.
		BalanceOverflow,
		/// Balance accounting underflow.
		BalanceUnderflow,
<<<<<<< HEAD
		/// The migration stage is not reachable from the current stage.
		UnreachableStage,
=======
		/// Invalid parameter.
		InvalidParameter,
		/// The AH UMP queue priority configuration is already set.
		AhUmpQueuePriorityAlreadySet,
>>>>>>> 7535bb7e
	}

	#[pallet::event]
	#[pallet::generate_deposit(pub(crate) fn deposit_event)]
	pub enum Event<T: Config> {
		/// A stage transition has occurred.
		StageTransition {
			/// The old stage before the transition.
			old: MigrationStageOf<T>,
			/// The new stage after the transition.
			new: MigrationStageOf<T>,
		},
		/// The Asset Hub Migration started and is active until `AssetHubMigrationFinished` is
		/// emitted.
		///
		/// This event is equivalent to `StageTransition { new: Initializing, .. }` but is easier
		/// to understand. The activation is immediate and affects all events happening
		/// afterwards.
		AssetHubMigrationStarted,
		/// The Asset Hub Migration finished.
		///
		/// This event is equivalent to `StageTransition { new: MigrationDone, .. }` but is easier
		/// to understand. The finishing is immediate and affects all events happening
		/// afterwards.
		AssetHubMigrationFinished,

		/// Whether the AH UMP queue was prioritized for the next block.
		AhUmpQueuePrioritySet {
			/// Indicates if AH UMP queue was successfully set as priority.
			/// If `false`, it means we're in the round-robin phase of our priority pattern
			/// (see [`Config::AhUmpQueuePriorityPattern`]), where no queue gets priority.
			prioritized: bool,
			/// Current block number within the pattern cycle (1 to period).
			cycle_block: BlockNumberFor<T>,
			/// Total number of blocks in the pattern cycle
			cycle_period: BlockNumberFor<T>,
		},
		/// The AH UMP queue priority config was set.
		AhUmpQueuePriorityConfigSet {
			/// The old priority pattern.
			old: AhUmpQueuePriority<BlockNumberFor<T>>,
			/// The new priority pattern.
			new: AhUmpQueuePriority<BlockNumberFor<T>>,
		},
	}

	/// The Relay Chain migration state.
	#[pallet::storage]
	pub type RcMigrationStage<T: Config> = StorageValue<_, MigrationStageOf<T>, ValueQuery>;

	/// Helper storage item to obtain and store the known accounts that should be kept partially or
	/// fully on Relay Chain.
	#[pallet::storage]
	pub type RcAccounts<T: Config> =
		StorageMap<_, Twox64Concat, T::AccountId, accounts::AccountState<T::Balance>, OptionQuery>;

	/// Helper storage item to store the total balance that should be kept on Relay Chain.
	#[pallet::storage]
	pub type RcMigratedBalance<T: Config> =
		StorageValue<_, MigratedBalances<T::Balance>, ValueQuery>;

	/// The total number of XCM data messages sent to the Asset Hub and the number of XCM messages
	/// the Asset Hub has confirmed as processed.
	///
	/// The difference between these two numbers are the messages that are "in-flight". We aim to
	/// keep this number low to not accidentally overload the asset hub.
	#[pallet::storage]
	pub type DmpDataMessageCounts<T: Config> = StorageValue<_, (u32, u32), ValueQuery>;

	/// The priority of the Asset Hub UMP queue during migration.
	///
	/// Controls how the Asset Hub UMP (Upward Message Passing) queue is processed relative to other
	/// queues during the migration process. This helps ensure timely processing of migration
	/// messages. The default priority pattern is defined in the pallet configuration, but can be
	/// overridden by a storage value of this type.
	#[pallet::storage]
	pub type AhUmpQueuePriorityConfig<T: Config> =
		StorageValue<_, AhUmpQueuePriority<BlockNumberFor<T>>, ValueQuery>;

	/// Alias for `Paras` from `paras_registrar`.
	///
	/// The fields of the type stored in the original storage item are private, so we define the
	/// storage alias to get an access to them.
	#[frame_support::storage_alias(pallet_name)]
	pub type Paras<T: Config> = StorageMap<
		ParasRegistrar<T>,
		Twox64Concat,
		ParaId,
		types::ParaInfo<
			<T as frame_system::Config>::AccountId,
			<T as pallet_balances::Config>::Balance,
		>,
	>;

	#[pallet::pallet]
	pub struct Pallet<T>(_);

	#[pallet::call]
	impl<T: Config> Pallet<T> {
		/// Set the migration stage.
		///
		/// This call is intended for emergency use only and is guarded by the
		/// [`Config::ManagerOrigin`].
		#[pallet::call_index(0)]
		#[pallet::weight(T::RcWeightInfo::force_set_stage())]
		pub fn force_set_stage(
			origin: OriginFor<T>,
			stage: Box<MigrationStageOf<T>>,
		) -> DispatchResult {
			<T as Config>::ManagerOrigin::ensure_origin(origin)?;
			Self::transition(*stage);
			Ok(())
		}

		/// Schedule the migration to start at a given moment.
		///
		/// ### Parameters:
		/// - `start`: The block number at which the migration will start.
		/// - `cool_off_end`: The block number at which the cool-off period will end.
		///
		/// Read [`MigrationStage::Scheduled`] documentation for more details.
		#[pallet::call_index(1)]
		#[pallet::weight(T::RcWeightInfo::schedule_migration())]
		pub fn schedule_migration(
			origin: OriginFor<T>,
			start: DispatchTime<BlockNumberFor<T>>,
			cool_off_end: DispatchTime<BlockNumberFor<T>>,
		) -> DispatchResult {
			<T as Config>::ManagerOrigin::ensure_origin(origin)?;
			let now = frame_system::Pallet::<T>::block_number();
			let start = start.evaluate(now);
			let cool_off_end = cool_off_end.evaluate(now);
			ensure!(start > now, Error::<T>::PastBlockNumber);
			ensure!(cool_off_end > start, Error::<T>::PastBlockNumber);
			Self::transition(MigrationStage::Scheduled { start, cool_off_end });
			Ok(())
		}

		/// Start the data migration.
		///
		/// This is typically called by the Asset Hub to indicate it's readiness to receive the
		/// migration data.
		#[pallet::call_index(2)]
		#[pallet::weight(T::RcWeightInfo::start_data_migration())]
		pub fn start_data_migration(origin: OriginFor<T>) -> DispatchResult {
			<T as Config>::ManagerOrigin::ensure_origin(origin)?;
			let cool_off_end = match RcMigrationStage::<T>::get() {
				MigrationStage::WaitingForAh { cool_off_end } => cool_off_end,
				stage => {
					defensive!("start_data_migration called in invalid stage: {:?}", stage);
					return Err(Error::<T>::UnreachableStage.into())
				},
			};
			Self::transition(MigrationStage::CoolOff { cool_off_end });
			Ok(())
		}

		/// Update the total number of XCM messages processed by the Asset Hub.
		#[pallet::call_index(3)]
		#[pallet::weight(T::RcWeightInfo::update_ah_msg_processed_count())]
		pub fn update_ah_msg_processed_count(origin: OriginFor<T>, count: u32) -> DispatchResult {
			<T as Config>::ManagerOrigin::ensure_origin(origin)?;
			Self::update_msg_processed_count(count);
			Ok(())
		}

		/// Set the AH UMP queue priority configuration.
		///
		/// Can only be called by the `ManagerOrigin`.
		#[pallet::call_index(5)]
		#[pallet::weight(T::RcWeightInfo::set_ah_ump_queue_priority())]
		pub fn set_ah_ump_queue_priority(
			origin: OriginFor<T>,
			new: AhUmpQueuePriority<BlockNumberFor<T>>,
		) -> DispatchResult {
			<T as Config>::ManagerOrigin::ensure_origin(origin)?;
			let old = AhUmpQueuePriorityConfig::<T>::get();
			if old == new {
				return Err(Error::<T>::AhUmpQueuePriorityAlreadySet.into());
			}
			ensure!(
				new.get_priority_blocks().map_or(true, |blocks| !blocks.is_zero()),
				Error::<T>::InvalidParameter
			);
			AhUmpQueuePriorityConfig::<T>::put(new.clone());
			Self::deposit_event(Event::AhUmpQueuePriorityConfigSet { old, new });
			Ok(())
		}
	}

	#[pallet::hooks]
	impl<T: Config> Hooks<BlockNumberFor<T>> for Pallet<T>
		where
		crate::BalanceOf<T>:
			From<<<T as polkadot_runtime_common::slots::Config>::Currency as frame_support::traits::Currency<sp_runtime::AccountId32>>::Balance>,
		crate::BalanceOf<T>:
			From<<<<T as polkadot_runtime_common::crowdloan::Config>::Auctioneer as polkadot_runtime_common::traits::Auctioneer<<<<T as frame_system::Config>::Block as sp_runtime::traits::Block>::Header as sp_runtime::traits::Header>::Number>>::Currency as frame_support::traits::Currency<sp_runtime::AccountId32>>::Balance>,
	{
		fn integrity_test() {
			let (ah_ump_priority_blocks, _) = T::AhUmpQueuePriorityPattern::get();
			assert!(!ah_ump_priority_blocks.is_zero(), "the `ah_ump_priority_blocks` should be non-zero");
		}

		fn on_finalize(now: BlockNumberFor<T>) {
			if Self::is_ongoing() {
				Self::force_ah_ump_queue_priority(now);
			}
		}

		fn on_initialize(now: BlockNumberFor<T>) -> Weight {
			let mut weight_counter = WeightMeter::with_limit(T::MaxRcWeight::get());

			let stage = RcMigrationStage::<T>::get();
			weight_counter.consume(T::DbWeight::get().reads(1));

			if stage.is_ongoing() {
				// account the weight of `on_finalize` for the `force_ah_ump_queue_priority` job.
				weight_counter.consume(T::RcWeightInfo::force_ah_ump_queue_priority());
			}

			if Self::has_excess_unconfirmed_dmp(&stage) {
				log::info!(
					target: LOG_TARGET,
					"Excess unconfirmed XCM messages, skipping the data extraction for this block."
				);
				return weight_counter.consumed();
			}

			match stage {
				MigrationStage::Pending => {
					return weight_counter.consumed();
				},
				MigrationStage::Scheduled { start, cool_off_end } =>
					if now >= start {
						match Self::send_xcm(types::AhMigratorCall::<T>::StartMigration, T::AhWeightInfo::start_migration()) {
							Ok(_) => {
								Self::transition(MigrationStage::WaitingForAh { cool_off_end });
							},
							Err(_) => {
								defensive!(
									"Failed to send StartMigration message to AH, \
									retry with the next block"
								);
							},
						}
					},
				MigrationStage::WaitingForAh { .. } => {
					// waiting AH to send a message and to start sending the data.
					log::debug!(target: LOG_TARGET, "Waiting for AH to start the migration");
					// We transition out here in `start_data_migration`
					return weight_counter.consumed();
				},
				MigrationStage::CoolOff { cool_off_end } => {
					// waiting for the cool-off period to end
					if now >= cool_off_end {
						Self::transition(MigrationStage::Starting);
					} else {
						log::info!(
							target: LOG_TARGET,
							"Waiting for the cool-off period to end, cool_off_end: {:?}",
							cool_off_end,
						);
					}
					return weight_counter.consumed();
				},
				MigrationStage::Starting => {
					log::info!(target: LOG_TARGET, "Starting the migration");
					#[cfg(feature = "ahm-staking-migration")]
					pallet_staking_async_ah_client::Pallet::<T>::on_migration_start();

					Self::transition(MigrationStage::AccountsMigrationInit);
				},
				MigrationStage::AccountsMigrationInit => {
					let weight = AccountsMigrator::<T>::obtain_rc_accounts();
					weight_counter.consume(weight);
					RcMigratedBalance::<T>::mutate(|tracker| {
						// initialize `kept` balance as total issuance, we'll substract from it as
						// we migrate accounts
						tracker.kept = <T as Config>::Currency::total_issuance();
					});

					Self::transition(MigrationStage::AccountsMigrationOngoing { last_key: None });
				},
				MigrationStage::AccountsMigrationOngoing { last_key } => {
					let res =
						with_transaction_opaque_err::<Option<T::AccountId>, Error<T>, _>(|| {
							match AccountsMigrator::<T>::migrate_many(last_key, &mut weight_counter)
							{
								Ok(last_key) => TransactionOutcome::Commit(Ok(last_key)),
								Err(e) => TransactionOutcome::Rollback(Err(e)),
							}
						})
						.expect("Always returning Ok; qed");

					match res {
						Ok(None) => {
							// accounts migration is completed
							Self::transition(MigrationStage::AccountsMigrationDone);
						},
						Ok(Some(last_key)) => {
							// accounts migration continues with the next block
							Self::transition(MigrationStage::AccountsMigrationOngoing {
								last_key: Some(last_key),
							});
						},
						Err(err) => {
							defensive!("Error while migrating accounts: {:?}", err);
							// stage unchanged, retry.
						},
					}
				},
				MigrationStage::AccountsMigrationDone => {
					AccountsMigrator::<T>::finish_balances_migration();
					// Note: swap this out for faster testing to skip some migrations
					Self::transition(MigrationStage::MultisigMigrationInit);
				},
				MigrationStage::MultisigMigrationInit => {
					Self::transition(MigrationStage::MultisigMigrationOngoing { last_key: None });
				},
				MigrationStage::MultisigMigrationOngoing { last_key } => {
					let res = with_transaction_opaque_err::<Option<_>, Error<T>, _>(|| {
						match MultisigMigrator::<T>::migrate_many(
							last_key,
							&mut weight_counter,
						) {
							Ok(last_key) => TransactionOutcome::Commit(Ok(last_key)),
							Err(e) => TransactionOutcome::Rollback(Err(e)),
						}
					})
					.expect("Always returning Ok; qed");

					match res {
						Ok(None) => {
							// multisig migration is completed
							Self::transition(MigrationStage::MultisigMigrationDone);
						},
						Ok(Some(last_key)) => {
							// multisig migration continues with the next block
							Self::transition(MigrationStage::MultisigMigrationOngoing {
								last_key: Some(last_key),
							});
						},
						e => {
							defensive!("Error while migrating multisigs: {:?}", e);
						},
					}
				},
				MigrationStage::MultisigMigrationDone => {
					#[cfg(not(feature = "ahm-westend"))]
					Self::transition(MigrationStage::ClaimsMigrationInit);
					#[cfg(feature = "ahm-westend")]
					Self::transition(MigrationStage::ClaimsMigrationDone);
				},
				#[cfg(not(feature = "ahm-westend"))]
				MigrationStage::ClaimsMigrationInit => {
					Self::transition(MigrationStage::ClaimsMigrationOngoing { current_key: None });
				},
				#[cfg(not(feature = "ahm-westend"))]
				MigrationStage::ClaimsMigrationOngoing { current_key } => {
					let res = with_transaction_opaque_err::<Option<_>, Error<T>, _>(|| {
						match ClaimsMigrator::<T>::migrate_many(current_key, &mut weight_counter) {
							Ok(current_key) => TransactionOutcome::Commit(Ok(current_key)),
							Err(e) => TransactionOutcome::Rollback(Err(e)),
						}
					})
					.expect("Always returning Ok; qed");

					match res {
						Ok(None) => {
							Self::transition(MigrationStage::ClaimsMigrationDone);
						},
						Ok(Some(current_key)) => {
							Self::transition(MigrationStage::ClaimsMigrationOngoing {
								current_key: Some(current_key),
							});
						},
						e => {
							defensive!("Error while migrating claims: {:?}", e);
						},
					}
				},
				MigrationStage::ClaimsMigrationDone => {
					Self::transition(MigrationStage::ProxyMigrationInit);
				},
				MigrationStage::ProxyMigrationInit => {
					Self::transition(MigrationStage::ProxyMigrationProxies { last_key: None });
				},
				MigrationStage::ProxyMigrationProxies { last_key } => {
					let res = with_transaction_opaque_err::<Option<_>, Error<T>, _>(|| {
						match ProxyProxiesMigrator::<T>::migrate_many(last_key, &mut weight_counter)
						{
							Ok(last_key) => TransactionOutcome::Commit(Ok(last_key)),
							Err(e) => TransactionOutcome::Rollback(Err(e)),
						}
					})
					.expect("Always returning Ok; qed");

					match res {
						Ok(None) => {
							Self::transition(MigrationStage::ProxyMigrationAnnouncements {
								last_key: None,
							});
						},
						Ok(Some(last_key)) => {
							Self::transition(MigrationStage::ProxyMigrationProxies {
								last_key: Some(last_key),
							});
						},
						e => {
							defensive!("Error while migrating proxies: {:?}", e);
						},
					}
				},
				MigrationStage::ProxyMigrationAnnouncements { last_key } => {
					let res = with_transaction_opaque_err::<Option<_>, Error<T>, _>(|| {
						match ProxyAnnouncementMigrator::<T>::migrate_many(
							last_key,
							&mut weight_counter,
						) {
							Ok(last_key) => TransactionOutcome::Commit(Ok(last_key)),
							Err(e) => TransactionOutcome::Rollback(Err(e)),
						}
					})
					.expect("Always returning Ok; qed");

					match res {
						Ok(None) => {
							Self::transition(MigrationStage::ProxyMigrationDone);
						},
						Ok(Some(last_key)) => {
							Self::transition(MigrationStage::ProxyMigrationAnnouncements {
								last_key: Some(last_key),
							});
						},
						e => {
							defensive!("Error while migrating proxy announcements: {:?}", e);
						},
					}
				},
				MigrationStage::ProxyMigrationDone => {
					Self::transition(MigrationStage::PreimageMigrationInit);
				},
				MigrationStage::PreimageMigrationInit => {
					Self::transition(MigrationStage::PreimageMigrationChunksOngoing {
						last_key: None,
					});
				},
				MigrationStage::PreimageMigrationChunksOngoing { last_key } => {
					let res = with_transaction_opaque_err::<Option<_>, Error<T>, _>(|| {
						match PreimageChunkMigrator::<T>::migrate_many(
							last_key,
							&mut weight_counter,
						) {
							Ok(last_key) => TransactionOutcome::Commit(Ok(last_key)),
							Err(e) => TransactionOutcome::Rollback(Err(e)),
						}
					})
					.expect("Always returning Ok; qed");

					match res {
						Ok(None) => {
							Self::transition(MigrationStage::PreimageMigrationChunksDone);
						},
						Ok(Some(last_key)) => {
							Self::transition(MigrationStage::PreimageMigrationChunksOngoing {
								last_key: Some(last_key),
							});
						},
						e => {
							defensive!("Error while migrating preimages: {:?}", e);
						},
					}
				},
				MigrationStage::PreimageMigrationChunksDone => {
					Self::transition(MigrationStage::PreimageMigrationRequestStatusOngoing {
						next_key: None,
					});
				},
				MigrationStage::PreimageMigrationRequestStatusOngoing { next_key } => {
					let res = with_transaction_opaque_err::<Option<_>, Error<T>, _>(|| {
						match PreimageRequestStatusMigrator::<T>::migrate_many(
							next_key,
							&mut weight_counter,
						) {
							Ok(last_key) => TransactionOutcome::Commit(Ok(last_key)),
							Err(e) => TransactionOutcome::Rollback(Err(e)),
						}
					})
					.expect("Always returning Ok; qed");

					match res {
						Ok(None) => {
							Self::transition(MigrationStage::PreimageMigrationRequestStatusDone);
						},
						Ok(Some(next_key)) => {
							Self::transition(
								MigrationStage::PreimageMigrationRequestStatusOngoing {
									next_key: Some(next_key),
								},
							);
						},
						e => {
							defensive!("Error while migrating preimage request status: {:?}", e);
						},
					}
				},
				MigrationStage::PreimageMigrationRequestStatusDone => {
					Self::transition(MigrationStage::PreimageMigrationLegacyRequestStatusInit);
				},
				MigrationStage::PreimageMigrationLegacyRequestStatusInit => {
					Self::transition(MigrationStage::PreimageMigrationLegacyRequestStatusOngoing {
						next_key: None,
					});
				},
				MigrationStage::PreimageMigrationLegacyRequestStatusOngoing { next_key } => {
					let res = with_transaction_opaque_err::<Option<_>, Error<T>, _>(|| {
						match PreimageLegacyRequestStatusMigrator::<T>::migrate_many(
							next_key,
							&mut weight_counter,
						) {
							Ok(last_key) => TransactionOutcome::Commit(Ok(last_key)),
							Err(e) => TransactionOutcome::Rollback(Err(e)),
						}
					})
					.expect("Always returning Ok; qed");

					match res {
						Ok(None) => {
							Self::transition(
								MigrationStage::PreimageMigrationLegacyRequestStatusDone,
							);
						},
						Ok(Some(next_key)) => {
							Self::transition(
								MigrationStage::PreimageMigrationLegacyRequestStatusOngoing {
									next_key: Some(next_key),
								},
							);
						},
						e => {
							defensive!(
								"Error while migrating legacy preimage request status: {:?}",
								e
							);
						},
					}
				},
				MigrationStage::PreimageMigrationLegacyRequestStatusDone => {
					Self::transition(MigrationStage::PreimageMigrationDone);
				},
				MigrationStage::PreimageMigrationDone => {
					Self::transition(MigrationStage::NomPoolsMigrationInit);
				},
				MigrationStage::NomPoolsMigrationInit => {
					Self::transition(MigrationStage::NomPoolsMigrationOngoing { next_key: None });
				},
				MigrationStage::NomPoolsMigrationOngoing { next_key } => {
					let res = with_transaction_opaque_err::<Option<_>, Error<T>, _>(|| {
						match NomPoolsMigrator::<T>::migrate_many(next_key, &mut weight_counter) {
							Ok(last_key) => TransactionOutcome::Commit(Ok(last_key)),
							Err(e) => TransactionOutcome::Rollback(Err(e)),
						}
					})
					.expect("Always returning Ok; qed");

					match res {
						Ok(None) => {
							Self::transition(MigrationStage::NomPoolsMigrationDone);
						},
						Ok(Some(next_key)) => {
							Self::transition(MigrationStage::NomPoolsMigrationOngoing {
								next_key: Some(next_key),
							});
						},
						e => {
							defensive!("Error while migrating nom pools: {:?}", e);
						},
					}
				},
				MigrationStage::NomPoolsMigrationDone => {
					Self::transition(MigrationStage::VestingMigrationInit);
				},

				MigrationStage::VestingMigrationInit => {
					Self::transition(MigrationStage::VestingMigrationOngoing { next_key: None });
				},
				MigrationStage::VestingMigrationOngoing { next_key } => {
					let res = with_transaction_opaque_err::<Option<_>, Error<T>, _>(|| {
						match VestingMigrator::<T>::migrate_many(next_key, &mut weight_counter) {
							Ok(last_key) => TransactionOutcome::Commit(Ok(last_key)),
							Err(e) => TransactionOutcome::Rollback(Err(e)),
						}
					})
					.expect("Always returning Ok; qed");

					match res {
						Ok(None) => {
							Self::transition(MigrationStage::VestingMigrationDone);
						},
						Ok(Some(next_key)) => {
							Self::transition(MigrationStage::VestingMigrationOngoing {
								next_key: Some(next_key),
							});
						},
						e => {
							defensive!("Error while migrating vesting: {:?}", e);
						},
					}
				},
				MigrationStage::VestingMigrationDone => {
					Self::transition(MigrationStage::FastUnstakeMigrationInit);
				},
				MigrationStage::FastUnstakeMigrationInit => {
					Self::transition(MigrationStage::FastUnstakeMigrationOngoing {
						next_key: None,
					});
				},
				MigrationStage::FastUnstakeMigrationOngoing { next_key } => {
					let res = with_transaction_opaque_err::<Option<_>, Error<T>, _>(|| {
						match FastUnstakeMigrator::<T>::migrate_many(next_key, &mut weight_counter)
						{
							Ok(last_key) => TransactionOutcome::Commit(Ok(last_key)),
							Err(e) => TransactionOutcome::Rollback(Err(e)),
						}
					})
					.expect("Always returning Ok; qed");

					match res {
						Ok(None) => {
							Self::transition(MigrationStage::FastUnstakeMigrationDone);
						},
						Ok(Some(next_key)) => {
							Self::transition(MigrationStage::FastUnstakeMigrationOngoing {
								next_key: Some(next_key),
							});
						},
						e => {
							defensive!("Error while migrating fast unstake: {:?}", e);
						},
					}
				},
				MigrationStage::FastUnstakeMigrationDone => {
					Self::transition(MigrationStage::IndicesMigrationInit);
				},
				MigrationStage::IndicesMigrationInit => {
					Self::transition(MigrationStage::IndicesMigrationOngoing {
						next_key: Some(Default::default()),
					});
				},
				MigrationStage::IndicesMigrationOngoing { next_key } => {
					let res = with_transaction_opaque_err::<Option<_>, Error<T>, _>(|| {
						match IndicesMigrator::<T>::migrate_many(next_key, &mut weight_counter) {
							Ok(last_key) => TransactionOutcome::Commit(Ok(last_key)),
							Err(e) => TransactionOutcome::Rollback(Err(e)),
						}
					})
					.expect("Always returning Ok; qed");

					match res {
						Ok(None) => {
							Self::transition(MigrationStage::IndicesMigrationDone);
						},
						Ok(Some(next_key)) => {
							Self::transition(MigrationStage::IndicesMigrationOngoing {
								next_key: Some(next_key),
							});
						},
						e => {
							defensive!("Error while migrating indices: {:?}", e);
						},
					}
				},
				MigrationStage::IndicesMigrationDone => {
					Self::transition(MigrationStage::ReferendaMigrationInit);
				},
				MigrationStage::ReferendaMigrationInit => {
					Self::transition(MigrationStage::ReferendaMigrationOngoing {
						last_key: Some(Default::default()),
					});
				},
				MigrationStage::ReferendaMigrationOngoing { last_key } => {
					let res =
						with_transaction_opaque_err::<Option<ReferendaStage>, Error<T>, _>(|| {
							match referenda::ReferendaMigrator::<T>::migrate_many(
								last_key,
								&mut weight_counter,
							) {
								Ok(last_key) => TransactionOutcome::Commit(Ok(last_key)),
								Err(e) => TransactionOutcome::Rollback(Err(e)),
							}
						})
						.expect("Always returning Ok; qed");

					match res {
						Ok(None) => {
							Self::transition(MigrationStage::ReferendaMigrationDone);
						},
						Ok(Some(last_key)) => {
							Self::transition(MigrationStage::ReferendaMigrationOngoing {
								last_key: Some(last_key),
							});
						},
						Err(err) => {
							defensive!("Error while migrating referenda: {:?}", err);
						},
					}
				},
				MigrationStage::ReferendaMigrationDone => {
					Self::transition(MigrationStage::BagsListMigrationInit);
				},
				MigrationStage::BagsListMigrationInit => {
					Self::transition(MigrationStage::BagsListMigrationOngoing { next_key: None });
				},
				MigrationStage::BagsListMigrationOngoing { next_key } => {
					let res = with_transaction_opaque_err::<Option<_>, Error<T>, _>(|| {
						match BagsListMigrator::<T>::migrate_many(next_key, &mut weight_counter) {
							Ok(last_key) => TransactionOutcome::Commit(Ok(last_key)),
							Err(e) => TransactionOutcome::Rollback(Err(e)),
						}
					})
					.expect("Always returning Ok; qed");

					match res {
						Ok(None) => {
							Self::transition(MigrationStage::BagsListMigrationDone);
						},
						Ok(Some(next_key)) => {
							Self::transition(MigrationStage::BagsListMigrationOngoing {
								next_key: Some(next_key),
							});
						},
						e => {
							defensive!("Error while migrating bags list: {:?}", e);
						},
					}
				},
				MigrationStage::BagsListMigrationDone => {
					Self::transition(MigrationStage::SchedulerMigrationInit);
				},
				MigrationStage::SchedulerMigrationInit => {
					Self::transition(MigrationStage::SchedulerMigrationOngoing { last_key: None });
				},
				MigrationStage::SchedulerMigrationOngoing { last_key } => {
					let res = with_transaction_opaque_err::<Option<_>, Error<T>, _>(|| {
						match scheduler::SchedulerMigrator::<T>::migrate_many(
							last_key,
							&mut weight_counter,
						) {
							Ok(last_key) => TransactionOutcome::Commit(Ok(last_key)),
							Err(e) => TransactionOutcome::Rollback(Err(e)),
						}
					})
					.expect("Always returning Ok; qed");

					match res {
						Ok(None) => {
							Self::transition(MigrationStage::SchedulerAgendaMigrationOngoing { last_key: None });
						},
						Ok(Some(last_key)) => {
							Self::transition(MigrationStage::SchedulerMigrationOngoing {
								last_key: Some(last_key),
							});
						},
						Err(err) => {
							defensive!("Error while migrating scheduler: {:?}", err);
						},
					}
				},
				MigrationStage::SchedulerAgendaMigrationOngoing { last_key } => {
					let res = with_transaction_opaque_err::<Option<_>, Error<T>, _>(|| {
						match scheduler::SchedulerAgendaMigrator::<T>::migrate_many(
							last_key,
							&mut weight_counter,
						) {
							Ok(last_key) => TransactionOutcome::Commit(Ok(last_key)),
							Err(e) => TransactionOutcome::Rollback(Err(e)),
						}
					})
					.expect("Always returning Ok; qed");

					match res {
						Ok(None) => {
							Self::transition(MigrationStage::SchedulerMigrationDone);
						},
						Ok(Some(last_key)) => {
							Self::transition(MigrationStage::SchedulerAgendaMigrationOngoing {
								last_key: Some(last_key),
							});
						},
						Err(err) => {
							defensive!("Error while migrating scheduler: {:?}", err);
						},
					}
				},
				MigrationStage::SchedulerMigrationDone => {
					Self::transition(MigrationStage::ConvictionVotingMigrationInit);
				},
				MigrationStage::ConvictionVotingMigrationInit => {
					Self::transition(MigrationStage::ConvictionVotingMigrationOngoing {
						last_key: None,
					});
				},
				MigrationStage::ConvictionVotingMigrationOngoing { last_key } => {
					let res = with_transaction_opaque_err::<Option<_>, Error<T>, _>(|| {
						match conviction_voting::ConvictionVotingMigrator::<T>::migrate_many(
							last_key,
							&mut weight_counter,
						) {
							Ok(last_key) => TransactionOutcome::Commit(Ok(last_key)),
							Err(e) => TransactionOutcome::Rollback(Err(e)),
						}
					})
					.expect("Always returning Ok; qed");

					match res {
						Ok(None) => {
							Self::transition(MigrationStage::ConvictionVotingMigrationDone);
						},
						Ok(Some(last_key)) => {
							Self::transition(MigrationStage::ConvictionVotingMigrationOngoing {
								last_key: Some(last_key),
							});
						},
						Err(err) => {
							defensive!("Error while migrating conviction voting: {:?}", err);
						},
					}
				},
				MigrationStage::ConvictionVotingMigrationDone => {
					#[cfg(feature = "ahm-westend")]
					Self::transition(MigrationStage::BountiesMigrationDone);
					#[cfg(not(feature = "ahm-westend"))]
					Self::transition(MigrationStage::BountiesMigrationInit);
				},
				#[cfg(not(feature = "ahm-westend"))]
				MigrationStage::BountiesMigrationInit => {
					Self::transition(MigrationStage::BountiesMigrationOngoing { last_key: None });
				},
				#[cfg(not(feature = "ahm-westend"))]
				MigrationStage::BountiesMigrationOngoing { last_key } => {
					let res = with_transaction_opaque_err::<Option<_>, Error<T>, _>(|| {
						match bounties::BountiesMigrator::<T>::migrate_many(
							last_key,
							&mut weight_counter,
						) {
							Ok(last_key) => TransactionOutcome::Commit(Ok(last_key)),
							Err(e) => TransactionOutcome::Rollback(Err(e)),
						}
					})
					.expect("Always returning Ok; qed");

					match res {
						Ok(None) => {
							Self::transition(MigrationStage::BountiesMigrationDone);
						},
						Ok(Some(last_key)) => {
							Self::transition(MigrationStage::BountiesMigrationOngoing {
								last_key: Some(last_key),
							});
						},
						e => {
							defensive!("Error while migrating bounties: {:?}", e);
						},
					}
				},
				MigrationStage::BountiesMigrationDone => {
					Self::transition(MigrationStage::AssetRateMigrationInit);
				},
				MigrationStage::AssetRateMigrationInit => {
					Self::transition(MigrationStage::AssetRateMigrationOngoing { last_key: None });
				},
				MigrationStage::AssetRateMigrationOngoing { last_key } => {
					let res = with_transaction_opaque_err::<Option<_>, Error<T>, _>(|| {
						match asset_rate::AssetRateMigrator::<T>::migrate_many(
							last_key,
							&mut weight_counter,
						) {
							Ok(last_key) => TransactionOutcome::Commit(Ok(last_key)),
							Err(e) => TransactionOutcome::Rollback(Err(e)),
						}
					})
					.expect("Always returning Ok; qed");

					match res {
						Ok(None) => {
							Self::transition(MigrationStage::AssetRateMigrationDone);
						},
						Ok(Some(last_key)) => {
							Self::transition(MigrationStage::AssetRateMigrationOngoing {
								last_key: Some(last_key),
							});
						},
						Err(err) => {
							defensive!("Error while migrating asset rates: {:?}", err);
						},
					}
				},
				MigrationStage::AssetRateMigrationDone => {
					#[cfg(not(feature = "ahm-westend"))]
					Self::transition(MigrationStage::CrowdloanMigrationInit);
					#[cfg(feature = "ahm-westend")]
					Self::transition(MigrationStage::CrowdloanMigrationDone);
				},
				#[cfg(not(feature = "ahm-westend"))]
				MigrationStage::CrowdloanMigrationInit => {
					Self::transition(MigrationStage::CrowdloanMigrationOngoing { last_key: None });
				},
				#[cfg(not(feature = "ahm-westend"))]
				MigrationStage::CrowdloanMigrationOngoing { last_key } => {
					let res = with_transaction_opaque_err::<Option<_>, Error<T>, _>(|| {
						match crowdloan::CrowdloanMigrator::<T>::migrate_many(
							last_key,
							&mut weight_counter,
						) {
						Ok(last_key) => TransactionOutcome::Commit(Ok(last_key)),
							Err(e) => TransactionOutcome::Rollback(Err(e)),
						}
					})
					.expect("Always returning Ok; qed");

					match res {
						Ok(None) => {
							Self::transition(MigrationStage::CrowdloanMigrationDone);
						},
						Ok(Some(last_key)) => {
							Self::transition(MigrationStage::CrowdloanMigrationOngoing {
								last_key: Some(last_key),
							});
						},
						e => {
							defensive!("Error while migrating crowdloan: {:?}", e);
						},
					}
				},
				MigrationStage::CrowdloanMigrationDone => {
					#[cfg(not(feature = "ahm-westend"))]
					Self::transition(MigrationStage::TreasuryMigrationInit);
					#[cfg(feature = "ahm-westend")]
					Self::transition(MigrationStage::TreasuryMigrationDone);
				},
				#[cfg(not(feature = "ahm-westend"))]
				MigrationStage::TreasuryMigrationInit => {
					Self::transition(MigrationStage::TreasuryMigrationOngoing { last_key: None });
				},
				#[cfg(not(feature = "ahm-westend"))]
				MigrationStage::TreasuryMigrationOngoing { last_key } => {
					let res = with_transaction_opaque_err::<Option<_>, Error<T>, _>(|| {
						match treasury::TreasuryMigrator::<T>::migrate_many(
							last_key,
							&mut weight_counter,
						) {
							Ok(last_key) => TransactionOutcome::Commit(Ok(last_key)),
							Err(e) => TransactionOutcome::Rollback(Err(e)),
						}
					})
					.expect("Always returning Ok; qed");	

					match res {
						Ok(None) => {
							Self::transition(MigrationStage::TreasuryMigrationDone);
						},
						Ok(Some(last_key)) => {
							Self::transition(MigrationStage::TreasuryMigrationOngoing {
								last_key: Some(last_key),
							});
						},
						e => {
							defensive!("Error while migrating treasury: {:?}", e);
						},
					}
				},
				MigrationStage::TreasuryMigrationDone => {
					#[cfg(feature = "ahm-staking-migration")]
					Self::transition(MigrationStage::StakingMigrationInit);
					#[cfg(not(feature = "ahm-staking-migration"))]
					Self::transition(MigrationStage::StakingMigrationDone);
				},
				#[cfg(feature = "ahm-staking-migration")]
				MigrationStage::StakingMigrationInit => {
					Self::transition(MigrationStage::StakingMigrationOngoing { next_key: None });
				},
				#[cfg(feature = "ahm-staking-migration")]
				MigrationStage::StakingMigrationOngoing { next_key } => {
					let res = with_transaction_opaque_err::<Option<_>, Error<T>, _>(|| {
						match staking::StakingMigrator::<T>::migrate_many(
							next_key,
							&mut weight_counter,
						) {
							Ok(next_key) => TransactionOutcome::Commit(Ok(next_key)),
							Err(e) => TransactionOutcome::Rollback(Err(e)),
						}
					})
					.expect("Always returning Ok; qed");

					match res {
						Ok(None) => {
							Self::transition(MigrationStage::StakingMigrationDone);
						},
						Ok(Some(next_key)) => {
							Self::transition(MigrationStage::StakingMigrationOngoing { next_key: Some(next_key) });
						},
						e => {
							defensive!("Error while migrating staking: {:?}", e);
						},
					}
				},
				MigrationStage::StakingMigrationDone => {
					Self::transition(MigrationStage::SignalMigrationFinish);
				},
				MigrationStage::SignalMigrationFinish => {
					#[cfg(feature = "ahm-staking-migration")]
					pallet_staking_async_ah_client::Pallet::<T>::on_migration_end();

					// Send finish message to AH, TODO: weight
					let tracker = RcMigratedBalance::<T>::get();
					let data = MigrationFinishedData {
						rc_balance_kept: tracker.kept,
					};
					let call = types::AhMigratorCall::<T>::FinishMigration { data };
					if let Err(err) = Self::send_xcm(call, T::AhWeightInfo::finish_migration()) {
						defensive!("Failed to send FinishMigration message to AH, \
								retry with the next block: {:?}", err);
					}

					Self::transition(MigrationStage::MigrationDone);
				},
				MigrationStage::MigrationDone => (),
			};

			weight_counter.consumed()
		}
	}

	impl<T: Config> Pallet<T> {
		/// Returns `true` if the migration is ongoing and the Asset Hub has not confirmed
		/// processing the same number of XCM messages as we have sent to it.
		fn has_excess_unconfirmed_dmp(current: &MigrationStageOf<T>) -> bool {
			if !current.is_ongoing() {
				return false;
			}
			let unprocessed_buffer = T::UnprocessedMsgBuffer::get();
			let (sent, processed) = DmpDataMessageCounts::<T>::get();
			if sent > (processed + unprocessed_buffer) {
				log::info!(
					target: LOG_TARGET,
					"Excess unconfirmed XCM messages: sent = {}, processed = {}",
					sent,
					processed
				);
				// TODO: make it possible to reset the counts with an extrinsic.
				return true;
			}
			false
		}

		/// Increases the number of XCM messages sent to the Asset Hub.
		fn increase_msg_sent_count(count: u32) {
			let (sent, processed) = DmpDataMessageCounts::<T>::get();
			let new_sent = sent + count;
			DmpDataMessageCounts::<T>::put((new_sent, processed));
			log::debug!(
				target: LOG_TARGET,
				"Increased XCM message sent count by {}; sent: {}, processed: {}",
				count,
				new_sent,
				processed
			);
		}

		/// Updates the number of XCM messages processed by the Asset Hub.
		fn update_msg_processed_count(new_processed: u32) {
			let (sent, processed) = DmpDataMessageCounts::<T>::get();
			if processed > new_processed {
				defensive!(
					"Processed XCM message count is less than the new processed count: {}",
					(processed, new_processed),
				);
				return;
			}
			DmpDataMessageCounts::<T>::put((sent, new_processed));
			log::info!(
				target: LOG_TARGET,
				"Updated XCM message processed count to {}; sent: {}",
				new_processed,
				sent,
			);
		}

		/// Execute a stage transition and log it.
		fn transition(new: MigrationStageOf<T>) {
			let old = RcMigrationStage::<T>::get();

			if new == MigrationStage::Starting {
				defensive_assert!(
					matches!(
						old,
						MigrationStage::WaitingForAh { .. } |
							MigrationStage::Scheduled { .. } |
							MigrationStage::CoolOff { .. }
					),
					"Data migration can only enter from WaitingForAh or Scheduled"
				);
				Self::deposit_event(Event::AssetHubMigrationStarted);
			}

			if new == MigrationStage::MigrationDone {
				defensive_assert!(
					old == MigrationStage::SignalMigrationFinish,
					"MigrationDone can only enter from SignalMigrationFinish"
				);
				Self::deposit_event(Event::AssetHubMigrationFinished);
			}

			RcMigrationStage::<T>::put(&new);
			log::info!(target: LOG_TARGET, "[Block {:?}] RC Stage transition: {:?} -> {:?}", frame_system::Pallet::<T>::block_number(), &old, &new);
			Self::deposit_event(Event::StageTransition { old, new });
		}

		/// Split up the items into chunks of `MAX_XCM_SIZE` and send them as separate XCM
		/// transacts.
		///
		/// ### Parameters:
		/// - items - data items to batch and send with the `create_call`
		/// - create_call - function to create the call from the items
		/// - weight_at_most - function to calculate the weight limit on AH for the call with `n`
		///   elements from `items`
		///
		/// Will modify storage in the error path.
		/// This is done to avoid exceeding the XCM message size limit.
		fn send_chunked_xcm<E: Encode>(
			items: impl Into<XcmBatch<E>>,
			create_call: impl Fn(Vec<E>) -> types::AhMigratorCall<T>,
			weight_at_most: impl Fn(u32) -> Weight,
		) -> Result<u32, Error<T>> {
			let mut items = items.into();
			log::info!(target: LOG_TARGET, "Batching {} items to send via XCM", items.len());
			defensive_assert!(items.len() > 0, "Sending XCM with empty items");
			let mut batch_count = 0;

			while let Some(batch) = items.pop_front() {
				let batch_len = batch.len() as u32;
				log::info!(target: LOG_TARGET, "Sending XCM batch of {} items", batch_len);
				let call = types::AssetHubPalletConfig::<T>::AhmController(create_call(batch));

				let message = Xcm(vec![
					Instruction::UnpaidExecution {
						weight_limit: WeightLimit::Unlimited,
						check_origin: None,
					},
					Instruction::Transact {
						origin_kind: OriginKind::Superuser,
						// The `require_weight_at_most` parameter is used by the XCM executor to
						// verify if the available weight is sufficient to process this call. If
						// sufficient, the executor will execute the call and use the actual weight
						// from the dispatchable result to adjust the meter limit. The weight meter
						// limit on the Asset Hub is [Config::MaxAhWeight], which applies not only
						// to process the calls passed with XCM messages but also to some base work
						// required to process an XCM message.
						// Additionally the call will not be executed if `require_weight_at_most` is
						// lower than the actual weight of the call.
						// TODO: we can remove ths with XCMv5
						#[cfg(feature = "ahm-polkadot")]
						require_weight_at_most: weight_at_most(batch_len),
						#[cfg(feature = "ahm-westend")]
						fallback_max_weight: Some(weight_at_most(batch_len)),
						call: call.encode().into(),
					},
				]);

				if let Err(err) = send_xcm::<T::SendXcm>(
					Location::new(0, [Junction::Parachain(1000)]),
					message.clone(),
				) {
					log::error!(target: LOG_TARGET, "Error while sending XCM message: {:?}", err);
					return Err(Error::XcmError);
				} else {
					batch_count += 1;
				}
			}

			log::info!(target: LOG_TARGET, "Sent {} XCM batch/es", batch_count);
			Ok(batch_count)
		}

		/// Send a single XCM message.
		///
		/// ### Parameters:
		/// - call - the call to send
		/// - weight_at_most - the weight limit for the call on AH
		pub fn send_xcm(
			call: types::AhMigratorCall<T>,
			weight_at_most: Weight,
		) -> Result<(), Error<T>> {
			log::info!(target: LOG_TARGET, "Sending XCM message");

			let call = types::AssetHubPalletConfig::<T>::AhmController(call);

			let message = Xcm(vec![
				Instruction::UnpaidExecution {
					weight_limit: WeightLimit::Unlimited,
					check_origin: None,
				},
				Instruction::Transact {
					origin_kind: OriginKind::Superuser,
					// The `require_weight_at_most` parameter is used by the XCM executor to verify
					// if the available weight is sufficient to process this call. If sufficient,
					// the executor will execute the call and use the actual weight from the
					// dispatchable result to adjust the meter limit. The weight meter limit on the
					// Asset Hub is [Config::MaxAhWeight], which applies not only to process the
					// calls passed with XCM messages but also to some base work required to process
					// an XCM message.
					// Additionally the call will not be executed if `require_weight_at_most` is
					// lower than the actual weight of the call.
					// TODO: we can remove ths with XCMv5
					#[cfg(feature = "ahm-polkadot")]
					require_weight_at_most: weight_at_most,
					#[cfg(feature = "ahm-westend")]
					fallback_max_weight: Some(weight_at_most),
					call: call.encode().into(),
				},
			]);

			if let Err(err) = send_xcm::<T::SendXcm>(
				Location::new(0, [Junction::Parachain(1000)]),
				message.clone(),
			) {
				log::error!(target: LOG_TARGET, "Error while sending XCM message: {:?}", err);
				return Err(Error::XcmError);
			};

			Ok(())
		}

		/// Decorates the `send_chunked_xcm` function by calling the `increase_msg_sent_count`
		/// function with the number of XCM messages sent.
		///
		/// Check the `send_chunked_xcm` function for the documentation.
		pub fn send_chunked_xcm_and_track<E: Encode>(
			items: impl Into<XcmBatch<E>>,
			create_call: impl Fn(Vec<E>) -> types::AhMigratorCall<T>,
			weight_at_most: impl Fn(u32) -> Weight,
		) -> Result<u32, Error<T>> {
			match Self::send_chunked_xcm(items, create_call, weight_at_most) {
				Ok(count) => {
					Self::increase_msg_sent_count(count);
					Ok(count)
				},
				Err(e) => Err(e),
			}
		}

		/// Decorates the `send_xcm` function by calling the `increase_msg_sent_count` function
		/// with the number of XCM messages sent.
		///
		/// Check the `send_xcm` function for the documentation.
		pub fn send_xcm_and_track(
			call: types::AhMigratorCall<T>,
			weight_at_most: Weight,
		) -> Result<u32, Error<T>> {
			match Self::send_xcm(call, weight_at_most) {
				Ok(_) => {
					Self::increase_msg_sent_count(1);
					Ok(1)
				},
				Err(e) => Err(e),
			}
		}

		pub fn teleport_tracking() -> Option<(T::AccountId, MintLocation)> {
			let stage = RcMigrationStage::<T>::get();
			if stage.is_finished() || stage.is_ongoing() {
				None
			} else {
				Some((T::CheckingAccount::get(), MintLocation::Local))
			}
		}

		/// Force the AH UMP queue priority for the next block.
		pub fn force_ah_ump_queue_priority(now: BlockNumberFor<T>) {
			let (ah_ump_priority_blocks, round_robin_blocks) =
				match AhUmpQueuePriorityConfig::<T>::get() {
					AhUmpQueuePriority::Config => T::AhUmpQueuePriorityPattern::get(),
					AhUmpQueuePriority::OverrideConfig(
						ah_ump_priority_blocks,
						round_robin_blocks,
					) => (ah_ump_priority_blocks, round_robin_blocks),
					AhUmpQueuePriority::Disabled => return,
				};

			let period = ah_ump_priority_blocks + round_robin_blocks;
			if period.is_zero() {
				return;
			}
			let current_block = now % period;

			let is_set = if current_block < ah_ump_priority_blocks {
				// it is safe to force set the queue without checking if the AH UMP queue is empty,
				// as the implementation handles these checks internally.
				let ah_ump = AggregateMessageOrigin::Ump(UmpQueueId::Para(1000.into()));
				match T::MessageQueue::force_set_head(&mut WeightMeter::new(), &ah_ump) {
					Ok(is_set) => is_set,
					Err(_) => {
						defensive!("Failed to force set AH UMP queue priority");
						false
					},
				}
			} else {
				false
			};

			Self::deposit_event(Event::AhUmpQueuePrioritySet {
				prioritized: is_set,
				cycle_block: current_block + BlockNumberFor::<T>::one(),
				cycle_period: period,
			});
		}
	}

	impl<T: Config> types::MigrationStatus for Pallet<T> {
		fn is_ongoing() -> bool {
			RcMigrationStage::<T>::get().is_ongoing()
		}
		fn is_finished() -> bool {
			RcMigrationStage::<T>::get().is_finished()
		}
	}
}

/// Returns the weight for a single item in a batch.
///
/// If the next item in the batch is the first one, it includes the base weight of the
/// `weight_of`, otherwise, it does not.
pub fn item_weight_of(weight_of: impl Fn(u32) -> Weight, batch_len: u32) -> Weight {
	if batch_len == 0 {
		weight_of(1)
	} else {
		weight_of(1).saturating_sub(weight_of(0))
	}
}

impl<T: Config> Contains<<T as frame_system::Config>::RuntimeCall> for Pallet<T> {
	fn contains(call: &<T as frame_system::Config>::RuntimeCall) -> bool {
		let stage = RcMigrationStage::<T>::get();

		// We have to return whether the call is allowed:
		const ALLOWED: bool = true;
		const FORBIDDEN: bool = false;

		// Once the migration is finished, forbid calls not in the `RcPostMigrationCalls` set.
		if stage.is_finished() && !T::RcPostMigrationCalls::contains(call) {
			return FORBIDDEN;
		}

		// If the migration is ongoing, forbid calls not in the `RcIntraMigrationCalls` set.
		if stage.is_ongoing() && !T::RcIntraMigrationCalls::contains(call) {
			return FORBIDDEN;
		}

		// Otherwise, allow the call.
		// This also implicitly allows _any_ call if the migration has not yet started.
		ALLOWED
	}
}<|MERGE_RESOLUTION|>--- conflicted
+++ resolved
@@ -531,15 +531,12 @@
 		BalanceOverflow,
 		/// Balance accounting underflow.
 		BalanceUnderflow,
-<<<<<<< HEAD
 		/// The migration stage is not reachable from the current stage.
 		UnreachableStage,
-=======
 		/// Invalid parameter.
 		InvalidParameter,
 		/// The AH UMP queue priority configuration is already set.
 		AhUmpQueuePriorityAlreadySet,
->>>>>>> 7535bb7e
 	}
 
 	#[pallet::event]
