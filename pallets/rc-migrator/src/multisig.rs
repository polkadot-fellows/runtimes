--- conflicted
+++ resolved
@@ -129,17 +129,12 @@
 
 			log::debug!(target: LOG_TARGET, "Migrating multisigs of acc {:?}", k1);
 
-<<<<<<< HEAD
 			match Self::migrate_single(k1.clone(), multisig, rc_weight, ah_weight) {
 				Ok(ms) => {
 					batch.push(ms);
 					// Remove the last key from storage
 					aliases::Multisigs::<T>::remove(k1.clone(), k2.clone());
 				},
-=======
-			match Self::migrate_single(k1.clone(), multisig, rc_weight, batch.len() as u32) {
-				Ok(ms) => batch.push(ms), // TODO continue here
->>>>>>> cbcb7222
 				// Account does not need to be migrated
 				// Not enough weight, lets try again in the next block since we made some progress.
 				Err(OutOfWeightError) if !batch.is_empty() => break,
