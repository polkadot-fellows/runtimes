--- conflicted
+++ resolved
@@ -112,11 +112,7 @@
 		mut last_key: Option<Self::Key>,
 		weight_counter: &mut WeightMeter,
 	) -> Result<Option<Self::Key>, Error<T>> {
-<<<<<<< HEAD
 		let mut batch = XcmBatchAndMeter::new_from_config::<T>();
-=======
-		let mut batch = Vec::new();
->>>>>>> 25b05d63
 		let mut iter = match last_key.clone() {
 			Some((k1, k2)) =>
 				aliases::Multisigs::<T>::iter_from(aliases::Multisigs::<T>::hashed_key_for(k1, k2)),
@@ -124,14 +120,9 @@
 		};
 
 		loop {
-<<<<<<< HEAD
-			if weight_counter
-				.try_consume(<T as frame_system::Config>::DbWeight::get().reads_writes(1, 1))
-				.is_err() || weight_counter.try_consume(batch.consume_weight()).is_err()
+			if weight_counter.try_consume(T::DbWeight::get().reads_writes(1, 1)).is_err() ||
+				weight_counter.try_consume(batch.consume_weight()).is_err()
 			{
-=======
-			if weight_counter.try_consume(T::DbWeight::get().reads_writes(1, 1)).is_err() {
->>>>>>> 25b05d63
 				log::info!("RC weight limit reached at batch length {}, stopping", batch.len());
 				if batch.is_empty() {
 					return Err(Error::OutOfWeight);
