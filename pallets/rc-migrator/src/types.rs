// Copyright (C) Parity Technologies (UK) Ltd.
// This file is part of Polkadot.

// Polkadot is free software: you can redistribute it and/or modify
// it under the terms of the GNU General Public License as published by
// the Free Software Foundation, either version 3 of the License, or
// (at your option) any later version.

// Polkadot is distributed in the hope that it will be useful,
// but WITHOUT ANY WARRANTY; without even the implied warranty of
// MERCHANTABILITY or FITNESS FOR A PARTICULAR PURPOSE.  See the
// GNU General Public License for more details.

// You should have received a copy of the GNU General Public License
// along with Polkadot.  If not, see <http://www.gnu.org/licenses/>.

//! Types

use super::*;
use pallet_referenda::{ReferendumInfoOf, TrackIdOf};

pub type AccountIdOf<T> = <T as frame_system::Config>::AccountId;

/// Relay Chain Freeze Reason
#[derive(Encode, Decode)]
pub enum AssetHubPalletConfig<T: Config> {
	#[codec(index = 255)]
	AhmController(AhMigratorCall<T>),
}

/// Call encoding for the calls needed from the Broker pallet.
#[derive(Encode, Decode)]
pub enum AhMigratorCall<T: Config> {
	#[codec(index = 0)]
	ReceiveAccounts { accounts: Vec<accounts::AccountFor<T>> },
	#[codec(index = 1)]
	ReceiveMultisigs { multisigs: Vec<multisig::RcMultisigOf<T>> },
	#[codec(index = 2)]
	ReceiveProxyProxies { proxies: Vec<proxy::RcProxyLocalOf<T>> },
	#[codec(index = 3)]
	ReceiveProxyAnnouncements { announcements: Vec<RcProxyAnnouncementOf<T>> },
	#[codec(index = 4)]
	ReceivePreimageChunks { chunks: Vec<preimage::RcPreimageChunk> },
	#[codec(index = 5)]
	ReceivePreimageRequestStatus { request_status: Vec<preimage::RcPreimageRequestStatusOf<T>> },
	#[codec(index = 6)]
	ReceivePreimageLegacyStatus { legacy_status: Vec<preimage::RcPreimageLegacyStatusOf<T>> },
	#[codec(index = 7)]
	ReceiveNomPoolsMessages { messages: Vec<staking::nom_pools::RcNomPoolsMessage<T>> },
	#[codec(index = 8)]
	ReceiveFastUnstakeMessages { messages: Vec<staking::fast_unstake::RcFastUnstakeMessage<T>> },
	#[codec(index = 9)]
	ReceiveReferendaValues {
		referendum_count: u32,
		deciding_count: Vec<(TrackIdOf<T, ()>, u32)>,
		track_queue: Vec<(TrackIdOf<T, ()>, Vec<(u32, u128)>)>,
	},
	#[codec(index = 10)]
	ReceiveReferendums { referendums: Vec<(u32, ReferendumInfoOf<T, ()>)> },
<<<<<<< HEAD
	#[codec(index = 11)]
	ReceiveBagsListMessages { messages: Vec<staking::bags_list::RcBagsListMessage<T>> },
=======
	#[codec(index = 12)]
	ReceiveSchedulerMessages { messages: Vec<scheduler::RcSchedulerMessageOf<T>> },
>>>>>>> 74e39804
}

/// Copy of `ParaInfo` type from `paras_registrar` pallet.
///
/// From: https://github.com/paritytech/polkadot-sdk/blob/b7afe48ed0bfef30836e7ca6359c2d8bb594d16e/polkadot/runtime/common/src/paras_registrar/mod.rs#L50-L59
#[derive(Encode, Decode, Clone, PartialEq, Eq, Default, RuntimeDebug, TypeInfo)]
pub struct ParaInfo<AccountId, Balance> {
	/// The account that has placed a deposit for registering this para.
	pub manager: AccountId,
	/// The amount reserved by the `manager` account for the registration.
	pub deposit: Balance,
	/// Whether the para registration should be locked from being controlled by the manager.
	/// None means the lock had not been explicitly set, and should be treated as false.
	pub locked: Option<bool>,
}

/// Weight information for the processing the packages from this pallet on the Asset Hub.
pub trait AhWeightInfo {
	/// Weight for processing a single account on AH.
	fn migrate_account() -> Weight;
}

impl AhWeightInfo for () {
	fn migrate_account() -> Weight {
		Weight::from_all(1)
	}
}

pub trait PalletMigration {
	type Key: codec::MaxEncodedLen;
	type Error;

	/// Migrate until the weight is exhausted. The give key is the last one that was migrated.
	///
	/// Should return the last key that was migrated. This will then be passed back into the next
	/// call.
	fn migrate_many(
		last_key: Option<Self::Key>,
		weight_counter: &mut WeightMeter,
	) -> Result<Option<Self::Key>, Self::Error>;
}

/// Trait to run some checks before and after a pallet migration.
///
/// This needs to be called by the test harness.
pub trait PalletMigrationChecks {
	type Payload;

	/// Run some checks before the migration and store intermediate payload.
	fn pre_check() -> Self::Payload;

	/// Run some checks after the migration and use the intermediate payload.
	fn post_check(payload: Self::Payload);
}<|MERGE_RESOLUTION|>--- conflicted
+++ resolved
@@ -57,13 +57,10 @@
 	},
 	#[codec(index = 10)]
 	ReceiveReferendums { referendums: Vec<(u32, ReferendumInfoOf<T, ()>)> },
-<<<<<<< HEAD
 	#[codec(index = 11)]
 	ReceiveBagsListMessages { messages: Vec<staking::bags_list::RcBagsListMessage<T>> },
-=======
 	#[codec(index = 12)]
 	ReceiveSchedulerMessages { messages: Vec<scheduler::RcSchedulerMessageOf<T>> },
->>>>>>> 74e39804
 }
 
 /// Copy of `ParaInfo` type from `paras_registrar` pallet.
