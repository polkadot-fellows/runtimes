--- conflicted
+++ resolved
@@ -215,7 +215,6 @@
 	}
 }
 
-<<<<<<< HEAD
 // TODO: replace by pallet_message_queue::ForceSetHead once the 2503 merged from master.
 /// Allows to force the processing head to a specific queue.
 pub trait ForceSetHead<O> {
@@ -261,7 +260,9 @@
 			QueuePriority::OverrideConfig(priority_blocks, _) => Some(*priority_blocks),
 			QueuePriority::Disabled => None,
 		}
-=======
+	}
+}
+
 /// A weight that is `Weight::MAX` if the migration is ongoing, otherwise it is the [`Inner`]
 /// weight of the [`pallet_fast_unstake::weights::WeightInfo`] trait.
 pub struct MaxOnIdleOrInner<Status, Inner>(PhantomData<(Status, Inner)>);
@@ -286,7 +287,6 @@
 	}
 	fn control() -> Weight {
 		Inner::control()
->>>>>>> 644c1708
 	}
 }
 
