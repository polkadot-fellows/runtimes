--- conflicted
+++ resolved
@@ -99,16 +99,13 @@
 	#[cfg(not(feature = "ahm-westend"))]
 	#[codec(index = 21)]
 	ReceiveTreasuryMessages { messages: Vec<treasury::RcTreasuryMessageOf<T>> },
-<<<<<<< HEAD
 	#[codec(index = 22)]
 	ReceiveSchedulerAgendaMessages {
 		messages: Vec<(BlockNumberFor<T>, Vec<Option<scheduler::alias::ScheduledOf<T>>>)>,
 	},
-=======
 	#[codec(index = 30)]
 	#[cfg(feature = "ahm-staking-migration")] // Staking migration not yet enabled
 	ReceiveStakingMessages { messages: Vec<staking::RcStakingMessageOf<T>> },
->>>>>>> f0975029
 	#[codec(index = 101)]
 	StartMigration,
 	#[codec(index = 110)]
