--- conflicted
+++ resolved
@@ -46,17 +46,15 @@
 	#[codec(index = 6)]
 	ReceivePreimageLegacyStatus { legacy_status: Vec<preimage::RcPreimageLegacyStatusOf<T>> },
 	#[codec(index = 7)]
-<<<<<<< HEAD
+	ReceiveNomPoolsMessages { messages: Vec<staking::nom_pools::RcNomPoolsMessage<T>> },
+	#[codec(index = 8)]
 	ReceiveReferendums { referendums: Vec<(u32, ReferendumInfoOf<T, ()>)> },
-	#[codec(index = 8)]
+	#[codec(index = 9)]
 	ReceiveReferenda {
 		referendum_count: u32,
 		deciding_count: Vec<(TrackIdOf<T, ()>, u32)>,
 		track_queue: Vec<(TrackIdOf<T, ()>, Vec<(u32, u128)>)>,
 	},
-=======
-	ReceiveNomPoolsMessages { messages: Vec<staking::nom_pools::RcNomPoolsMessage<T>> },
->>>>>>> 5feaca08
 }
 
 /// Copy of `ParaInfo` type from `paras_registrar` pallet.
