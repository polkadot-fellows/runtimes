// Copyright (C) Parity Technologies (UK) Ltd.
// This file is part of Polkadot.

// Polkadot is free software: you can redistribute it and/or modify
// it under the terms of the GNU General Public License as published by
// the Free Software Foundation, either version 3 of the License, or
// (at your option) any later version.

// Polkadot is distributed in the hope that it will be useful,
// but WITHOUT ANY WARRANTY; without even the implied warranty of
// MERCHANTABILITY or FITNESS FOR A PARTICULAR PURPOSE.  See the
// GNU General Public License for more details.

// You should have received a copy of the GNU General Public License
// along with Polkadot.  If not, see <http://www.gnu.org/licenses/>.

//! Types

use super::*;
use pallet_referenda::{ReferendumInfoOf, TrackIdOf};
use sp_runtime::FixedU128;

pub type AccountIdOf<T> = <T as frame_system::Config>::AccountId;

/// Asset Hub Pallet list with indexes.
#[derive(Encode, Decode)]
pub enum AssetHubPalletConfig<T: Config> {
	#[codec(index = 255)]
	AhmController(AhMigratorCall<T>),
}

/// Call encoding for the calls needed from the ah-migrator pallet.
#[derive(Encode, Decode)]
pub enum AhMigratorCall<T: Config> {
	#[codec(index = 0)]
	ReceiveAccounts { accounts: Vec<accounts::AccountFor<T>> },
	#[codec(index = 1)]
	ReceiveMultisigs { multisigs: Vec<multisig::RcMultisigOf<T>> },
	#[codec(index = 2)]
	ReceiveProxyProxies { proxies: Vec<proxy::RcProxyLocalOf<T>> },
	#[codec(index = 3)]
	ReceiveProxyAnnouncements { announcements: Vec<RcProxyAnnouncementOf<T>> },
	#[codec(index = 4)]
	ReceivePreimageChunks { chunks: Vec<preimage::RcPreimageChunk> },
	#[codec(index = 5)]
	ReceivePreimageRequestStatus { request_status: Vec<preimage::RcPreimageRequestStatusOf<T>> },
	#[codec(index = 6)]
	ReceivePreimageLegacyStatus { legacy_status: Vec<preimage::RcPreimageLegacyStatusOf<T>> },
	#[codec(index = 7)]
	ReceiveNomPoolsMessages { messages: Vec<staking::nom_pools::RcNomPoolsMessage<T>> },
	#[codec(index = 8)]
	ReceiveVestingSchedules { messages: Vec<vesting::RcVestingSchedule<T>> },
	#[codec(index = 9)]
	ReceiveFastUnstakeMessages { messages: Vec<staking::fast_unstake::RcFastUnstakeMessage<T>> },
	#[codec(index = 10)]
	ReceiveReferendaValues {
		referendum_count: u32,
		deciding_count: Vec<(TrackIdOf<T, ()>, u32)>,
		track_queue: Vec<(TrackIdOf<T, ()>, Vec<(u32, u128)>)>,
	},
	#[codec(index = 11)]
	ReceiveReferendums { referendums: Vec<(u32, ReferendumInfoOf<T, ()>)> },
	#[codec(index = 12)]
	ReceiveClaimsMessages { messages: Vec<claims::RcClaimsMessageOf<T>> },
	#[codec(index = 13)]
	ReceiveBagsListMessages { messages: Vec<staking::bags_list::RcBagsListMessage<T>> },
	#[codec(index = 14)]
	ReceiveSchedulerMessages { messages: Vec<scheduler::RcSchedulerMessageOf<T>> },
	#[codec(index = 15)]
	ReceiveIndices { indices: Vec<indices::RcIndicesIndexOf<T>> },
	#[codec(index = 16)]
	ReceiveConvictionVotingMessages {
		messages: Vec<conviction_voting::RcConvictionVotingMessageOf<T>>,
	},
	#[codec(index = 17)]
	ReceiveBountiesMessages { messages: Vec<bounties::RcBountiesMessageOf<T>> },
	#[codec(index = 18)]
	ReceiveAssetRates { asset_rates: Vec<(<T as pallet_asset_rate::Config>::AssetKind, FixedU128)> },
<<<<<<< HEAD

	#[codec(index = 101)]
	StartMigration,
=======
	#[codec(index = 19)]
	ReceiveCrowdloanMessages { messages: Vec<crowdloan::RcCrowdloanMessageOf<T>> },
>>>>>>> 937e3a97
}

/// Copy of `ParaInfo` type from `paras_registrar` pallet.
///
/// From: https://github.com/paritytech/polkadot-sdk/blob/b7afe48ed0bfef30836e7ca6359c2d8bb594d16e/polkadot/runtime/common/src/paras_registrar/mod.rs#L50-L59
#[derive(Encode, Decode, Clone, PartialEq, Eq, Default, RuntimeDebug, TypeInfo)]
pub struct ParaInfo<AccountId, Balance> {
	/// The account that has placed a deposit for registering this para.
	pub manager: AccountId,
	/// The amount reserved by the `manager` account for the registration.
	pub deposit: Balance,
	/// Whether the para registration should be locked from being controlled by the manager.
	/// None means the lock had not been explicitly set, and should be treated as false.
	pub locked: Option<bool>,
}

/// Weight information for the processing the packages from this pallet on the Asset Hub.
pub trait AhWeightInfo {
	/// Weight for processing a single account on AH.
	fn migrate_account() -> Weight;
}

impl AhWeightInfo for () {
	fn migrate_account() -> Weight {
		Weight::from_all(1)
	}
}

pub trait PalletMigration {
	type Key: codec::MaxEncodedLen;
	type Error;

	/// Migrate until the weight is exhausted. The give key is the last one that was migrated.
	///
	/// Should return the last key that was migrated. This will then be passed back into the next
	/// call.
	fn migrate_many(
		last_key: Option<Self::Key>,
		weight_counter: &mut WeightMeter,
	) -> Result<Option<Self::Key>, Self::Error>;
}

/// Trait to run some checks on the Relay Chain before and after a pallet migration.
///
/// This needs to be called by the test harness.
pub trait RcPalletMigrationChecks {
	/// Relay Chain payload which is exported for migration checks.
	type RcPayload: Clone;

	/// Run some checks on the relay chain before the migration and store intermediate payload.
	/// The expected output should contain the data being transferred out of the relay chain and it
	/// will .
	fn pre_check() -> Self::RcPayload;

	/// Run some checks on the relay chain after the migration and use the intermediate payload.
	/// The expected input should contain the data just transferred out of the relay chain, to allow
	/// the check that data has been removed from the relay chain.
	fn post_check(rc_payload: Self::RcPayload);
}

/// Trait to run some checks on the Asset Hub before and after a pallet migration.
///
/// This needs to be called by the test harness.
pub trait AhPalletMigrationChecks {
	/// Relay Chain payload which is exported for migration checks.
	type RcPayload: Clone;
	/// Asset hub payload for data that needs to be preserved during migration.
	type AhPayload;

	/// Run some checks on asset hub before the migration and store intermediate payload.
	/// The expected output should contain the data stored in asset hub before the migration.
	fn pre_check() -> Self::AhPayload;

	/// Run some checks after the migration and use the intermediate payload.
	/// The expected input should contain the data just transferred out of the relay chain, to allow
	/// the check that data has been correctly migrated to asset hub. It should also contain the
	/// data previously stored in asset hub, allowing for more complex logical checks on the
	/// migration outcome.
	fn post_check(ah_payload: Self::AhPayload, rc_payload: Self::RcPayload);
}

pub trait MigrationStatus {
	/// Whether the migration is finished.
	///
	/// This is **not** the same as `!self.is_ongoing()` since it may not have started.
	fn is_finished() -> bool;
	/// Whether the migration is ongoing.
	///
	/// This is **not** the same as `!self.is_finished()` since it may not have started.
	fn is_ongoing() -> bool;
}

/// A weight that is zero if the migration is ongoing, otherwise it is the default weight.
pub struct ZeroWeightOr<Status, Default>(PhantomData<(Status, Default)>);
impl<Status: MigrationStatus, Default: Get<Weight>> Get<Weight> for ZeroWeightOr<Status, Default> {
	fn get() -> Weight {
		Status::is_ongoing().then(Weight::zero).unwrap_or_else(Default::get)
	}
}<|MERGE_RESOLUTION|>--- conflicted
+++ resolved
@@ -76,14 +76,10 @@
 	ReceiveBountiesMessages { messages: Vec<bounties::RcBountiesMessageOf<T>> },
 	#[codec(index = 18)]
 	ReceiveAssetRates { asset_rates: Vec<(<T as pallet_asset_rate::Config>::AssetKind, FixedU128)> },
-<<<<<<< HEAD
-
-	#[codec(index = 101)]
-	StartMigration,
-=======
 	#[codec(index = 19)]
 	ReceiveCrowdloanMessages { messages: Vec<crowdloan::RcCrowdloanMessageOf<T>> },
->>>>>>> 937e3a97
+	#[codec(index = 101)]
+	StartMigration,	
 }
 
 /// Copy of `ParaInfo` type from `paras_registrar` pallet.
