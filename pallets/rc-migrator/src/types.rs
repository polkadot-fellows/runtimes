--- conflicted
+++ resolved
@@ -207,17 +207,6 @@
 	fn is_ongoing() -> bool;
 }
 
-/// A value that is `Left::get()` if the migration is ongoing, otherwise it is `Right::get()`.
-pub struct LeftOrRight<Status, Left, Right>(PhantomData<(Status, Left, Right)>);
-impl<Status: MigrationStatus, Left: TypedGet, Right: Get<Left::Type>> Get<Left::Type>
-	for LeftOrRight<Status, Left, Right>
-{
-	fn get() -> Left::Type {
-		Status::is_ongoing().then(|| Left::get()).unwrap_or_else(|| Right::get())
-	}
-}
-
-<<<<<<< HEAD
 /// A wrapper around `Inner` that routes messages through `Inner` unless `Exception` is true and
 /// `MigrationState` is ongoing.
 pub struct RouteInnerWithException<Inner, Exception, MigrationState>(
@@ -253,7 +242,9 @@
 
 	fn get_messages() -> Vec<(VersionedLocation, Vec<VersionedXcm<()>>)> {
 		Inner::get_messages()
-=======
+	}
+}
+
 // TODO: replace by pallet_message_queue::ForceSetHead once the 2503 merged from master.
 /// Allows to force the processing head to a specific queue.
 pub trait ForceSetHead<O> {
@@ -302,6 +293,16 @@
 	}
 }
 
+/// A value that is `Left::get()` if the migration is ongoing, otherwise it is `Right::get()`.
+pub struct LeftOrRight<Status, Left, Right>(PhantomData<(Status, Left, Right)>);
+impl<Status: MigrationStatus, Left: TypedGet, Right: Get<Left::Type>> Get<Left::Type>
+	for LeftOrRight<Status, Left, Right>
+{
+	fn get() -> Left::Type {
+		Status::is_ongoing().then(|| Left::get()).unwrap_or_else(|| Right::get())
+	}
+}
+
 /// A weight that is `Weight::MAX` if the migration is ongoing, otherwise it is the [`Inner`]
 /// weight of the [`pallet_fast_unstake::weights::WeightInfo`] trait.
 pub struct MaxOnIdleOrInner<Status, Inner>(PhantomData<(Status, Inner)>);
@@ -326,7 +327,6 @@
 	}
 	fn control() -> Weight {
 		Inner::control()
->>>>>>> b612c15b
 	}
 }
 
