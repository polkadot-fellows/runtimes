--- conflicted
+++ resolved
@@ -38,11 +38,7 @@
 }
 
 pub trait TranslateAccounts {
-<<<<<<< HEAD
 	fn translate_accounts(self, f: &impl Fn(AccountId32) -> AccountId32) -> Self;
-=======
-	fn translate_accounts(self, f: impl Fn(AccountId32) -> AccountId32) -> Self;
->>>>>>> 416eb6ba
 }
 
 /// Convert a type into its portable format.
@@ -162,18 +158,12 @@
 	ReceiveChildBountiesMessages { messages: Vec<child_bounties::PortableChildBountiesMessage> },
 	#[codec(index = 25)]
 	ReceiveStakingMessages { messages: Vec<staking::PortableStakingMessage> },
-<<<<<<< HEAD
-	#[cfg(feature = "kusama")]
-	#[codec(index = 26)]
-	ReceiveRecoveryMessages { messages: Vec<recovery::PortableRecoveryMessage> },
-	#[cfg(feature = "kusama")]
-	#[codec(index = 27)]
-	ReceiveSocietyMessages { messages: Vec<society::PortableSocietyMessage> },
-=======
 	#[cfg(feature = "kusama-ahm")]
 	#[codec(index = 26)]
 	ReceiveRecoveryMessages { messages: Vec<recovery::PortableRecoveryMessage> },
->>>>>>> 416eb6ba
+	#[cfg(feature = "kusama-ahm")]
+	#[codec(index = 27)]
+	ReceiveSocietyMessages { messages: Vec<society::PortableSocietyMessage> },
 	#[codec(index = 101)]
 	StartMigration,
 	#[codec(index = 110)]
