--- conflicted
+++ resolved
@@ -70,13 +70,10 @@
 	ReceiveConvictionVotingMessages {
 		messages: Vec<conviction_voting::RcConvictionVotingMessageOf<T>>,
 	},
-<<<<<<< HEAD
+	#[codec(index = 16)]
+	ReceiveBountiesMessages { messages: Vec<bounties::RcBountiesMessageOf<T>> },
 	#[codec(index = 17)]
-	ReceiveBountiesMessages { messages: Vec<bounties::RcBountiesMessageOf<T>> },
-=======
-	#[codec(index = 16)]
 	ReceiveAssetRates { asset_rates: Vec<(<T as pallet_asset_rate::Config>::AssetKind, FixedU128)> },
->>>>>>> a108edf8
 }
 
 /// Copy of `ParaInfo` type from `paras_registrar` pallet.
