--- conflicted
+++ resolved
@@ -70,16 +70,13 @@
 	ReceiveConvictionVotingMessages {
 		messages: Vec<conviction_voting::RcConvictionVotingMessageOf<T>>,
 	},
-<<<<<<< HEAD
-
-	#[codec(index = 101)]
-	StartMigration,
-=======
 	#[codec(index = 16)]
 	ReceiveBountiesMessages { messages: Vec<bounties::RcBountiesMessageOf<T>> },
 	#[codec(index = 17)]
 	ReceiveAssetRates { asset_rates: Vec<(<T as pallet_asset_rate::Config>::AssetKind, FixedU128)> },
->>>>>>> 7b84b272
+
+	#[codec(index = 101)]
+	StartMigration,
 }
 
 /// Copy of `ParaInfo` type from `paras_registrar` pallet.
