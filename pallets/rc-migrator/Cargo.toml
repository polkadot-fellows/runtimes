[package]
name = "pallet-rc-migrator"
description = "Operational pallet managing and processing migration from Relay Chain to Asset Hub on Relay Chain"
license = "Apache-2.0"
version = "0.1.0"
edition.workspace = true
authors.workspace = true
repository.workspace = true

[dependencies]
codec = { workspace = true, features = ["max-encoded-len"] }
scale-info = { workspace = true, features = ["derive"] }
serde = { features = ["derive"], optional = true, workspace = true }
log = { workspace = true }
impl-trait-for-tuples = { workspace = true }
frame-benchmarking = { workspace = true, optional = true }
frame-support = { workspace = true, features = ["experimental"] }
frame-system = { workspace = true }
sp-core = { workspace = true }
sp-runtime = { workspace = true }
sp-std = { workspace = true }
sp-io = { workspace = true }
pallet-asset-rate = { workspace = true }
pallet-balances = { workspace = true }
pallet-bags-list = { workspace = true }
pallet-bounties = { workspace = true }
pallet-child-bounties = { workspace = true }
pallet-conviction-voting = { workspace = true }
pallet-delegated-staking = { workspace = true }
pallet-scheduler = { workspace = true }
pallet-staking = { workspace = true }
pallet-proxy = { workspace = true }
pallet-indices = { workspace = true }
pallet-message-queue = { workspace = true }
pallet-multisig = { workspace = true }
pallet-staking-async = { workspace = true }
pallet-preimage = { workspace = true }
pallet-treasury = { workspace = true }
pallet-fast-unstake = { workspace = true }
pallet-referenda = { workspace = true }
pallet-vesting = { workspace = true }
pallet-recovery = { workspace = true, optional = true }
<<<<<<< HEAD
=======
pallet-nis = { workspace = true, optional = true }
>>>>>>> 416eb6ba
pallet-staking-async-ah-client = { workspace = true }
pallet-session = { workspace = true }
pallet-nomination-pools = { workspace = true }
pallet-state-trie-migration = { workspace = true }
pallet-xcm = { workspace = true }
polkadot-runtime-common = { workspace = true }
runtime-parachains = { workspace = true }
polkadot-parachain-primitives = { workspace = true }
hex-literal = { workspace = true }
xcm = { workspace = true }
xcm-builder = { workspace = true }
xcm-executor = { workspace = true }
sp-staking = { workspace = true }
frame-election-provider-support = { workspace = true }

[features]
default = ["std"]

<<<<<<< HEAD
kusama = ["pallet-recovery"]
=======
kusama-ahm = ["pallet-nis", "pallet-recovery"]
>>>>>>> 416eb6ba
std = [
	"codec/std",
	"frame-benchmarking?/std",
	"frame-election-provider-support/std",
	"frame-support/std",
	"frame-system/std",
	"log/std",
	"pallet-asset-rate/std",
	"pallet-bags-list/std",
	"pallet-balances/std",
	"pallet-bounties/std",
	"pallet-child-bounties/std",
	"pallet-conviction-voting/std",
	"pallet-delegated-staking/std",
	"pallet-fast-unstake/std",
	"pallet-indices/std",
	"pallet-message-queue/std",
	"pallet-multisig/std",
	"pallet-nis?/std",
	"pallet-nomination-pools/std",
	"pallet-preimage/std",
	"pallet-proxy/std",
	"pallet-recovery?/std",
	"pallet-referenda/std",
	"pallet-scheduler/std",
	"pallet-session/std",
	"pallet-staking-async-ah-client/std",
	"pallet-staking-async/std",
	"pallet-staking/std",
	"pallet-state-trie-migration/std",
	"pallet-treasury/std",
	"pallet-vesting/std",
	"pallet-xcm/std",
	"polkadot-parachain-primitives/std",
	"polkadot-runtime-common/std",
	"runtime-parachains/std",
	"scale-info/std",
	"serde",
	"sp-core/std",
	"sp-io/std",
	"sp-runtime/std",
	"sp-staking/std",
	"sp-std/std",
	"xcm-builder/std",
	"xcm-builder/std",
	"xcm-executor/std",
	"xcm-executor/std",
	"xcm/std",
]
runtime-benchmarks = [
	"frame-benchmarking/runtime-benchmarks",
	"frame-election-provider-support/runtime-benchmarks",
	"frame-support/runtime-benchmarks",
	"frame-system/runtime-benchmarks",
	"pallet-asset-rate/runtime-benchmarks",
	"pallet-bags-list/runtime-benchmarks",
	"pallet-balances/runtime-benchmarks",
	"pallet-bounties/runtime-benchmarks",
	"pallet-child-bounties/runtime-benchmarks",
	"pallet-conviction-voting/runtime-benchmarks",
	"pallet-delegated-staking/runtime-benchmarks",
	"pallet-fast-unstake/runtime-benchmarks",
	"pallet-indices/runtime-benchmarks",
	"pallet-message-queue/runtime-benchmarks",
	"pallet-multisig/runtime-benchmarks",
	"pallet-nis?/runtime-benchmarks",
	"pallet-nomination-pools/runtime-benchmarks",
	"pallet-preimage/runtime-benchmarks",
	"pallet-proxy/runtime-benchmarks",
	"pallet-recovery?/runtime-benchmarks",
	"pallet-referenda/runtime-benchmarks",
	"pallet-scheduler/runtime-benchmarks",
	"pallet-staking-async-ah-client/runtime-benchmarks",
	"pallet-staking-async/runtime-benchmarks",
	"pallet-staking/runtime-benchmarks",
	"pallet-state-trie-migration/runtime-benchmarks",
	"pallet-treasury/runtime-benchmarks",
	"pallet-vesting/runtime-benchmarks",
	"pallet-xcm/runtime-benchmarks",
	"polkadot-parachain-primitives/runtime-benchmarks",
	"polkadot-runtime-common/runtime-benchmarks",
	"runtime-parachains/runtime-benchmarks",
	"sp-runtime/runtime-benchmarks",
	"sp-staking/runtime-benchmarks",
	"xcm-builder/runtime-benchmarks",
	"xcm-executor/runtime-benchmarks",
	"xcm/runtime-benchmarks",
]
try-runtime = [
	"frame-election-provider-support/try-runtime",
	"frame-support/try-runtime",
	"frame-system/try-runtime",
	"pallet-asset-rate/try-runtime",
	"pallet-bags-list/try-runtime",
	"pallet-balances/try-runtime",
	"pallet-bounties/try-runtime",
	"pallet-child-bounties/try-runtime",
	"pallet-conviction-voting/try-runtime",
	"pallet-delegated-staking/try-runtime",
	"pallet-fast-unstake/try-runtime",
	"pallet-indices/try-runtime",
	"pallet-message-queue/try-runtime",
	"pallet-multisig/try-runtime",
	"pallet-nis?/try-runtime",
	"pallet-nomination-pools/try-runtime",
	"pallet-preimage/try-runtime",
	"pallet-proxy/try-runtime",
	"pallet-recovery?/try-runtime",
	"pallet-referenda/try-runtime",
	"pallet-scheduler/try-runtime",
	"pallet-session/try-runtime",
	"pallet-staking-async-ah-client/try-runtime",
	"pallet-staking-async/try-runtime",
	"pallet-staking/try-runtime",
	"pallet-state-trie-migration/try-runtime",
	"pallet-treasury/try-runtime",
	"pallet-vesting/try-runtime",
	"pallet-xcm/try-runtime",
	"polkadot-runtime-common/try-runtime",
	"runtime-parachains/try-runtime",
	"sp-runtime/try-runtime",
]<|MERGE_RESOLUTION|>--- conflicted
+++ resolved
@@ -40,10 +40,6 @@
 pallet-referenda = { workspace = true }
 pallet-vesting = { workspace = true }
 pallet-recovery = { workspace = true, optional = true }
-<<<<<<< HEAD
-=======
-pallet-nis = { workspace = true, optional = true }
->>>>>>> 416eb6ba
 pallet-staking-async-ah-client = { workspace = true }
 pallet-session = { workspace = true }
 pallet-nomination-pools = { workspace = true }
@@ -62,11 +58,7 @@
 [features]
 default = ["std"]
 
-<<<<<<< HEAD
-kusama = ["pallet-recovery"]
-=======
 kusama-ahm = ["pallet-nis", "pallet-recovery"]
->>>>>>> 416eb6ba
 std = [
 	"codec/std",
 	"frame-benchmarking?/std",
