--- conflicted
+++ resolved
@@ -60,11 +60,7 @@
 [features]
 default = ["std"]
 
-<<<<<<< HEAD
-kusama = ["pallet-nis", "pallet-recovery", "pallet-society"]
-=======
-kusama-ahm = ["pallet-nis", "pallet-recovery"]
->>>>>>> 416eb6ba
+kusama-ahm = ["pallet-nis", "pallet-recovery", "pallet-society"]
 std = [
 	"codec/std",
 	"frame-benchmarking?/std",
