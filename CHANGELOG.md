# Changelog

Changelog for the runtimes governed by the Polkadot Fellowship.

The format is based on [Keep a Changelog](https://keepachangelog.com/en/1.0.0/).

<<<<<<< HEAD
## [Unreleased]

### Added

- Introduce chain spec generator ([polkadot-fellows/runtimes#127](https://github.com/polkadot-fellows/runtimes/pull/127))
- Add [Encointer](https://encointer.org) system parachain runtime, completing [RFC22](https://github.com/polkadot-fellows/RFCs/blob/main/text/0022-adopt-encointer-runtime.md) ([polkadot-fellows/runtimes#80](https://github.com/polkadot-fellows/runtimes/pull/80))

### Changed

- Upgrade parachains runtime API from v7 to v8 in Kusama ([polkadot-fellows/runtimes#148](https://github.com/polkadot-fellows/runtimes/pull/148)). Context: https://paritytech.github.io/polkadot-sdk/book/protocol-validator-disabling.html
- Fixed the lowering of Asset Hub existential deposits.
=======
## [1.1.1] 25.01.2024

### Fixed

- Fixed the lowering of Asset Hub existential deposits ([polkadot-fellows/runtimes#158](https://github.com/polkadot-fellows/runtimes/pull/158)).
>>>>>>> e6a50ab8

## [1.1.0] 10.01.2024

### Changed

- Upgrade parachains runtime API from v5 to v7 in Polkadot and Kusama ([polkadot-fellows/runtimes#56](https://github.com/polkadot-fellows/runtimes/pull/56))
- Upgrade Preimage pallet's config implementations to adapt the new `Consideration` API ([polkadot-fellows/runtimes#56](https://github.com/polkadot-fellows/runtimes/pull/56))
- Remove `experimental` feature flag for `pallet-society`, `pallet-xcm`, and `runtime-common` crates imports ([polkadot-fellows/runtimes#56](https://github.com/polkadot-fellows/runtimes/pull/56))
- Election provider: use a geometric deposit base calculation for EPM signed submissions in Polkadot and Kusama ([polkadot-fellows/runtimes#56](https://github.com/polkadot-fellows/runtimes/pull/56))
- Make `IdentityInfo` generic in `pallet-identity` ([polkadot-fellows/runtimes#87](https://github.com/polkadot-fellows/runtimes/pull/87)). Context: https://github.com/paritytech/polkadot-sdk/pull/1661
- Whitelist `force_default_xcm_version` in XCM call filter ([polkadot-fellows/runtimes#45](https://github.com/polkadot-fellows/runtimes/pull/45))
- Update the fellowship salary budget amount in alignment with the Fellowship Salary [RFC](https://github.com/polkadot-fellows/RFCs/pull/50) ([polkadot-fellows/runtimes#121](https://github.com/polkadot-fellows/runtimes/pull/121))
- Set up an account ID for the local root location on Polkadot Collectives ([polkadot-fellows/runtimes#125](https://github.com/polkadot-fellows/runtimes/pull/125))
- Increase confirmation period for treasury spend tracks on Polkadot & Kusama ([polkadot-fellows/runtimes#119](https://github.com/polkadot-fellows/runtimes/pull/119))

### Added

- Enable async backing on Kusama ([polkadot-fellows/runtimes#87](https://github.com/polkadot-fellows/runtimes/pull/87)). Context: https://github.com/paritytech/polkadot-sdk/pull/1543
- Implemented GenesisBuilder API for all runtimes ([polkadot-fellows/runtimes#87](https://github.com/polkadot-fellows/runtimes/pull/87)). Context: https://github.com/paritytech/polkadot-sdk/pull/1492
- XCM transport fees are now exponential and are sent to a treasury account ([polkadot-fellows/runtimes#87](https://github.com/polkadot-fellows/runtimes/pull/87)). Context: https://github.com/paritytech/polkadot-sdk/pull/1234
- System parachains are now trusted teleporters of each other ([polkadot-fellows/runtimes#87](https://github.com/polkadot-fellows/runtimes/pull/87)). Context: https://github.com/paritytech/polkadot-sdk/pull/1368
- Treasury is able to spend various asset kinds ([polkadot-fellows/runtimes#87](https://github.com/polkadot-fellows/runtimes/pull/87))
- Add BEEFY to Polkadot ([polkadot-fellows/runtimes#65](https://github.com/polkadot-fellows/runtimes/pull/65))
- Fellowship Treasury pallet on Polkadot Collectives ([polkadot-fellows/runtimes#109](https://github.com/polkadot-fellows/runtimes/pull/109))
- Added Polkadot <> Kusama bridge to support asset transfers between Asset Hubs ([polkadot-fellows/runtimes#108](https://github.com/polkadot-fellows/runtimes/pull/108))

### Fixed

- Add missing weight functions for `runtime_parachains_hrmp` and `preimage` pallets ([polkadot-fellows/runtimes#56](https://github.com/polkadot-fellows/runtimes/pull/56))
- Fix for Reward Deficit in the pool ([polkadot-fellows/runtimes#87](https://github.com/polkadot-fellows/runtimes/pull/87)). Context: https://github.com/paritytech/polkadot-sdk/pull/1255

## [1.0.1] 14.11.2023

### Changed

- Restore governance lock periods to 7 days in Polkadot ([polkadot-fellows/runtimes#86](https://github.com/polkadot-fellows/runtimes/pull/86))

## [1.0.0] 22.10.2023

### Changed

- Update Polkadot ideal staking rate ([polkadot-fellows/runtimes#26](https://github.com/polkadot-fellows/runtimes/pull/26))
- Treasury deprecate `propose_spend` dispatchable ([paritytech/substrate#14538](https://github.com/paritytech/substrate/pull/14538))
- Use benchmarked weights for `XCM` ([paritytech/polkadot#7077](https://github.com/paritytech/polkadot/pull/7077))
- Put HRMP Channel Management on General Admin Track ([paritytech/polkadot#7477](https://github.com/paritytech/polkadot/pull/7477))
- Improve locking mechanism for parachains ([paritytech/polkadot-sdk#1290](https://github.com/paritytech/polkadot-sdk/pull/1290))
- Allow Root to initiate auctions ([paritytech/polkadot#7449](https://github.com/paritytech/polkadot/pull/7449))
- Remark: Allow any kind of origin ([paritytech/substrate#14260](https://github.com/paritytech/substrate/pull/14260))
- Im-Online: Remove network state from heartbeats ([paritytech/substrate#14251](https://github.com/paritytech/substrate/pull/14251))
- Nomination pools: disallow setting above global max commission ([paritytech/substrate#14496](https://github.com/paritytech/substrate/pull/14496))
- Rename Statemint/Statemine to Asset Hub ([paritytech/cumulus#2633](https://github.com/paritytech/cumulus/pull/2633))
- Fellowship: Voters can initiate proposals on their votable tracks ([paritytech/cumulus#2725](https://github.com/paritytech/cumulus/pull/2725))
- Root can promote on Polkadot Collectives ([paritytech/cumulus#2781](https://github.com/paritytech/cumulus/pull/2781))
- Add New Assets Privileged Functions to Appropriate Proxy Types ([paritytech/cumulus#2839](https://github.com/paritytech/cumulus/pull/2839))
- Better Handling of Candidates Who Become Invulnerable ([paritytech/cumulus#2801](https://github.com/paritytech/cumulus/pull/2801))

### Added

- Implement dynamic number of nominators ([paritytech/substrate#12970](https://github.com/paritytech/substrate/pull/12970) & [paritytech/polkadot#6807](https://github.com/paritytech/polkadot/pull/6807))
- Upgrade Kusama to Society V2 ([paritytech/polkadot#7356](https://github.com/paritytech/polkadot/pull/7356))
- Kusama state version switch and migration ([paritytech/polkadot#7015](https://github.com/paritytech/polkadot/pull/7015))
- Add Nomination Pools and Voters List to Staking Proxy ([paritytech/polkadot#7448](https://github.com/paritytech/polkadot/pull/7448))
- Add minting price to the pre-signed mint object ([paritytech/substrate#14242](https://github.com/paritytech/substrate/pull/14242))
- Add mint price to the witness object on mint and confirm it ([paritytech/substrate#14257](https://github.com/paritytech/substrate/pull/14257))
- Stabilize Metadata V15 ([paritytech/substrate#14481](https://github.com/paritytech/substrate/pull/14481))
- Add Ability to Add/Remove Invulnerable Collators ([paritytech/cumulus#2596](https://github.com/paritytech/cumulus/pull/2596))
- Polkadot Fellowship promotion/demotion periods, members activity and salaries ([paritytech/cumulus#2607](https://github.com/paritytech/cumulus/pull/2607))
- Add asset conversion to asset hub Kusama ([paritytech/cumulus#2935](https://github.com/paritytech/cumulus/pull/2935))

### Fixed

- Unlock/unreserve Gov v1 balances and remove kvs ([paritytech/polkadot#7314](https://github.com/paritytech/polkadot/pull/7314))
- Polkadot 28 days as conviction voting period ([paritytech/polkadot#7595](https://github.com/paritytech/polkadot/pull/7595))
- XCM: Fix issue with RequestUnlock ([paritytech/polkadot#7278](https://github.com/paritytech/polkadot/pull/7278))
- Clear Existing HRMP Channel Request When Force Opening ([paritytech/polkadot#7389](https://github.com/paritytech/polkadot/pull/7389))
- Prune upgrade cooldowns ([paritytech/polkadot#7470](https://github.com/paritytech/polkadot/pull/7470))
- Assets `destroy_accounts` releases the deposit
  ([paritytech/substrate#14443](https://github.com/paritytech/substrate/pull/14443))
- Update Polkadot Collectives to use `limited_teleport_assets` for automatic slash handling, as
  `teleport_assets` is deprecated and caused a failing integration test. ([polkadot-fellows/runtimes#46](https://github.com/polkadot-fellows/runtimes/pull/46))<|MERGE_RESOLUTION|>--- conflicted
+++ resolved
@@ -4,7 +4,6 @@
 
 The format is based on [Keep a Changelog](https://keepachangelog.com/en/1.0.0/).
 
-<<<<<<< HEAD
 ## [Unreleased]
 
 ### Added
@@ -16,13 +15,12 @@
 
 - Upgrade parachains runtime API from v7 to v8 in Kusama ([polkadot-fellows/runtimes#148](https://github.com/polkadot-fellows/runtimes/pull/148)). Context: https://paritytech.github.io/polkadot-sdk/book/protocol-validator-disabling.html
 - Fixed the lowering of Asset Hub existential deposits.
-=======
+
 ## [1.1.1] 25.01.2024
 
 ### Fixed
 
 - Fixed the lowering of Asset Hub existential deposits ([polkadot-fellows/runtimes#158](https://github.com/polkadot-fellows/runtimes/pull/158)).
->>>>>>> e6a50ab8
 
 ## [1.1.0] 10.01.2024
 
