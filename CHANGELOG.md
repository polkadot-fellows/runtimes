# Changelog

Changelog for the runtimes governed by the Polkadot Fellowship.

The format is based on [Keep a Changelog](https://keepachangelog.com/en/1.0.0/).

## [Unreleased]

<<<<<<< HEAD
### Fixed

- Use `pallet-assets` instead of `pallet-balances` for XCM benchmarks on asset hubs ([polkadot-fellows/runtimes/pull/758](https://github.com/polkadot-fellows/runtimes/pull/758))
  - This means XCM benchmarks will have a higher weight.
- All XCM benchmarks use sibling parachain as destination instead of Relay chain to properly adapt weights in context of incoming migration from Relay to Asset Hub ([polkadot-fellows/runtimes/pull/709](https://github.com/polkadot-fellows/runtimes/pull/709))
=======
### Added
- Test cases for all system chains to verify if parachain is able to process authorize_upgrade call as if it was received from governance chain ([polkadot-fellows/runtimes/pull/783](https://github.com/polkadot-fellows/runtimes/pull/783))
- Add Secretary Salary Pay Test Over XCM ([https://github.com/polkadot-fellows/runtimes/pull/778](https://github.com/polkadot-fellows/runtimes/pull/778))

### Changed

- Add foreign-consensus cousin Asset Hub as trusted aliaser to allow XCMv5 origin preservation for foreign-consensus parachains [polkadot-fellows/runtimes/pull/794](https://github.com/polkadot-fellows/runtimes/pull/794))
- Configure block providers for pallets requiring block context ([polkadot-fellows/runtimes/pull/813](https://github.com/polkadot-fellows/runtimes/pull/813)):
  - vesting: keep using Relay Chain block provider
  - multisig: switch to local block provider (for unique multisig IDs)
  - proxy: use Relay Chain block provider (for delayed announcements)
  - nfts: use Relay Chain block provider (for minting start/end blocks)
>>>>>>> d49a9f33

## [1.6.1] 24.06.2025

### Changed

- Slash and disable lazy and spammy validators as part of the new validator disabling strategy ([SDK #6827](https://github.com/paritytech/polkadot-sdk/pull/6827), [polkadot-fellows/runtimes/pull/782](https://github.com/polkadot-fellows/runtimes/pull/782))
- Switch to UpToLimitWithReEnablingDisablingStrategy (Polkadot & Kusama) which always prioritises highest offenders for disabling instead of stopping when limit is reached ([polkadot-fellows/runtimes/pull/781](https://github.com/polkadot-fellows/runtimes/pull/781))
- Snowbridge: Remove `snowbridge-pallet-system::NativeToForeignId` which is unused. ([#730](https://github.com/polkadot-fellows/runtimes/pull/730))

## [1.6.0] 19.06.2025

### Added

- Bump ParachainHost runtime API version to 13 for polkadot and kusama ([polkadot-fellows/runtimes/pull/768](https://github.com/polkadot-fellows/runtimes/pull/768))
- Update to SDK version `stable2503-6` ([polkadot-fellows/runtimes/pull/762](https://github.com/polkadot-fellows/runtimes/pull/762))
- Update to SDK version `stable2503-5` ([polkadot-fellows/runtimes/pull/711](https://github.com/polkadot-fellows/runtimes/pull/711))
  - [[#711](https://github.com/polkadot-fellows/runtimes/pull/711)] Add missing events to nomination pool extrinsics ([SDK stable2503 #7377](https://github.com/paritytech/polkadot-sdk/pull/7377)).
  - [[#711](https://github.com/polkadot-fellows/runtimes/pull/711)] Add view functions to Proxy pallet for runtime-specific type configuration ([SDK stable2503 #7320](https://github.com/paritytech/polkadot-sdk/pull/7320)).
  - [[#711](https://github.com/polkadot-fellows/runtimes/pull/711)] Core-fellowship: Add permissionless import_member ([SDK stable2503 #7030](https://github.com/paritytech/polkadot-sdk/pull/7030)).
  - [[#711](https://github.com/polkadot-fellows/runtimes/pull/711)] Pallet-broker: add extrinsic to remove a lease ([SDK stable2503 #7026](https://github.com/paritytech/polkadot-sdk/pull/7026)).
  - [[#711](https://github.com/polkadot-fellows/runtimes/pull/711)] Pallet-broker: add extrinsic to remove an assignment ([SDK stable2503 #7080](https://github.com/paritytech/polkadot-sdk/pull/7080)).
  - [[#711](https://github.com/polkadot-fellows/runtimes/pull/711)] Pallet-broker: add extrinsic to reserve a system core without having to wait two sale boundaries ([SDK stable2503 #4273](https://github.com/paritytech/polkadot-sdk/pull/4273)).
- [[#755](https://github.com/polkadot-fellows/runtimes/pull/755)] Added `pallet_revive` to Kusama AssetHub.

### Changed

- Update to SDK version `stable2503-5` ([polkadot-fellows/runtimes/pull/711](https://github.com/polkadot-fellows/runtimes/pull/711))
  - [[#711](https://github.com/polkadot-fellows/runtimes/pull/711)] Alter semantic meaning of 0 in metering limits of EVM contract calls ([SDK stable2503 #6890](https://github.com/paritytech/polkadot-sdk/pull/6890)).
  - [[#711](https://github.com/polkadot-fellows/runtimes/pull/711)] `apply_authorized_upgrade`: Remote authorization if the version check fails ([SDK stable2503 #7812](https://github.com/paritytech/polkadot-sdk/pull/7812)).
  - [[#711](https://github.com/polkadot-fellows/runtimes/pull/711)] `CheckOnlySudoAccount`: Provide some tags ([SDK stable2503 #7838](https://github.com/paritytech/polkadot-sdk/pull/7838)).
  - [[#711](https://github.com/polkadot-fellows/runtimes/pull/711)] Currency to Fungible migration for pallet-staking ([SDK stable2503 #5501](https://github.com/paritytech/polkadot-sdk/pull/5501)).
  - [[#711](https://github.com/polkadot-fellows/runtimes/pull/711)] Enable report_fork_voting() ([SDK stable2503 #6856](https://github.com/paritytech/polkadot-sdk/pull/6856)).
  - [[#711](https://github.com/polkadot-fellows/runtimes/pull/711)] Implement pallet view functions ([SDK stable2503 #4722](https://github.com/paritytech/polkadot-sdk/pull/4722)).
  - [[#711](https://github.com/polkadot-fellows/runtimes/pull/711)] On-demand credits ([SDK stable2503 #5990](https://github.com/paritytech/polkadot-sdk/pull/5990)).
  - [[#711](https://github.com/polkadot-fellows/runtimes/pull/711)] Only allow apply slash to be executed if the slash amount is atleast ED ([SDK stable2503 #6540](https://github.com/paritytech/polkadot-sdk/pull/6540)).
  - [[#711](https://github.com/polkadot-fellows/runtimes/pull/711)] Paras-registrar: Improve error reporting ([SDK stable2503 #6989](https://github.com/paritytech/polkadot-sdk/pull/6989)).
  - [[#711](https://github.com/polkadot-fellows/runtimes/pull/711)] Xcm: convert properly assets in xcmpayment apis ([SDK stable2503 #7134](https://github.com/paritytech/polkadot-sdk/pull/7134)).
  - [[#711](https://github.com/polkadot-fellows/runtimes/pull/711)] Ensure Consistent Topic IDs for Traceable Cross-Chain XCM ([SDK stable2503 #7691](https://github.com/paritytech/polkadot-sdk/pull/7691)).

- [[#753](https://github.com/polkadot-fellows/runtimes/pull/753)] Upgrades Polkadot and Kusama AssetHub to XCM v5. Adds a migration to check upgrade safety.
- [[#754](https://github.com/polkadot-fellows/runtimes/pull/754)]  Change to minimum price controller and configure minimum price of 10 DOT and 1 KSM for Coretime sales. Existing renewals will also be adjusted accordingly and are now no longer completely decoupled from the market. For details on this, please checkout [RFC-149](https://polkadot-fellows.github.io/RFCs/new/0149-rfc-1-renewal-adjustment.html).

- Extend bounty update period to ~10 years ([polkadot-fellows/runtimes/pull/766](https://github.com/polkadot-fellows/runtimes/pull/766))

### Fixed

- Update to SDK version `stable2503-5` ([polkadot-fellows/runtimes/pull/711](https://github.com/polkadot-fellows/runtimes/pull/711))
  - [[#711](https://github.com/polkadot-fellows/runtimes/pull/711)] Xcm: minor fix for compatibility with V4 ([SDK stable2503 #6503](https://github.com/paritytech/polkadot-sdk/pull/6503)).
- Allow `Utility` and `Multisig` calls from `CancelProxy` proxy types in Polkadot/Kusama relaychain runtimes ([polkadot-fellows/runtimes#740](https://github.com/polkadot-fellows/runtimes/pull/740))

## [1.5.1] 22.05.2025

### Fixed

- Enabled XCM instructions `ExchangeAsset` and `AliasOrigin` on the system parachains ([polkadot-fellows/runtimes/pull/700](https://github.com/polkadot-fellows/runtimes/pull/700))
- Correct weights for pallet xcm's `transfer_asset` extrinsic for multiple chains ([polkadot-fellows/runtimes#673](https://github.com/polkadot-fellows/runtimes/pull/673))
- Snowbridge: Update transfer token gas and fee ([polkadot-fellows/runtimes#721](https://github.com/polkadot-fellows/runtimes/pull/721))
- Update to SDK version `stable2412-6` ([polkadot-fellows/runtimes#712](https://github.com/polkadot-fellows/runtimes/pull/712))
  - [stable2412-6 changelog here](https://github.com/paritytech/polkadot-sdk/releases/tag/polkadot-stable2412-6)

### Added

- The Secretary Program ([polkadot-fellows/runtimes#347](https://github.com/polkadot-fellows/runtimes/pull/347))

## [1.5.0] 22.04.2025

### Added

- Now each system extension has its own weight, defined by `ExtensionWeightInfo` ([polkadot-fellows/runtimes/pull/606](https://github.com/polkadot-fellows/runtimes/pull/606))
- Parachains define the default `CoreSelector` strategy, according to [`RFC-0103`](https://polkadot-fellows.github.io/RFCs/approved/0103-introduce-core-index-commitment.html) ([polkadot-fellows/runtimes/pull/606](https://github.com/polkadot-fellows/runtimes/pull/606))
- Update to SDK version `2412-4` ([polkadot-fellows/runtimes/pull/606](https://github.com/polkadot-fellows/runtimes/pull/606))
  - Added XCM v5 ([paritytech/polkadot-sdk/pull/4826](https://github.com/paritytech/polkadot-sdk/pull/4826))
  - Added Trusted Query API calls ([paritytech/polkadot-sdk/pull/6039](https://github.com/paritytech/polkadot-sdk/pull/6039))
  - Bounties Pallet: add approve_bounty_with_curator call ([paritytech/polkadot-sdk/pull/5961](https://github.com/paritytech/polkadot-sdk/pull/5961))
  - Collective: Dynamic deposit based on number of proposals ([paritytech/polkadot-sdk/pull/3151](https://github.com/paritytech/polkadot-sdk/pull/3151))
  - New runtime api that returns the associated pool accounts with a nomination pool ([paritytech/polkadot-sdk/pull/6357](https://github.com/paritytech/polkadot-sdk/pull/6357))
  - Enable RFC103 on Kusama ([polkadot-fellows/runtimes/pull/681](https://github.com/polkadot-fellows/runtimes/pull/681/))

### Changed

- Update to SDK version `2412-2` ([polkadot-fellows/runtimes/pull/606](https://github.com/polkadot-fellows/runtimes/pull/606))
  - Changed from `SignedExtension` to `TransactionExtension` ([paritytech/polkadot-sdk/pull/3685](https://github.com/paritytech/polkadot-sdk/pull/3685))
  - Identity: Decouple usernames from identities ([https://github.com/paritytech/polkadot-sdk/pull/5554](https://github.com/paritytech/polkadot-sdk/pull/5554))
  - Staking: page information to staking::PayoutStarted event ([paritytech/polkadot-sdk/pull/5984](https://github.com/paritytech/polkadot-sdk/pull/5984))
  - Balances: fix: do not emit Issued { amount: 0 } event ([paritytech/polkadot-sdk/pull/5946](https://github.com/paritytech/polkadot-sdk/pull/5946))
  - Snowbridge: Support bridging native ETH ([paritytech/polkadot-sdk/pull/7090](https://github.com/paritytech/polkadot-sdk/pull/7090))
  - Runtime-APIs: Fix DryRunApi client-facing XCM versions ([paritytech/polkadot-sdk/pull/7689](https://github.com/paritytech/polkadot-sdk/pull/7689))
- Kusama: disable/filter `Nis` and `NisCounterpartBalances` pallets calls ([polkadot-fellows/runtimes/pull/656](https://github.com/polkadot-fellows/runtimes/pull/656))
- Increase spend payout period for treasuries from 30 to 90 days to provide sufficient time to address issues with insufficient balance of a specific asset in the treasury pot ([polkadot-fellows/runtimes/pull/647](https://github.com/polkadot-fellows/runtimes/pull/647))
- Asset Hub: remove XCM sufficient asset fee trader ([polkadot-fellows/runtimes#502](https://github.com/polkadot-fellows/runtimes/pull/502))
- Enable Async Backing for Kusama Asset Hub ([polkadot-fellows/runtimes/pull/659](https://github.com/polkadot-fellows/runtimes/pull/659))

## [1.4.3] 14.04.2025

### Changed

- Apply patch for stable2409-6 ([polkadot-fellows/runtimes/pull/623](https://github.com/polkadot-fellows/runtimes/pull/623))
- Disable MBM migrations for all runtimes for check-migrations CI ([polkadot-fellows/runtimes/pull/590](https://github.com/polkadot-fellows/runtimes/pull/590))
- chain-spec-generator supports conditional building (`--no-default-features --features <runtime>` or `--no-default-features --features all-runtimes` or
  `--no-default-features --features all-polkadot` or `--no-default-features --features all-kusama`)([polkadot-fellows/runtimes/pull/637](https://github.com/polkadot-fellows/runtimes/pull/637))

## [1.4.2] 07.03.2025

### Added

- Adds support for remote proxies on AssetHub Polkadot and AssetHub Kusama. ‼️ Builders: Please read the docs and the implications around the lifetime of a proxy on a remote chain. ‼️ ([polkadot-fellows/runtimes#535](https://github.com/polkadot-fellows/runtimes/pull/535))
- Enabled state-trie-migration for Kusama and Polkadot Asset Hubs ([polkadot-fellows/runtimes/pull/604](https://github.com/polkadot-fellows/runtimes/pull/604))

### Fixed

- Correct weights of the scheduler pallet to avoid failing fellowship proposals ([polkadot-fellows/runtimes#614](https://github.com/polkadot-fellows/runtimes/pull/614))

## [1.4.1] 26.02.2025

### Fixed

- Fix an issue related to staking in combination with nomination pools ([polkadot-fellows/runtimes/pull/608](https://github.com/polkadot-fellows/runtimes/pull/608))

## [1.4.0] 07.02.2025

### Fixed

- Fix missing Encointer democracy pallet hook needed for enactment ([polkadot-fellows/runtimes/pull/508](https://github.com/polkadot-fellows/runtimes/pull/508))
- Improve benchmark configuration: fix storage whitelist in benchmarks ([polkadot-fellows/runtimes/pull/525](https://github.com/polkadot-fellows/runtimes/pull/525))
- Coretime chain: allow cross-chain region transfers ([polkadot-fellows/runtimes/pull/483](https://github.com/polkadot-fellows/runtimes/pull/483))
- Unstake the last remaining corrupt ledger ([polkadot-fellows/runtimes/pull/538](https://github.com/polkadot-fellows/runtimes/pull/538))
- Disallow `add_sub` and `set_subs` from `NonTransfer` proxy type in people chain runtimes ([polkadot-fellows/runtimes#518](https://github.com/polkadot-fellows/runtimes/pull/518))
- Added the `XcmRecorder` config item to all runtimes so `local_xcm` can be returned from `DryRunApi` ([polkadot-fellows/runtimes#576](https://github.com/polkadot-fellows/runtimes/pull/576))

### Added

- Asset Hubs: added an AssetExchanger to be able to swap tokens using the xcm executor, even for delivery fees ([polkadot-fellows/runtimes#539](https://github.com/polkadot-fellows/runtimes/pull/539)).
- Location conversion tests for relays and parachains ([polkadot-fellows/runtimes#487](https://github.com/polkadot-fellows/runtimes/pull/487))
- Asset Hubs: XcmPaymentApi now returns all assets in a pool with the native token as acceptable as fee payment ([polkadot-fellows/runtimes#523](https://github.com/polkadot-fellows/runtimes/pull/523))
- ParaRegistration proxy for Polkadot and Kusama ([polkadot-fellows/runtimes#520](https://github.com/polkadot-fellows/runtimes/pull/520))
- Encointer: Swap community currency for KSM from community treasuries subject to democratic decision on allowance ([polkadot-fellows/runtimes#541](https://github.com/polkadot-fellows/runtimes/pull/541))
- Delegate stake pools in Kusama ([polkadot-fellows/runtimes#540](https://github.com/polkadot-fellows/runtimes/pull/540))
- Snowbridge: Add support for bridging Ether ([polkadot-fellows/runtimes#548](https://github.com/polkadot-fellows/runtimes/pull/548))

### Changed

- Kusama Treasury: remove funding to the Kappa Sigma Mu Society and disable burn ([polkadot-fellows/runtimes#507](https://github.com/polkadot-fellows/runtimes/pull/507))
- Kusama Treasury: allow burn parameters to be set via OpenGov ([polkadot-fellows/runtimes#511](https://github.com/polkadot-fellows/runtimes/pull/511))
- Remove Snowbridge create agent and channel extrinsics. ([polkadot-fellows/runtimes#506](https://github.com/polkadot-fellows/runtimes/pull/506))
- Update the XCM `Weigher` from `FixedWeightBounds` to `WeightInfoBounds` with benchmarked weights for Polkadot Collectives ([polkadot-fellows/runtimes#547](https://github.com/polkadot-fellows/runtimes/pull/547))
- Increase max PoV size to 10Mib on Kusama ([polkadot-fellows/runtimes#553](https://github.com/polkadot-fellows/runtimes/pull/553))
- Update to Polkadot SDK `stable2409-4` ([polkadot-fellows/runtimes#558](https://github.com/polkadot-fellows/runtimes/pull/558))
- Asset Hubs: disable vested transfers as preparation for the Asset Hub Migration ([polkadot-fellows/runtime#579](https://github.com/polkadot-fellows/runtimes/pull/579))

#### From [#490](https://github.com/polkadot-fellows/runtimes/pull/490)

- Transfer Polkadot-native assets to Ethereum ([SDK `stable2409` #5710](https://github.com/paritytech/polkadot-sdk/pull/5710), [SDK #5546](https://github.com/paritytech/polkadot-sdk/pull/5546))
- Add possibility to inject non-authorities session-keys in genesis ([SDK `stable2409` #5078](https://github.com/paritytech/polkadot-sdk/pull/5078))
- \[bridges-v2\] Permissionless lanes ([SDK `stable2409` #4949](https://github.com/paritytech/polkadot-sdk/pull/4949))
- \[Assets\] Call implementation for `transfer_all` ([SDK `stable2409` #4527](https://github.com/paritytech/polkadot-sdk/pull/4527))
- Tx Payment: drop ED requirements for tx payments with exchangeable asset ([SDK `stable2409` #4488](https://github.com/paritytech/polkadot-sdk/pull/4488))
- Coretime auto-renew ([SDK `stable2409` #4424](https://github.com/paritytech/polkadot-sdk/pull/4424))
- Initialises pallet-delegated-staking ([SDK `v1.12.0` #3904](https://github.com/paritytech/polkadot-sdk/pull/3904))

### Changed

#### From [#490](https://github.com/polkadot-fellows/runtimes/pull/490)

- Polkadot Primitives v8 ([SDK v1.16 #5525](https://github.com/paritytech/polkadot-sdk/pull/5525)).
- Relax `XcmFeeToAccount` trait bound on `AccountId` ([SDK v1.16 #4959](https://github.com/paritytech/polkadot-sdk/pull/4959))
- Bridges V2 refactoring backport and `pallet_bridge_messages` simplifications ([SDK `stable2407` #4935](https://github.com/paritytech/polkadot-sdk/pull/4935))
- Renamed `assigner_on_demand` to `on_demand` ([SDK `stable2409` #4706](https://github.com/paritytech/polkadot-sdk/pull/4706)).
- \[BEEFY\] Add runtime support for reporting fork voting ([SDK `stable2407` #4522](https://github.com/paritytech/polkadot-sdk/pull/4522)).
- Migrates Nomination Pool to use delegated staking: i.e. allowing delegated funds to be held in member's own account
  instead of the pool account. This would enable pool member funds to be used for voting in opengov.
  ([SDK `v1.13.0` #3905](https://github.com/paritytech/polkadot-sdk/pull/3905))

## [1.3.4] 01.11.2024

### Changed

- Change Polkadot inflation to 120M DOT per year ([polkadot-fellows/runtimes#471](https://github.com/polkadot-fellows/runtimes/pull/471))
- Update foreign asset ids in Asset Hub Polkadot and Asset Hub Kusama from v3 to v4 locations ([polkadot-fellows/runtimes#472](https://github.com/polkadot-fellows/runtimes/pull/472))
- Lower Parachain and Data Deposits to Encourage Experimentation on Kusama ([polkadot-fellows/runtimes#501](https://github.com/polkadot-fellows/runtimes/pull/501))

### Fixed

- Fix `experimental_inflation_info` in Polkadot and remove unused code (https://github.com/polkadot-fellows/runtimes/pull/497)

## [1.3.3] 01.10.2024

### Changed

- Allow signed origins to send arbitrary XCMs from some system chains ([polkadot-fellows/runtimes#407](https://github.com/polkadot-fellows/runtimes/pull/407))
- Include the Core and Salary pallets into the Fellowship proxy ([polkadot-fellows/runtimes#454](https://github.com/polkadot-fellows/runtimes/pull/454))
- Add new community democracy and treasuries pallets to Encointer ([polkadot-fellows/runtimes#456](https://github.com/polkadot-fellows/runtimes/pull/456))
- Change target block time for Encointer to 6s ([polkadot-fellows/runtimes#462](https://github.com/polkadot-fellows/runtimes/pull/462))
- Asset Hubs: allow Polkadot, Kusama and Ethereum assets across P<>K bridge ([polkadot-fellows/runtimes#421](https://github.com/polkadot-fellows/runtimes/pull/421)).

### Fixed

- Chain-spec generator: propagate the `on_chain_release_build` feature to the chain-spec generator. Without this the live/genesis chain-specs contain a wrongly-configured WASM blob ([polkadot-fellows/runtimes#450](https://github.com/polkadot-fellows/runtimes/pull/450)).
- Adds a migration to the Polkadot Coretime chain to fix an issue from the initial Coretime migration. ([polkadot-fellows/runtimes#458](https://github.com/polkadot-fellows/runtimes/pull/458))
- Adds migrations to restore currupted staking ledgers in Polkadot and Kusama ([polkadot-fellows/runtimes#447](https://github.com/polkadot-fellows/runtimes/pull/447))

### Added

- Polkadot: Make the current inflation formula adjustable ([polkadot-fellows/runtimes#443](https://github.com/polkadot-fellows/runtimes/pull/443))

## [1.3.2] 27.08.2024

### Fixed

- Kusama: Revert accidental changes to inflation formula ([polkadot-fellows/runtimes#445](https://github.com/polkadot-fellows/runtimes/pull/445)).

## [1.3.1] 23.08.2024

### Fixed

- [🚨 Breaking Change] Polkadot Collectives: enable transaction payment ([polkadot-fellows/runtimes#442](https://github.com/polkadot-fellows/runtimes/pull/442))

## [1.3.0] 20.08.2024

### Added

- Kusama: Relay General Admin Origin mapping to xcm Location ([polkadot-fellows/runtimes#383](https://github.com/polkadot-fellows/runtimes/pull/383))
- Encointer, PeopleKusama, PeoplePolkadot: Configure delivery fees for UMP ([polkadot-fellows/runtimes#390](https://github.com/polkadot-fellows/runtimes/pull/390))
- Introduce a new dispatchable function `set_partial_params` in `pallet-core-fellowship` ([runtimes#381](https://github.com/polkadot-fellows/runtimes/pull/381), [SDK v1.14 #3843](https://github.com/paritytech/polkadot-sdk/pull/3843)).
- RFC-5: Add request revenue info ([runtimes#381](https://github.com/polkadot-fellows/runtimes/pull/381), [SDK v1.14 #3940](https://github.com/paritytech/polkadot-sdk/pull/3940)).
- Core-Fellowship: new `promote_fast` call ([runtimes#381](https://github.com/polkadot-fellows/runtimes/pull/381), [SDK v1.14 #4877](https://github.com/paritytech/polkadot-sdk/pull/4877)).
- Pallet ranked collective: max member count per rank ([runtimes#381](https://github.com/polkadot-fellows/runtimes/pull/381), [SDK v1.14 #4807](https://github.com/paritytech/polkadot-sdk/pull/4807)).
- All runtimes: XcmPaymentApi and DryRunApi ([polkadot-fellows/runtimes#380](https://github.com/polkadot-fellows/runtimes/pull/380))
- Fast promotion tracks for the Fellowship ranks I-III ([polkadot-fellows/runtimes#356](https://github.com/polkadot-fellows/runtimes/pull/356)).
- All runtimes: add `LocationToAccountApi` ([polkadot-fellows/runtimes#413](https://github.com/polkadot-fellows/runtimes/pull/413))
- Enable Agile Coretime on Polkadot ([polkadot-fellows/runtimes#401](https://github.com/polkadot-fellows/runtimes/pull/401))
- Add the Polkadot Coretime Chain runtime ([polkadot-fellows/runtimes#410](https://github.com/polkadot-fellows/runtimes/pull/410))
- Kusama: Add a "Spokesperson" proxy type only allowed to send remarks ([polkadot-fellows/runtimes#430](https://github.com/polkadot-fellows/runtimes/pull/430))
- Add the Polkadot and Kusama Coretime Chain specs ([polkadot-fellows/runtimes#432](https://github.com/polkadot-fellows/runtimes/pull/432))
- Migration to remove all but the 21 first elected Head Ambassador members from the Program ([polkadot-fellows/runtimes#422](https://github.com/polkadot-fellows/runtimes/pull/422)).
- Kusama: Make the current inflation formula adjustable ([polkadot-fellows/runtimes#364](https://github.com/polkadot-fellows/runtimes/pull/364))
- Port Agile Coretime migration from polkadot-sdk in order to fix leases with gaps handling([polkadot-fellows/runtimes#426](https://github.com/polkadot-fellows/runtimes/pull/426))

#### From [#322](https://github.com/polkadot-fellows/runtimes/pull/322)

- Add `claim_assets` extrinsic to `pallet-xcm` ([SDK v1.9 #3403](https://github.com/paritytech/polkadot-sdk/pull/3403)).
- Add `Deposited`/`Withdrawn` events for `pallet-assets` ([SDK v1.12 #4312](https://github.com/paritytech/polkadot-sdk/pull/4312)).
- Add `MaxRank` Config to `pallet-core-fellowship` ([SDK v1.13 #3393](https://github.com/paritytech/polkadot-sdk/pull/3393)).
- Add Extra Check in Primary Username Setter ([SDK v1.13 #4534](https://github.com/paritytech/polkadot-sdk/pull/4534)).
- Add HRMP notification handlers to the xcm-executor ([SDK v1.10 #3696](https://github.com/paritytech/polkadot-sdk/pull/3696)).
- Add retry mechanics to `pallet-scheduler` ([SDK v1.8 #3060](https://github.com/paritytech/polkadot-sdk/pull/3060)).
- Add support for versioned notification for HRMP pallet ([SDK v1.12 #4281](https://github.com/paritytech/polkadot-sdk/pull/4281)).
- Adds ability to trigger tasks via unsigned transactions ([SDK v1.11 #4075](https://github.com/paritytech/polkadot-sdk/pull/4075)).
- Asset Conversion: Pool Account ID derivation with additional Pallet ID seed ([SDK v1.11 #3250](https://github.com/paritytech/polkadot-sdk/pull/3250)).
- Asset Conversion: Pool Touch Call ([SDK v1.11 #3251](https://github.com/paritytech/polkadot-sdk/pull/3251)).
- Balances: add failsafe for consumer ref underflow ([SDK v1.12 #3865](https://github.com/paritytech/polkadot-sdk/pull/3865)).
- Bridge: added force_set_pallet-state call to pallet-bridge-grandpa ([SDK v1.13 #4465](https://github.com/paritytech/polkadot-sdk/pull/4465)).
- Burn extrinsic call and `fn burn_from` `Preservation` argument ([SDK v1.12 #3964](https://github.com/paritytech/polkadot-sdk/pull/3964)).
- GenesisConfig presets for runtime ([SDK v1.11 #2714](https://github.com/paritytech/polkadot-sdk/pull/2714)).
- Im-online pallet offchain storage cleanup ([SDK v1.8 #2290](https://github.com/paritytech/polkadot-sdk/pull/2290)).
- Implements a percentage cap on staking rewards from era inflation ([SDK v1.8 #1660](https://github.com/paritytech/polkadot-sdk/pull/1660)).
- Introduce submit_finality_proof_ex call to bridges GRANDPA pallet ([SDK v1.8 #3225](https://github.com/paritytech/polkadot-sdk/pull/3225)).
- New call `hrmp.establish_channel_with_system` to allow parachains to establish a channel with a system parachain ([SDK v1.11 #3721](https://github.com/paritytech/polkadot-sdk/pull/3721)).
- New runtime api to check if a validator has pending pages of rewards for an era ([SDK v1.12 #4301](https://github.com/paritytech/polkadot-sdk/pull/4301)).
- Pallet-xcm: add new extrinsic for asset transfers using explicit reserve ([SDK v1.11 #3695](https://github.com/paritytech/polkadot-sdk/pull/3695)).
- Ranked collective introduce `Add` and `Remove` origins ([SDK v1.8 #3212](https://github.com/paritytech/polkadot-sdk/pull/3212)).
- Runtime apis to help with delegate-stake based Nomination Pools ([SDK v1.13 #4537](https://github.com/paritytech/polkadot-sdk/pull/4537)).

### Changed

- Polkadot chains: allow arbitrary XCM execution ([polkadot-fellows/runtimes#345](https://github.com/polkadot-fellows/runtimes/pull/345)).
- Bounties: Remove payout delay ([polkadot-fellows/runtimes#386](https://github.com/polkadot-fellows/runtimes/pull/386)).
- Polkadot System Chains: Reduce the base transaction fee by half ([polkadot-fellows/runtimes#398](https://github.com/polkadot-fellows/runtimes/pull/398)).
- Asset Hubs: setup auto incremented asset id to 50_000_000 for trust backed assets ([polkadot-fellows/runtimes#414](https://github.com/polkadot-fellows/runtimes/pull/414)).
- Upgrade dependencies to the [polkadot-sdk@1.13.0](https://github.com/paritytech/polkadot-sdk/releases/tag/polkadot-v1.13.0) release ([polkadot-fellows/runtimes#332](https://github.com/polkadot-fellows/runtimes/pull/332)).
- Filter `interlace` calls on the Polkadot Coretime Chain until the Relay chain implementation is more mature ([polkadot-fellows/runtimes#438](https://github.com/polkadot-fellows/runtimes/pull/438)).

#### From [#322](https://github.com/polkadot-fellows/runtimes/pull/322)

- The `MessageQueue` also runs "on idle", this causes `MessageQueue::Processed` events to be emitted in other phases than just initialization ([SDK v1.13 #3844](https://github.com/paritytech/polkadot-sdk/pull/3844)).
- AdaptPrice trait is now price controlled ([SDK v1.13 #4521](https://github.com/paritytech/polkadot-sdk/pull/4521)).
- Allow StakingAdmin to manage nomination pool configurations ([SDK v1.11 #3959](https://github.com/paritytech/polkadot-sdk/pull/3959)).
- Bridge: make some headers submissions free ([SDK v1.12 #4102](https://github.com/paritytech/polkadot-sdk/pull/4102)).
- Improving on_demand_assigner emitted events ([SDK v1.13 #4339](https://github.com/paritytech/polkadot-sdk/pull/4339)).
- `pallet-broker::start_sales`: Take `extra_cores` and not total cores ([SDK v1.11 #4221](https://github.com/paritytech/polkadot-sdk/pull/4221)).
- Pallet-nomination-pools: `chill` is permissionless if depositor's stake is less than `min_nominator_bond` ([SDK v1.9 #3453](https://github.com/paritytech/polkadot-sdk/pull/3453)).
- `polkadot_runtime_parachains::coretime`: Expose `MaxXcmTransactWeight` ([SDK v1.11 #4189](https://github.com/paritytech/polkadot-sdk/pull/4189)).
- Pools: Make PermissionlessWithdraw the default claim permission ([SDK v1.10 #3438](https://github.com/paritytech/polkadot-sdk/pull/3438)).
- Prevents staking controllers from becoming stashes of different ledgers; Ensures that no ledger in bad state is mutated ([SDK v1.9 #3639](https://github.com/paritytech/polkadot-sdk/pull/3639)).
- Snowbridge: deposit extra fee to beneficiary on Asset Hub ([SDK v1.12 #4175](https://github.com/paritytech/polkadot-sdk/pull/4175)).
- Storage bound the XCMP queue pallet ([SDK v1.13 #3952](https://github.com/paritytech/polkadot-sdk/pull/3952)).
- Validator disabling strategy in runtime ([SDK v1.12 #2226](https://github.com/paritytech/polkadot-sdk/pull/2226)).

### Fixed

- Fix claim queue size ([runtimes#381](https://github.com/polkadot-fellows/runtimes/pull/381), [SDK v1.14 #4691](https://github.com/paritytech/polkadot-sdk/pull/4691)).
- `pallet-referenda`: Ensure to schedule referenda earliest at the next block ([runtimes#381](https://github.com/polkadot-fellows/runtimes/pull/381), [SDK v1.14 #4823](https://github.com/paritytech/polkadot-sdk/pull/4823)).
- Don't partially modify HRMP pages ([runtimes#381](https://github.com/polkadot-fellows/runtimes/pull/381), [SDK v1.14 #4710](https://github.com/paritytech/polkadot-sdk/pull/4710)).
- Coretime Chain: mitigate behaviour with many assignments on one core ([runtimes#434](https://github.com/polkadot-fellows/runtimes/pull/434)).
- Port Agile Coretime migration from polkadot-sdk in order to fix leases with gaps handling([polkadot-fellows/runtimes#426](https://github.com/polkadot-fellows/runtimes/pull/426))

#### From [#322](https://github.com/polkadot-fellows/runtimes/pull/322)

- CheckWeight checks for combined extrinsic length and proof size ([SDK v1.12 #4326](https://github.com/paritytech/polkadot-sdk/pull/4326)).
- Decrement total_deposit when clearing collection metadata ([SDK v1.11 #3976](https://github.com/paritytech/polkadot-sdk/pull/3976)).
- Detect incorrect pre-image length when submitting a referenda ([SDK v1.10 #3850](https://github.com/paritytech/polkadot-sdk/pull/3850)).
- Fix `schedule_code_upgrade` when called by the owner/root ([SDK v1.10 #3341](https://github.com/paritytech/polkadot-sdk/pull/3341)).
- Fix algorithmic complexity of the on-demand scheduler ([SDK v1.10 #3190](https://github.com/paritytech/polkadot-sdk/pull/3190)).
- Fix call enum's metadata regression ([SDK v1.9 #3513](https://github.com/paritytech/polkadot-sdk/pull/3513)).
- Fix dust unbonded for zero existential deposit ([SDK v1.12 #4364](https://github.com/paritytech/polkadot-sdk/pull/4364)).
- Fix extrinsics count logging in frame-system ([SDK v1.12 #4461](https://github.com/paritytech/polkadot-sdk/pull/4461)).
- Fix kusama 0 backing rewards when entering active set ([SDK v1.10 #3722](https://github.com/paritytech/polkadot-sdk/pull/3722)).
- Fix Stuck Collator Funds ([SDK v1.11 #4229](https://github.com/paritytech/polkadot-sdk/pull/4229)).
- Fix weight calculation and event emission in pallet-membership ([SDK v1.9 #3324](https://github.com/paritytech/polkadot-sdk/pull/3324)).
- Fix weight refund for `pallet-collator-selection::set_candidacy_bond` ([SDK v1.9 #3643](https://github.com/paritytech/polkadot-sdk/pull/3643)).
- Fixed `GrandpaConsensusLogReader::find_scheduled_change` ([SDK v1.11 #4208](https://github.com/paritytech/polkadot-sdk/pull/4208)).
- Fixes a scenario where a nomination pool's `TotalValueLocked` is out of sync due to staking's implicit withdraw ([SDK v1.8 #3052](https://github.com/paritytech/polkadot-sdk/pull/3052)).
- Handle legacy lease swaps on coretime ([SDK v1.10 #3714](https://github.com/paritytech/polkadot-sdk/pull/3714)).
- Ignore mandatory extrinsics in total PoV size check ([SDK v1.13 #4571](https://github.com/paritytech/polkadot-sdk/pull/4571)).
- Pallet assets: minor improvement on errors returned for some calls ([SDK v1.11 #4118](https://github.com/paritytech/polkadot-sdk/pull/4118)).
- Pallet-broker: Fix `Linear::adapt_price` behavior at zero ([SDK v1.9 #3636](https://github.com/paritytech/polkadot-sdk/pull/3636)).
- Pallet-broker: Fix claim revenue behaviour for zero timeslices ([SDK v1.11 #3997](https://github.com/paritytech/polkadot-sdk/pull/3997)).
- Pallet-broker: Support renewing leases expired in a previous period ([SDK v1.11 #4089](https://github.com/paritytech/polkadot-sdk/pull/4089)).
- Pallet-broker: Use saturating math in input validation ([SDK v1.11 #4151](https://github.com/paritytech/polkadot-sdk/pull/4151)).
- Pallet-xcm: fix transport fees for remote reserve transfers ([SDK v1.10 #3792](https://github.com/paritytech/polkadot-sdk/pull/3792)).
- Patch pool to handle extra consumer ref when destroying ([SDK v1.13 #4503](https://github.com/paritytech/polkadot-sdk/pull/4503)).
- Region reserve transfers fix ([SDK v1.11 #3455](https://github.com/paritytech/polkadot-sdk/pull/3455)).
- Snowbridge - Ethereum Client - Reject finalized updates without a sync committee in next store period ([SDK v1.13 #4478](https://github.com/paritytech/polkadot-sdk/pull/4478)).
- Treat XCM ExceedsStackLimit errors as transient in the MQ pallet ([SDK v1.12 #4202](https://github.com/paritytech/polkadot-sdk/pull/4202)).
- Unrequest a pre-image when it failed to execute ([SDK v1.10 #3849](https://github.com/paritytech/polkadot-sdk/pull/3849)).
- Validate code when scheduling uprades ([SDK v1.8 #3232](https://github.com/paritytech/polkadot-sdk/pull/3232)).
- XCMP: Use the number of 'ready' pages in XCMP suspend logic ([SDK v1.9 #2393](https://github.com/paritytech/polkadot-sdk/pull/2393)).

### Removed

- Remove deprecated calls from treasury pallet ([runtimes#381](https://github.com/polkadot-fellows/runtimes/pull/381), [SDK v1.14 #3820](https://github.com/paritytech/polkadot-sdk/pull/3820)).
- Treasury pallet: - remove unused config parameters ([runtimes#381](https://github.com/polkadot-fellows/runtimes/pull/381), [SDK v1.14 #4831](https://github.com/paritytech/polkadot-sdk/pull/4831)).
- Remove Identity from Polkadot Relay Chain ([runtimes#415](https://github.com/polkadot-fellows/runtimes/pull/415))
- Kusama: Remove unused Snowbridge code and configs ([polkadot-fellows/runtimes#411](https://github.com/polkadot-fellows/runtimes/pull/411)).
- Remove the identity ops pallet after the invalid judgments have been cleared ([polkadot-fellows/runtimes#408](https://github.com/polkadot-fellows/runtimes/pull/408)).

#### From [#322](https://github.com/polkadot-fellows/runtimes/pull/322)

- Deprecate dmp-queue pallet ([SDK v1.13 #4475](https://github.com/paritytech/polkadot-sdk/pull/4475)).
- Deprecate XCMv2 ([SDK v1.13 #4131](https://github.com/paritytech/polkadot-sdk/pull/4131)).
- Identity: Remove double encoding username signature payload ([SDK v1.13 #4646](https://github.com/paritytech/polkadot-sdk/pull/4646)).
- Pallet-xcm: deprecate execute and send in favor of execute_blob and send_blob ([SDK v1.10 #3749](https://github.com/paritytech/polkadot-sdk/pull/3749)).
- Pallet-xcm: deprecate transfer extrinsics without weight limit ([SDK v1.10 #3927](https://github.com/paritytech/polkadot-sdk/pull/3927)).
- Remove `parametrized-consensus-hook` feature ([SDK v1.13 #4380](https://github.com/paritytech/polkadot-sdk/pull/4380)).

## [1.2.8] 03.07.2024

### Changed

- Snowbridge: Sync headers on demand ([polkadot-fellows/runtimes#365](https://github.com/polkadot-fellows/runtimes/pull/365))
- Polkadot chains: allow arbitrary XCM execution ([polkadot-fellows/runtimes#345](https://github.com/polkadot-fellows/runtimes/pull/345)).

Note: This release only affects the following runtimes and is not a full system release:

- Polkadot Relay Chain
- Polkadot Asset Hub
- Polkadot Bridge Hub
- Polkadot Collectives
- Kusama Relay Chain
- Kusama Bridge Hub

### Fixed

- Kusama People: Build the metadata hash at build time, so that `CheckMetadata` can use it at runtime ([polkadot-fellows/runtimes#371](https://github.com/polkadot-fellows/runtimes/pull/371))

## [1.2.7] 14.06.2024

Note: This release only affects the following runtimes and is not a full system release:

- Polkadot Relay Chain
- Polkadot People

### Changed

- Updated Relay and People configurations to complete launch ([polkadot-fellows/runtimes#350](https://github.com/polkadot-fellows/runtimes/pull/350))

## [1.2.6] 13.06.2024

Note: This release only affects the following runtimes and is not a full system release:

- Polkadot Relay Chain
- Polkadot Asset Hub
- Polkadot People
- Kusama Relay Chain
- Kusama Asset Hub
- Kusama People

### Added

- Add the Polkadot People Chain ([polkadot-fellows/runtimes#319](https://github.com/polkadot-fellows/runtimes/pull/319))

### Changed

- Set max asset ID restriction for the creation of trusted assets ([polkadot-fellows/runtimes#346](https://github.com/polkadot-fellows/runtimes/pull/346))

### Fixed

- Kusama People: clear requested judgements that do not have corresponding deposits reserved ([polkadot-fellows/runtimes#339](https://github.com/polkadot-fellows/runtimes/pull/339))

### Changed

- People chain now uses 6-second block times ([polkadot-fellows/runtimes#308](https://github.com/polkadot-fellows/runtimes/pull/308))

### Removed

- Removed Identity-related code from Kusama Relay Chain ([polkadot-fellows/runtimes#315](https://github.com/polkadot-fellows/runtimes/pull/315))

## [1.2.5] 06.06.2024

### Added

- Staking runtime api to check if reward is pending for an era ([polkadot-fellows/runtimes#318](https://github.com/polkadot-fellows/runtimes/pull/318))
- Allow any parachain to have bidirectional channel with any system parachains ([polkadot-fellows/runtimes#329](https://github.com/polkadot-fellows/runtimes/pull/329))
- Update price controller of broker pallet to use higher leadin, without adjusting the minimum price too much ([polkadot-fellows/runtimes#334](https://github.com/polkadot-fellows/runtimes/pull/334))
- Enable support for new hardware signers like the generic ledger app ([polkadot-fellows/runtimes#337](https://github.com/polkadot-fellows/runtimes/pull/337))

### Changed

- Transaction payments work via new `fungible` trait implementation ([polkadot-fellows/runtimes#332](https://github.com/polkadot-fellows/runtimes/pull/332))
- Block `request_judgement` calls on the Relay Chain ([polkadot-fellows/runtimes#338](https://github.com/polkadot-fellows/runtimes/pull/338))

### Fixed

- Handle extra erroneous consumer reference when a nomination pool is destroying ([polkadot-fellows/runtimes#318](https://github.com/polkadot-fellows/runtimes/pull/318))
- Introduce [Encointer](https://encointer.org) collator selection and send fees to authors instead of treasury ([polkadot-fellows/runtimes#270](https://github.com/polkadot-fellows/runtimes/pull/270))

## [1.2.4] 20.05.2024

### Changed

- Kusama chains: allow arbitrary XCM execution ([polkadot-fellows/runtimes#261](https://github.com/polkadot-fellows/runtimes/pull/261))
- Allow everything through XCM SafeCallFilter ([polkadot-fellows/runtimes#285](https://github.com/polkadot-fellows/runtimes/pull/285))
- Disable Coretime credit purchasing until we have the credit system implemented ([polkadot-fellows/runtimes#312](https://github.com/polkadot-fellows/runtimes/pull/312))

### Added

- Add `pallet-vesting` to Asset Hubs ([polkadot-fellows/runtimes#269](https://github.com/polkadot-fellows/runtimes/pull/269))
- Add Pay Salary Collectives test ([polkadot-fellows/runtimes#260](https://github.com/polkadot-fellows/runtimes/pull/260))
- Add `pallet-xcm::transfer_assets_using_type_and_then()` for complex asset transfers ([polkadot-fellows/runtimes#311](https://github.com/polkadot-fellows/runtimes/pull/311))
- The Ambassador Program ([polkadot-fellows/runtimes#291](https://github.com/polkadot-fellows/runtimes/pull/291))

### Removed

- Remove one-shot migrations from Kusama Coretime ([polkadot-fellows/runtimes#300](https://github.com/polkadot-fellows/runtimes/pull/300))
- Remove DMP queue and allow `system::authorize_upgrade` in XCM's call filter ([polkadot-fellows/runtimes#280](https://github.com/polkadot-fellows/runtimes/pull/280))
- Allow Sending XCM messages using a Signed origin on Kusama ([polkadot-fellows/runtimes#290](https://github.com/polkadot-fellows/runtimes/pull/290))

### Fixed

- Include patch to release stuck collator bonds ([polkadot-fellows/runtimes#289](https://github.com/polkadot-fellows/runtimes/pull/289))
- Safeguard pallet-balances against consumer ref underflow ([polkadot-fellows/runtimes#309](https://github.com/polkadot-fellows/runtimes/pull/309))
- Polkadot Bridge Hub: Unstuck Snowbridge ([polkadot-fellows/runtimes#313](https://github.com/polkadot-fellows/runtimes/pull/313))

## [1.2.3] 29.04.2024

### Added

- Add migration to Kusama Coretime to onboard People Chain without long delay ([polkadot-fellows/runtimes#286](https://github.com/polkadot-fellows/runtimes/pull/286))

### Fixed

- Clean up outdated assignment in Kusama Coretime Chain state ([polkadot-fellows/runtimes#286](https://github.com/polkadot-fellows/runtimes/pull/286))

## [1.2.2] 20.04.2024

### Fixed

- Polkadot Bridge Hub: Unstuck bridge with Kusama ([polkadot-fellows/runtimes#277](https://github.com/polkadot-fellows/runtimes/pull/277)).
- Fix Kusama Coretime launch issues: import leases and fix renewals for short leases ([polkadot-fellows/runtimes#276](https://github.com/polkadot-fellows/runtimes/pull/276))

## [1.2.1] 09.04.2024

### Changed

- Modify runtimes for phase two of People Chain launch (Kusama) ([polkadot-fellows/runtimes#246](https://github.com/polkadot-fellows/runtimes/pull/246))

## [1.2.0] 28.03.2024

### Added

- Remove state-trie-migration pallet from kusama, add state trie migration to V1 on polkadot ([polkadot-fellows/runtimes#170](https://github.com/polkadot-fellows/runtimes/pull/170))
- Introduce chain spec generator ([polkadot-fellows/runtimes#127](https://github.com/polkadot-fellows/runtimes/pull/127))
- Add [Encointer](https://encointer.org) system parachain runtime, completing [RFC22](https://github.com/polkadot-fellows/RFCs/blob/main/text/0022-adopt-encointer-runtime.md) ([polkadot-fellows/runtimes#80](https://github.com/polkadot-fellows/runtimes/pull/80))
- Feature for enabling debug prints in the Polkadot and Kusama runtime ([polkadot-fellows/runtimes#85](https://github.com/polkadot-fellows/runtimes/pull/85))
- Added new "Wish for Change" track ([polkadot-fellows/runtimes#184](https://github.com/polkadot-fellows/runtimes/pull/184))
- Enable Coretime and on-demand on Kusama ([polkadot-fellows/runtimes#159](https://github.com/polkadot-fellows/runtimes/pull/159))
- Refund any leases that are not migrated to Coretime (have holes in them/have not yet started) ([polkadot-fellows/runtimes#206](https://github.com/polkadot-fellows/runtimes/pull/206))
- Enable Elastic Scaling node side feature for Kusama ([polkadot-fellows/runtimes#205](https://github.com/polkadot-fellows/runtimes/pull/205))
- Cancel Parachain Auctions ([polkadot-fellows/runtimes#215](https://github.com/polkadot-fellows/runtimes/pull/215))
- Upgrade encointer protocol to 6.1.0 ([polkadot-fellows/runtimes#236](https://github.com/polkadot-fellows/runtimes/pull/236))
- Update NFT deposits according to RFC-45 ([polkadot-fellows/runtimes#237](https://github.com/polkadot-fellows/runtimes/pull/237))
- Add Kusama People Chain ([polkadot-fellows/runtimes#217](https://github.com/polkadot-fellows/runtimes/pull/217))
- Asset Conversion setup for Polkadot Asset Hub, and XCM Swap Weight Trader for both Asset Hubs ([polkadot-fellows/runtimes#218](https://github.com/polkadot-fellows/runtimes/pull/218))
- Adds Snowbridge to Kusama and Polkadot ([polkadot-fellows/runtimes#130](https://github.com/polkadot-fellows/runtimes/pull/130))
- Add the Kusama Coretime Chain ([polkadot-fellows/runtimes#212](https://github.com/polkadot-fellows/runtimes/pull/212))

### Changed

- Upgrade parachains runtime API from v7 to v8 in Kusama ([context](https://paritytech.github.io/polkadot-sdk/book/protocol-validator-disabling.html), [polkadot-fellows/runtimes#148](https://github.com/polkadot-fellows/runtimes/pull/148)).
- Fixed the lowering of Asset Hub existential deposits.
- MMR leaves generated by `pallet_mmr` point to the next-authority-set of the current block instead of the prior block [polkadot-fellows/runtimes#169](https://github.com/polkadot-fellows/runtimes/pull/169)
- Deprecate the `xcm::body::TREASURER_INDEX` constant and use the standard `Treasury` variant from the `xcm::BodyId` type instead ([polkadot-fellows/runtimes#149](https://github.com/polkadot-fellows/runtimes/pull/149))
- Bump parachains runtime API to v9 in Kusama to enable the `node_features` function [polkadot-fellows/runtimes#194](https://github.com/polkadot-fellows/runtimes/pull/194)
- Bump parachains runtime API to v10 in Kusama to enable the `approval-voting-params` function [polkadot-fellows/runtimes#204](https://github.com/polkadot-fellows/runtimes/pull/204)
- Use Relay Chain's Treasury Pallet account as a destination for XCM fees on System Parachain ([polkadot-fellows/runtimes#191](https://github.com/polkadot-fellows/runtimes/pull/191))
- Bump parachains runtime API to v10 in Polkadot to enable async-backing subsystems(still in backwards compatible mode) [polkadot-fellows/runtimes#222](https://github.com/polkadot-fellows/runtimes/pull/222)
- Prepared system parachain runtimes for async backing enabling ([polkadot-fellows/runtimes#228](https://github.com/polkadot-fellows/runtimes/pull/228))
- Update runtime weights [polkadot-fellows/runtimes#223](https://github.com/polkadot-fellows/runtimes/pull/223)
- Treasury Spend detects relative locations of the native asset ([polkadot-fellows/runtimes#233](https://github.com/polkadot-fellows/runtimes/pull/233))
- Increase consumer reference limits for Asset Hubs ([polkadot-fellows/runtimes#258](https://github.com/polkadot-fellows/runtimes/pull/258))
- Updated Asset Hub asset class creation deposit to use `system_para_deposit()` ([polkadot-fellows/runtimes#259](https://github.com/polkadot-fellows/runtimes/pull/259))

### Removed

- Removed the `SafeCallFilter` from the Relay Chain XCM config ([polkadot-fellows/runtimes#172](https://github.com/polkadot-fellows/runtimes/pull/172)).
- Removed the `ImOnline` pallet ([polkadot-fellows/runtimes#178](https://github.com/polkadot-fellows/runtimes/pull/178))

### Fixed

- Fixed the cost of a single byte, sent over bridge to use the `TransactionByteFee` constant of the bridged chain [polkadot-fellows/runtimes#174](https://github.com/polkadot-fellows/runtimes/pull/174).

### Based on Polkadot-SDK

- Upgrade dependencies to the [polkadot-sdk@1.5.0](https://github.com/paritytech/polkadot-sdk/releases/tag/polkadot-v1.5.0) release ([polkadot-fellows/runtimes#137](https://github.com/polkadot-fellows/runtimes/pull/137))
- Upgrade dependencies to the [polkadot-sdk@1.6.0](https://github.com/paritytech/polkadot-sdk/releases/tag/polkadot-v1.6.0) release ([polkadot-fellows/runtimes#159](https://github.com/polkadot-fellows/runtimes/pull/159))
- Upgrade dependencies to the [polkadot-sdk@1.7.0](https://github.com/paritytech/polkadot-sdk/releases/tag/polkadot-v1.7.0) release ([polkadot-fellows/runtimes#187](https://github.com/polkadot-fellows/runtimes/pull/187))

## [1.1.1] 25.01.2024

### Fixed

- Fixed the lowering of Asset Hub existential deposits ([polkadot-fellows/runtimes#158](https://github.com/polkadot-fellows/runtimes/pull/158)).

## [1.1.0] 10.01.2024

### Changed

- Upgrade parachains runtime API from v5 to v7 in Polkadot and Kusama ([polkadot-fellows/runtimes#56](https://github.com/polkadot-fellows/runtimes/pull/56))
- Upgrade Preimage pallet's config implementations to adapt the new `Consideration` API ([polkadot-fellows/runtimes#56](https://github.com/polkadot-fellows/runtimes/pull/56))
- Remove `experimental` feature flag for `pallet-society`, `pallet-xcm`, and `runtime-common` crates imports ([polkadot-fellows/runtimes#56](https://github.com/polkadot-fellows/runtimes/pull/56))
- Election provider: use a geometric deposit base calculation for EPM signed submissions in Polkadot and Kusama ([polkadot-fellows/runtimes#56](https://github.com/polkadot-fellows/runtimes/pull/56))
- Make `IdentityInfo` generic in `pallet-identity` ([polkadot-fellows/runtimes#87](https://github.com/polkadot-fellows/runtimes/pull/87)). Context: <https://github.com/paritytech/polkadot-sdk/pull/1661>
- Whitelist `force_default_xcm_version` in XCM call filter ([polkadot-fellows/runtimes#45](https://github.com/polkadot-fellows/runtimes/pull/45))
- Update the fellowship salary budget amount in alignment with the Fellowship Salary [RFC](https://github.com/polkadot-fellows/RFCs/pull/50) ([polkadot-fellows/runtimes#121](https://github.com/polkadot-fellows/runtimes/pull/121))
- Set up an account ID for the local root location on Polkadot Collectives ([polkadot-fellows/runtimes#125](https://github.com/polkadot-fellows/runtimes/pull/125))
- Increase confirmation period for treasury spend tracks on Polkadot & Kusama ([polkadot-fellows/runtimes#119](https://github.com/polkadot-fellows/runtimes/pull/119))
- Drop ED requirement for transaction payments with an exchangeable asset ([polkadot-fellows/runtimes#310](https://github.com/polkadot-fellows/runtimes/pull/310))

### Added

- Enable async backing on Kusama ([polkadot-fellows/runtimes#87](https://github.com/polkadot-fellows/runtimes/pull/87)). Context: <https://github.com/paritytech/polkadot-sdk/pull/1543>
- Implemented GenesisBuilder API for all runtimes ([polkadot-fellows/runtimes#87](https://github.com/polkadot-fellows/runtimes/pull/87)). Context: <https://github.com/paritytech/polkadot-sdk/pull/1492>
- XCM transport fees are now exponential and are sent to a treasury account ([polkadot-fellows/runtimes#87](https://github.com/polkadot-fellows/runtimes/pull/87)). Context: <https://github.com/paritytech/polkadot-sdk/pull/1234>
- System parachains are now trusted teleporters of each other ([polkadot-fellows/runtimes#87](https://github.com/polkadot-fellows/runtimes/pull/87)). Context: <https://github.com/paritytech/polkadot-sdk/pull/1368>
- Treasury is able to spend various asset kinds ([polkadot-fellows/runtimes#87](https://github.com/polkadot-fellows/runtimes/pull/87))
- Add BEEFY to Polkadot ([polkadot-fellows/runtimes#65](https://github.com/polkadot-fellows/runtimes/pull/65))
- Fellowship Treasury pallet on Polkadot Collectives ([polkadot-fellows/runtimes#109](https://github.com/polkadot-fellows/runtimes/pull/109))
- Added Polkadot <> Kusama bridge to support asset transfers between Asset Hubs ([polkadot-fellows/runtimes#108](https://github.com/polkadot-fellows/runtimes/pull/108))

### Fixed

- Add missing weight functions for `runtime_parachains_hrmp` and `preimage` pallets ([polkadot-fellows/runtimes#56](https://github.com/polkadot-fellows/runtimes/pull/56))
- Fix for Reward Deficit in the pool ([polkadot-fellows/runtimes#87](https://github.com/polkadot-fellows/runtimes/pull/87)). Context: <https://github.com/paritytech/polkadot-sdk/pull/1255>

## [1.0.1] 14.11.2023

### Changed

- Restore governance lock periods to 7 days in Polkadot ([polkadot-fellows/runtimes#86](https://github.com/polkadot-fellows/runtimes/pull/86))

## [1.0.0] 22.10.2023

### Changed

- Update Polkadot ideal staking rate ([polkadot-fellows/runtimes#26](https://github.com/polkadot-fellows/runtimes/pull/26))
- Treasury deprecate `propose_spend` dispatchable ([paritytech/substrate#14538](https://github.com/paritytech/substrate/pull/14538))
- Use benchmarked weights for `XCM` ([paritytech/polkadot#7077](https://github.com/paritytech/polkadot/pull/7077))
- Put HRMP Channel Management on General Admin Track ([paritytech/polkadot#7477](https://github.com/paritytech/polkadot/pull/7477))
- Improve locking mechanism for parachains ([paritytech/polkadot-sdk#1290](https://github.com/paritytech/polkadot-sdk/pull/1290))
- Allow Root to initiate auctions ([paritytech/polkadot#7449](https://github.com/paritytech/polkadot/pull/7449))
- Remark: Allow any kind of origin ([paritytech/substrate#14260](https://github.com/paritytech/substrate/pull/14260))
- Im-Online: Remove network state from heartbeats ([paritytech/substrate#14251](https://github.com/paritytech/substrate/pull/14251))
- Nomination pools: disallow setting above global max commission ([paritytech/substrate#14496](https://github.com/paritytech/substrate/pull/14496))
- Rename Statemint/Statemine to Asset Hub ([paritytech/cumulus#2633](https://github.com/paritytech/cumulus/pull/2633))
- Fellowship: Voters can initiate proposals on their votable tracks ([paritytech/cumulus#2725](https://github.com/paritytech/cumulus/pull/2725))
- Root can promote on Polkadot Collectives ([paritytech/cumulus#2781](https://github.com/paritytech/cumulus/pull/2781))
- Add New Assets Privileged Functions to Appropriate Proxy Types ([paritytech/cumulus#2839](https://github.com/paritytech/cumulus/pull/2839))
- Better Handling of Candidates Who Become Invulnerable ([paritytech/cumulus#2801](https://github.com/paritytech/cumulus/pull/2801))

### Added

- Implement dynamic number of nominators ([paritytech/substrate#12970](https://github.com/paritytech/substrate/pull/12970) & [paritytech/polkadot#6807](https://github.com/paritytech/polkadot/pull/6807))
- Upgrade Kusama to Society V2 ([paritytech/polkadot#7356](https://github.com/paritytech/polkadot/pull/7356))
- Kusama state version switch and migration ([paritytech/polkadot#7015](https://github.com/paritytech/polkadot/pull/7015))
- Add Nomination Pools and Voters List to Staking Proxy ([paritytech/polkadot#7448](https://github.com/paritytech/polkadot/pull/7448))
- Add minting price to the pre-signed mint object ([paritytech/substrate#14242](https://github.com/paritytech/substrate/pull/14242))
- Add mint price to the witness object on mint and confirm it ([paritytech/substrate#14257](https://github.com/paritytech/substrate/pull/14257))
- Stabilize Metadata V15 ([paritytech/substrate#14481](https://github.com/paritytech/substrate/pull/14481))
- Add Ability to Add/Remove Invulnerable Collators ([paritytech/cumulus#2596](https://github.com/paritytech/cumulus/pull/2596))
- Polkadot Fellowship promotion/demotion periods, members activity and salaries ([paritytech/cumulus#2607](https://github.com/paritytech/cumulus/pull/2607))
- Add asset conversion to asset hub Kusama ([paritytech/cumulus#2935](https://github.com/paritytech/cumulus/pull/2935))

### Fixed

- Unlock/unreserve Gov v1 balances and remove kvs ([paritytech/polkadot#7314](https://github.com/paritytech/polkadot/pull/7314))
- Polkadot 28 days as conviction voting period ([paritytech/polkadot#7595](https://github.com/paritytech/polkadot/pull/7595))
- XCM: Fix issue with RequestUnlock ([paritytech/polkadot#7278](https://github.com/paritytech/polkadot/pull/7278))
- Clear Existing HRMP Channel Request When Force Opening ([paritytech/polkadot#7389](https://github.com/paritytech/polkadot/pull/7389))
- Prune upgrade cooldowns ([paritytech/polkadot#7470](https://github.com/paritytech/polkadot/pull/7470))
- Assets `destroy_accounts` releases the deposit
  ([paritytech/substrate#14443](https://github.com/paritytech/substrate/pull/14443))
- Update Polkadot Collectives to use `limited_teleport_assets` for automatic slash handling, as
  `teleport_assets` is deprecated and caused a failing integration test. ([polkadot-fellows/runtimes#46](https://github.com/polkadot-fellows/runtimes/pull/46))<|MERGE_RESOLUTION|>--- conflicted
+++ resolved
@@ -6,13 +6,12 @@
 
 ## [Unreleased]
 
-<<<<<<< HEAD
 ### Fixed
 
 - Use `pallet-assets` instead of `pallet-balances` for XCM benchmarks on asset hubs ([polkadot-fellows/runtimes/pull/758](https://github.com/polkadot-fellows/runtimes/pull/758))
   - This means XCM benchmarks will have a higher weight.
 - All XCM benchmarks use sibling parachain as destination instead of Relay chain to properly adapt weights in context of incoming migration from Relay to Asset Hub ([polkadot-fellows/runtimes/pull/709](https://github.com/polkadot-fellows/runtimes/pull/709))
-=======
+
 ### Added
 - Test cases for all system chains to verify if parachain is able to process authorize_upgrade call as if it was received from governance chain ([polkadot-fellows/runtimes/pull/783](https://github.com/polkadot-fellows/runtimes/pull/783))
 - Add Secretary Salary Pay Test Over XCM ([https://github.com/polkadot-fellows/runtimes/pull/778](https://github.com/polkadot-fellows/runtimes/pull/778))
@@ -25,7 +24,6 @@
   - multisig: switch to local block provider (for unique multisig IDs)
   - proxy: use Relay Chain block provider (for delayed announcements)
   - nfts: use Relay Chain block provider (for minting start/end blocks)
->>>>>>> d49a9f33
 
 ## [1.6.1] 24.06.2025
 
