# Changelog

Changelog for the runtimes governed by the Polkadot Fellowship.

The format is based on [Keep a Changelog](https://keepachangelog.com/en/1.0.0/).

<<<<<<< HEAD
## [1.2.7]

Note: This release only affects the following runtimes and is not a full system release:

- Polkadot Relay Chain
- Polkadot Asset Hub
- Polkadot People

### Changed

- Updated Relay and People configurations to complete launch ([polkadot-fellows/runtimes#350](https://github.com/polkadot-fellows/runtimes/pull/350))

=======
>>>>>>> 42db2ce0
## [1.2.6] 13.06.2024

Note: This release only affects the following runtimes and is not a full system release:

- Polkadot Relay Chain
- Polkadot Asset Hub
- Polkadot People
- Kusama Relay Chain
- Kusama Asset Hub
- Kusama People

### Added

- Add the Polkadot People Chain ([polkadot-fellows/runtimes#319](https://github.com/polkadot-fellows/runtimes/pull/319))

### Changed

- Set max asset ID restriction for the creation of trusted assets ([polkadot-fellows/runtimes#346](https://github.com/polkadot-fellows/runtimes/pull/346))

### Fixed

- Kusama People: clear requested judgements that do not have corresponding deposits reserved ([polkadot-fellows/runtimes#339](https://github.com/polkadot-fellows/runtimes/pull/339))

### Removed

- Removed Identity-related code from Kusama Relay Chain ([polkadot-fellows/runtimes#315](https://github.com/polkadot-fellows/runtimes/pull/315))

## [1.2.5] 06.06.2024

### Added

- Staking runtime api to check if reward is pending for an era ([polkadot-fellows/runtimes#318](https://github.com/polkadot-fellows/runtimes/pull/318))
- Allow any parachain to have bidirectional channel with any system parachains ([polkadot-fellows/runtimes#329](https://github.com/polkadot-fellows/runtimes/pull/329))
- Update price controller of broker pallet to use higher leadin, without adjusting the minimum price too much ([polkadot-fellows/runtimes#334](https://github.com/polkadot-fellows/runtimes/pull/334))
- Enable support for new hardware signers like the generic ledger app ([polkadot-fellows/runtimes#337](https://github.com/polkadot-fellows/runtimes/pull/337))

### Changed

- Transaction payments work via new `fungible` trait implementation ([polkadot-fellows/runtimes#332](https://github.com/polkadot-fellows/runtimes/pull/332))
- Block `request_judgement` calls on the Relay Chain ([polkadot-fellows/runtimes#338](https://github.com/polkadot-fellows/runtimes/pull/338))

### Fixed

- Handle extra erroneous consumer reference when a nomination pool is destroying ([polkadot-fellows/runtimes#318](https://github.com/polkadot-fellows/runtimes/pull/318))
- Introduce [Encointer](https://encointer.org) collator selection and send fees to authors instead of treasury ([polkadot-fellows/runtimes#270](https://github.com/polkadot-fellows/runtimes/pull/270))

## [1.2.4] 20.05.2024

### Changed

- Kusama chains: allow arbitrary XCM execution ([polkadot-fellows/runtimes#261](https://github.com/polkadot-fellows/runtimes/pull/261))
- Allow everything through XCM SafeCallFilter ([polkadot-fellows/runtimes#285](https://github.com/polkadot-fellows/runtimes/pull/285))
- Disable Coretime credit purchasing until we have the credit system implemented ([polkadot-fellows/runtimes#312](https://github.com/polkadot-fellows/runtimes/pull/312))

### Added

- Add `pallet-vesting` to Asset Hubs ([polkadot-fellows/runtimes#269](https://github.com/polkadot-fellows/runtimes/pull/269))
- Add Pay Salary Collectives test ([polkadot-fellows/runtimes#260](https://github.com/polkadot-fellows/runtimes/pull/260))
- Add `pallet-xcm::transfer_assets_using_type_and_then()` for complex asset transfers ([polkadot-fellows/runtimes#311](https://github.com/polkadot-fellows/runtimes/pull/311))
- The Ambassador Program ([polkadot-fellows/runtimes#291](https://github.com/polkadot-fellows/runtimes/pull/291))

### Removed

- Remove one-shot migrations from Kusama Coretime ([polkadot-fellows/runtimes#300](https://github.com/polkadot-fellows/runtimes/pull/300))
- Remove DMP queue and allow `system::authorize_upgrade` in XCM's call filter ([polkadot-fellows/runtimes#280](https://github.com/polkadot-fellows/runtimes/pull/280))
- Allow Sending XCM messages using a Signed origin on Kusama ([polkadot-fellows/runtimes#290](https://github.com/polkadot-fellows/runtimes/pull/290))

### Fixed

- Include patch to release stuck collator bonds ([polkadot-fellows/runtimes#289](https://github.com/polkadot-fellows/runtimes/pull/289))
- Safeguard pallet-balances against consumer ref underflow ([polkadot-fellows/runtimes#309](https://github.com/polkadot-fellows/runtimes/pull/309))
- Polkadot Bridge Hub: Unstuck Snowbridge ([polkadot-fellows/runtimes#313](https://github.com/polkadot-fellows/runtimes/pull/313))

## [1.2.3] 29.04.2024

### Added

- Add migration to Kusama Coretime to onboard People Chain without long delay ([polkadot-fellows/runtimes#286](https://github.com/polkadot-fellows/runtimes/pull/286))

### Fixed

- Clean up outdated assignment in Kusama Coretime Chain state ([polkadot-fellows/runtimes#286](https://github.com/polkadot-fellows/runtimes/pull/286))

## [1.2.2] 20.04.2024

### Fixed

- Polkadot Bridge Hub: Unstuck bridge with Kusama ([polkadot-fellows/runtimes#277](https://github.com/polkadot-fellows/runtimes/pull/277)).
- Fix Kusama Coretime launch issues: import leases and fix renewals for short leases ([polkadot-fellows/runtimes#276](https://github.com/polkadot-fellows/runtimes/pull/276))

## [1.2.1] 09.04.2024

### Changed

- Modify runtimes for phase two of People Chain launch (Kusama) ([polkadot-fellows/runtimes#246](https://github.com/polkadot-fellows/runtimes/pull/246))

## [1.2.0] 28.03.2024

### Added

- Remove state-trie-migration pallet from kusama, add state trie migration to V1 on polkadot ([polkadot-fellows/runtimes#170](https://github.com/polkadot-fellows/runtimes/pull/170))
- Introduce chain spec generator ([polkadot-fellows/runtimes#127](https://github.com/polkadot-fellows/runtimes/pull/127))
- Add [Encointer](https://encointer.org) system parachain runtime, completing [RFC22](https://github.com/polkadot-fellows/RFCs/blob/main/text/0022-adopt-encointer-runtime.md) ([polkadot-fellows/runtimes#80](https://github.com/polkadot-fellows/runtimes/pull/80))
- Feature for enabling debug prints in the Polkadot and Kusama runtime ([polkadot-fellows/runtimes#85](https://github.com/polkadot-fellows/runtimes/pull/85))
- Added new "Wish for Change" track ([polkadot-fellows/runtimes#184](https://github.com/polkadot-fellows/runtimes/pull/184))
- Enable Coretime and on-demand on Kusama ([polkadot-fellows/runtimes#159](https://github.com/polkadot-fellows/runtimes/pull/159))
- Refund any leases that are not migrated to Coretime (have holes in them/have not yet started) ([polkadot-fellows/runtimes#206](https://github.com/polkadot-fellows/runtimes/pull/206))
- Enable Elastic Scaling node side feature for Kusama ([polkadot-fellows/runtimes#205](https://github.com/polkadot-fellows/runtimes/pull/205))
- Cancel Parachain Auctions ([polkadot-fellows/runtimes#215](https://github.com/polkadot-fellows/runtimes/pull/215))
- Upgrade encointer protocol to 6.1.0 ([polkadot-fellows/runtimes#236](https://github.com/polkadot-fellows/runtimes/pull/236))
- Update NFT deposits according to RFC-45 ([polkadot-fellows/runtimes#237](https://github.com/polkadot-fellows/runtimes/pull/237))
- Add Kusama People Chain ([polkadot-fellows/runtimes#217](https://github.com/polkadot-fellows/runtimes/pull/217))
- Asset Conversion setup for Polkadot Asset Hub, and XCM Swap Weight Trader for both Asset Hubs ([polkadot-fellows/runtimes#218](https://github.com/polkadot-fellows/runtimes/pull/218))
- Adds Snowbridge to Kusama and Polkadot ([polkadot-fellows/runtimes#130](https://github.com/polkadot-fellows/runtimes/pull/130))
- Add the Kusama Coretime Chain ([polkadot-fellows/runtimes#212](https://github.com/polkadot-fellows/runtimes/pull/212))

### Changed

- Upgrade parachains runtime API from v7 to v8 in Kusama ([context](https://paritytech.github.io/polkadot-sdk/book/protocol-validator-disabling.html), [polkadot-fellows/runtimes#148](https://github.com/polkadot-fellows/runtimes/pull/148)).
- Fixed the lowering of Asset Hub existential deposits.
- MMR leaves generated by `pallet_mmr` point to the next-authority-set of the current block instead of the prior block [polkadot-fellows/runtimes#169](https://github.com/polkadot-fellows/runtimes/pull/169)
- Deprecate the `xcm::body::TREASURER_INDEX` constant and use the standard `Treasury` variant from the `xcm::BodyId` type instead ([polkadot-fellows/runtimes#149](https://github.com/polkadot-fellows/runtimes/pull/149))
- Bump parachains runtime API to v9 in Kusama to enable the `node_features` function [polkadot-fellows/runtimes#194](https://github.com/polkadot-fellows/runtimes/pull/194)
- Bump parachains runtime API to v10 in Kusama to enable the `approval-voting-params` function [polkadot-fellows/runtimes#204](https://github.com/polkadot-fellows/runtimes/pull/204)
- Use Relay Chain's Treasury Pallet account as a destination for XCM fees on System Parachain ([polkadot-fellows/runtimes#191](https://github.com/polkadot-fellows/runtimes/pull/191))
- Bump parachains runtime API to v10 in Polkadot to enable async-backing subsystems(still in backwards compatible mode) [polkadot-fellows/runtimes#222](https://github.com/polkadot-fellows/runtimes/pull/222)
- Prepared system parachain runtimes for async backing enabling ([polkadot-fellows/runtimes#228](https://github.com/polkadot-fellows/runtimes/pull/228))
- Update runtime weights [polkadot-fellows/runtimes#223](https://github.com/polkadot-fellows/runtimes/pull/223)
- Treasury Spend detects relative locations of the native asset ([polkadot-fellows/runtimes#233](https://github.com/polkadot-fellows/runtimes/pull/233))
- Increase consumer reference limits for Asset Hubs ([polkadot-fellows/runtimes#258](https://github.com/polkadot-fellows/runtimes/pull/258))
- Updated Asset Hub asset class creation deposit to use `system_para_deposit()` ([polkadot-fellows/runtimes#259](https://github.com/polkadot-fellows/runtimes/pull/259))

### Removed

- Removed the `SafeCallFilter` from the Relay Chain XCM config ([polkadot-fellows/runtimes#172](https://github.com/polkadot-fellows/runtimes/pull/172)).
- Removed the `ImOnline` pallet ([polkadot-fellows/runtimes#178](https://github.com/polkadot-fellows/runtimes/pull/178))

### Fixed

- Fixed the cost of a single byte, sent over bridge to use the `TransactionByteFee` constant of the bridged chain [polkadot-fellows/runtimes#174](https://github.com/polkadot-fellows/runtimes/pull/174).

### Based on Polkadot-SDK

- Upgrade dependencies to the [polkadot-sdk@1.5.0](https://github.com/paritytech/polkadot-sdk/releases/tag/polkadot-v1.5.0) release ([polkadot-fellows/runtimes#137](https://github.com/polkadot-fellows/runtimes/pull/137))
- Upgrade dependencies to the [polkadot-sdk@1.6.0](https://github.com/paritytech/polkadot-sdk/releases/tag/polkadot-v1.6.0) release ([polkadot-fellows/runtimes#159](https://github.com/polkadot-fellows/runtimes/pull/159))
- Upgrade dependencies to the [polkadot-sdk@1.7.0](https://github.com/paritytech/polkadot-sdk/releases/tag/polkadot-v1.7.0) release ([polkadot-fellows/runtimes#187](https://github.com/polkadot-fellows/runtimes/pull/187))

## [1.1.1] 25.01.2024

### Fixed

- Fixed the lowering of Asset Hub existential deposits ([polkadot-fellows/runtimes#158](https://github.com/polkadot-fellows/runtimes/pull/158)).

## [1.1.0] 10.01.2024

### Changed

- Upgrade parachains runtime API from v5 to v7 in Polkadot and Kusama ([polkadot-fellows/runtimes#56](https://github.com/polkadot-fellows/runtimes/pull/56))
- Upgrade Preimage pallet's config implementations to adapt the new `Consideration` API ([polkadot-fellows/runtimes#56](https://github.com/polkadot-fellows/runtimes/pull/56))
- Remove `experimental` feature flag for `pallet-society`, `pallet-xcm`, and `runtime-common` crates imports ([polkadot-fellows/runtimes#56](https://github.com/polkadot-fellows/runtimes/pull/56))
- Election provider: use a geometric deposit base calculation for EPM signed submissions in Polkadot and Kusama ([polkadot-fellows/runtimes#56](https://github.com/polkadot-fellows/runtimes/pull/56))
- Make `IdentityInfo` generic in `pallet-identity` ([polkadot-fellows/runtimes#87](https://github.com/polkadot-fellows/runtimes/pull/87)). Context: https://github.com/paritytech/polkadot-sdk/pull/1661
- Whitelist `force_default_xcm_version` in XCM call filter ([polkadot-fellows/runtimes#45](https://github.com/polkadot-fellows/runtimes/pull/45))
- Update the fellowship salary budget amount in alignment with the Fellowship Salary [RFC](https://github.com/polkadot-fellows/RFCs/pull/50) ([polkadot-fellows/runtimes#121](https://github.com/polkadot-fellows/runtimes/pull/121))
- Set up an account ID for the local root location on Polkadot Collectives ([polkadot-fellows/runtimes#125](https://github.com/polkadot-fellows/runtimes/pull/125))
- Increase confirmation period for treasury spend tracks on Polkadot & Kusama ([polkadot-fellows/runtimes#119](https://github.com/polkadot-fellows/runtimes/pull/119))
- Drop ED requirement for transaction payments with an exchangeable asset ([polkadot-fellows/runtimes#310](https://github.com/polkadot-fellows/runtimes/pull/310))

### Added

- Enable async backing on Kusama ([polkadot-fellows/runtimes#87](https://github.com/polkadot-fellows/runtimes/pull/87)). Context: https://github.com/paritytech/polkadot-sdk/pull/1543
- Implemented GenesisBuilder API for all runtimes ([polkadot-fellows/runtimes#87](https://github.com/polkadot-fellows/runtimes/pull/87)). Context: https://github.com/paritytech/polkadot-sdk/pull/1492
- XCM transport fees are now exponential and are sent to a treasury account ([polkadot-fellows/runtimes#87](https://github.com/polkadot-fellows/runtimes/pull/87)). Context: https://github.com/paritytech/polkadot-sdk/pull/1234
- System parachains are now trusted teleporters of each other ([polkadot-fellows/runtimes#87](https://github.com/polkadot-fellows/runtimes/pull/87)). Context: https://github.com/paritytech/polkadot-sdk/pull/1368
- Treasury is able to spend various asset kinds ([polkadot-fellows/runtimes#87](https://github.com/polkadot-fellows/runtimes/pull/87))
- Add BEEFY to Polkadot ([polkadot-fellows/runtimes#65](https://github.com/polkadot-fellows/runtimes/pull/65))
- Fellowship Treasury pallet on Polkadot Collectives ([polkadot-fellows/runtimes#109](https://github.com/polkadot-fellows/runtimes/pull/109))
- Added Polkadot <> Kusama bridge to support asset transfers between Asset Hubs ([polkadot-fellows/runtimes#108](https://github.com/polkadot-fellows/runtimes/pull/108))

### Fixed

- Add missing weight functions for `runtime_parachains_hrmp` and `preimage` pallets ([polkadot-fellows/runtimes#56](https://github.com/polkadot-fellows/runtimes/pull/56))
- Fix for Reward Deficit in the pool ([polkadot-fellows/runtimes#87](https://github.com/polkadot-fellows/runtimes/pull/87)). Context: https://github.com/paritytech/polkadot-sdk/pull/1255

## [1.0.1] 14.11.2023

### Changed

- Restore governance lock periods to 7 days in Polkadot ([polkadot-fellows/runtimes#86](https://github.com/polkadot-fellows/runtimes/pull/86))

## [1.0.0] 22.10.2023

### Changed

- Update Polkadot ideal staking rate ([polkadot-fellows/runtimes#26](https://github.com/polkadot-fellows/runtimes/pull/26))
- Treasury deprecate `propose_spend` dispatchable ([paritytech/substrate#14538](https://github.com/paritytech/substrate/pull/14538))
- Use benchmarked weights for `XCM` ([paritytech/polkadot#7077](https://github.com/paritytech/polkadot/pull/7077))
- Put HRMP Channel Management on General Admin Track ([paritytech/polkadot#7477](https://github.com/paritytech/polkadot/pull/7477))
- Improve locking mechanism for parachains ([paritytech/polkadot-sdk#1290](https://github.com/paritytech/polkadot-sdk/pull/1290))
- Allow Root to initiate auctions ([paritytech/polkadot#7449](https://github.com/paritytech/polkadot/pull/7449))
- Remark: Allow any kind of origin ([paritytech/substrate#14260](https://github.com/paritytech/substrate/pull/14260))
- Im-Online: Remove network state from heartbeats ([paritytech/substrate#14251](https://github.com/paritytech/substrate/pull/14251))
- Nomination pools: disallow setting above global max commission ([paritytech/substrate#14496](https://github.com/paritytech/substrate/pull/14496))
- Rename Statemint/Statemine to Asset Hub ([paritytech/cumulus#2633](https://github.com/paritytech/cumulus/pull/2633))
- Fellowship: Voters can initiate proposals on their votable tracks ([paritytech/cumulus#2725](https://github.com/paritytech/cumulus/pull/2725))
- Root can promote on Polkadot Collectives ([paritytech/cumulus#2781](https://github.com/paritytech/cumulus/pull/2781))
- Add New Assets Privileged Functions to Appropriate Proxy Types ([paritytech/cumulus#2839](https://github.com/paritytech/cumulus/pull/2839))
- Better Handling of Candidates Who Become Invulnerable ([paritytech/cumulus#2801](https://github.com/paritytech/cumulus/pull/2801))

### Added

- Implement dynamic number of nominators ([paritytech/substrate#12970](https://github.com/paritytech/substrate/pull/12970) & [paritytech/polkadot#6807](https://github.com/paritytech/polkadot/pull/6807))
- Upgrade Kusama to Society V2 ([paritytech/polkadot#7356](https://github.com/paritytech/polkadot/pull/7356))
- Kusama state version switch and migration ([paritytech/polkadot#7015](https://github.com/paritytech/polkadot/pull/7015))
- Add Nomination Pools and Voters List to Staking Proxy ([paritytech/polkadot#7448](https://github.com/paritytech/polkadot/pull/7448))
- Add minting price to the pre-signed mint object ([paritytech/substrate#14242](https://github.com/paritytech/substrate/pull/14242))
- Add mint price to the witness object on mint and confirm it ([paritytech/substrate#14257](https://github.com/paritytech/substrate/pull/14257))
- Stabilize Metadata V15 ([paritytech/substrate#14481](https://github.com/paritytech/substrate/pull/14481))
- Add Ability to Add/Remove Invulnerable Collators ([paritytech/cumulus#2596](https://github.com/paritytech/cumulus/pull/2596))
- Polkadot Fellowship promotion/demotion periods, members activity and salaries ([paritytech/cumulus#2607](https://github.com/paritytech/cumulus/pull/2607))
- Add asset conversion to asset hub Kusama ([paritytech/cumulus#2935](https://github.com/paritytech/cumulus/pull/2935))

### Fixed

- Unlock/unreserve Gov v1 balances and remove kvs ([paritytech/polkadot#7314](https://github.com/paritytech/polkadot/pull/7314))
- Polkadot 28 days as conviction voting period ([paritytech/polkadot#7595](https://github.com/paritytech/polkadot/pull/7595))
- XCM: Fix issue with RequestUnlock ([paritytech/polkadot#7278](https://github.com/paritytech/polkadot/pull/7278))
- Clear Existing HRMP Channel Request When Force Opening ([paritytech/polkadot#7389](https://github.com/paritytech/polkadot/pull/7389))
- Prune upgrade cooldowns ([paritytech/polkadot#7470](https://github.com/paritytech/polkadot/pull/7470))
- Assets `destroy_accounts` releases the deposit
  ([paritytech/substrate#14443](https://github.com/paritytech/substrate/pull/14443))
- Update Polkadot Collectives to use `limited_teleport_assets` for automatic slash handling, as
  `teleport_assets` is deprecated and caused a failing integration test. ([polkadot-fellows/runtimes#46](https://github.com/polkadot-fellows/runtimes/pull/46))<|MERGE_RESOLUTION|>--- conflicted
+++ resolved
@@ -4,21 +4,17 @@
 
 The format is based on [Keep a Changelog](https://keepachangelog.com/en/1.0.0/).
 
-<<<<<<< HEAD
-## [1.2.7]
+## [1.2.7] 14.06.2024
 
 Note: This release only affects the following runtimes and is not a full system release:
 
 - Polkadot Relay Chain
-- Polkadot Asset Hub
 - Polkadot People
 
 ### Changed
 
 - Updated Relay and People configurations to complete launch ([polkadot-fellows/runtimes#350](https://github.com/polkadot-fellows/runtimes/pull/350))
 
-=======
->>>>>>> 42db2ce0
 ## [1.2.6] 13.06.2024
 
 Note: This release only affects the following runtimes and is not a full system release:
