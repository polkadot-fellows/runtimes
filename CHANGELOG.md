# Changelog

Changelog for the runtimes governed by the Polkadot Fellowship.

The format is based on [Keep a Changelog](https://keepachangelog.com/en/1.0.0/).

## [Unreleased]

<<<<<<< HEAD
### Added

- Introduce chain spec generator ([polkadot-fellows/runtimes#78](https://github.com/polkadot-fellows/runtimes/pull/78))
=======
### Changed

- Upgrade parachains runtime API from v5 to v7 in Polkadot and Kusama ([polkadot-fellows/runtimes#56](https://github.com/polkadot-fellows/runtimes/pull/56))
- Upgrade Preimage pallet's config implementations to adapt the new `Consideration` API ([polkadot-fellows/runtimes#56](https://github.com/polkadot-fellows/runtimes/pull/56))
- Remove `experimental` feature flag for `pallet-society`, `pallet-xcm`, and `runtime-common` crates imports ([polkadot-fellows/runtimes#56](https://github.com/polkadot-fellows/runtimes/pull/56))
- Election provider: use a geometric deposit base calculation for EPM signed submissions in Polkadot and Kusama ([polkadot-fellows/runtimes#56](https://github.com/polkadot-fellows/runtimes/pull/56))
- Make `IdentityInfo` generic in `pallet-identity` ([polkadot-fellows/runtimes#87](https://github.com/polkadot-fellows/runtimes/pull/87)). Context: https://github.com/paritytech/polkadot-sdk/pull/1661
- Whitelist `force_default_xcm_version` in XCM call filter ([polkadot-fellows/runtimes#45](https://github.com/polkadot-fellows/runtimes/pull/45))

### Added

- Enable async backing on Kusama ([polkadot-fellows/runtimes#87](https://github.com/polkadot-fellows/runtimes/pull/87)). Context: https://github.com/paritytech/polkadot-sdk/pull/1543
- Implemented GenesisBuilder API for all runtimes ([polkadot-fellows/runtimes#87](https://github.com/polkadot-fellows/runtimes/pull/87)). Context: https://github.com/paritytech/polkadot-sdk/pull/1492
- XCM transport fees are now exponential and are sent to a treasury account ([polkadot-fellows/runtimes#87](https://github.com/polkadot-fellows/runtimes/pull/87)). Context: https://github.com/paritytech/polkadot-sdk/pull/1234
- System parachains are now trusted teleporters of each other ([polkadot-fellows/runtimes#87](https://github.com/polkadot-fellows/runtimes/pull/87)). Context: https://github.com/paritytech/polkadot-sdk/pull/1368
- Treasury is able to spend various asset kinds ([polkadot-fellows/runtimes#87](https://github.com/polkadot-fellows/runtimes/pull/87))
- Add BEEFY to Polkadot ([polkadot-fellows/runtimes#65](https://github.com/polkadot-fellows/runtimes/pull/65))
- Fellowship Treasury pallet on Polkadot Collectives ([polkadot-fellows/runtimes#109](https://github.com/polkadot-fellows/runtimes/pull/109))

### Fixed

- Add missing weight functions for `runtime_parachains_hrmp` and `preimage` pallets ([polkadot-fellows/runtimes#56](https://github.com/polkadot-fellows/runtimes/pull/56))
- Fix for Reward Deficit in the pool ([polkadot-fellows/runtimes#87](https://github.com/polkadot-fellows/runtimes/pull/87)). Context: https://github.com/paritytech/polkadot-sdk/pull/1255

## [1.0.1] 14.11.2023

### Changed

- Restore governance lock periods to 7 days in Polkadot ([polkadot-fellows/runtimes#86](https://github.com/polkadot-fellows/runtimes/pull/86))
>>>>>>> 30e0dbfd

## [1.0.0] 22.10.2023

### Changed

- Update Polkadot ideal staking rate ([polkadot-fellows/runtimes#26](https://github.com/polkadot-fellows/runtimes/pull/26))
- Treasury deprecate `propose_spend` dispatchable ([paritytech/substrate#14538](https://github.com/paritytech/substrate/pull/14538))
- Use benchmarked weights for `XCM` ([paritytech/polkadot#7077](https://github.com/paritytech/polkadot/pull/7077))
- Put HRMP Channel Management on General Admin Track ([paritytech/polkadot#7477](https://github.com/paritytech/polkadot/pull/7477))
- Improve locking mechanism for parachains ([paritytech/polkadot-sdk#1290](https://github.com/paritytech/polkadot-sdk/pull/1290))
- Allow Root to initiate auctions ([paritytech/polkadot#7449](https://github.com/paritytech/polkadot/pull/7449))
- Remark: Allow any kind of origin ([paritytech/substrate#14260](https://github.com/paritytech/substrate/pull/14260))
- Im-Online: Remove network state from heartbeats ([paritytech/substrate#14251](https://github.com/paritytech/substrate/pull/14251))
- Nomination pools: disallow setting above global max commission ([paritytech/substrate#14496](https://github.com/paritytech/substrate/pull/14496))
- Rename Statemint/Statemine to Asset Hub ([paritytech/cumulus#2633](https://github.com/paritytech/cumulus/pull/2633))
- Fellowship: Voters can initiate proposals on their votable tracks ([paritytech/cumulus#2725](https://github.com/paritytech/cumulus/pull/2725))
- Root can promote on Polkadot Collectives ([paritytech/cumulus#2781](https://github.com/paritytech/cumulus/pull/2781))
- Add New Assets Privileged Functions to Appropriate Proxy Types ([paritytech/cumulus#2839](https://github.com/paritytech/cumulus/pull/2839))
- Better Handling of Candidates Who Become Invulnerable ([paritytech/cumulus#2801](https://github.com/paritytech/cumulus/pull/2801))

### Added

- Implement dynamic number of nominators ([paritytech/substrate#12970](https://github.com/paritytech/substrate/pull/12970) & [paritytech/polkadot#6807](https://github.com/paritytech/polkadot/pull/6807))
- Upgrade Kusama to Society V2 ([paritytech/polkadot#7356](https://github.com/paritytech/polkadot/pull/7356))
- Kusama state version switch and migration ([paritytech/polkadot#7015](https://github.com/paritytech/polkadot/pull/7015))
- Add Nomination Pools and Voters List to Staking Proxy ([paritytech/polkadot#7448](https://github.com/paritytech/polkadot/pull/7448))
- Add minting price to the pre-signed mint object ([paritytech/substrate#14242](https://github.com/paritytech/substrate/pull/14242))
- Add mint price to the witness object on mint and confirm it ([paritytech/substrate#14257](https://github.com/paritytech/substrate/pull/14257))
- Stabilize Metadata V15 ([paritytech/substrate#14481](https://github.com/paritytech/substrate/pull/14481))
- Add Ability to Add/Remove Invulnerable Collators ([paritytech/cumulus#2596](https://github.com/paritytech/cumulus/pull/2596))
- Polkadot Fellowship promotion/demotion periods, members activity and salaries ([paritytech/cumulus#2607](https://github.com/paritytech/cumulus/pull/2607))
- Add asset conversion to asset hub Kusama ([paritytech/cumulus#2935](https://github.com/paritytech/cumulus/pull/2935))

### Fixed

- Unlock/unreserve Gov v1 balances and remove kvs ([paritytech/polkadot#7314](https://github.com/paritytech/polkadot/pull/7314))
- Polkadot 28 days as conviction voting period ([paritytech/polkadot#7595](https://github.com/paritytech/polkadot/pull/7595))
- XCM: Fix issue with RequestUnlock ([paritytech/polkadot#7278](https://github.com/paritytech/polkadot/pull/7278))
- Clear Existing HRMP Channel Request When Force Opening ([paritytech/polkadot#7389](https://github.com/paritytech/polkadot/pull/7389))
- Prune upgrade cooldowns ([paritytech/polkadot#7470](https://github.com/paritytech/polkadot/pull/7470))
- Assets `destroy_accounts` releases the deposit
  ([paritytech/substrate#14443](https://github.com/paritytech/substrate/pull/14443))
- Update Polkadot Collectives to use `limited_teleport_assets` for automatic slash handling, as
  `teleport_assets` is deprecated and caused a failing integration test. ([polkadot-fellows/runtimes#46](https://github.com/polkadot-fellows/runtimes/pull/46))<|MERGE_RESOLUTION|>--- conflicted
+++ resolved
@@ -6,11 +6,10 @@
 
 ## [Unreleased]
 
-<<<<<<< HEAD
 ### Added
 
 - Introduce chain spec generator ([polkadot-fellows/runtimes#78](https://github.com/polkadot-fellows/runtimes/pull/78))
-=======
+
 ### Changed
 
 - Upgrade parachains runtime API from v5 to v7 in Polkadot and Kusama ([polkadot-fellows/runtimes#56](https://github.com/polkadot-fellows/runtimes/pull/56))
@@ -40,7 +39,7 @@
 ### Changed
 
 - Restore governance lock periods to 7 days in Polkadot ([polkadot-fellows/runtimes#86](https://github.com/polkadot-fellows/runtimes/pull/86))
->>>>>>> 30e0dbfd
+  > > > > > > > main
 
 ## [1.0.0] 22.10.2023
 
