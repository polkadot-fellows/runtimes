# Changelog

Changelog for the runtimes governed by the Polkadot Fellowship.

The format is based on [Keep a Changelog](https://keepachangelog.com/en/1.0.0/).

## [Unreleased]

<<<<<<< HEAD
### Added

- AH Polkadot - A new stepped curve primitive. Used for the 'Hard Pressure' inflation changes from [Ref 1710](https://polkadot.subsquare.io/referenda/1710) ([#898](https://github.com/polkadot-fellows/runtimes/pull/898)).

### Changed

- AH Polkadot - Inflation now follows the 'Hard Pressure' schedule from [Ref 1710](https://polkadot.subsquare.io/referenda/1710) ([#898](https://github.com/polkadot-fellows/runtimes/pull/898)).
=======
### Fixed

- [AHM] Do not migrate staking era forcing info to AH ([polkadot-fellows/runtimes/pull/939](https://github.com/polkadot-fellows/runtimes/pull/939))
- [AHM] Small fixes to successfully dry-run migration tests ([polkadot-fellows/runtimes/pull/942](https://github.com/polkadot-fellows/runtimes/pull/942))
- [AHM] Fix crowdloan withdrawing and weight limit ([polkadot-fellows/runtimes/pull/943](https://github.com/polkadot-fellows/runtimes/pull/943))

## [1.9.1] 30.09.2025

### Fixed

- Reduce runtime blob size by 800KB to fit the limits ([polkadot-fellows/runtimes/pull/938](https://github.com/polkadot-fellows/runtimes/pull/938))
>>>>>>> 49966544

## [1.9.0] 26.09.2025

### Added

- Enable the Asset Hub Migration for Kusama at block `30423691`, projected to be Tuesday 7th Oct 8 AM UTC ([polkadot-fellows/runtimes/pull/935](https://github.com/polkadot-fellows/runtimes/pull/935))
- Code for the Asset Hub Migration ([polkadot-fellows/runtimes/pull/856](https://github.com/polkadot-fellows/runtimes/pull/856))

### Changed

-  Pallet XCM - Disable reserve_asset_transfer for DOT|KSM ([polkadot-fellows/runtimes/pull/880](https://github.com/polkadot-fellows/runtimes/pull/880))
  🚨 Pallet XCM's `limited_reserve_transfer_assets` and `reserve_transfer_assets` extrinsics now returns an error when it determines that a reserve transfer of DOT|KSM has to be done.
  This is a safeguard in preparation for the Asset Hub Migration (AHM), where the reserve of DOT|KSM will change from the Relay Chain to Asset Hub.
  After the migration, another patch will remove this error case and use the correct reserve.
  🚨 For DOT|KSM cross-chain transfers please use `transfer_assets_using_type_and_then` or `execute`.
  Please see this [Polkadot forum post](https://forum.polkadot.network/t/mandatory-action-guide-for-ahm-broken-native-crosschain-transfers/) for more details.

## [1.7.1] 28.08.2025

### Fixed

- [#9564](https://github.com/paritytech/polkadot-sdk/pull/9564) Correctly map group indices to vote indices when filtering backing statements.

### Changed

- [#861](https://github.com/polkadot-fellows/runtimes/pull/861) Removed the custom fungible adapter used by Kusama AssetHub
- Support Snowbridge bridge reward payouts on AssetHub ([polkadot-fellows/runtimes/pull/865](https://github.com/polkadot-fellows/runtimes/pull/865))

## [1.7.0] 22.08.2025

### Fixed

- Use `pallet-assets` instead of `pallet-balances` for XCM benchmarks on asset hubs ([polkadot-fellows/runtimes/pull/758](https://github.com/polkadot-fellows/runtimes/pull/758))
  - This means XCM benchmarks will have a higher weight.
- All XCM benchmarks use sibling parachain as destination instead of Relay chain to properly adapt weights in context of incoming migration from Relay to Asset Hub ([polkadot-fellows/runtimes/pull/709](https://github.com/polkadot-fellows/runtimes/pull/709))

### Added
- Integrate "Empowered XCM Origins" features to System Chains ([polkadot-fellows/runtimes/pull/799](https://github.com/polkadot-fellows/runtimes/pull/799))
- Test cases for all system chains to verify if parachain is able to process authorize_upgrade call as if it was received from governance chain ([polkadot-fellows/runtimes/pull/783](https://github.com/polkadot-fellows/runtimes/pull/783))
- Add Secretary Salary Pay Test Over XCM ([https://github.com/polkadot-fellows/runtimes/pull/778](https://github.com/polkadot-fellows/runtimes/pull/778))
- Upgrade to Polkadot-SDK `stable2506` ([polkadot-fellows/runtimes/pull/817](https://github.com/polkadot-fellows/runtimes/pull/817))
  - [#7833](https://github.com/paritytech/polkadot-sdk/pull/7833): Add `poke_deposit` extrinsic to pallet-society
  - [#7995](https://github.com/paritytech/polkadot-sdk/pull/7995): Add `PureKilled` event to pallet-proxy
  - [#8254]((https://github.com/paritytech/polkadot-sdk/pull/9202)): Introduce `remove_upgrade_cooldown`
    This dispatchable enables anyone to pay for removing an active upgrade cooldown from a parachain instead of waiting for the cooldown to be finished. It is useful for times when a parachain needs to apply an upgrade faster than the upgrade cooldown, but it will need to pay in this case. The dispatchable enables anyone to remove an upgrade cooldown of any parachain. The caller needs to pay for the removal and the tokens are burned on a successful removal.
  - [#8171](https://github.com/paritytech/polkadot-sdk/pull/8171): Add event `VestingCreated` and emit on vested transfer.
  - [#8382](https://github.com/paritytech/polkadot-sdk/pull/8382): Add `poke_deposit` extrinsic to pallet-bounties
  - [#7592](https://github.com/paritytech/polkadot-sdk/pull/7592): Add Paras `authorize_code_hash` + `apply_authorized_code` feature
    This feature is useful when triggering a Paras pallet call from a different chain than the one where the Paras pallet is deployed. For example, we may want to send `Paras::force_set_current_code(para, code)` from the Collectives and/or Asset Hub to the Relay Chain (because the Relay Chain governance will be migrated to the Asset Hub as a part of AHM).
    The primary reason for this approach is to avoid transferring the entire `new_code` Wasm blob between chains. Instead, we authorize the `code_hash` using root via `fn authorize_force_set_current_code_hash(new_authorization, expire_at)`. This authorization can later be applied by anyone using `Paras::apply_authorized_force_set_current_code(para, new_code)`. If `expire_at` is reached without the authorization being used, it is automatically removed.
  - [#7882](https://github.com/paritytech/polkadot-sdk/pull/7882): Add `poke_deposit` extrinsic to pallet-recovery
    Historically, the collection of storage deposits was running in an infallible context. Meaning we needed to make sure that the caller was able to pay the deposits when the last contract execution returns. To achieve that, we capped the storage deposit limit to the maximum balance of the origin. This made the code more complex: It conflated the deposit limit with the amount of balance the origin has.
    In the meantime, we changed code around to make the deposit collection fallible. But never changed this aspect.
    This PR rectifies that by doing:
    The root storage meter and all its nested meter's limits are completely independent of the origin's balance. This makes it way easier to argue about the limit that a nested meter has at any point.
    Consistently use `StorageDepositNotEnoughFunds` (limit not reached) and `StorageDepositLimitExhausted` (limit reached).
    Origin not being able to pay the existential deposit (ED) for a new account is now `StorageDepositNotEnoughFunds` and traps the caller rather then being a `TransferFailed` return code. Important since we are hiding the ED from contracts, so it should also not be an error code that must be handled.
  - [#8314](https://github.com/paritytech/polkadot-sdk/pull/8314): Add RPCs in the statement store to get the statements and not just the statement data.
    In statement-store, statements can contain a proof with the signature of the statement. This proof is useful to assert that the statement comes from the expected account. This proof also signs for all the statement's fields, which can also be useful information for the receiver.
- Upgrade to Polkadot-SDK `unstable2507` ([polkadot-fellows/runtimes/pull/849](https://github.com/polkadot-fellows/runtimes/pull/849))
  - [#8684](https://github.com/paritytech/polkadot-sdk/pull/8684) Add optional auto-rebag within on-idle to enable incremental correction of account positions within the bags-list during the idle phase of block execution
  - [#8693](https://github.com/paritytech/polkadot-sdk/pull/8693) Add XCM Precompile to pallet-xcm
- [Encointer] use XCM V5 to remotely spend funds from encointer treasury accounts on AHK [polkadot-fellows/runtimes/pull/679](https://github.com/polkadot-fellows/runtimes/pull/679)

### Changed

- Upgrade to Polkadot-SDK `unstable2507` ([polkadot-fellows/runtimes/pull/849](https://github.com/polkadot-fellows/runtimes/pull/849))
  - [#7953](https://github.com/paritytech/polkadot-sdk/pull/7953): Add deposit for setting session keys
    * 🚨 Setting session keys now might charge a storage deposit. The amount can be inspected in the Session::KeyDeposit of the runtime metadata. This value is intended to be set post AHM. Validators should make sure they have some free balance to cover this deposit the next time they want to rotate their keys.
    * Session keys previously could be set only by the associated controller account of a stash. Now, this filter no longer exists, and they can be set by anyone (ergo, the deposit). For validators, please make sure to submit your session keys (henceforth) **from the stash account**.
- Add foreign-consensus cousin Asset Hub as trusted aliaser to allow XCMv5 origin preservation for foreign-consensus parachains [polkadot-fellows/runtimes/pull/794](https://github.com/polkadot-fellows/runtimes/pull/794))
- Configure block providers for pallets requiring block context ([polkadot-fellows/runtimes/pull/813](https://github.com/polkadot-fellows/runtimes/pull/813)):
  - vesting: keep using Relay Chain block provider
  - multisig: switch to local block provider (for unique multisig IDs)
  - proxy: use Relay Chain block provider (for delayed announcements)
  - nfts: use Relay Chain block provider (for minting start/end blocks)
- PolkadotAssetHub: Enable Async Backing ([polkadot-fellows/runtimes/pull/763](https://github.com/polkadot-fellows/runtimes/pull/763))
- Upgrade to Polkadot-SDK `stable2506` ([polkadot-fellows/runtimes/pull/817](https://github.com/polkadot-fellows/runtimes/pull/817))
  - [#9137](https://github.com/paritytech/polkadot-sdk/pull/9137): Pallet XCM - transfer_assets pre-ahm patch
    🚨 Pallet XCM's `transfer_assets` extrinsic now returns an error when it determines that a reserve transfer of DOT|KSM has to be done.
    This is a safeguard in preparation for the Asset Hub Migration (AHM), where the reserve of DOT|KSM will change from the Relay Chain to Asset Hub.
    After the migration, another patch will remove this error case and use the correct reserve.
    🚨 For DOT|KSM cross-chain transfers please use `limited_reserve_transfer_assets` or `transfer_assets_using_type_and_then`.
  - [#8718](https://github.com/paritytech/polkadot-sdk/pull/8718): Contracts: Record ED as part of the storage deposit.
  - [#8554](https://github.com/paritytech/polkadot-sdk/pull/8554): Contracts: pallet-assets ERC20 precompile
  - [#7762](https://github.com/paritytech/polkadot-sdk/pull/7762): Contracts: ERC20 XCM Asset Transactor
    This PR introduces an Asset Transactor for dealing with ERC20 tokens and adds it to Asset Hub Westend.
    This means asset ids of the form `{ parents: 0, interior: X1(AccountKey20 { key, network }) }` will be matched by this transactor and the corresponding transfer function will be called in the smart contract whose address is key.
    If your chain uses pallet-revive, you can support ERC20s as well by adding the transactor, which lives in assets-common.
  - [#8197](https://github.com/paritytech/polkadot-sdk/pull/8197): [pallet-revive] Add `fee_history`
  - [#8148](https://github.com/paritytech/polkadot-sdk/pull/8148): [pallet-revive] eth-rpc refactoring
      - Refactor eth-rpc.
      - Get rid of the in-memory cache; we can just store receipts / logs into sqlite.
      - Track both best and finalized blocks so that we can properly index transactions in case of a Relay Chain re-org.
      - Keep reference to the latest finalized block so that we can use that for queries that use the finalized block tag.
      - Use `--index-last-n-blocks` CLI parameter to re-index the last `n` blocks when the server starts.
      - Fix issue with `gas_price` calculation for EIP1559.
  - [#8545](https://github.com/paritytech/polkadot-sdk/pull/8545): [pallet-revive] eth-rpc improved healthcheck
  - [#8587](https://github.com/paritytech/polkadot-sdk/pull/8587): [pallet-revive] Make subscription task panic on error
  - [#8664](https://github.com/paritytech/polkadot-sdk/pull/8664): [pallet-revive] Fix rpc-types
  - [#8311](https://github.com/paritytech/polkadot-sdk/pull/8311): [pallet-revive] Update tracing RPC methods parameters
    Update `debug_trace*` methods to support extra parameters supported by geth.
    The method now can specify a timeout and whether we should only return a trace for the top call.
  - [#8734](https://github.com/paritytech/polkadot-sdk/pull/8734): [pallet-revive] Contract's nonce starts at 1
  - [#8274](https://github.com/paritytech/polkadot-sdk/pull/8274): [pallet-revive] Add `get_storage_var_key` for variable-sized keys
  - [#8103](https://github.com/paritytech/polkadot-sdk/pull/8103): [pallet-revive] Add genesis config
  - [#8273](https://github.com/paritytech/polkadot-sdk/pull/8273): [pallet-revive] Add net-listening rpc
  - [#8667](https://github.com/paritytech/polkadot-sdk/pull/8667): [pallet-revive] Simplify the storage meter
  - [#7867](https://github.com/paritytech/polkadot-sdk/pull/7867): Make read/write benchmarks more accurate
  - [#8281](https://github.com/paritytech/polkadot-sdk/pull/8281): `XcmPaymentApi::query_weight_to_asset_fee` simple common impl
  - [#8535](https://github.com/paritytech/polkadot-sdk/pull/8535): Make `WeightBounds` return `XcmError` to surface failures
    Improved XCM weight calculation error handling and traceability. The `WeightBounds` trait now returns detailed `XcmError` types instead of opaque results, allowing downstream consumers to access specific error context for failures like instruction decoding issues, weight overflows, and instruction limit violations. Added structured debug logging with contextual information to aid in diagnosing weight estimation failures during message preparation and execution.
  - [#8122](https://github.com/paritytech/polkadot-sdk/pull/8122): Accommodate small changes to unstable V16 metadata format
    🚨 The frame-metadata version is bumped, which leads to a few minor changes to our sp-metadata-ir crate to accommodate small changes in the unstable V16 metadata format.
  - [#8234](https://github.com/paritytech/polkadot-sdk/pull/8234): Set a 16 MiB heap memory limit when decoding an `UncheckedExtrinsic`
  - [#7730](https://github.com/paritytech/polkadot-sdk/pull/7730): Nest errors in pallet-xcm
    To address the issue of vague `LocalExecutionIncomplete` errors in pallet-xcm, the PR introduces `LocalExecutionIncompleteWithError(ExecutionError)`, which nests a compact `ExecutionError` enum—aligned with `XcmError` and excluding strings like in `FailedToTransactAsset`: to provide detailed error information within FRAME's 4-byte limit. This enhances error reporting by specifying causes like insufficient balance or asset transaction failures, with strings logged for debugging.
  - [#7220](https://github.com/paritytech/polkadot-sdk/pull/7220): Yet Another Parachain is introduced, with the main purpose to be a target for the Spammening events, but also to be used like one more general-purpose testing parachain runtime.
  - [#3811](https://github.com/paritytech/polkadot-sdk/pull/3811): Implicit `chill` when full unbonding in pallet-staking.
    Modifies the `unbond` extrinsic to forcefully `chill` stash when unbonding, if the full stake is unbonded.
  - [#8724](https://github.com/paritytech/polkadot-sdk/pull/8724): Implement detailed logging for XCM failures
    Improves diagnostics in XCM-related code by adding detailed error logging, especially within map_err paths. It includes clearer messages, standardized log targets, and richer context to aid runtime developers and node operators in debugging and monitoring.
  - [#7960](https://github.com/paritytech/polkadot-sdk/pull/7960): Stabilize pallet view functions
    Pallet view functions are no longer marked as experimental, and their use is suggested starting from this PR.
  - [#7597](https://github.com/paritytech/polkadot-sdk/pull/7597): Introduce `CreateBare`, deprecated `CreateInherent`
    Rename `CreateInherent` to `CreateBare`, add method `create_bare` and deprecate `create_inherent`.
    Both unsigned transaction and inherent use the extrinsic type `Bare`.
    Before this PR CreateInherent trait was use to generate unsigned transaction, now unsigned transaction can be generated using a proper trait `CreateBare`.
  - [#8599](https://github.com/paritytech/polkadot-sdk/pull/8599): Snowbridge: Unpaid execution when bridging to Ethereum
    In Snowbridge V2, the execution fee on Ethereum is estimated dynamically and injected into the XCM, eliminating the need to preconfigure the bridge fee.
    Additionally, we also aim to avoid maintaining the Asset Hub’s sovereign account on the Bridge Hub.
  - [#8327](https://github.com/paritytech/polkadot-sdk/pull/8327): Update to the latest unstable V16 metadata.
  - [#8038](https://github.com/paritytech/polkadot-sdk/pull/8038): Fix penpal runtime
    Allow using Penpal native asset (PEN) for paying local fees and allow teleporting it from/to AH. Also allow unpaid execution from relay chain for sudo calls.
  - [#8344](https://github.com/paritytech/polkadot-sdk/pull/8344): XCMP weight metering: account for the MQ page position
  - [#8021](https://github.com/paritytech/polkadot-sdk/pull/8021): XCMP: use batching when enqueuing inbound messages
    This PR implements batching for the XCMP inbound enqueueing logic, which leads to an about ~75x performance improvement for that specific code.
  - [#9202](https://github.com/paritytech/polkadot-sdk/pull/9202): `apply_authorized_force_set_current_code` does not need to consume the whole block
- Proxy type `NonTranfer`: Use a whitelist of calls and remove some not useful calls from the whitelist ([polkadot-fellows/runtimes/pull/646](https://github.com/polkadot-fellows/runtimes/pull/646))
- Add Snowbridge V2 pallets, to enable Snowbridge V2 bridging: [polkadot-fellows/runtimes/pull/796](https://github.com/polkadot-fellows/runtimes/pull/796))

## [1.6.1] 24.06.2025

### Changed

- Slash and disable lazy and spammy validators as part of the new validator disabling strategy ([SDK #6827](https://github.com/paritytech/polkadot-sdk/pull/6827), [polkadot-fellows/runtimes/pull/782](https://github.com/polkadot-fellows/runtimes/pull/782))
- Switch to UpToLimitWithReEnablingDisablingStrategy (Polkadot & Kusama) which always prioritises highest offenders for disabling instead of stopping when limit is reached ([polkadot-fellows/runtimes/pull/781](https://github.com/polkadot-fellows/runtimes/pull/781))
- Snowbridge: Remove `snowbridge-pallet-system::NativeToForeignId` which is unused. ([#730](https://github.com/polkadot-fellows/runtimes/pull/730))

## [1.6.0] 19.06.2025

### Added

- Bump ParachainHost runtime API version to 13 for polkadot and kusama ([polkadot-fellows/runtimes/pull/768](https://github.com/polkadot-fellows/runtimes/pull/768))
- Update to SDK version `stable2503-6` ([polkadot-fellows/runtimes/pull/762](https://github.com/polkadot-fellows/runtimes/pull/762))
- Update to SDK version `stable2503-5` ([polkadot-fellows/runtimes/pull/711](https://github.com/polkadot-fellows/runtimes/pull/711))
  - [[#711](https://github.com/polkadot-fellows/runtimes/pull/711)] Add missing events to nomination pool extrinsics ([SDK stable2503 #7377](https://github.com/paritytech/polkadot-sdk/pull/7377)).
  - [[#711](https://github.com/polkadot-fellows/runtimes/pull/711)] Add view functions to Proxy pallet for runtime-specific type configuration ([SDK stable2503 #7320](https://github.com/paritytech/polkadot-sdk/pull/7320)).
  - [[#711](https://github.com/polkadot-fellows/runtimes/pull/711)] Core-fellowship: Add permissionless import_member ([SDK stable2503 #7030](https://github.com/paritytech/polkadot-sdk/pull/7030)).
  - [[#711](https://github.com/polkadot-fellows/runtimes/pull/711)] Pallet-broker: add extrinsic to remove a lease ([SDK stable2503 #7026](https://github.com/paritytech/polkadot-sdk/pull/7026)).
  - [[#711](https://github.com/polkadot-fellows/runtimes/pull/711)] Pallet-broker: add extrinsic to remove an assignment ([SDK stable2503 #7080](https://github.com/paritytech/polkadot-sdk/pull/7080)).
  - [[#711](https://github.com/polkadot-fellows/runtimes/pull/711)] Pallet-broker: add extrinsic to reserve a system core without having to wait two sale boundaries ([SDK stable2503 #4273](https://github.com/paritytech/polkadot-sdk/pull/4273)).
- [[#755](https://github.com/polkadot-fellows/runtimes/pull/755)] Added `pallet_revive` to Kusama AssetHub.

### Changed

- Update to SDK version `stable2503-5` ([polkadot-fellows/runtimes/pull/711](https://github.com/polkadot-fellows/runtimes/pull/711))
  - [[#711](https://github.com/polkadot-fellows/runtimes/pull/711)] Alter semantic meaning of 0 in metering limits of EVM contract calls ([SDK stable2503 #6890](https://github.com/paritytech/polkadot-sdk/pull/6890)).
  - [[#711](https://github.com/polkadot-fellows/runtimes/pull/711)] `apply_authorized_upgrade`: Remote authorization if the version check fails ([SDK stable2503 #7812](https://github.com/paritytech/polkadot-sdk/pull/7812)).
  - [[#711](https://github.com/polkadot-fellows/runtimes/pull/711)] `CheckOnlySudoAccount`: Provide some tags ([SDK stable2503 #7838](https://github.com/paritytech/polkadot-sdk/pull/7838)).
  - [[#711](https://github.com/polkadot-fellows/runtimes/pull/711)] Currency to Fungible migration for pallet-staking ([SDK stable2503 #5501](https://github.com/paritytech/polkadot-sdk/pull/5501)).
  - [[#711](https://github.com/polkadot-fellows/runtimes/pull/711)] Enable report_fork_voting() ([SDK stable2503 #6856](https://github.com/paritytech/polkadot-sdk/pull/6856)).
  - [[#711](https://github.com/polkadot-fellows/runtimes/pull/711)] Implement pallet view functions ([SDK stable2503 #4722](https://github.com/paritytech/polkadot-sdk/pull/4722)).
  - [[#711](https://github.com/polkadot-fellows/runtimes/pull/711)] On-demand credits ([SDK stable2503 #5990](https://github.com/paritytech/polkadot-sdk/pull/5990)).
  - [[#711](https://github.com/polkadot-fellows/runtimes/pull/711)] Only allow apply slash to be executed if the slash amount is atleast ED ([SDK stable2503 #6540](https://github.com/paritytech/polkadot-sdk/pull/6540)).
  - [[#711](https://github.com/polkadot-fellows/runtimes/pull/711)] Paras-registrar: Improve error reporting ([SDK stable2503 #6989](https://github.com/paritytech/polkadot-sdk/pull/6989)).
  - [[#711](https://github.com/polkadot-fellows/runtimes/pull/711)] Xcm: convert properly assets in xcmpayment apis ([SDK stable2503 #7134](https://github.com/paritytech/polkadot-sdk/pull/7134)).
  - [[#711](https://github.com/polkadot-fellows/runtimes/pull/711)] Ensure Consistent Topic IDs for Traceable Cross-Chain XCM ([SDK stable2503 #7691](https://github.com/paritytech/polkadot-sdk/pull/7691)).

- [[#753](https://github.com/polkadot-fellows/runtimes/pull/753)] Upgrades Polkadot and Kusama AssetHub to XCM v5. Adds a migration to check upgrade safety.
- [[#754](https://github.com/polkadot-fellows/runtimes/pull/754)]  Change to minimum price controller and configure minimum price of 10 DOT and 1 KSM for Coretime sales. Existing renewals will also be adjusted accordingly and are now no longer completely decoupled from the market. For details on this, please checkout [RFC-149](https://polkadot-fellows.github.io/RFCs/new/0149-rfc-1-renewal-adjustment.html).

- Extend bounty update period to ~10 years ([polkadot-fellows/runtimes/pull/766](https://github.com/polkadot-fellows/runtimes/pull/766))

### Fixed

- Update to SDK version `stable2503-5` ([polkadot-fellows/runtimes/pull/711](https://github.com/polkadot-fellows/runtimes/pull/711))
  - [[#711](https://github.com/polkadot-fellows/runtimes/pull/711)] Xcm: minor fix for compatibility with V4 ([SDK stable2503 #6503](https://github.com/paritytech/polkadot-sdk/pull/6503)).
- Allow `Utility` and `Multisig` calls from `CancelProxy` proxy types in Polkadot/Kusama relaychain runtimes ([polkadot-fellows/runtimes#740](https://github.com/polkadot-fellows/runtimes/pull/740))

## [1.5.1] 22.05.2025

### Fixed

- Enabled XCM instructions `ExchangeAsset` and `AliasOrigin` on the system parachains ([polkadot-fellows/runtimes/pull/700](https://github.com/polkadot-fellows/runtimes/pull/700))
- Correct weights for pallet xcm's `transfer_asset` extrinsic for multiple chains ([polkadot-fellows/runtimes#673](https://github.com/polkadot-fellows/runtimes/pull/673))
- Snowbridge: Update transfer token gas and fee ([polkadot-fellows/runtimes#721](https://github.com/polkadot-fellows/runtimes/pull/721))
- Update to SDK version `stable2412-6` ([polkadot-fellows/runtimes#712](https://github.com/polkadot-fellows/runtimes/pull/712))
  - [stable2412-6 changelog here](https://github.com/paritytech/polkadot-sdk/releases/tag/polkadot-stable2412-6)

### Added

- The Secretary Program ([polkadot-fellows/runtimes#347](https://github.com/polkadot-fellows/runtimes/pull/347))

## [1.5.0] 22.04.2025

### Added

- Now each system extension has its own weight, defined by `ExtensionWeightInfo` ([polkadot-fellows/runtimes/pull/606](https://github.com/polkadot-fellows/runtimes/pull/606))
- Parachains define the default `CoreSelector` strategy, according to [`RFC-0103`](https://polkadot-fellows.github.io/RFCs/approved/0103-introduce-core-index-commitment.html) ([polkadot-fellows/runtimes/pull/606](https://github.com/polkadot-fellows/runtimes/pull/606))
- Update to SDK version `2412-4` ([polkadot-fellows/runtimes/pull/606](https://github.com/polkadot-fellows/runtimes/pull/606))
  - Added XCM v5 ([paritytech/polkadot-sdk/pull/4826](https://github.com/paritytech/polkadot-sdk/pull/4826))
  - Added Trusted Query API calls ([paritytech/polkadot-sdk/pull/6039](https://github.com/paritytech/polkadot-sdk/pull/6039))
  - Bounties Pallet: add approve_bounty_with_curator call ([paritytech/polkadot-sdk/pull/5961](https://github.com/paritytech/polkadot-sdk/pull/5961))
  - Collective: Dynamic deposit based on number of proposals ([paritytech/polkadot-sdk/pull/3151](https://github.com/paritytech/polkadot-sdk/pull/3151))
  - New runtime api that returns the associated pool accounts with a nomination pool ([paritytech/polkadot-sdk/pull/6357](https://github.com/paritytech/polkadot-sdk/pull/6357))
  - Enable RFC103 on Kusama ([polkadot-fellows/runtimes/pull/681](https://github.com/polkadot-fellows/runtimes/pull/681/))

### Changed

- Update to SDK version `2412-2` ([polkadot-fellows/runtimes/pull/606](https://github.com/polkadot-fellows/runtimes/pull/606))
  - Changed from `SignedExtension` to `TransactionExtension` ([paritytech/polkadot-sdk/pull/3685](https://github.com/paritytech/polkadot-sdk/pull/3685))
  - Identity: Decouple usernames from identities ([https://github.com/paritytech/polkadot-sdk/pull/5554](https://github.com/paritytech/polkadot-sdk/pull/5554))
  - Staking: page information to staking::PayoutStarted event ([paritytech/polkadot-sdk/pull/5984](https://github.com/paritytech/polkadot-sdk/pull/5984))
  - Balances: fix: do not emit Issued { amount: 0 } event ([paritytech/polkadot-sdk/pull/5946](https://github.com/paritytech/polkadot-sdk/pull/5946))
  - Snowbridge: Support bridging native ETH ([paritytech/polkadot-sdk/pull/7090](https://github.com/paritytech/polkadot-sdk/pull/7090))
  - Runtime-APIs: Fix DryRunApi client-facing XCM versions ([paritytech/polkadot-sdk/pull/7689](https://github.com/paritytech/polkadot-sdk/pull/7689))
- Kusama: disable/filter `Nis` and `NisCounterpartBalances` pallets calls ([polkadot-fellows/runtimes/pull/656](https://github.com/polkadot-fellows/runtimes/pull/656))
- Increase spend payout period for treasuries from 30 to 90 days to provide sufficient time to address issues with insufficient balance of a specific asset in the treasury pot ([polkadot-fellows/runtimes/pull/647](https://github.com/polkadot-fellows/runtimes/pull/647))
- Asset Hub: remove XCM sufficient asset fee trader ([polkadot-fellows/runtimes#502](https://github.com/polkadot-fellows/runtimes/pull/502))
- Enable Async Backing for Kusama Asset Hub ([polkadot-fellows/runtimes/pull/659](https://github.com/polkadot-fellows/runtimes/pull/659))

## [1.4.3] 14.04.2025

### Changed

- Apply patch for stable2409-6 ([polkadot-fellows/runtimes/pull/623](https://github.com/polkadot-fellows/runtimes/pull/623))
- Disable MBM migrations for all runtimes for check-migrations CI ([polkadot-fellows/runtimes/pull/590](https://github.com/polkadot-fellows/runtimes/pull/590))
- chain-spec-generator supports conditional building (`--no-default-features --features <runtime>` or `--no-default-features --features all-runtimes` or
  `--no-default-features --features all-polkadot` or `--no-default-features --features all-kusama`)([polkadot-fellows/runtimes/pull/637](https://github.com/polkadot-fellows/runtimes/pull/637))

## [1.4.2] 07.03.2025

### Added

- Adds support for remote proxies on AssetHub Polkadot and AssetHub Kusama. ‼️ Builders: Please read the docs and the implications around the lifetime of a proxy on a remote chain. ‼️ ([polkadot-fellows/runtimes#535](https://github.com/polkadot-fellows/runtimes/pull/535))
- Enabled state-trie-migration for Kusama and Polkadot Asset Hubs ([polkadot-fellows/runtimes/pull/604](https://github.com/polkadot-fellows/runtimes/pull/604))

### Fixed

- Correct weights of the scheduler pallet to avoid failing fellowship proposals ([polkadot-fellows/runtimes#614](https://github.com/polkadot-fellows/runtimes/pull/614))

## [1.4.1] 26.02.2025

### Fixed

- Fix an issue related to staking in combination with nomination pools ([polkadot-fellows/runtimes/pull/608](https://github.com/polkadot-fellows/runtimes/pull/608))

## [1.4.0] 07.02.2025

### Fixed

- Fix missing Encointer democracy pallet hook needed for enactment ([polkadot-fellows/runtimes/pull/508](https://github.com/polkadot-fellows/runtimes/pull/508))
- Improve benchmark configuration: fix storage whitelist in benchmarks ([polkadot-fellows/runtimes/pull/525](https://github.com/polkadot-fellows/runtimes/pull/525))
- Coretime chain: allow cross-chain region transfers ([polkadot-fellows/runtimes/pull/483](https://github.com/polkadot-fellows/runtimes/pull/483))
- Unstake the last remaining corrupt ledger ([polkadot-fellows/runtimes/pull/538](https://github.com/polkadot-fellows/runtimes/pull/538))
- Disallow `add_sub` and `set_subs` from `NonTransfer` proxy type in people chain runtimes ([polkadot-fellows/runtimes#518](https://github.com/polkadot-fellows/runtimes/pull/518))
- Added the `XcmRecorder` config item to all runtimes so `local_xcm` can be returned from `DryRunApi` ([polkadot-fellows/runtimes#576](https://github.com/polkadot-fellows/runtimes/pull/576))

### Added

- Asset Hubs: added an AssetExchanger to be able to swap tokens using the xcm executor, even for delivery fees ([polkadot-fellows/runtimes#539](https://github.com/polkadot-fellows/runtimes/pull/539)).
- Location conversion tests for relays and parachains ([polkadot-fellows/runtimes#487](https://github.com/polkadot-fellows/runtimes/pull/487))
- Asset Hubs: XcmPaymentApi now returns all assets in a pool with the native token as acceptable as fee payment ([polkadot-fellows/runtimes#523](https://github.com/polkadot-fellows/runtimes/pull/523))
- ParaRegistration proxy for Polkadot and Kusama ([polkadot-fellows/runtimes#520](https://github.com/polkadot-fellows/runtimes/pull/520))
- Encointer: Swap community currency for KSM from community treasuries subject to democratic decision on allowance ([polkadot-fellows/runtimes#541](https://github.com/polkadot-fellows/runtimes/pull/541))
- Delegate stake pools in Kusama ([polkadot-fellows/runtimes#540](https://github.com/polkadot-fellows/runtimes/pull/540))
- Snowbridge: Add support for bridging Ether ([polkadot-fellows/runtimes#548](https://github.com/polkadot-fellows/runtimes/pull/548))

### Changed

- Kusama Treasury: remove funding to the Kappa Sigma Mu Society and disable burn ([polkadot-fellows/runtimes#507](https://github.com/polkadot-fellows/runtimes/pull/507))
- Kusama Treasury: allow burn parameters to be set via OpenGov ([polkadot-fellows/runtimes#511](https://github.com/polkadot-fellows/runtimes/pull/511))
- Remove Snowbridge create agent and channel extrinsics. ([polkadot-fellows/runtimes#506](https://github.com/polkadot-fellows/runtimes/pull/506))
- Update the XCM `Weigher` from `FixedWeightBounds` to `WeightInfoBounds` with benchmarked weights for Polkadot Collectives ([polkadot-fellows/runtimes#547](https://github.com/polkadot-fellows/runtimes/pull/547))
- Increase max PoV size to 10Mib on Kusama ([polkadot-fellows/runtimes#553](https://github.com/polkadot-fellows/runtimes/pull/553))
- Update to Polkadot SDK `stable2409-4` ([polkadot-fellows/runtimes#558](https://github.com/polkadot-fellows/runtimes/pull/558))
- Asset Hubs: disable vested transfers as preparation for the Asset Hub Migration ([polkadot-fellows/runtime#579](https://github.com/polkadot-fellows/runtimes/pull/579))

#### From [#490](https://github.com/polkadot-fellows/runtimes/pull/490)

- Transfer Polkadot-native assets to Ethereum ([SDK `stable2409` #5710](https://github.com/paritytech/polkadot-sdk/pull/5710), [SDK #5546](https://github.com/paritytech/polkadot-sdk/pull/5546))
- Add possibility to inject non-authorities session-keys in genesis ([SDK `stable2409` #5078](https://github.com/paritytech/polkadot-sdk/pull/5078))
- \[bridges-v2\] Permissionless lanes ([SDK `stable2409` #4949](https://github.com/paritytech/polkadot-sdk/pull/4949))
- \[Assets\] Call implementation for `transfer_all` ([SDK `stable2409` #4527](https://github.com/paritytech/polkadot-sdk/pull/4527))
- Tx Payment: drop ED requirements for tx payments with exchangeable asset ([SDK `stable2409` #4488](https://github.com/paritytech/polkadot-sdk/pull/4488))
- Coretime auto-renew ([SDK `stable2409` #4424](https://github.com/paritytech/polkadot-sdk/pull/4424))
- Initialises pallet-delegated-staking ([SDK `v1.12.0` #3904](https://github.com/paritytech/polkadot-sdk/pull/3904))

### Changed

#### From [#490](https://github.com/polkadot-fellows/runtimes/pull/490)

- Polkadot Primitives v8 ([SDK v1.16 #5525](https://github.com/paritytech/polkadot-sdk/pull/5525)).
- Relax `XcmFeeToAccount` trait bound on `AccountId` ([SDK v1.16 #4959](https://github.com/paritytech/polkadot-sdk/pull/4959))
- Bridges V2 refactoring backport and `pallet_bridge_messages` simplifications ([SDK `stable2407` #4935](https://github.com/paritytech/polkadot-sdk/pull/4935))
- Renamed `assigner_on_demand` to `on_demand` ([SDK `stable2409` #4706](https://github.com/paritytech/polkadot-sdk/pull/4706)).
- \[BEEFY\] Add runtime support for reporting fork voting ([SDK `stable2407` #4522](https://github.com/paritytech/polkadot-sdk/pull/4522)).
- Migrates Nomination Pool to use delegated staking: i.e. allowing delegated funds to be held in member's own account
  instead of the pool account. This would enable pool member funds to be used for voting in opengov.
  ([SDK `v1.13.0` #3905](https://github.com/paritytech/polkadot-sdk/pull/3905))

## [1.3.4] 01.11.2024

### Changed

- Change Polkadot inflation to 120M DOT per year ([polkadot-fellows/runtimes#471](https://github.com/polkadot-fellows/runtimes/pull/471))
- Update foreign asset ids in Asset Hub Polkadot and Asset Hub Kusama from v3 to v4 locations ([polkadot-fellows/runtimes#472](https://github.com/polkadot-fellows/runtimes/pull/472))
- Lower Parachain and Data Deposits to Encourage Experimentation on Kusama ([polkadot-fellows/runtimes#501](https://github.com/polkadot-fellows/runtimes/pull/501))

### Fixed

- Fix `experimental_inflation_info` in Polkadot and remove unused code (https://github.com/polkadot-fellows/runtimes/pull/497)

## [1.3.3] 01.10.2024

### Changed

- Allow signed origins to send arbitrary XCMs from some system chains ([polkadot-fellows/runtimes#407](https://github.com/polkadot-fellows/runtimes/pull/407))
- Include the Core and Salary pallets into the Fellowship proxy ([polkadot-fellows/runtimes#454](https://github.com/polkadot-fellows/runtimes/pull/454))
- Add new community democracy and treasuries pallets to Encointer ([polkadot-fellows/runtimes#456](https://github.com/polkadot-fellows/runtimes/pull/456))
- Change target block time for Encointer to 6s ([polkadot-fellows/runtimes#462](https://github.com/polkadot-fellows/runtimes/pull/462))
- Asset Hubs: allow Polkadot, Kusama and Ethereum assets across P<>K bridge ([polkadot-fellows/runtimes#421](https://github.com/polkadot-fellows/runtimes/pull/421)).

### Fixed

- Chain-spec generator: propagate the `on_chain_release_build` feature to the chain-spec generator. Without this the live/genesis chain-specs contain a wrongly-configured WASM blob ([polkadot-fellows/runtimes#450](https://github.com/polkadot-fellows/runtimes/pull/450)).
- Adds a migration to the Polkadot Coretime chain to fix an issue from the initial Coretime migration. ([polkadot-fellows/runtimes#458](https://github.com/polkadot-fellows/runtimes/pull/458))
- Adds migrations to restore currupted staking ledgers in Polkadot and Kusama ([polkadot-fellows/runtimes#447](https://github.com/polkadot-fellows/runtimes/pull/447))

### Added

- Polkadot: Make the current inflation formula adjustable ([polkadot-fellows/runtimes#443](https://github.com/polkadot-fellows/runtimes/pull/443))

## [1.3.2] 27.08.2024

### Fixed

- Kusama: Revert accidental changes to inflation formula ([polkadot-fellows/runtimes#445](https://github.com/polkadot-fellows/runtimes/pull/445)).

## [1.3.1] 23.08.2024

### Fixed

- [🚨 Breaking Change] Polkadot Collectives: enable transaction payment ([polkadot-fellows/runtimes#442](https://github.com/polkadot-fellows/runtimes/pull/442))

## [1.3.0] 20.08.2024

### Added

- Kusama: Relay General Admin Origin mapping to xcm Location ([polkadot-fellows/runtimes#383](https://github.com/polkadot-fellows/runtimes/pull/383))
- Encointer, PeopleKusama, PeoplePolkadot: Configure delivery fees for UMP ([polkadot-fellows/runtimes#390](https://github.com/polkadot-fellows/runtimes/pull/390))
- Introduce a new dispatchable function `set_partial_params` in `pallet-core-fellowship` ([runtimes#381](https://github.com/polkadot-fellows/runtimes/pull/381), [SDK v1.14 #3843](https://github.com/paritytech/polkadot-sdk/pull/3843)).
- RFC-5: Add request revenue info ([runtimes#381](https://github.com/polkadot-fellows/runtimes/pull/381), [SDK v1.14 #3940](https://github.com/paritytech/polkadot-sdk/pull/3940)).
- Core-Fellowship: new `promote_fast` call ([runtimes#381](https://github.com/polkadot-fellows/runtimes/pull/381), [SDK v1.14 #4877](https://github.com/paritytech/polkadot-sdk/pull/4877)).
- Pallet ranked collective: max member count per rank ([runtimes#381](https://github.com/polkadot-fellows/runtimes/pull/381), [SDK v1.14 #4807](https://github.com/paritytech/polkadot-sdk/pull/4807)).
- All runtimes: XcmPaymentApi and DryRunApi ([polkadot-fellows/runtimes#380](https://github.com/polkadot-fellows/runtimes/pull/380))
- Fast promotion tracks for the Fellowship ranks I-III ([polkadot-fellows/runtimes#356](https://github.com/polkadot-fellows/runtimes/pull/356)).
- All runtimes: add `LocationToAccountApi` ([polkadot-fellows/runtimes#413](https://github.com/polkadot-fellows/runtimes/pull/413))
- Enable Agile Coretime on Polkadot ([polkadot-fellows/runtimes#401](https://github.com/polkadot-fellows/runtimes/pull/401))
- Add the Polkadot Coretime Chain runtime ([polkadot-fellows/runtimes#410](https://github.com/polkadot-fellows/runtimes/pull/410))
- Kusama: Add a "Spokesperson" proxy type only allowed to send remarks ([polkadot-fellows/runtimes#430](https://github.com/polkadot-fellows/runtimes/pull/430))
- Add the Polkadot and Kusama Coretime Chain specs ([polkadot-fellows/runtimes#432](https://github.com/polkadot-fellows/runtimes/pull/432))
- Migration to remove all but the 21 first elected Head Ambassador members from the Program ([polkadot-fellows/runtimes#422](https://github.com/polkadot-fellows/runtimes/pull/422)).
- Kusama: Make the current inflation formula adjustable ([polkadot-fellows/runtimes#364](https://github.com/polkadot-fellows/runtimes/pull/364))
- Port Agile Coretime migration from polkadot-sdk in order to fix leases with gaps handling([polkadot-fellows/runtimes#426](https://github.com/polkadot-fellows/runtimes/pull/426))

#### From [#322](https://github.com/polkadot-fellows/runtimes/pull/322)

- Add `claim_assets` extrinsic to `pallet-xcm` ([SDK v1.9 #3403](https://github.com/paritytech/polkadot-sdk/pull/3403)).
- Add `Deposited`/`Withdrawn` events for `pallet-assets` ([SDK v1.12 #4312](https://github.com/paritytech/polkadot-sdk/pull/4312)).
- Add `MaxRank` Config to `pallet-core-fellowship` ([SDK v1.13 #3393](https://github.com/paritytech/polkadot-sdk/pull/3393)).
- Add Extra Check in Primary Username Setter ([SDK v1.13 #4534](https://github.com/paritytech/polkadot-sdk/pull/4534)).
- Add HRMP notification handlers to the xcm-executor ([SDK v1.10 #3696](https://github.com/paritytech/polkadot-sdk/pull/3696)).
- Add retry mechanics to `pallet-scheduler` ([SDK v1.8 #3060](https://github.com/paritytech/polkadot-sdk/pull/3060)).
- Add support for versioned notification for HRMP pallet ([SDK v1.12 #4281](https://github.com/paritytech/polkadot-sdk/pull/4281)).
- Adds ability to trigger tasks via unsigned transactions ([SDK v1.11 #4075](https://github.com/paritytech/polkadot-sdk/pull/4075)).
- Asset Conversion: Pool Account ID derivation with additional Pallet ID seed ([SDK v1.11 #3250](https://github.com/paritytech/polkadot-sdk/pull/3250)).
- Asset Conversion: Pool Touch Call ([SDK v1.11 #3251](https://github.com/paritytech/polkadot-sdk/pull/3251)).
- Balances: add failsafe for consumer ref underflow ([SDK v1.12 #3865](https://github.com/paritytech/polkadot-sdk/pull/3865)).
- Bridge: added force_set_pallet-state call to pallet-bridge-grandpa ([SDK v1.13 #4465](https://github.com/paritytech/polkadot-sdk/pull/4465)).
- Burn extrinsic call and `fn burn_from` `Preservation` argument ([SDK v1.12 #3964](https://github.com/paritytech/polkadot-sdk/pull/3964)).
- GenesisConfig presets for runtime ([SDK v1.11 #2714](https://github.com/paritytech/polkadot-sdk/pull/2714)).
- Im-online pallet offchain storage cleanup ([SDK v1.8 #2290](https://github.com/paritytech/polkadot-sdk/pull/2290)).
- Implements a percentage cap on staking rewards from era inflation ([SDK v1.8 #1660](https://github.com/paritytech/polkadot-sdk/pull/1660)).
- Introduce submit_finality_proof_ex call to bridges GRANDPA pallet ([SDK v1.8 #3225](https://github.com/paritytech/polkadot-sdk/pull/3225)).
- New call `hrmp.establish_channel_with_system` to allow parachains to establish a channel with a system parachain ([SDK v1.11 #3721](https://github.com/paritytech/polkadot-sdk/pull/3721)).
- New runtime api to check if a validator has pending pages of rewards for an era ([SDK v1.12 #4301](https://github.com/paritytech/polkadot-sdk/pull/4301)).
- Pallet-xcm: add new extrinsic for asset transfers using explicit reserve ([SDK v1.11 #3695](https://github.com/paritytech/polkadot-sdk/pull/3695)).
- Ranked collective introduce `Add` and `Remove` origins ([SDK v1.8 #3212](https://github.com/paritytech/polkadot-sdk/pull/3212)).
- Runtime apis to help with delegate-stake based Nomination Pools ([SDK v1.13 #4537](https://github.com/paritytech/polkadot-sdk/pull/4537)).

### Changed

- Polkadot chains: allow arbitrary XCM execution ([polkadot-fellows/runtimes#345](https://github.com/polkadot-fellows/runtimes/pull/345)).
- Bounties: Remove payout delay ([polkadot-fellows/runtimes#386](https://github.com/polkadot-fellows/runtimes/pull/386)).
- Polkadot System Chains: Reduce the base transaction fee by half ([polkadot-fellows/runtimes#398](https://github.com/polkadot-fellows/runtimes/pull/398)).
- Asset Hubs: setup auto incremented asset id to 50_000_000 for trust backed assets ([polkadot-fellows/runtimes#414](https://github.com/polkadot-fellows/runtimes/pull/414)).
- Upgrade dependencies to the [polkadot-sdk@1.13.0](https://github.com/paritytech/polkadot-sdk/releases/tag/polkadot-v1.13.0) release ([polkadot-fellows/runtimes#332](https://github.com/polkadot-fellows/runtimes/pull/332)).
- Filter `interlace` calls on the Polkadot Coretime Chain until the Relay chain implementation is more mature ([polkadot-fellows/runtimes#438](https://github.com/polkadot-fellows/runtimes/pull/438)).

#### From [#322](https://github.com/polkadot-fellows/runtimes/pull/322)

- The `MessageQueue` also runs "on idle", this causes `MessageQueue::Processed` events to be emitted in other phases than just initialization ([SDK v1.13 #3844](https://github.com/paritytech/polkadot-sdk/pull/3844)).
- AdaptPrice trait is now price controlled ([SDK v1.13 #4521](https://github.com/paritytech/polkadot-sdk/pull/4521)).
- Allow StakingAdmin to manage nomination pool configurations ([SDK v1.11 #3959](https://github.com/paritytech/polkadot-sdk/pull/3959)).
- Bridge: make some headers submissions free ([SDK v1.12 #4102](https://github.com/paritytech/polkadot-sdk/pull/4102)).
- Improving on_demand_assigner emitted events ([SDK v1.13 #4339](https://github.com/paritytech/polkadot-sdk/pull/4339)).
- `pallet-broker::start_sales`: Take `extra_cores` and not total cores ([SDK v1.11 #4221](https://github.com/paritytech/polkadot-sdk/pull/4221)).
- Pallet-nomination-pools: `chill` is permissionless if depositor's stake is less than `min_nominator_bond` ([SDK v1.9 #3453](https://github.com/paritytech/polkadot-sdk/pull/3453)).
- `polkadot_runtime_parachains::coretime`: Expose `MaxXcmTransactWeight` ([SDK v1.11 #4189](https://github.com/paritytech/polkadot-sdk/pull/4189)).
- Pools: Make PermissionlessWithdraw the default claim permission ([SDK v1.10 #3438](https://github.com/paritytech/polkadot-sdk/pull/3438)).
- Prevents staking controllers from becoming stashes of different ledgers; Ensures that no ledger in bad state is mutated ([SDK v1.9 #3639](https://github.com/paritytech/polkadot-sdk/pull/3639)).
- Snowbridge: deposit extra fee to beneficiary on Asset Hub ([SDK v1.12 #4175](https://github.com/paritytech/polkadot-sdk/pull/4175)).
- Storage bound the XCMP queue pallet ([SDK v1.13 #3952](https://github.com/paritytech/polkadot-sdk/pull/3952)).
- Validator disabling strategy in runtime ([SDK v1.12 #2226](https://github.com/paritytech/polkadot-sdk/pull/2226)).

### Fixed

- Fix claim queue size ([runtimes#381](https://github.com/polkadot-fellows/runtimes/pull/381), [SDK v1.14 #4691](https://github.com/paritytech/polkadot-sdk/pull/4691)).
- `pallet-referenda`: Ensure to schedule referenda earliest at the next block ([runtimes#381](https://github.com/polkadot-fellows/runtimes/pull/381), [SDK v1.14 #4823](https://github.com/paritytech/polkadot-sdk/pull/4823)).
- Don't partially modify HRMP pages ([runtimes#381](https://github.com/polkadot-fellows/runtimes/pull/381), [SDK v1.14 #4710](https://github.com/paritytech/polkadot-sdk/pull/4710)).
- Coretime Chain: mitigate behaviour with many assignments on one core ([runtimes#434](https://github.com/polkadot-fellows/runtimes/pull/434)).
- Port Agile Coretime migration from polkadot-sdk in order to fix leases with gaps handling([polkadot-fellows/runtimes#426](https://github.com/polkadot-fellows/runtimes/pull/426))

#### From [#322](https://github.com/polkadot-fellows/runtimes/pull/322)

- CheckWeight checks for combined extrinsic length and proof size ([SDK v1.12 #4326](https://github.com/paritytech/polkadot-sdk/pull/4326)).
- Decrement total_deposit when clearing collection metadata ([SDK v1.11 #3976](https://github.com/paritytech/polkadot-sdk/pull/3976)).
- Detect incorrect pre-image length when submitting a referenda ([SDK v1.10 #3850](https://github.com/paritytech/polkadot-sdk/pull/3850)).
- Fix `schedule_code_upgrade` when called by the owner/root ([SDK v1.10 #3341](https://github.com/paritytech/polkadot-sdk/pull/3341)).
- Fix algorithmic complexity of the on-demand scheduler ([SDK v1.10 #3190](https://github.com/paritytech/polkadot-sdk/pull/3190)).
- Fix call enum's metadata regression ([SDK v1.9 #3513](https://github.com/paritytech/polkadot-sdk/pull/3513)).
- Fix dust unbonded for zero existential deposit ([SDK v1.12 #4364](https://github.com/paritytech/polkadot-sdk/pull/4364)).
- Fix extrinsics count logging in frame-system ([SDK v1.12 #4461](https://github.com/paritytech/polkadot-sdk/pull/4461)).
- Fix kusama 0 backing rewards when entering active set ([SDK v1.10 #3722](https://github.com/paritytech/polkadot-sdk/pull/3722)).
- Fix Stuck Collator Funds ([SDK v1.11 #4229](https://github.com/paritytech/polkadot-sdk/pull/4229)).
- Fix weight calculation and event emission in pallet-membership ([SDK v1.9 #3324](https://github.com/paritytech/polkadot-sdk/pull/3324)).
- Fix weight refund for `pallet-collator-selection::set_candidacy_bond` ([SDK v1.9 #3643](https://github.com/paritytech/polkadot-sdk/pull/3643)).
- Fixed `GrandpaConsensusLogReader::find_scheduled_change` ([SDK v1.11 #4208](https://github.com/paritytech/polkadot-sdk/pull/4208)).
- Fixes a scenario where a nomination pool's `TotalValueLocked` is out of sync due to staking's implicit withdraw ([SDK v1.8 #3052](https://github.com/paritytech/polkadot-sdk/pull/3052)).
- Handle legacy lease swaps on coretime ([SDK v1.10 #3714](https://github.com/paritytech/polkadot-sdk/pull/3714)).
- Ignore mandatory extrinsics in total PoV size check ([SDK v1.13 #4571](https://github.com/paritytech/polkadot-sdk/pull/4571)).
- Pallet assets: minor improvement on errors returned for some calls ([SDK v1.11 #4118](https://github.com/paritytech/polkadot-sdk/pull/4118)).
- Pallet-broker: Fix `Linear::adapt_price` behavior at zero ([SDK v1.9 #3636](https://github.com/paritytech/polkadot-sdk/pull/3636)).
- Pallet-broker: Fix claim revenue behaviour for zero timeslices ([SDK v1.11 #3997](https://github.com/paritytech/polkadot-sdk/pull/3997)).
- Pallet-broker: Support renewing leases expired in a previous period ([SDK v1.11 #4089](https://github.com/paritytech/polkadot-sdk/pull/4089)).
- Pallet-broker: Use saturating math in input validation ([SDK v1.11 #4151](https://github.com/paritytech/polkadot-sdk/pull/4151)).
- Pallet-xcm: fix transport fees for remote reserve transfers ([SDK v1.10 #3792](https://github.com/paritytech/polkadot-sdk/pull/3792)).
- Patch pool to handle extra consumer ref when destroying ([SDK v1.13 #4503](https://github.com/paritytech/polkadot-sdk/pull/4503)).
- Region reserve transfers fix ([SDK v1.11 #3455](https://github.com/paritytech/polkadot-sdk/pull/3455)).
- Snowbridge - Ethereum Client - Reject finalized updates without a sync committee in next store period ([SDK v1.13 #4478](https://github.com/paritytech/polkadot-sdk/pull/4478)).
- Treat XCM ExceedsStackLimit errors as transient in the MQ pallet ([SDK v1.12 #4202](https://github.com/paritytech/polkadot-sdk/pull/4202)).
- Unrequest a pre-image when it failed to execute ([SDK v1.10 #3849](https://github.com/paritytech/polkadot-sdk/pull/3849)).
- Validate code when scheduling uprades ([SDK v1.8 #3232](https://github.com/paritytech/polkadot-sdk/pull/3232)).
- XCMP: Use the number of 'ready' pages in XCMP suspend logic ([SDK v1.9 #2393](https://github.com/paritytech/polkadot-sdk/pull/2393)).

### Removed

- Remove deprecated calls from treasury pallet ([runtimes#381](https://github.com/polkadot-fellows/runtimes/pull/381), [SDK v1.14 #3820](https://github.com/paritytech/polkadot-sdk/pull/3820)).
- Treasury pallet: - remove unused config parameters ([runtimes#381](https://github.com/polkadot-fellows/runtimes/pull/381), [SDK v1.14 #4831](https://github.com/paritytech/polkadot-sdk/pull/4831)).
- Remove Identity from Polkadot Relay Chain ([runtimes#415](https://github.com/polkadot-fellows/runtimes/pull/415))
- Kusama: Remove unused Snowbridge code and configs ([polkadot-fellows/runtimes#411](https://github.com/polkadot-fellows/runtimes/pull/411)).
- Remove the identity ops pallet after the invalid judgments have been cleared ([polkadot-fellows/runtimes#408](https://github.com/polkadot-fellows/runtimes/pull/408)).

#### From [#322](https://github.com/polkadot-fellows/runtimes/pull/322)

- Deprecate dmp-queue pallet ([SDK v1.13 #4475](https://github.com/paritytech/polkadot-sdk/pull/4475)).
- Deprecate XCMv2 ([SDK v1.13 #4131](https://github.com/paritytech/polkadot-sdk/pull/4131)).
- Identity: Remove double encoding username signature payload ([SDK v1.13 #4646](https://github.com/paritytech/polkadot-sdk/pull/4646)).
- Pallet-xcm: deprecate execute and send in favor of execute_blob and send_blob ([SDK v1.10 #3749](https://github.com/paritytech/polkadot-sdk/pull/3749)).
- Pallet-xcm: deprecate transfer extrinsics without weight limit ([SDK v1.10 #3927](https://github.com/paritytech/polkadot-sdk/pull/3927)).
- Remove `parametrized-consensus-hook` feature ([SDK v1.13 #4380](https://github.com/paritytech/polkadot-sdk/pull/4380)).

## [1.2.8] 03.07.2024

### Changed

- Snowbridge: Sync headers on demand ([polkadot-fellows/runtimes#365](https://github.com/polkadot-fellows/runtimes/pull/365))
- Polkadot chains: allow arbitrary XCM execution ([polkadot-fellows/runtimes#345](https://github.com/polkadot-fellows/runtimes/pull/345)).

Note: This release only affects the following runtimes and is not a full system release:

- Polkadot Relay Chain
- Polkadot Asset Hub
- Polkadot Bridge Hub
- Polkadot Collectives
- Kusama Relay Chain
- Kusama Bridge Hub

### Fixed

- Kusama People: Build the metadata hash at build time, so that `CheckMetadata` can use it at runtime ([polkadot-fellows/runtimes#371](https://github.com/polkadot-fellows/runtimes/pull/371))

## [1.2.7] 14.06.2024

Note: This release only affects the following runtimes and is not a full system release:

- Polkadot Relay Chain
- Polkadot People

### Changed

- Updated Relay and People configurations to complete launch ([polkadot-fellows/runtimes#350](https://github.com/polkadot-fellows/runtimes/pull/350))

## [1.2.6] 13.06.2024

Note: This release only affects the following runtimes and is not a full system release:

- Polkadot Relay Chain
- Polkadot Asset Hub
- Polkadot People
- Kusama Relay Chain
- Kusama Asset Hub
- Kusama People

### Added

- Add the Polkadot People Chain ([polkadot-fellows/runtimes#319](https://github.com/polkadot-fellows/runtimes/pull/319))

### Changed

- Set max asset ID restriction for the creation of trusted assets ([polkadot-fellows/runtimes#346](https://github.com/polkadot-fellows/runtimes/pull/346))

### Fixed

- Kusama People: clear requested judgements that do not have corresponding deposits reserved ([polkadot-fellows/runtimes#339](https://github.com/polkadot-fellows/runtimes/pull/339))

### Changed

- People chain now uses 6-second block times ([polkadot-fellows/runtimes#308](https://github.com/polkadot-fellows/runtimes/pull/308))

### Removed

- Removed Identity-related code from Kusama Relay Chain ([polkadot-fellows/runtimes#315](https://github.com/polkadot-fellows/runtimes/pull/315))

## [1.2.5] 06.06.2024

### Added

- Staking runtime api to check if reward is pending for an era ([polkadot-fellows/runtimes#318](https://github.com/polkadot-fellows/runtimes/pull/318))
- Allow any parachain to have bidirectional channel with any system parachains ([polkadot-fellows/runtimes#329](https://github.com/polkadot-fellows/runtimes/pull/329))
- Update price controller of broker pallet to use higher leadin, without adjusting the minimum price too much ([polkadot-fellows/runtimes#334](https://github.com/polkadot-fellows/runtimes/pull/334))
- Enable support for new hardware signers like the generic ledger app ([polkadot-fellows/runtimes#337](https://github.com/polkadot-fellows/runtimes/pull/337))

### Changed

- Transaction payments work via new `fungible` trait implementation ([polkadot-fellows/runtimes#332](https://github.com/polkadot-fellows/runtimes/pull/332))
- Block `request_judgement` calls on the Relay Chain ([polkadot-fellows/runtimes#338](https://github.com/polkadot-fellows/runtimes/pull/338))

### Fixed

- Handle extra erroneous consumer reference when a nomination pool is destroying ([polkadot-fellows/runtimes#318](https://github.com/polkadot-fellows/runtimes/pull/318))
- Introduce [Encointer](https://encointer.org) collator selection and send fees to authors instead of treasury ([polkadot-fellows/runtimes#270](https://github.com/polkadot-fellows/runtimes/pull/270))

## [1.2.4] 20.05.2024

### Changed

- Kusama chains: allow arbitrary XCM execution ([polkadot-fellows/runtimes#261](https://github.com/polkadot-fellows/runtimes/pull/261))
- Allow everything through XCM SafeCallFilter ([polkadot-fellows/runtimes#285](https://github.com/polkadot-fellows/runtimes/pull/285))
- Disable Coretime credit purchasing until we have the credit system implemented ([polkadot-fellows/runtimes#312](https://github.com/polkadot-fellows/runtimes/pull/312))

### Added

- Add `pallet-vesting` to Asset Hubs ([polkadot-fellows/runtimes#269](https://github.com/polkadot-fellows/runtimes/pull/269))
- Add Pay Salary Collectives test ([polkadot-fellows/runtimes#260](https://github.com/polkadot-fellows/runtimes/pull/260))
- Add `pallet-xcm::transfer_assets_using_type_and_then()` for complex asset transfers ([polkadot-fellows/runtimes#311](https://github.com/polkadot-fellows/runtimes/pull/311))
- The Ambassador Program ([polkadot-fellows/runtimes#291](https://github.com/polkadot-fellows/runtimes/pull/291))

### Removed

- Remove one-shot migrations from Kusama Coretime ([polkadot-fellows/runtimes#300](https://github.com/polkadot-fellows/runtimes/pull/300))
- Remove DMP queue and allow `system::authorize_upgrade` in XCM's call filter ([polkadot-fellows/runtimes#280](https://github.com/polkadot-fellows/runtimes/pull/280))
- Allow Sending XCM messages using a Signed origin on Kusama ([polkadot-fellows/runtimes#290](https://github.com/polkadot-fellows/runtimes/pull/290))

### Fixed

- Include patch to release stuck collator bonds ([polkadot-fellows/runtimes#289](https://github.com/polkadot-fellows/runtimes/pull/289))
- Safeguard pallet-balances against consumer ref underflow ([polkadot-fellows/runtimes#309](https://github.com/polkadot-fellows/runtimes/pull/309))
- Polkadot Bridge Hub: Unstuck Snowbridge ([polkadot-fellows/runtimes#313](https://github.com/polkadot-fellows/runtimes/pull/313))

## [1.2.3] 29.04.2024

### Added

- Add migration to Kusama Coretime to onboard People Chain without long delay ([polkadot-fellows/runtimes#286](https://github.com/polkadot-fellows/runtimes/pull/286))

### Fixed

- Clean up outdated assignment in Kusama Coretime Chain state ([polkadot-fellows/runtimes#286](https://github.com/polkadot-fellows/runtimes/pull/286))

## [1.2.2] 20.04.2024

### Fixed

- Polkadot Bridge Hub: Unstuck bridge with Kusama ([polkadot-fellows/runtimes#277](https://github.com/polkadot-fellows/runtimes/pull/277)).
- Fix Kusama Coretime launch issues: import leases and fix renewals for short leases ([polkadot-fellows/runtimes#276](https://github.com/polkadot-fellows/runtimes/pull/276))

## [1.2.1] 09.04.2024

### Changed

- Modify runtimes for phase two of People Chain launch (Kusama) ([polkadot-fellows/runtimes#246](https://github.com/polkadot-fellows/runtimes/pull/246))

## [1.2.0] 28.03.2024

### Added

- Remove state-trie-migration pallet from kusama, add state trie migration to V1 on polkadot ([polkadot-fellows/runtimes#170](https://github.com/polkadot-fellows/runtimes/pull/170))
- Introduce chain spec generator ([polkadot-fellows/runtimes#127](https://github.com/polkadot-fellows/runtimes/pull/127))
- Add [Encointer](https://encointer.org) system parachain runtime, completing [RFC22](https://github.com/polkadot-fellows/RFCs/blob/main/text/0022-adopt-encointer-runtime.md) ([polkadot-fellows/runtimes#80](https://github.com/polkadot-fellows/runtimes/pull/80))
- Feature for enabling debug prints in the Polkadot and Kusama runtime ([polkadot-fellows/runtimes#85](https://github.com/polkadot-fellows/runtimes/pull/85))
- Added new "Wish for Change" track ([polkadot-fellows/runtimes#184](https://github.com/polkadot-fellows/runtimes/pull/184))
- Enable Coretime and on-demand on Kusama ([polkadot-fellows/runtimes#159](https://github.com/polkadot-fellows/runtimes/pull/159))
- Refund any leases that are not migrated to Coretime (have holes in them/have not yet started) ([polkadot-fellows/runtimes#206](https://github.com/polkadot-fellows/runtimes/pull/206))
- Enable Elastic Scaling node side feature for Kusama ([polkadot-fellows/runtimes#205](https://github.com/polkadot-fellows/runtimes/pull/205))
- Cancel Parachain Auctions ([polkadot-fellows/runtimes#215](https://github.com/polkadot-fellows/runtimes/pull/215))
- Upgrade encointer protocol to 6.1.0 ([polkadot-fellows/runtimes#236](https://github.com/polkadot-fellows/runtimes/pull/236))
- Update NFT deposits according to RFC-45 ([polkadot-fellows/runtimes#237](https://github.com/polkadot-fellows/runtimes/pull/237))
- Add Kusama People Chain ([polkadot-fellows/runtimes#217](https://github.com/polkadot-fellows/runtimes/pull/217))
- Asset Conversion setup for Polkadot Asset Hub, and XCM Swap Weight Trader for both Asset Hubs ([polkadot-fellows/runtimes#218](https://github.com/polkadot-fellows/runtimes/pull/218))
- Adds Snowbridge to Kusama and Polkadot ([polkadot-fellows/runtimes#130](https://github.com/polkadot-fellows/runtimes/pull/130))
- Add the Kusama Coretime Chain ([polkadot-fellows/runtimes#212](https://github.com/polkadot-fellows/runtimes/pull/212))

### Changed

- Upgrade parachains runtime API from v7 to v8 in Kusama ([context](https://paritytech.github.io/polkadot-sdk/book/protocol-validator-disabling.html), [polkadot-fellows/runtimes#148](https://github.com/polkadot-fellows/runtimes/pull/148)).
- Fixed the lowering of Asset Hub existential deposits.
- MMR leaves generated by `pallet_mmr` point to the next-authority-set of the current block instead of the prior block [polkadot-fellows/runtimes#169](https://github.com/polkadot-fellows/runtimes/pull/169)
- Deprecate the `xcm::body::TREASURER_INDEX` constant and use the standard `Treasury` variant from the `xcm::BodyId` type instead ([polkadot-fellows/runtimes#149](https://github.com/polkadot-fellows/runtimes/pull/149))
- Bump parachains runtime API to v9 in Kusama to enable the `node_features` function [polkadot-fellows/runtimes#194](https://github.com/polkadot-fellows/runtimes/pull/194)
- Bump parachains runtime API to v10 in Kusama to enable the `approval-voting-params` function [polkadot-fellows/runtimes#204](https://github.com/polkadot-fellows/runtimes/pull/204)
- Use Relay Chain's Treasury Pallet account as a destination for XCM fees on System Parachain ([polkadot-fellows/runtimes#191](https://github.com/polkadot-fellows/runtimes/pull/191))
- Bump parachains runtime API to v10 in Polkadot to enable async-backing subsystems(still in backwards compatible mode) [polkadot-fellows/runtimes#222](https://github.com/polkadot-fellows/runtimes/pull/222)
- Prepared system parachain runtimes for async backing enabling ([polkadot-fellows/runtimes#228](https://github.com/polkadot-fellows/runtimes/pull/228))
- Update runtime weights [polkadot-fellows/runtimes#223](https://github.com/polkadot-fellows/runtimes/pull/223)
- Treasury Spend detects relative locations of the native asset ([polkadot-fellows/runtimes#233](https://github.com/polkadot-fellows/runtimes/pull/233))
- Increase consumer reference limits for Asset Hubs ([polkadot-fellows/runtimes#258](https://github.com/polkadot-fellows/runtimes/pull/258))
- Updated Asset Hub asset class creation deposit to use `system_para_deposit()` ([polkadot-fellows/runtimes#259](https://github.com/polkadot-fellows/runtimes/pull/259))

### Removed

- Removed the `SafeCallFilter` from the Relay Chain XCM config ([polkadot-fellows/runtimes#172](https://github.com/polkadot-fellows/runtimes/pull/172)).
- Removed the `ImOnline` pallet ([polkadot-fellows/runtimes#178](https://github.com/polkadot-fellows/runtimes/pull/178))

### Fixed

- Fixed the cost of a single byte, sent over bridge to use the `TransactionByteFee` constant of the bridged chain [polkadot-fellows/runtimes#174](https://github.com/polkadot-fellows/runtimes/pull/174).

### Based on Polkadot-SDK

- Upgrade dependencies to the [polkadot-sdk@1.5.0](https://github.com/paritytech/polkadot-sdk/releases/tag/polkadot-v1.5.0) release ([polkadot-fellows/runtimes#137](https://github.com/polkadot-fellows/runtimes/pull/137))
- Upgrade dependencies to the [polkadot-sdk@1.6.0](https://github.com/paritytech/polkadot-sdk/releases/tag/polkadot-v1.6.0) release ([polkadot-fellows/runtimes#159](https://github.com/polkadot-fellows/runtimes/pull/159))
- Upgrade dependencies to the [polkadot-sdk@1.7.0](https://github.com/paritytech/polkadot-sdk/releases/tag/polkadot-v1.7.0) release ([polkadot-fellows/runtimes#187](https://github.com/polkadot-fellows/runtimes/pull/187))

## [1.1.1] 25.01.2024

### Fixed

- Fixed the lowering of Asset Hub existential deposits ([polkadot-fellows/runtimes#158](https://github.com/polkadot-fellows/runtimes/pull/158)).

## [1.1.0] 10.01.2024

### Changed

- Upgrade parachains runtime API from v5 to v7 in Polkadot and Kusama ([polkadot-fellows/runtimes#56](https://github.com/polkadot-fellows/runtimes/pull/56))
- Upgrade Preimage pallet's config implementations to adapt the new `Consideration` API ([polkadot-fellows/runtimes#56](https://github.com/polkadot-fellows/runtimes/pull/56))
- Remove `experimental` feature flag for `pallet-society`, `pallet-xcm`, and `runtime-common` crates imports ([polkadot-fellows/runtimes#56](https://github.com/polkadot-fellows/runtimes/pull/56))
- Election provider: use a geometric deposit base calculation for EPM signed submissions in Polkadot and Kusama ([polkadot-fellows/runtimes#56](https://github.com/polkadot-fellows/runtimes/pull/56))
- Make `IdentityInfo` generic in `pallet-identity` ([polkadot-fellows/runtimes#87](https://github.com/polkadot-fellows/runtimes/pull/87)). Context: <https://github.com/paritytech/polkadot-sdk/pull/1661>
- Whitelist `force_default_xcm_version` in XCM call filter ([polkadot-fellows/runtimes#45](https://github.com/polkadot-fellows/runtimes/pull/45))
- Update the fellowship salary budget amount in alignment with the Fellowship Salary [RFC](https://github.com/polkadot-fellows/RFCs/pull/50) ([polkadot-fellows/runtimes#121](https://github.com/polkadot-fellows/runtimes/pull/121))
- Set up an account ID for the local root location on Polkadot Collectives ([polkadot-fellows/runtimes#125](https://github.com/polkadot-fellows/runtimes/pull/125))
- Increase confirmation period for treasury spend tracks on Polkadot & Kusama ([polkadot-fellows/runtimes#119](https://github.com/polkadot-fellows/runtimes/pull/119))
- Drop ED requirement for transaction payments with an exchangeable asset ([polkadot-fellows/runtimes#310](https://github.com/polkadot-fellows/runtimes/pull/310))

### Added

- Enable async backing on Kusama ([polkadot-fellows/runtimes#87](https://github.com/polkadot-fellows/runtimes/pull/87)). Context: <https://github.com/paritytech/polkadot-sdk/pull/1543>
- Implemented GenesisBuilder API for all runtimes ([polkadot-fellows/runtimes#87](https://github.com/polkadot-fellows/runtimes/pull/87)). Context: <https://github.com/paritytech/polkadot-sdk/pull/1492>
- XCM transport fees are now exponential and are sent to a treasury account ([polkadot-fellows/runtimes#87](https://github.com/polkadot-fellows/runtimes/pull/87)). Context: <https://github.com/paritytech/polkadot-sdk/pull/1234>
- System parachains are now trusted teleporters of each other ([polkadot-fellows/runtimes#87](https://github.com/polkadot-fellows/runtimes/pull/87)). Context: <https://github.com/paritytech/polkadot-sdk/pull/1368>
- Treasury is able to spend various asset kinds ([polkadot-fellows/runtimes#87](https://github.com/polkadot-fellows/runtimes/pull/87))
- Add BEEFY to Polkadot ([polkadot-fellows/runtimes#65](https://github.com/polkadot-fellows/runtimes/pull/65))
- Fellowship Treasury pallet on Polkadot Collectives ([polkadot-fellows/runtimes#109](https://github.com/polkadot-fellows/runtimes/pull/109))
- Added Polkadot <> Kusama bridge to support asset transfers between Asset Hubs ([polkadot-fellows/runtimes#108](https://github.com/polkadot-fellows/runtimes/pull/108))

### Fixed

- Add missing weight functions for `runtime_parachains_hrmp` and `preimage` pallets ([polkadot-fellows/runtimes#56](https://github.com/polkadot-fellows/runtimes/pull/56))
- Fix for Reward Deficit in the pool ([polkadot-fellows/runtimes#87](https://github.com/polkadot-fellows/runtimes/pull/87)). Context: <https://github.com/paritytech/polkadot-sdk/pull/1255>

## [1.0.1] 14.11.2023

### Changed

- Restore governance lock periods to 7 days in Polkadot ([polkadot-fellows/runtimes#86](https://github.com/polkadot-fellows/runtimes/pull/86))

## [1.0.0] 22.10.2023

### Changed

- Update Polkadot ideal staking rate ([polkadot-fellows/runtimes#26](https://github.com/polkadot-fellows/runtimes/pull/26))
- Treasury deprecate `propose_spend` dispatchable ([paritytech/substrate#14538](https://github.com/paritytech/substrate/pull/14538))
- Use benchmarked weights for `XCM` ([paritytech/polkadot#7077](https://github.com/paritytech/polkadot/pull/7077))
- Put HRMP Channel Management on General Admin Track ([paritytech/polkadot#7477](https://github.com/paritytech/polkadot/pull/7477))
- Improve locking mechanism for parachains ([paritytech/polkadot-sdk#1290](https://github.com/paritytech/polkadot-sdk/pull/1290))
- Allow Root to initiate auctions ([paritytech/polkadot#7449](https://github.com/paritytech/polkadot/pull/7449))
- Remark: Allow any kind of origin ([paritytech/substrate#14260](https://github.com/paritytech/substrate/pull/14260))
- Im-Online: Remove network state from heartbeats ([paritytech/substrate#14251](https://github.com/paritytech/substrate/pull/14251))
- Nomination pools: disallow setting above global max commission ([paritytech/substrate#14496](https://github.com/paritytech/substrate/pull/14496))
- Rename Statemint/Statemine to Asset Hub ([paritytech/cumulus#2633](https://github.com/paritytech/cumulus/pull/2633))
- Fellowship: Voters can initiate proposals on their votable tracks ([paritytech/cumulus#2725](https://github.com/paritytech/cumulus/pull/2725))
- Root can promote on Polkadot Collectives ([paritytech/cumulus#2781](https://github.com/paritytech/cumulus/pull/2781))
- Add New Assets Privileged Functions to Appropriate Proxy Types ([paritytech/cumulus#2839](https://github.com/paritytech/cumulus/pull/2839))
- Better Handling of Candidates Who Become Invulnerable ([paritytech/cumulus#2801](https://github.com/paritytech/cumulus/pull/2801))

### Added

- Implement dynamic number of nominators ([paritytech/substrate#12970](https://github.com/paritytech/substrate/pull/12970) & [paritytech/polkadot#6807](https://github.com/paritytech/polkadot/pull/6807))
- Upgrade Kusama to Society V2 ([paritytech/polkadot#7356](https://github.com/paritytech/polkadot/pull/7356))
- Kusama state version switch and migration ([paritytech/polkadot#7015](https://github.com/paritytech/polkadot/pull/7015))
- Add Nomination Pools and Voters List to Staking Proxy ([paritytech/polkadot#7448](https://github.com/paritytech/polkadot/pull/7448))
- Add minting price to the pre-signed mint object ([paritytech/substrate#14242](https://github.com/paritytech/substrate/pull/14242))
- Add mint price to the witness object on mint and confirm it ([paritytech/substrate#14257](https://github.com/paritytech/substrate/pull/14257))
- Stabilize Metadata V15 ([paritytech/substrate#14481](https://github.com/paritytech/substrate/pull/14481))
- Add Ability to Add/Remove Invulnerable Collators ([paritytech/cumulus#2596](https://github.com/paritytech/cumulus/pull/2596))
- Polkadot Fellowship promotion/demotion periods, members activity and salaries ([paritytech/cumulus#2607](https://github.com/paritytech/cumulus/pull/2607))
- Add asset conversion to asset hub Kusama ([paritytech/cumulus#2935](https://github.com/paritytech/cumulus/pull/2935))

### Fixed

- Unlock/unreserve Gov v1 balances and remove kvs ([paritytech/polkadot#7314](https://github.com/paritytech/polkadot/pull/7314))
- Polkadot 28 days as conviction voting period ([paritytech/polkadot#7595](https://github.com/paritytech/polkadot/pull/7595))
- XCM: Fix issue with RequestUnlock ([paritytech/polkadot#7278](https://github.com/paritytech/polkadot/pull/7278))
- Clear Existing HRMP Channel Request When Force Opening ([paritytech/polkadot#7389](https://github.com/paritytech/polkadot/pull/7389))
- Prune upgrade cooldowns ([paritytech/polkadot#7470](https://github.com/paritytech/polkadot/pull/7470))
- Assets `destroy_accounts` releases the deposit
  ([paritytech/substrate#14443](https://github.com/paritytech/substrate/pull/14443))
- Update Polkadot Collectives to use `limited_teleport_assets` for automatic slash handling, as
  `teleport_assets` is deprecated and caused a failing integration test. ([polkadot-fellows/runtimes#46](https://github.com/polkadot-fellows/runtimes/pull/46))<|MERGE_RESOLUTION|>--- conflicted
+++ resolved
@@ -6,7 +6,6 @@
 
 ## [Unreleased]
 
-<<<<<<< HEAD
 ### Added
 
 - AH Polkadot - A new stepped curve primitive. Used for the 'Hard Pressure' inflation changes from [Ref 1710](https://polkadot.subsquare.io/referenda/1710) ([#898](https://github.com/polkadot-fellows/runtimes/pull/898)).
@@ -14,7 +13,7 @@
 ### Changed
 
 - AH Polkadot - Inflation now follows the 'Hard Pressure' schedule from [Ref 1710](https://polkadot.subsquare.io/referenda/1710) ([#898](https://github.com/polkadot-fellows/runtimes/pull/898)).
-=======
+
 ### Fixed
 
 - [AHM] Do not migrate staking era forcing info to AH ([polkadot-fellows/runtimes/pull/939](https://github.com/polkadot-fellows/runtimes/pull/939))
@@ -26,7 +25,6 @@
 ### Fixed
 
 - Reduce runtime blob size by 800KB to fit the limits ([polkadot-fellows/runtimes/pull/938](https://github.com/polkadot-fellows/runtimes/pull/938))
->>>>>>> 49966544
 
 ## [1.9.0] 26.09.2025
 
