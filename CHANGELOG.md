# Changelog

Changelog for the runtimes governed by the Polkadot Fellowship.

The format is based on [Keep a Changelog](https://keepachangelog.com/en/1.0.0/).

## [Unreleased]

### Fixed

- Use `pallet-assets` instead of `pallet-balances` for XCM benchmarks on asset hubs ([polkadot-fellows/runtimes/pull/758](https://github.com/polkadot-fellows/runtimes/pull/758))
  - This means XCM benchmarks will have a higher weight.
- All XCM benchmarks use sibling parachain as destination instead of Relay chain to properly adapt weights in context of incoming migration from Relay to Asset Hub ([polkadot-fellows/runtimes/pull/709](https://github.com/polkadot-fellows/runtimes/pull/709))

### Added
- Integrate "Empowered XCM Origins" features to System Chains ([polkadot-fellows/runtimes/pull/799](https://github.com/polkadot-fellows/runtimes/pull/799))
- Test cases for all system chains to verify if parachain is able to process authorize_upgrade call as if it was received from governance chain ([polkadot-fellows/runtimes/pull/783](https://github.com/polkadot-fellows/runtimes/pull/783))
- Add Secretary Salary Pay Test Over XCM ([https://github.com/polkadot-fellows/runtimes/pull/778](https://github.com/polkadot-fellows/runtimes/pull/778))
- Upgrade to Polkadot-SDK `stable2506` ([polkadot-fellows/runtimes/pull/817](https://github.com/polkadot-fellows/runtimes/pull/817))
  - [#7833](https://github.com/paritytech/polkadot-sdk/pull/7833): Add `poke_deposit` extrinsic to pallet-society
  - [#7995](https://github.com/paritytech/polkadot-sdk/pull/7995): Add `PureKilled` event to pallet-proxy
  - [#8254]((https://github.com/paritytech/polkadot-sdk/pull/9202)): Introduce `remove_upgrade_cooldown`
    This dispatchable enables anyone to pay for removing an active upgrade cooldown from a parachain instead of waiting for the cooldown to be finished. It is useful for times when a parachain needs to apply an upgrade faster than the upgrade cooldown, but it will need to pay in this case. The dispatchable enables anyone to remove an upgrade cooldown of any parachain. The caller needs to pay for the removal and the tokens are burned on a successful removal.
  - [#8171](https://github.com/paritytech/polkadot-sdk/pull/8171): Add event `VestingCreated` and emit on vested transfer.
  - [#8382](https://github.com/paritytech/polkadot-sdk/pull/8382): Add `poke_deposit` extrinsic to pallet-bounties
  - [#7592](https://github.com/paritytech/polkadot-sdk/pull/7592): Add Paras `authorize_code_hash` + `apply_authorized_code` feature
    This feature is useful when triggering a Paras pallet call from a different chain than the one where the Paras pallet is deployed. For example, we may want to send `Paras::force_set_current_code(para, code)` from the Collectives and/or Asset Hub to the Relay Chain (because the Relay Chain governance will be migrated to the Asset Hub as a part of AHM).
    The primary reason for this approach is to avoid transferring the entire `new_code` Wasm blob between chains. Instead, we authorize the `code_hash` using root via `fn authorize_force_set_current_code_hash(new_authorization, expire_at)`. This authorization can later be applied by anyone using `Paras::apply_authorized_force_set_current_code(para, new_code)`. If `expire_at` is reached without the authorization being used, it is automatically removed.
  - [#7882](https://github.com/paritytech/polkadot-sdk/pull/7882): Add `poke_deposit` extrinsic to pallet-recovery
    Historically, the collection of storage deposits was running in an infallible context. Meaning we needed to make sure that the caller was able to pay the deposits when the last contract execution returns. To achieve that, we capped the storage deposit limit to the maximum balance of the origin. This made the code more complex: It conflated the deposit limit with the amount of balance the origin has.
    In the meantime, we changed code around to make the deposit collection fallible. But never changed this aspect.
    This PR rectifies that by doing:
    The root storage meter and all its nested meter's limits are completely independent of the origin's balance. This makes it way easier to argue about the limit that a nested meter has at any point.
    Consistently use `StorageDepositNotEnoughFunds` (limit not reached) and `StorageDepositLimitExhausted` (limit reached).
    Origin not being able to pay the existential deposit (ED) for a new account is now `StorageDepositNotEnoughFunds` and traps the caller rather then being a `TransferFailed` return code. Important since we are hiding the ED from contracts, so it should also not be an error code that must be handled.
  - [#8314](https://github.com/paritytech/polkadot-sdk/pull/8314): Add RPCs in the statement store to get the statements and not just the statement data.
    In statement-store, statements can contain a proof with the signature of the statement. This proof is useful to assert that the statement comes from the expected account. This proof also signs for all the statement's fields, which can also be useful information for the receiver.
- Upgrade to Polkadot-SDK `unstable2507` ([polkadot-fellows/runtimes/pull/849](https://github.com/polkadot-fellows/runtimes/pull/849))
  - [#8684](https://github.com/paritytech/polkadot-sdk/pull/8684) Add optional auto-rebag within on-idle to enable incremental correction of account positions within the bags-list during the idle phase of block execution
  - [#8693](https://github.com/paritytech/polkadot-sdk/pull/8693) Add XCM Precompile to pallet-xcm

### Changed

- Upgrade to Polkadot-SDK `unstable2507` ([polkadot-fellows/runtimes/pull/849](https://github.com/polkadot-fellows/runtimes/pull/849))
  - [#7953](https://github.com/paritytech/polkadot-sdk/pull/7953): Add deposit for setting session keys
    🚨 Setting session keys now charges a storage deposit for them. Validators should make sure they have some free balance to cover this deposit the next time they want to rotate their keys.
- Add foreign-consensus cousin Asset Hub as trusted aliaser to allow XCMv5 origin preservation for foreign-consensus parachains [polkadot-fellows/runtimes/pull/794](https://github.com/polkadot-fellows/runtimes/pull/794))
- Configure block providers for pallets requiring block context ([polkadot-fellows/runtimes/pull/813](https://github.com/polkadot-fellows/runtimes/pull/813)):
  - vesting: keep using Relay Chain block provider
  - multisig: switch to local block provider (for unique multisig IDs)
  - proxy: use Relay Chain block provider (for delayed announcements)
  - nfts: use Relay Chain block provider (for minting start/end blocks)
- PolkadotAssetHub: Enable Async Backing ([polkadot-fellows/runtimes/pull/763](https://github.com/polkadot-fellows/runtimes/pull/763))
- Upgrade to Polkadot-SDK `stable2506` ([polkadot-fellows/runtimes/pull/817](https://github.com/polkadot-fellows/runtimes/pull/817))
  - [#9137](https://github.com/paritytech/polkadot-sdk/pull/9137): Pallet XCM - transfer_assets pre-ahm patch
    🚨 Pallet XCM's `transfer_assets` extrinsic now returns an error when it determines that a reserve transfer of DOT|KSM has to be done.
    This is a safeguard in preparation for the Asset Hub Migration (AHM), where the reserve of DOT|KSM will change from the Relay Chain to Asset Hub.
    After the migration, another patch will remove this error case and use the correct reserve.
    🚨 For DOT|KSM cross-chain transfers please use `limited_reserve_transfer_assets` or `transfer_assets_using_type_and_then`.
  - [#8718](https://github.com/paritytech/polkadot-sdk/pull/8718): Contracts: Record ED as part of the storage deposit.
  - [#8554](https://github.com/paritytech/polkadot-sdk/pull/8554): Contracts: pallet-assets ERC20 precompile
  - [#7762](https://github.com/paritytech/polkadot-sdk/pull/7762): Contracts: ERC20 XCM Asset Transactor
    This PR introduces an Asset Transactor for dealing with ERC20 tokens and adds it to Asset Hub Westend.
    This means asset ids of the form `{ parents: 0, interior: X1(AccountKey20 { key, network }) }` will be matched by this transactor and the corresponding transfer function will be called in the smart contract whose address is key.
    If your chain uses pallet-revive, you can support ERC20s as well by adding the transactor, which lives in assets-common.
  - [#8197](https://github.com/paritytech/polkadot-sdk/pull/8197): [pallet-revive] Add `fee_history`
  - [#8148](https://github.com/paritytech/polkadot-sdk/pull/8148): [pallet-revive] eth-rpc refactoring
      - Refactor eth-rpc.
      - Get rid of the in-memory cache; we can just store receipts / logs into sqlite.
      - Track both best and finalized blocks so that we can properly index transactions in case of a Relay Chain re-org.
      - Keep reference to the latest finalized block so that we can use that for queries that use the finalized block tag.
      - Use `--index-last-n-blocks` CLI parameter to re-index the last `n` blocks when the server starts.
      - Fix issue with `gas_price` calculation for EIP1559.
  - [#8545](https://github.com/paritytech/polkadot-sdk/pull/8545): [pallet-revive] eth-rpc improved healthcheck
  - [#8587](https://github.com/paritytech/polkadot-sdk/pull/8587): [pallet-revive] Make subscription task panic on error
  - [#8664](https://github.com/paritytech/polkadot-sdk/pull/8664): [pallet-revive] Fix rpc-types
  - [#8311](https://github.com/paritytech/polkadot-sdk/pull/8311): [pallet-revive] Update tracing RPC methods parameters
    Update `debug_trace*` methods to support extra parameters supported by geth.
    The method now can specify a timeout and whether we should only return a trace for the top call.
  - [#8734](https://github.com/paritytech/polkadot-sdk/pull/8734): [pallet-revive] Contract's nonce starts at 1
  - [#8274](https://github.com/paritytech/polkadot-sdk/pull/8274): [pallet-revive] Add `get_storage_var_key` for variable-sized keys
  - [#8103](https://github.com/paritytech/polkadot-sdk/pull/8103): [pallet-revive] Add genesis config
  - [#8273](https://github.com/paritytech/polkadot-sdk/pull/8273): [pallet-revive] Add net-listening rpc
  - [#8667](https://github.com/paritytech/polkadot-sdk/pull/8667): [pallet-revive] Simplify the storage meter
  - [#7867](https://github.com/paritytech/polkadot-sdk/pull/7867): Make read/write benchmarks more accurate
  - [#8281](https://github.com/paritytech/polkadot-sdk/pull/8281): `XcmPaymentApi::query_weight_to_asset_fee` simple common impl
  - [#8535](https://github.com/paritytech/polkadot-sdk/pull/8535): Make `WeightBounds` return `XcmError` to surface failures
    Improved XCM weight calculation error handling and traceability. The `WeightBounds` trait now returns detailed `XcmError` types instead of opaque results, allowing downstream consumers to access specific error context for failures like instruction decoding issues, weight overflows, and instruction limit violations. Added structured debug logging with contextual information to aid in diagnosing weight estimation failures during message preparation and execution.
  - [#8122](https://github.com/paritytech/polkadot-sdk/pull/8122): Accommodate small changes to unstable V16 metadata format
    🚨 The frame-metadata version is bumped, which leads to a few minor changes to our sp-metadata-ir crate to accommodate small changes in the unstable V16 metadata format.
  - [#8234](https://github.com/paritytech/polkadot-sdk/pull/8234): Set a 16 MiB heap memory limit when decoding an `UncheckedExtrinsic`
  - [#7730](https://github.com/paritytech/polkadot-sdk/pull/7730): Nest errors in pallet-xcm
    To address the issue of vague `LocalExecutionIncomplete` errors in pallet-xcm, the PR introduces `LocalExecutionIncompleteWithError(ExecutionError)`, which nests a compact `ExecutionError` enum—aligned with `XcmError` and excluding strings like in `FailedToTransactAsset`: to provide detailed error information within FRAME's 4-byte limit. This enhances error reporting by specifying causes like insufficient balance or asset transaction failures, with strings logged for debugging.
  - [#7220](https://github.com/paritytech/polkadot-sdk/pull/7220): Yet Another Parachain is introduced, with the main purpose to be a target for the Spammening events, but also to be used like one more general-purpose testing parachain runtime.
  - [#3811](https://github.com/paritytech/polkadot-sdk/pull/3811): Implicit `chill` when full unbonding in pallet-staking.
    Modifies the `unbond` extrinsic to forcefully `chill` stash when unbonding, if the full stake is unbonded.
  - [#8724](https://github.com/paritytech/polkadot-sdk/pull/8724): Implement detailed logging for XCM failures
    Improves diagnostics in XCM-related code by adding detailed error logging, especially within map_err paths. It includes clearer messages, standardized log targets, and richer context to aid runtime developers and node operators in debugging and monitoring.
  - [#7960](https://github.com/paritytech/polkadot-sdk/pull/7960): Stabilize pallet view functions
    Pallet view functions are no longer marked as experimental, and their use is suggested starting from this PR.
  - [#7597](https://github.com/paritytech/polkadot-sdk/pull/7597): Introduce `CreateBare`, deprecated `CreateInherent`
    Rename `CreateInherent` to `CreateBare`, add method `create_bare` and deprecate `create_inherent`.
    Both unsigned transaction and inherent use the extrinsic type `Bare`.
    Before this PR CreateInherent trait was use to generate unsigned transaction, now unsigned transaction can be generated using a proper trait `CreateBare`.
  - [#8599](https://github.com/paritytech/polkadot-sdk/pull/8599): Snowbridge: Unpaid execution when bridging to Ethereum
    In Snowbridge V2, the execution fee on Ethereum is estimated dynamically and injected into the XCM, eliminating the need to preconfigure the bridge fee.
    Additionally, we also aim to avoid maintaining the Asset Hub’s sovereign account on the Bridge Hub.
  - [#8327](https://github.com/paritytech/polkadot-sdk/pull/8327): Update to the latest unstable V16 metadata.
  - [#8038](https://github.com/paritytech/polkadot-sdk/pull/8038): Fix penpal runtime
    Allow using Penpal native asset (PEN) for paying local fees and allow teleporting it from/to AH. Also allow unpaid execution from relay chain for sudo calls.
  - [#8344](https://github.com/paritytech/polkadot-sdk/pull/8344): XCMP weight metering: account for the MQ page position
  - [#8021](https://github.com/paritytech/polkadot-sdk/pull/8021): XCMP: use batching when enqueuing inbound messages
    This PR implements batching for the XCMP inbound enqueueing logic, which leads to an about ~75x performance improvement for that specific code.
  - [#9202](https://github.com/paritytech/polkadot-sdk/pull/9202): `apply_authorized_force_set_current_code` does not need to consume the whole block
<<<<<<< HEAD
- Proxy type `NonTranfer`: Use a whitelist of calls and remove some not useful calls from the whitelist ([polkadot-fellows/runtimes/pull/646](https://github.com/polkadot-fellows/runtimes/pull/646))
=======
- Add Snowbridge V2 pallets, to enable Snowbridge V2 bridging: [polkadot-fellows/runtimes/pull/796](https://github.com/polkadot-fellows/runtimes/pull/796))
>>>>>>> 6b234dfe

## [1.6.1] 24.06.2025

### Changed

- Slash and disable lazy and spammy validators as part of the new validator disabling strategy ([SDK #6827](https://github.com/paritytech/polkadot-sdk/pull/6827), [polkadot-fellows/runtimes/pull/782](https://github.com/polkadot-fellows/runtimes/pull/782))
- Switch to UpToLimitWithReEnablingDisablingStrategy (Polkadot & Kusama) which always prioritises highest offenders for disabling instead of stopping when limit is reached ([polkadot-fellows/runtimes/pull/781](https://github.com/polkadot-fellows/runtimes/pull/781))
- Snowbridge: Remove `snowbridge-pallet-system::NativeToForeignId` which is unused. ([#730](https://github.com/polkadot-fellows/runtimes/pull/730))

## [1.6.0] 19.06.2025

### Added

- Bump ParachainHost runtime API version to 13 for polkadot and kusama ([polkadot-fellows/runtimes/pull/768](https://github.com/polkadot-fellows/runtimes/pull/768))
- Update to SDK version `stable2503-6` ([polkadot-fellows/runtimes/pull/762](https://github.com/polkadot-fellows/runtimes/pull/762))
- Update to SDK version `stable2503-5` ([polkadot-fellows/runtimes/pull/711](https://github.com/polkadot-fellows/runtimes/pull/711))
  - [[#711](https://github.com/polkadot-fellows/runtimes/pull/711)] Add missing events to nomination pool extrinsics ([SDK stable2503 #7377](https://github.com/paritytech/polkadot-sdk/pull/7377)).
  - [[#711](https://github.com/polkadot-fellows/runtimes/pull/711)] Add view functions to Proxy pallet for runtime-specific type configuration ([SDK stable2503 #7320](https://github.com/paritytech/polkadot-sdk/pull/7320)).
  - [[#711](https://github.com/polkadot-fellows/runtimes/pull/711)] Core-fellowship: Add permissionless import_member ([SDK stable2503 #7030](https://github.com/paritytech/polkadot-sdk/pull/7030)).
  - [[#711](https://github.com/polkadot-fellows/runtimes/pull/711)] Pallet-broker: add extrinsic to remove a lease ([SDK stable2503 #7026](https://github.com/paritytech/polkadot-sdk/pull/7026)).
  - [[#711](https://github.com/polkadot-fellows/runtimes/pull/711)] Pallet-broker: add extrinsic to remove an assignment ([SDK stable2503 #7080](https://github.com/paritytech/polkadot-sdk/pull/7080)).
  - [[#711](https://github.com/polkadot-fellows/runtimes/pull/711)] Pallet-broker: add extrinsic to reserve a system core without having to wait two sale boundaries ([SDK stable2503 #4273](https://github.com/paritytech/polkadot-sdk/pull/4273)).
- [[#755](https://github.com/polkadot-fellows/runtimes/pull/755)] Added `pallet_revive` to Kusama AssetHub.

### Changed

- Update to SDK version `stable2503-5` ([polkadot-fellows/runtimes/pull/711](https://github.com/polkadot-fellows/runtimes/pull/711))
  - [[#711](https://github.com/polkadot-fellows/runtimes/pull/711)] Alter semantic meaning of 0 in metering limits of EVM contract calls ([SDK stable2503 #6890](https://github.com/paritytech/polkadot-sdk/pull/6890)).
  - [[#711](https://github.com/polkadot-fellows/runtimes/pull/711)] `apply_authorized_upgrade`: Remote authorization if the version check fails ([SDK stable2503 #7812](https://github.com/paritytech/polkadot-sdk/pull/7812)).
  - [[#711](https://github.com/polkadot-fellows/runtimes/pull/711)] `CheckOnlySudoAccount`: Provide some tags ([SDK stable2503 #7838](https://github.com/paritytech/polkadot-sdk/pull/7838)).
  - [[#711](https://github.com/polkadot-fellows/runtimes/pull/711)] Currency to Fungible migration for pallet-staking ([SDK stable2503 #5501](https://github.com/paritytech/polkadot-sdk/pull/5501)).
  - [[#711](https://github.com/polkadot-fellows/runtimes/pull/711)] Enable report_fork_voting() ([SDK stable2503 #6856](https://github.com/paritytech/polkadot-sdk/pull/6856)).
  - [[#711](https://github.com/polkadot-fellows/runtimes/pull/711)] Implement pallet view functions ([SDK stable2503 #4722](https://github.com/paritytech/polkadot-sdk/pull/4722)).
  - [[#711](https://github.com/polkadot-fellows/runtimes/pull/711)] On-demand credits ([SDK stable2503 #5990](https://github.com/paritytech/polkadot-sdk/pull/5990)).
  - [[#711](https://github.com/polkadot-fellows/runtimes/pull/711)] Only allow apply slash to be executed if the slash amount is atleast ED ([SDK stable2503 #6540](https://github.com/paritytech/polkadot-sdk/pull/6540)).
  - [[#711](https://github.com/polkadot-fellows/runtimes/pull/711)] Paras-registrar: Improve error reporting ([SDK stable2503 #6989](https://github.com/paritytech/polkadot-sdk/pull/6989)).
  - [[#711](https://github.com/polkadot-fellows/runtimes/pull/711)] Xcm: convert properly assets in xcmpayment apis ([SDK stable2503 #7134](https://github.com/paritytech/polkadot-sdk/pull/7134)).
  - [[#711](https://github.com/polkadot-fellows/runtimes/pull/711)] Ensure Consistent Topic IDs for Traceable Cross-Chain XCM ([SDK stable2503 #7691](https://github.com/paritytech/polkadot-sdk/pull/7691)).

- [[#753](https://github.com/polkadot-fellows/runtimes/pull/753)] Upgrades Polkadot and Kusama AssetHub to XCM v5. Adds a migration to check upgrade safety.
- [[#754](https://github.com/polkadot-fellows/runtimes/pull/754)]  Change to minimum price controller and configure minimum price of 10 DOT and 1 KSM for Coretime sales. Existing renewals will also be adjusted accordingly and are now no longer completely decoupled from the market. For details on this, please checkout [RFC-149](https://polkadot-fellows.github.io/RFCs/new/0149-rfc-1-renewal-adjustment.html).

- Extend bounty update period to ~10 years ([polkadot-fellows/runtimes/pull/766](https://github.com/polkadot-fellows/runtimes/pull/766))

### Fixed

- Update to SDK version `stable2503-5` ([polkadot-fellows/runtimes/pull/711](https://github.com/polkadot-fellows/runtimes/pull/711))
  - [[#711](https://github.com/polkadot-fellows/runtimes/pull/711)] Xcm: minor fix for compatibility with V4 ([SDK stable2503 #6503](https://github.com/paritytech/polkadot-sdk/pull/6503)).
- Allow `Utility` and `Multisig` calls from `CancelProxy` proxy types in Polkadot/Kusama relaychain runtimes ([polkadot-fellows/runtimes#740](https://github.com/polkadot-fellows/runtimes/pull/740))

## [1.5.1] 22.05.2025

### Fixed

- Enabled XCM instructions `ExchangeAsset` and `AliasOrigin` on the system parachains ([polkadot-fellows/runtimes/pull/700](https://github.com/polkadot-fellows/runtimes/pull/700))
- Correct weights for pallet xcm's `transfer_asset` extrinsic for multiple chains ([polkadot-fellows/runtimes#673](https://github.com/polkadot-fellows/runtimes/pull/673))
- Snowbridge: Update transfer token gas and fee ([polkadot-fellows/runtimes#721](https://github.com/polkadot-fellows/runtimes/pull/721))
- Update to SDK version `stable2412-6` ([polkadot-fellows/runtimes#712](https://github.com/polkadot-fellows/runtimes/pull/712))
  - [stable2412-6 changelog here](https://github.com/paritytech/polkadot-sdk/releases/tag/polkadot-stable2412-6)

### Added

- The Secretary Program ([polkadot-fellows/runtimes#347](https://github.com/polkadot-fellows/runtimes/pull/347))

## [1.5.0] 22.04.2025

### Added

- Now each system extension has its own weight, defined by `ExtensionWeightInfo` ([polkadot-fellows/runtimes/pull/606](https://github.com/polkadot-fellows/runtimes/pull/606))
- Parachains define the default `CoreSelector` strategy, according to [`RFC-0103`](https://polkadot-fellows.github.io/RFCs/approved/0103-introduce-core-index-commitment.html) ([polkadot-fellows/runtimes/pull/606](https://github.com/polkadot-fellows/runtimes/pull/606))
- Update to SDK version `2412-4` ([polkadot-fellows/runtimes/pull/606](https://github.com/polkadot-fellows/runtimes/pull/606))
  - Added XCM v5 ([paritytech/polkadot-sdk/pull/4826](https://github.com/paritytech/polkadot-sdk/pull/4826))
  - Added Trusted Query API calls ([paritytech/polkadot-sdk/pull/6039](https://github.com/paritytech/polkadot-sdk/pull/6039))
  - Bounties Pallet: add approve_bounty_with_curator call ([paritytech/polkadot-sdk/pull/5961](https://github.com/paritytech/polkadot-sdk/pull/5961))
  - Collective: Dynamic deposit based on number of proposals ([paritytech/polkadot-sdk/pull/3151](https://github.com/paritytech/polkadot-sdk/pull/3151))
  - New runtime api that returns the associated pool accounts with a nomination pool ([paritytech/polkadot-sdk/pull/6357](https://github.com/paritytech/polkadot-sdk/pull/6357))
  - Enable RFC103 on Kusama ([polkadot-fellows/runtimes/pull/681](https://github.com/polkadot-fellows/runtimes/pull/681/))

### Changed

- Update to SDK version `2412-2` ([polkadot-fellows/runtimes/pull/606](https://github.com/polkadot-fellows/runtimes/pull/606))
  - Changed from `SignedExtension` to `TransactionExtension` ([paritytech/polkadot-sdk/pull/3685](https://github.com/paritytech/polkadot-sdk/pull/3685))
  - Identity: Decouple usernames from identities ([https://github.com/paritytech/polkadot-sdk/pull/5554](https://github.com/paritytech/polkadot-sdk/pull/5554))
  - Staking: page information to staking::PayoutStarted event ([paritytech/polkadot-sdk/pull/5984](https://github.com/paritytech/polkadot-sdk/pull/5984))
  - Balances: fix: do not emit Issued { amount: 0 } event ([paritytech/polkadot-sdk/pull/5946](https://github.com/paritytech/polkadot-sdk/pull/5946))
  - Snowbridge: Support bridging native ETH ([paritytech/polkadot-sdk/pull/7090](https://github.com/paritytech/polkadot-sdk/pull/7090))
  - Runtime-APIs: Fix DryRunApi client-facing XCM versions ([paritytech/polkadot-sdk/pull/7689](https://github.com/paritytech/polkadot-sdk/pull/7689))
- Kusama: disable/filter `Nis` and `NisCounterpartBalances` pallets calls ([polkadot-fellows/runtimes/pull/656](https://github.com/polkadot-fellows/runtimes/pull/656))
- Increase spend payout period for treasuries from 30 to 90 days to provide sufficient time to address issues with insufficient balance of a specific asset in the treasury pot ([polkadot-fellows/runtimes/pull/647](https://github.com/polkadot-fellows/runtimes/pull/647))
- Asset Hub: remove XCM sufficient asset fee trader ([polkadot-fellows/runtimes#502](https://github.com/polkadot-fellows/runtimes/pull/502))
- Enable Async Backing for Kusama Asset Hub ([polkadot-fellows/runtimes/pull/659](https://github.com/polkadot-fellows/runtimes/pull/659))

## [1.4.3] 14.04.2025

### Changed

- Apply patch for stable2409-6 ([polkadot-fellows/runtimes/pull/623](https://github.com/polkadot-fellows/runtimes/pull/623))
- Disable MBM migrations for all runtimes for check-migrations CI ([polkadot-fellows/runtimes/pull/590](https://github.com/polkadot-fellows/runtimes/pull/590))
- chain-spec-generator supports conditional building (`--no-default-features --features <runtime>` or `--no-default-features --features all-runtimes` or
  `--no-default-features --features all-polkadot` or `--no-default-features --features all-kusama`)([polkadot-fellows/runtimes/pull/637](https://github.com/polkadot-fellows/runtimes/pull/637))

## [1.4.2] 07.03.2025

### Added

- Adds support for remote proxies on AssetHub Polkadot and AssetHub Kusama. ‼️ Builders: Please read the docs and the implications around the lifetime of a proxy on a remote chain. ‼️ ([polkadot-fellows/runtimes#535](https://github.com/polkadot-fellows/runtimes/pull/535))
- Enabled state-trie-migration for Kusama and Polkadot Asset Hubs ([polkadot-fellows/runtimes/pull/604](https://github.com/polkadot-fellows/runtimes/pull/604))

### Fixed

- Correct weights of the scheduler pallet to avoid failing fellowship proposals ([polkadot-fellows/runtimes#614](https://github.com/polkadot-fellows/runtimes/pull/614))

## [1.4.1] 26.02.2025

### Fixed

- Fix an issue related to staking in combination with nomination pools ([polkadot-fellows/runtimes/pull/608](https://github.com/polkadot-fellows/runtimes/pull/608))

## [1.4.0] 07.02.2025

### Fixed

- Fix missing Encointer democracy pallet hook needed for enactment ([polkadot-fellows/runtimes/pull/508](https://github.com/polkadot-fellows/runtimes/pull/508))
- Improve benchmark configuration: fix storage whitelist in benchmarks ([polkadot-fellows/runtimes/pull/525](https://github.com/polkadot-fellows/runtimes/pull/525))
- Coretime chain: allow cross-chain region transfers ([polkadot-fellows/runtimes/pull/483](https://github.com/polkadot-fellows/runtimes/pull/483))
- Unstake the last remaining corrupt ledger ([polkadot-fellows/runtimes/pull/538](https://github.com/polkadot-fellows/runtimes/pull/538))
- Disallow `add_sub` and `set_subs` from `NonTransfer` proxy type in people chain runtimes ([polkadot-fellows/runtimes#518](https://github.com/polkadot-fellows/runtimes/pull/518))
- Added the `XcmRecorder` config item to all runtimes so `local_xcm` can be returned from `DryRunApi` ([polkadot-fellows/runtimes#576](https://github.com/polkadot-fellows/runtimes/pull/576))

### Added

- Asset Hubs: added an AssetExchanger to be able to swap tokens using the xcm executor, even for delivery fees ([polkadot-fellows/runtimes#539](https://github.com/polkadot-fellows/runtimes/pull/539)).
- Location conversion tests for relays and parachains ([polkadot-fellows/runtimes#487](https://github.com/polkadot-fellows/runtimes/pull/487))
- Asset Hubs: XcmPaymentApi now returns all assets in a pool with the native token as acceptable as fee payment ([polkadot-fellows/runtimes#523](https://github.com/polkadot-fellows/runtimes/pull/523))
- ParaRegistration proxy for Polkadot and Kusama ([polkadot-fellows/runtimes#520](https://github.com/polkadot-fellows/runtimes/pull/520))
- Encointer: Swap community currency for KSM from community treasuries subject to democratic decision on allowance ([polkadot-fellows/runtimes#541](https://github.com/polkadot-fellows/runtimes/pull/541))
- Delegate stake pools in Kusama ([polkadot-fellows/runtimes#540](https://github.com/polkadot-fellows/runtimes/pull/540))
- Snowbridge: Add support for bridging Ether ([polkadot-fellows/runtimes#548](https://github.com/polkadot-fellows/runtimes/pull/548))

### Changed

- Kusama Treasury: remove funding to the Kappa Sigma Mu Society and disable burn ([polkadot-fellows/runtimes#507](https://github.com/polkadot-fellows/runtimes/pull/507))
- Kusama Treasury: allow burn parameters to be set via OpenGov ([polkadot-fellows/runtimes#511](https://github.com/polkadot-fellows/runtimes/pull/511))
- Remove Snowbridge create agent and channel extrinsics. ([polkadot-fellows/runtimes#506](https://github.com/polkadot-fellows/runtimes/pull/506))
- Update the XCM `Weigher` from `FixedWeightBounds` to `WeightInfoBounds` with benchmarked weights for Polkadot Collectives ([polkadot-fellows/runtimes#547](https://github.com/polkadot-fellows/runtimes/pull/547))
- Increase max PoV size to 10Mib on Kusama ([polkadot-fellows/runtimes#553](https://github.com/polkadot-fellows/runtimes/pull/553))
- Update to Polkadot SDK `stable2409-4` ([polkadot-fellows/runtimes#558](https://github.com/polkadot-fellows/runtimes/pull/558))
- Asset Hubs: disable vested transfers as preparation for the Asset Hub Migration ([polkadot-fellows/runtime#579](https://github.com/polkadot-fellows/runtimes/pull/579))

#### From [#490](https://github.com/polkadot-fellows/runtimes/pull/490)

- Transfer Polkadot-native assets to Ethereum ([SDK `stable2409` #5710](https://github.com/paritytech/polkadot-sdk/pull/5710), [SDK #5546](https://github.com/paritytech/polkadot-sdk/pull/5546))
- Add possibility to inject non-authorities session-keys in genesis ([SDK `stable2409` #5078](https://github.com/paritytech/polkadot-sdk/pull/5078))
- \[bridges-v2\] Permissionless lanes ([SDK `stable2409` #4949](https://github.com/paritytech/polkadot-sdk/pull/4949))
- \[Assets\] Call implementation for `transfer_all` ([SDK `stable2409` #4527](https://github.com/paritytech/polkadot-sdk/pull/4527))
- Tx Payment: drop ED requirements for tx payments with exchangeable asset ([SDK `stable2409` #4488](https://github.com/paritytech/polkadot-sdk/pull/4488))
- Coretime auto-renew ([SDK `stable2409` #4424](https://github.com/paritytech/polkadot-sdk/pull/4424))
- Initialises pallet-delegated-staking ([SDK `v1.12.0` #3904](https://github.com/paritytech/polkadot-sdk/pull/3904))

### Changed

#### From [#490](https://github.com/polkadot-fellows/runtimes/pull/490)

- Polkadot Primitives v8 ([SDK v1.16 #5525](https://github.com/paritytech/polkadot-sdk/pull/5525)).
- Relax `XcmFeeToAccount` trait bound on `AccountId` ([SDK v1.16 #4959](https://github.com/paritytech/polkadot-sdk/pull/4959))
- Bridges V2 refactoring backport and `pallet_bridge_messages` simplifications ([SDK `stable2407` #4935](https://github.com/paritytech/polkadot-sdk/pull/4935))
- Renamed `assigner_on_demand` to `on_demand` ([SDK `stable2409` #4706](https://github.com/paritytech/polkadot-sdk/pull/4706)).
- \[BEEFY\] Add runtime support for reporting fork voting ([SDK `stable2407` #4522](https://github.com/paritytech/polkadot-sdk/pull/4522)).
- Migrates Nomination Pool to use delegated staking: i.e. allowing delegated funds to be held in member's own account
  instead of the pool account. This would enable pool member funds to be used for voting in opengov.
  ([SDK `v1.13.0` #3905](https://github.com/paritytech/polkadot-sdk/pull/3905))

## [1.3.4] 01.11.2024

### Changed

- Change Polkadot inflation to 120M DOT per year ([polkadot-fellows/runtimes#471](https://github.com/polkadot-fellows/runtimes/pull/471))
- Update foreign asset ids in Asset Hub Polkadot and Asset Hub Kusama from v3 to v4 locations ([polkadot-fellows/runtimes#472](https://github.com/polkadot-fellows/runtimes/pull/472))
- Lower Parachain and Data Deposits to Encourage Experimentation on Kusama ([polkadot-fellows/runtimes#501](https://github.com/polkadot-fellows/runtimes/pull/501))

### Fixed

- Fix `experimental_inflation_info` in Polkadot and remove unused code (https://github.com/polkadot-fellows/runtimes/pull/497)

## [1.3.3] 01.10.2024

### Changed

- Allow signed origins to send arbitrary XCMs from some system chains ([polkadot-fellows/runtimes#407](https://github.com/polkadot-fellows/runtimes/pull/407))
- Include the Core and Salary pallets into the Fellowship proxy ([polkadot-fellows/runtimes#454](https://github.com/polkadot-fellows/runtimes/pull/454))
- Add new community democracy and treasuries pallets to Encointer ([polkadot-fellows/runtimes#456](https://github.com/polkadot-fellows/runtimes/pull/456))
- Change target block time for Encointer to 6s ([polkadot-fellows/runtimes#462](https://github.com/polkadot-fellows/runtimes/pull/462))
- Asset Hubs: allow Polkadot, Kusama and Ethereum assets across P<>K bridge ([polkadot-fellows/runtimes#421](https://github.com/polkadot-fellows/runtimes/pull/421)).

### Fixed

- Chain-spec generator: propagate the `on_chain_release_build` feature to the chain-spec generator. Without this the live/genesis chain-specs contain a wrongly-configured WASM blob ([polkadot-fellows/runtimes#450](https://github.com/polkadot-fellows/runtimes/pull/450)).
- Adds a migration to the Polkadot Coretime chain to fix an issue from the initial Coretime migration. ([polkadot-fellows/runtimes#458](https://github.com/polkadot-fellows/runtimes/pull/458))
- Adds migrations to restore currupted staking ledgers in Polkadot and Kusama ([polkadot-fellows/runtimes#447](https://github.com/polkadot-fellows/runtimes/pull/447))

### Added

- Polkadot: Make the current inflation formula adjustable ([polkadot-fellows/runtimes#443](https://github.com/polkadot-fellows/runtimes/pull/443))

## [1.3.2] 27.08.2024

### Fixed

- Kusama: Revert accidental changes to inflation formula ([polkadot-fellows/runtimes#445](https://github.com/polkadot-fellows/runtimes/pull/445)).

## [1.3.1] 23.08.2024

### Fixed

- [🚨 Breaking Change] Polkadot Collectives: enable transaction payment ([polkadot-fellows/runtimes#442](https://github.com/polkadot-fellows/runtimes/pull/442))

## [1.3.0] 20.08.2024

### Added

- Kusama: Relay General Admin Origin mapping to xcm Location ([polkadot-fellows/runtimes#383](https://github.com/polkadot-fellows/runtimes/pull/383))
- Encointer, PeopleKusama, PeoplePolkadot: Configure delivery fees for UMP ([polkadot-fellows/runtimes#390](https://github.com/polkadot-fellows/runtimes/pull/390))
- Introduce a new dispatchable function `set_partial_params` in `pallet-core-fellowship` ([runtimes#381](https://github.com/polkadot-fellows/runtimes/pull/381), [SDK v1.14 #3843](https://github.com/paritytech/polkadot-sdk/pull/3843)).
- RFC-5: Add request revenue info ([runtimes#381](https://github.com/polkadot-fellows/runtimes/pull/381), [SDK v1.14 #3940](https://github.com/paritytech/polkadot-sdk/pull/3940)).
- Core-Fellowship: new `promote_fast` call ([runtimes#381](https://github.com/polkadot-fellows/runtimes/pull/381), [SDK v1.14 #4877](https://github.com/paritytech/polkadot-sdk/pull/4877)).
- Pallet ranked collective: max member count per rank ([runtimes#381](https://github.com/polkadot-fellows/runtimes/pull/381), [SDK v1.14 #4807](https://github.com/paritytech/polkadot-sdk/pull/4807)).
- All runtimes: XcmPaymentApi and DryRunApi ([polkadot-fellows/runtimes#380](https://github.com/polkadot-fellows/runtimes/pull/380))
- Fast promotion tracks for the Fellowship ranks I-III ([polkadot-fellows/runtimes#356](https://github.com/polkadot-fellows/runtimes/pull/356)).
- All runtimes: add `LocationToAccountApi` ([polkadot-fellows/runtimes#413](https://github.com/polkadot-fellows/runtimes/pull/413))
- Enable Agile Coretime on Polkadot ([polkadot-fellows/runtimes#401](https://github.com/polkadot-fellows/runtimes/pull/401))
- Add the Polkadot Coretime Chain runtime ([polkadot-fellows/runtimes#410](https://github.com/polkadot-fellows/runtimes/pull/410))
- Kusama: Add a "Spokesperson" proxy type only allowed to send remarks ([polkadot-fellows/runtimes#430](https://github.com/polkadot-fellows/runtimes/pull/430))
- Add the Polkadot and Kusama Coretime Chain specs ([polkadot-fellows/runtimes#432](https://github.com/polkadot-fellows/runtimes/pull/432))
- Migration to remove all but the 21 first elected Head Ambassador members from the Program ([polkadot-fellows/runtimes#422](https://github.com/polkadot-fellows/runtimes/pull/422)).
- Kusama: Make the current inflation formula adjustable ([polkadot-fellows/runtimes#364](https://github.com/polkadot-fellows/runtimes/pull/364))
- Port Agile Coretime migration from polkadot-sdk in order to fix leases with gaps handling([polkadot-fellows/runtimes#426](https://github.com/polkadot-fellows/runtimes/pull/426))

#### From [#322](https://github.com/polkadot-fellows/runtimes/pull/322)

- Add `claim_assets` extrinsic to `pallet-xcm` ([SDK v1.9 #3403](https://github.com/paritytech/polkadot-sdk/pull/3403)).
- Add `Deposited`/`Withdrawn` events for `pallet-assets` ([SDK v1.12 #4312](https://github.com/paritytech/polkadot-sdk/pull/4312)).
- Add `MaxRank` Config to `pallet-core-fellowship` ([SDK v1.13 #3393](https://github.com/paritytech/polkadot-sdk/pull/3393)).
- Add Extra Check in Primary Username Setter ([SDK v1.13 #4534](https://github.com/paritytech/polkadot-sdk/pull/4534)).
- Add HRMP notification handlers to the xcm-executor ([SDK v1.10 #3696](https://github.com/paritytech/polkadot-sdk/pull/3696)).
- Add retry mechanics to `pallet-scheduler` ([SDK v1.8 #3060](https://github.com/paritytech/polkadot-sdk/pull/3060)).
- Add support for versioned notification for HRMP pallet ([SDK v1.12 #4281](https://github.com/paritytech/polkadot-sdk/pull/4281)).
- Adds ability to trigger tasks via unsigned transactions ([SDK v1.11 #4075](https://github.com/paritytech/polkadot-sdk/pull/4075)).
- Asset Conversion: Pool Account ID derivation with additional Pallet ID seed ([SDK v1.11 #3250](https://github.com/paritytech/polkadot-sdk/pull/3250)).
- Asset Conversion: Pool Touch Call ([SDK v1.11 #3251](https://github.com/paritytech/polkadot-sdk/pull/3251)).
- Balances: add failsafe for consumer ref underflow ([SDK v1.12 #3865](https://github.com/paritytech/polkadot-sdk/pull/3865)).
- Bridge: added force_set_pallet-state call to pallet-bridge-grandpa ([SDK v1.13 #4465](https://github.com/paritytech/polkadot-sdk/pull/4465)).
- Burn extrinsic call and `fn burn_from` `Preservation` argument ([SDK v1.12 #3964](https://github.com/paritytech/polkadot-sdk/pull/3964)).
- GenesisConfig presets for runtime ([SDK v1.11 #2714](https://github.com/paritytech/polkadot-sdk/pull/2714)).
- Im-online pallet offchain storage cleanup ([SDK v1.8 #2290](https://github.com/paritytech/polkadot-sdk/pull/2290)).
- Implements a percentage cap on staking rewards from era inflation ([SDK v1.8 #1660](https://github.com/paritytech/polkadot-sdk/pull/1660)).
- Introduce submit_finality_proof_ex call to bridges GRANDPA pallet ([SDK v1.8 #3225](https://github.com/paritytech/polkadot-sdk/pull/3225)).
- New call `hrmp.establish_channel_with_system` to allow parachains to establish a channel with a system parachain ([SDK v1.11 #3721](https://github.com/paritytech/polkadot-sdk/pull/3721)).
- New runtime api to check if a validator has pending pages of rewards for an era ([SDK v1.12 #4301](https://github.com/paritytech/polkadot-sdk/pull/4301)).
- Pallet-xcm: add new extrinsic for asset transfers using explicit reserve ([SDK v1.11 #3695](https://github.com/paritytech/polkadot-sdk/pull/3695)).
- Ranked collective introduce `Add` and `Remove` origins ([SDK v1.8 #3212](https://github.com/paritytech/polkadot-sdk/pull/3212)).
- Runtime apis to help with delegate-stake based Nomination Pools ([SDK v1.13 #4537](https://github.com/paritytech/polkadot-sdk/pull/4537)).

### Changed

- Polkadot chains: allow arbitrary XCM execution ([polkadot-fellows/runtimes#345](https://github.com/polkadot-fellows/runtimes/pull/345)).
- Bounties: Remove payout delay ([polkadot-fellows/runtimes#386](https://github.com/polkadot-fellows/runtimes/pull/386)).
- Polkadot System Chains: Reduce the base transaction fee by half ([polkadot-fellows/runtimes#398](https://github.com/polkadot-fellows/runtimes/pull/398)).
- Asset Hubs: setup auto incremented asset id to 50_000_000 for trust backed assets ([polkadot-fellows/runtimes#414](https://github.com/polkadot-fellows/runtimes/pull/414)).
- Upgrade dependencies to the [polkadot-sdk@1.13.0](https://github.com/paritytech/polkadot-sdk/releases/tag/polkadot-v1.13.0) release ([polkadot-fellows/runtimes#332](https://github.com/polkadot-fellows/runtimes/pull/332)).
- Filter `interlace` calls on the Polkadot Coretime Chain until the Relay chain implementation is more mature ([polkadot-fellows/runtimes#438](https://github.com/polkadot-fellows/runtimes/pull/438)).

#### From [#322](https://github.com/polkadot-fellows/runtimes/pull/322)

- The `MessageQueue` also runs "on idle", this causes `MessageQueue::Processed` events to be emitted in other phases than just initialization ([SDK v1.13 #3844](https://github.com/paritytech/polkadot-sdk/pull/3844)).
- AdaptPrice trait is now price controlled ([SDK v1.13 #4521](https://github.com/paritytech/polkadot-sdk/pull/4521)).
- Allow StakingAdmin to manage nomination pool configurations ([SDK v1.11 #3959](https://github.com/paritytech/polkadot-sdk/pull/3959)).
- Bridge: make some headers submissions free ([SDK v1.12 #4102](https://github.com/paritytech/polkadot-sdk/pull/4102)).
- Improving on_demand_assigner emitted events ([SDK v1.13 #4339](https://github.com/paritytech/polkadot-sdk/pull/4339)).
- `pallet-broker::start_sales`: Take `extra_cores` and not total cores ([SDK v1.11 #4221](https://github.com/paritytech/polkadot-sdk/pull/4221)).
- Pallet-nomination-pools: `chill` is permissionless if depositor's stake is less than `min_nominator_bond` ([SDK v1.9 #3453](https://github.com/paritytech/polkadot-sdk/pull/3453)).
- `polkadot_runtime_parachains::coretime`: Expose `MaxXcmTransactWeight` ([SDK v1.11 #4189](https://github.com/paritytech/polkadot-sdk/pull/4189)).
- Pools: Make PermissionlessWithdraw the default claim permission ([SDK v1.10 #3438](https://github.com/paritytech/polkadot-sdk/pull/3438)).
- Prevents staking controllers from becoming stashes of different ledgers; Ensures that no ledger in bad state is mutated ([SDK v1.9 #3639](https://github.com/paritytech/polkadot-sdk/pull/3639)).
- Snowbridge: deposit extra fee to beneficiary on Asset Hub ([SDK v1.12 #4175](https://github.com/paritytech/polkadot-sdk/pull/4175)).
- Storage bound the XCMP queue pallet ([SDK v1.13 #3952](https://github.com/paritytech/polkadot-sdk/pull/3952)).
- Validator disabling strategy in runtime ([SDK v1.12 #2226](https://github.com/paritytech/polkadot-sdk/pull/2226)).

### Fixed

- Fix claim queue size ([runtimes#381](https://github.com/polkadot-fellows/runtimes/pull/381), [SDK v1.14 #4691](https://github.com/paritytech/polkadot-sdk/pull/4691)).
- `pallet-referenda`: Ensure to schedule referenda earliest at the next block ([runtimes#381](https://github.com/polkadot-fellows/runtimes/pull/381), [SDK v1.14 #4823](https://github.com/paritytech/polkadot-sdk/pull/4823)).
- Don't partially modify HRMP pages ([runtimes#381](https://github.com/polkadot-fellows/runtimes/pull/381), [SDK v1.14 #4710](https://github.com/paritytech/polkadot-sdk/pull/4710)).
- Coretime Chain: mitigate behaviour with many assignments on one core ([runtimes#434](https://github.com/polkadot-fellows/runtimes/pull/434)).
- Port Agile Coretime migration from polkadot-sdk in order to fix leases with gaps handling([polkadot-fellows/runtimes#426](https://github.com/polkadot-fellows/runtimes/pull/426))

#### From [#322](https://github.com/polkadot-fellows/runtimes/pull/322)

- CheckWeight checks for combined extrinsic length and proof size ([SDK v1.12 #4326](https://github.com/paritytech/polkadot-sdk/pull/4326)).
- Decrement total_deposit when clearing collection metadata ([SDK v1.11 #3976](https://github.com/paritytech/polkadot-sdk/pull/3976)).
- Detect incorrect pre-image length when submitting a referenda ([SDK v1.10 #3850](https://github.com/paritytech/polkadot-sdk/pull/3850)).
- Fix `schedule_code_upgrade` when called by the owner/root ([SDK v1.10 #3341](https://github.com/paritytech/polkadot-sdk/pull/3341)).
- Fix algorithmic complexity of the on-demand scheduler ([SDK v1.10 #3190](https://github.com/paritytech/polkadot-sdk/pull/3190)).
- Fix call enum's metadata regression ([SDK v1.9 #3513](https://github.com/paritytech/polkadot-sdk/pull/3513)).
- Fix dust unbonded for zero existential deposit ([SDK v1.12 #4364](https://github.com/paritytech/polkadot-sdk/pull/4364)).
- Fix extrinsics count logging in frame-system ([SDK v1.12 #4461](https://github.com/paritytech/polkadot-sdk/pull/4461)).
- Fix kusama 0 backing rewards when entering active set ([SDK v1.10 #3722](https://github.com/paritytech/polkadot-sdk/pull/3722)).
- Fix Stuck Collator Funds ([SDK v1.11 #4229](https://github.com/paritytech/polkadot-sdk/pull/4229)).
- Fix weight calculation and event emission in pallet-membership ([SDK v1.9 #3324](https://github.com/paritytech/polkadot-sdk/pull/3324)).
- Fix weight refund for `pallet-collator-selection::set_candidacy_bond` ([SDK v1.9 #3643](https://github.com/paritytech/polkadot-sdk/pull/3643)).
- Fixed `GrandpaConsensusLogReader::find_scheduled_change` ([SDK v1.11 #4208](https://github.com/paritytech/polkadot-sdk/pull/4208)).
- Fixes a scenario where a nomination pool's `TotalValueLocked` is out of sync due to staking's implicit withdraw ([SDK v1.8 #3052](https://github.com/paritytech/polkadot-sdk/pull/3052)).
- Handle legacy lease swaps on coretime ([SDK v1.10 #3714](https://github.com/paritytech/polkadot-sdk/pull/3714)).
- Ignore mandatory extrinsics in total PoV size check ([SDK v1.13 #4571](https://github.com/paritytech/polkadot-sdk/pull/4571)).
- Pallet assets: minor improvement on errors returned for some calls ([SDK v1.11 #4118](https://github.com/paritytech/polkadot-sdk/pull/4118)).
- Pallet-broker: Fix `Linear::adapt_price` behavior at zero ([SDK v1.9 #3636](https://github.com/paritytech/polkadot-sdk/pull/3636)).
- Pallet-broker: Fix claim revenue behaviour for zero timeslices ([SDK v1.11 #3997](https://github.com/paritytech/polkadot-sdk/pull/3997)).
- Pallet-broker: Support renewing leases expired in a previous period ([SDK v1.11 #4089](https://github.com/paritytech/polkadot-sdk/pull/4089)).
- Pallet-broker: Use saturating math in input validation ([SDK v1.11 #4151](https://github.com/paritytech/polkadot-sdk/pull/4151)).
- Pallet-xcm: fix transport fees for remote reserve transfers ([SDK v1.10 #3792](https://github.com/paritytech/polkadot-sdk/pull/3792)).
- Patch pool to handle extra consumer ref when destroying ([SDK v1.13 #4503](https://github.com/paritytech/polkadot-sdk/pull/4503)).
- Region reserve transfers fix ([SDK v1.11 #3455](https://github.com/paritytech/polkadot-sdk/pull/3455)).
- Snowbridge - Ethereum Client - Reject finalized updates without a sync committee in next store period ([SDK v1.13 #4478](https://github.com/paritytech/polkadot-sdk/pull/4478)).
- Treat XCM ExceedsStackLimit errors as transient in the MQ pallet ([SDK v1.12 #4202](https://github.com/paritytech/polkadot-sdk/pull/4202)).
- Unrequest a pre-image when it failed to execute ([SDK v1.10 #3849](https://github.com/paritytech/polkadot-sdk/pull/3849)).
- Validate code when scheduling uprades ([SDK v1.8 #3232](https://github.com/paritytech/polkadot-sdk/pull/3232)).
- XCMP: Use the number of 'ready' pages in XCMP suspend logic ([SDK v1.9 #2393](https://github.com/paritytech/polkadot-sdk/pull/2393)).

### Removed

- Remove deprecated calls from treasury pallet ([runtimes#381](https://github.com/polkadot-fellows/runtimes/pull/381), [SDK v1.14 #3820](https://github.com/paritytech/polkadot-sdk/pull/3820)).
- Treasury pallet: - remove unused config parameters ([runtimes#381](https://github.com/polkadot-fellows/runtimes/pull/381), [SDK v1.14 #4831](https://github.com/paritytech/polkadot-sdk/pull/4831)).
- Remove Identity from Polkadot Relay Chain ([runtimes#415](https://github.com/polkadot-fellows/runtimes/pull/415))
- Kusama: Remove unused Snowbridge code and configs ([polkadot-fellows/runtimes#411](https://github.com/polkadot-fellows/runtimes/pull/411)).
- Remove the identity ops pallet after the invalid judgments have been cleared ([polkadot-fellows/runtimes#408](https://github.com/polkadot-fellows/runtimes/pull/408)).

#### From [#322](https://github.com/polkadot-fellows/runtimes/pull/322)

- Deprecate dmp-queue pallet ([SDK v1.13 #4475](https://github.com/paritytech/polkadot-sdk/pull/4475)).
- Deprecate XCMv2 ([SDK v1.13 #4131](https://github.com/paritytech/polkadot-sdk/pull/4131)).
- Identity: Remove double encoding username signature payload ([SDK v1.13 #4646](https://github.com/paritytech/polkadot-sdk/pull/4646)).
- Pallet-xcm: deprecate execute and send in favor of execute_blob and send_blob ([SDK v1.10 #3749](https://github.com/paritytech/polkadot-sdk/pull/3749)).
- Pallet-xcm: deprecate transfer extrinsics without weight limit ([SDK v1.10 #3927](https://github.com/paritytech/polkadot-sdk/pull/3927)).
- Remove `parametrized-consensus-hook` feature ([SDK v1.13 #4380](https://github.com/paritytech/polkadot-sdk/pull/4380)).

## [1.2.8] 03.07.2024

### Changed

- Snowbridge: Sync headers on demand ([polkadot-fellows/runtimes#365](https://github.com/polkadot-fellows/runtimes/pull/365))
- Polkadot chains: allow arbitrary XCM execution ([polkadot-fellows/runtimes#345](https://github.com/polkadot-fellows/runtimes/pull/345)).

Note: This release only affects the following runtimes and is not a full system release:

- Polkadot Relay Chain
- Polkadot Asset Hub
- Polkadot Bridge Hub
- Polkadot Collectives
- Kusama Relay Chain
- Kusama Bridge Hub

### Fixed

- Kusama People: Build the metadata hash at build time, so that `CheckMetadata` can use it at runtime ([polkadot-fellows/runtimes#371](https://github.com/polkadot-fellows/runtimes/pull/371))

## [1.2.7] 14.06.2024

Note: This release only affects the following runtimes and is not a full system release:

- Polkadot Relay Chain
- Polkadot People

### Changed

- Updated Relay and People configurations to complete launch ([polkadot-fellows/runtimes#350](https://github.com/polkadot-fellows/runtimes/pull/350))

## [1.2.6] 13.06.2024

Note: This release only affects the following runtimes and is not a full system release:

- Polkadot Relay Chain
- Polkadot Asset Hub
- Polkadot People
- Kusama Relay Chain
- Kusama Asset Hub
- Kusama People

### Added

- Add the Polkadot People Chain ([polkadot-fellows/runtimes#319](https://github.com/polkadot-fellows/runtimes/pull/319))

### Changed

- Set max asset ID restriction for the creation of trusted assets ([polkadot-fellows/runtimes#346](https://github.com/polkadot-fellows/runtimes/pull/346))

### Fixed

- Kusama People: clear requested judgements that do not have corresponding deposits reserved ([polkadot-fellows/runtimes#339](https://github.com/polkadot-fellows/runtimes/pull/339))

### Changed

- People chain now uses 6-second block times ([polkadot-fellows/runtimes#308](https://github.com/polkadot-fellows/runtimes/pull/308))

### Removed

- Removed Identity-related code from Kusama Relay Chain ([polkadot-fellows/runtimes#315](https://github.com/polkadot-fellows/runtimes/pull/315))

## [1.2.5] 06.06.2024

### Added

- Staking runtime api to check if reward is pending for an era ([polkadot-fellows/runtimes#318](https://github.com/polkadot-fellows/runtimes/pull/318))
- Allow any parachain to have bidirectional channel with any system parachains ([polkadot-fellows/runtimes#329](https://github.com/polkadot-fellows/runtimes/pull/329))
- Update price controller of broker pallet to use higher leadin, without adjusting the minimum price too much ([polkadot-fellows/runtimes#334](https://github.com/polkadot-fellows/runtimes/pull/334))
- Enable support for new hardware signers like the generic ledger app ([polkadot-fellows/runtimes#337](https://github.com/polkadot-fellows/runtimes/pull/337))

### Changed

- Transaction payments work via new `fungible` trait implementation ([polkadot-fellows/runtimes#332](https://github.com/polkadot-fellows/runtimes/pull/332))
- Block `request_judgement` calls on the Relay Chain ([polkadot-fellows/runtimes#338](https://github.com/polkadot-fellows/runtimes/pull/338))

### Fixed

- Handle extra erroneous consumer reference when a nomination pool is destroying ([polkadot-fellows/runtimes#318](https://github.com/polkadot-fellows/runtimes/pull/318))
- Introduce [Encointer](https://encointer.org) collator selection and send fees to authors instead of treasury ([polkadot-fellows/runtimes#270](https://github.com/polkadot-fellows/runtimes/pull/270))

## [1.2.4] 20.05.2024

### Changed

- Kusama chains: allow arbitrary XCM execution ([polkadot-fellows/runtimes#261](https://github.com/polkadot-fellows/runtimes/pull/261))
- Allow everything through XCM SafeCallFilter ([polkadot-fellows/runtimes#285](https://github.com/polkadot-fellows/runtimes/pull/285))
- Disable Coretime credit purchasing until we have the credit system implemented ([polkadot-fellows/runtimes#312](https://github.com/polkadot-fellows/runtimes/pull/312))

### Added

- Add `pallet-vesting` to Asset Hubs ([polkadot-fellows/runtimes#269](https://github.com/polkadot-fellows/runtimes/pull/269))
- Add Pay Salary Collectives test ([polkadot-fellows/runtimes#260](https://github.com/polkadot-fellows/runtimes/pull/260))
- Add `pallet-xcm::transfer_assets_using_type_and_then()` for complex asset transfers ([polkadot-fellows/runtimes#311](https://github.com/polkadot-fellows/runtimes/pull/311))
- The Ambassador Program ([polkadot-fellows/runtimes#291](https://github.com/polkadot-fellows/runtimes/pull/291))

### Removed

- Remove one-shot migrations from Kusama Coretime ([polkadot-fellows/runtimes#300](https://github.com/polkadot-fellows/runtimes/pull/300))
- Remove DMP queue and allow `system::authorize_upgrade` in XCM's call filter ([polkadot-fellows/runtimes#280](https://github.com/polkadot-fellows/runtimes/pull/280))
- Allow Sending XCM messages using a Signed origin on Kusama ([polkadot-fellows/runtimes#290](https://github.com/polkadot-fellows/runtimes/pull/290))

### Fixed

- Include patch to release stuck collator bonds ([polkadot-fellows/runtimes#289](https://github.com/polkadot-fellows/runtimes/pull/289))
- Safeguard pallet-balances against consumer ref underflow ([polkadot-fellows/runtimes#309](https://github.com/polkadot-fellows/runtimes/pull/309))
- Polkadot Bridge Hub: Unstuck Snowbridge ([polkadot-fellows/runtimes#313](https://github.com/polkadot-fellows/runtimes/pull/313))

## [1.2.3] 29.04.2024

### Added

- Add migration to Kusama Coretime to onboard People Chain without long delay ([polkadot-fellows/runtimes#286](https://github.com/polkadot-fellows/runtimes/pull/286))

### Fixed

- Clean up outdated assignment in Kusama Coretime Chain state ([polkadot-fellows/runtimes#286](https://github.com/polkadot-fellows/runtimes/pull/286))

## [1.2.2] 20.04.2024

### Fixed

- Polkadot Bridge Hub: Unstuck bridge with Kusama ([polkadot-fellows/runtimes#277](https://github.com/polkadot-fellows/runtimes/pull/277)).
- Fix Kusama Coretime launch issues: import leases and fix renewals for short leases ([polkadot-fellows/runtimes#276](https://github.com/polkadot-fellows/runtimes/pull/276))

## [1.2.1] 09.04.2024

### Changed

- Modify runtimes for phase two of People Chain launch (Kusama) ([polkadot-fellows/runtimes#246](https://github.com/polkadot-fellows/runtimes/pull/246))

## [1.2.0] 28.03.2024

### Added

- Remove state-trie-migration pallet from kusama, add state trie migration to V1 on polkadot ([polkadot-fellows/runtimes#170](https://github.com/polkadot-fellows/runtimes/pull/170))
- Introduce chain spec generator ([polkadot-fellows/runtimes#127](https://github.com/polkadot-fellows/runtimes/pull/127))
- Add [Encointer](https://encointer.org) system parachain runtime, completing [RFC22](https://github.com/polkadot-fellows/RFCs/blob/main/text/0022-adopt-encointer-runtime.md) ([polkadot-fellows/runtimes#80](https://github.com/polkadot-fellows/runtimes/pull/80))
- Feature for enabling debug prints in the Polkadot and Kusama runtime ([polkadot-fellows/runtimes#85](https://github.com/polkadot-fellows/runtimes/pull/85))
- Added new "Wish for Change" track ([polkadot-fellows/runtimes#184](https://github.com/polkadot-fellows/runtimes/pull/184))
- Enable Coretime and on-demand on Kusama ([polkadot-fellows/runtimes#159](https://github.com/polkadot-fellows/runtimes/pull/159))
- Refund any leases that are not migrated to Coretime (have holes in them/have not yet started) ([polkadot-fellows/runtimes#206](https://github.com/polkadot-fellows/runtimes/pull/206))
- Enable Elastic Scaling node side feature for Kusama ([polkadot-fellows/runtimes#205](https://github.com/polkadot-fellows/runtimes/pull/205))
- Cancel Parachain Auctions ([polkadot-fellows/runtimes#215](https://github.com/polkadot-fellows/runtimes/pull/215))
- Upgrade encointer protocol to 6.1.0 ([polkadot-fellows/runtimes#236](https://github.com/polkadot-fellows/runtimes/pull/236))
- Update NFT deposits according to RFC-45 ([polkadot-fellows/runtimes#237](https://github.com/polkadot-fellows/runtimes/pull/237))
- Add Kusama People Chain ([polkadot-fellows/runtimes#217](https://github.com/polkadot-fellows/runtimes/pull/217))
- Asset Conversion setup for Polkadot Asset Hub, and XCM Swap Weight Trader for both Asset Hubs ([polkadot-fellows/runtimes#218](https://github.com/polkadot-fellows/runtimes/pull/218))
- Adds Snowbridge to Kusama and Polkadot ([polkadot-fellows/runtimes#130](https://github.com/polkadot-fellows/runtimes/pull/130))
- Add the Kusama Coretime Chain ([polkadot-fellows/runtimes#212](https://github.com/polkadot-fellows/runtimes/pull/212))

### Changed

- Upgrade parachains runtime API from v7 to v8 in Kusama ([context](https://paritytech.github.io/polkadot-sdk/book/protocol-validator-disabling.html), [polkadot-fellows/runtimes#148](https://github.com/polkadot-fellows/runtimes/pull/148)).
- Fixed the lowering of Asset Hub existential deposits.
- MMR leaves generated by `pallet_mmr` point to the next-authority-set of the current block instead of the prior block [polkadot-fellows/runtimes#169](https://github.com/polkadot-fellows/runtimes/pull/169)
- Deprecate the `xcm::body::TREASURER_INDEX` constant and use the standard `Treasury` variant from the `xcm::BodyId` type instead ([polkadot-fellows/runtimes#149](https://github.com/polkadot-fellows/runtimes/pull/149))
- Bump parachains runtime API to v9 in Kusama to enable the `node_features` function [polkadot-fellows/runtimes#194](https://github.com/polkadot-fellows/runtimes/pull/194)
- Bump parachains runtime API to v10 in Kusama to enable the `approval-voting-params` function [polkadot-fellows/runtimes#204](https://github.com/polkadot-fellows/runtimes/pull/204)
- Use Relay Chain's Treasury Pallet account as a destination for XCM fees on System Parachain ([polkadot-fellows/runtimes#191](https://github.com/polkadot-fellows/runtimes/pull/191))
- Bump parachains runtime API to v10 in Polkadot to enable async-backing subsystems(still in backwards compatible mode) [polkadot-fellows/runtimes#222](https://github.com/polkadot-fellows/runtimes/pull/222)
- Prepared system parachain runtimes for async backing enabling ([polkadot-fellows/runtimes#228](https://github.com/polkadot-fellows/runtimes/pull/228))
- Update runtime weights [polkadot-fellows/runtimes#223](https://github.com/polkadot-fellows/runtimes/pull/223)
- Treasury Spend detects relative locations of the native asset ([polkadot-fellows/runtimes#233](https://github.com/polkadot-fellows/runtimes/pull/233))
- Increase consumer reference limits for Asset Hubs ([polkadot-fellows/runtimes#258](https://github.com/polkadot-fellows/runtimes/pull/258))
- Updated Asset Hub asset class creation deposit to use `system_para_deposit()` ([polkadot-fellows/runtimes#259](https://github.com/polkadot-fellows/runtimes/pull/259))

### Removed

- Removed the `SafeCallFilter` from the Relay Chain XCM config ([polkadot-fellows/runtimes#172](https://github.com/polkadot-fellows/runtimes/pull/172)).
- Removed the `ImOnline` pallet ([polkadot-fellows/runtimes#178](https://github.com/polkadot-fellows/runtimes/pull/178))

### Fixed

- Fixed the cost of a single byte, sent over bridge to use the `TransactionByteFee` constant of the bridged chain [polkadot-fellows/runtimes#174](https://github.com/polkadot-fellows/runtimes/pull/174).

### Based on Polkadot-SDK

- Upgrade dependencies to the [polkadot-sdk@1.5.0](https://github.com/paritytech/polkadot-sdk/releases/tag/polkadot-v1.5.0) release ([polkadot-fellows/runtimes#137](https://github.com/polkadot-fellows/runtimes/pull/137))
- Upgrade dependencies to the [polkadot-sdk@1.6.0](https://github.com/paritytech/polkadot-sdk/releases/tag/polkadot-v1.6.0) release ([polkadot-fellows/runtimes#159](https://github.com/polkadot-fellows/runtimes/pull/159))
- Upgrade dependencies to the [polkadot-sdk@1.7.0](https://github.com/paritytech/polkadot-sdk/releases/tag/polkadot-v1.7.0) release ([polkadot-fellows/runtimes#187](https://github.com/polkadot-fellows/runtimes/pull/187))

## [1.1.1] 25.01.2024

### Fixed

- Fixed the lowering of Asset Hub existential deposits ([polkadot-fellows/runtimes#158](https://github.com/polkadot-fellows/runtimes/pull/158)).

## [1.1.0] 10.01.2024

### Changed

- Upgrade parachains runtime API from v5 to v7 in Polkadot and Kusama ([polkadot-fellows/runtimes#56](https://github.com/polkadot-fellows/runtimes/pull/56))
- Upgrade Preimage pallet's config implementations to adapt the new `Consideration` API ([polkadot-fellows/runtimes#56](https://github.com/polkadot-fellows/runtimes/pull/56))
- Remove `experimental` feature flag for `pallet-society`, `pallet-xcm`, and `runtime-common` crates imports ([polkadot-fellows/runtimes#56](https://github.com/polkadot-fellows/runtimes/pull/56))
- Election provider: use a geometric deposit base calculation for EPM signed submissions in Polkadot and Kusama ([polkadot-fellows/runtimes#56](https://github.com/polkadot-fellows/runtimes/pull/56))
- Make `IdentityInfo` generic in `pallet-identity` ([polkadot-fellows/runtimes#87](https://github.com/polkadot-fellows/runtimes/pull/87)). Context: <https://github.com/paritytech/polkadot-sdk/pull/1661>
- Whitelist `force_default_xcm_version` in XCM call filter ([polkadot-fellows/runtimes#45](https://github.com/polkadot-fellows/runtimes/pull/45))
- Update the fellowship salary budget amount in alignment with the Fellowship Salary [RFC](https://github.com/polkadot-fellows/RFCs/pull/50) ([polkadot-fellows/runtimes#121](https://github.com/polkadot-fellows/runtimes/pull/121))
- Set up an account ID for the local root location on Polkadot Collectives ([polkadot-fellows/runtimes#125](https://github.com/polkadot-fellows/runtimes/pull/125))
- Increase confirmation period for treasury spend tracks on Polkadot & Kusama ([polkadot-fellows/runtimes#119](https://github.com/polkadot-fellows/runtimes/pull/119))
- Drop ED requirement for transaction payments with an exchangeable asset ([polkadot-fellows/runtimes#310](https://github.com/polkadot-fellows/runtimes/pull/310))

### Added

- Enable async backing on Kusama ([polkadot-fellows/runtimes#87](https://github.com/polkadot-fellows/runtimes/pull/87)). Context: <https://github.com/paritytech/polkadot-sdk/pull/1543>
- Implemented GenesisBuilder API for all runtimes ([polkadot-fellows/runtimes#87](https://github.com/polkadot-fellows/runtimes/pull/87)). Context: <https://github.com/paritytech/polkadot-sdk/pull/1492>
- XCM transport fees are now exponential and are sent to a treasury account ([polkadot-fellows/runtimes#87](https://github.com/polkadot-fellows/runtimes/pull/87)). Context: <https://github.com/paritytech/polkadot-sdk/pull/1234>
- System parachains are now trusted teleporters of each other ([polkadot-fellows/runtimes#87](https://github.com/polkadot-fellows/runtimes/pull/87)). Context: <https://github.com/paritytech/polkadot-sdk/pull/1368>
- Treasury is able to spend various asset kinds ([polkadot-fellows/runtimes#87](https://github.com/polkadot-fellows/runtimes/pull/87))
- Add BEEFY to Polkadot ([polkadot-fellows/runtimes#65](https://github.com/polkadot-fellows/runtimes/pull/65))
- Fellowship Treasury pallet on Polkadot Collectives ([polkadot-fellows/runtimes#109](https://github.com/polkadot-fellows/runtimes/pull/109))
- Added Polkadot <> Kusama bridge to support asset transfers between Asset Hubs ([polkadot-fellows/runtimes#108](https://github.com/polkadot-fellows/runtimes/pull/108))

### Fixed

- Add missing weight functions for `runtime_parachains_hrmp` and `preimage` pallets ([polkadot-fellows/runtimes#56](https://github.com/polkadot-fellows/runtimes/pull/56))
- Fix for Reward Deficit in the pool ([polkadot-fellows/runtimes#87](https://github.com/polkadot-fellows/runtimes/pull/87)). Context: <https://github.com/paritytech/polkadot-sdk/pull/1255>

## [1.0.1] 14.11.2023

### Changed

- Restore governance lock periods to 7 days in Polkadot ([polkadot-fellows/runtimes#86](https://github.com/polkadot-fellows/runtimes/pull/86))

## [1.0.0] 22.10.2023

### Changed

- Update Polkadot ideal staking rate ([polkadot-fellows/runtimes#26](https://github.com/polkadot-fellows/runtimes/pull/26))
- Treasury deprecate `propose_spend` dispatchable ([paritytech/substrate#14538](https://github.com/paritytech/substrate/pull/14538))
- Use benchmarked weights for `XCM` ([paritytech/polkadot#7077](https://github.com/paritytech/polkadot/pull/7077))
- Put HRMP Channel Management on General Admin Track ([paritytech/polkadot#7477](https://github.com/paritytech/polkadot/pull/7477))
- Improve locking mechanism for parachains ([paritytech/polkadot-sdk#1290](https://github.com/paritytech/polkadot-sdk/pull/1290))
- Allow Root to initiate auctions ([paritytech/polkadot#7449](https://github.com/paritytech/polkadot/pull/7449))
- Remark: Allow any kind of origin ([paritytech/substrate#14260](https://github.com/paritytech/substrate/pull/14260))
- Im-Online: Remove network state from heartbeats ([paritytech/substrate#14251](https://github.com/paritytech/substrate/pull/14251))
- Nomination pools: disallow setting above global max commission ([paritytech/substrate#14496](https://github.com/paritytech/substrate/pull/14496))
- Rename Statemint/Statemine to Asset Hub ([paritytech/cumulus#2633](https://github.com/paritytech/cumulus/pull/2633))
- Fellowship: Voters can initiate proposals on their votable tracks ([paritytech/cumulus#2725](https://github.com/paritytech/cumulus/pull/2725))
- Root can promote on Polkadot Collectives ([paritytech/cumulus#2781](https://github.com/paritytech/cumulus/pull/2781))
- Add New Assets Privileged Functions to Appropriate Proxy Types ([paritytech/cumulus#2839](https://github.com/paritytech/cumulus/pull/2839))
- Better Handling of Candidates Who Become Invulnerable ([paritytech/cumulus#2801](https://github.com/paritytech/cumulus/pull/2801))

### Added

- Implement dynamic number of nominators ([paritytech/substrate#12970](https://github.com/paritytech/substrate/pull/12970) & [paritytech/polkadot#6807](https://github.com/paritytech/polkadot/pull/6807))
- Upgrade Kusama to Society V2 ([paritytech/polkadot#7356](https://github.com/paritytech/polkadot/pull/7356))
- Kusama state version switch and migration ([paritytech/polkadot#7015](https://github.com/paritytech/polkadot/pull/7015))
- Add Nomination Pools and Voters List to Staking Proxy ([paritytech/polkadot#7448](https://github.com/paritytech/polkadot/pull/7448))
- Add minting price to the pre-signed mint object ([paritytech/substrate#14242](https://github.com/paritytech/substrate/pull/14242))
- Add mint price to the witness object on mint and confirm it ([paritytech/substrate#14257](https://github.com/paritytech/substrate/pull/14257))
- Stabilize Metadata V15 ([paritytech/substrate#14481](https://github.com/paritytech/substrate/pull/14481))
- Add Ability to Add/Remove Invulnerable Collators ([paritytech/cumulus#2596](https://github.com/paritytech/cumulus/pull/2596))
- Polkadot Fellowship promotion/demotion periods, members activity and salaries ([paritytech/cumulus#2607](https://github.com/paritytech/cumulus/pull/2607))
- Add asset conversion to asset hub Kusama ([paritytech/cumulus#2935](https://github.com/paritytech/cumulus/pull/2935))

### Fixed

- Unlock/unreserve Gov v1 balances and remove kvs ([paritytech/polkadot#7314](https://github.com/paritytech/polkadot/pull/7314))
- Polkadot 28 days as conviction voting period ([paritytech/polkadot#7595](https://github.com/paritytech/polkadot/pull/7595))
- XCM: Fix issue with RequestUnlock ([paritytech/polkadot#7278](https://github.com/paritytech/polkadot/pull/7278))
- Clear Existing HRMP Channel Request When Force Opening ([paritytech/polkadot#7389](https://github.com/paritytech/polkadot/pull/7389))
- Prune upgrade cooldowns ([paritytech/polkadot#7470](https://github.com/paritytech/polkadot/pull/7470))
- Assets `destroy_accounts` releases the deposit
  ([paritytech/substrate#14443](https://github.com/paritytech/substrate/pull/14443))
- Update Polkadot Collectives to use `limited_teleport_assets` for automatic slash handling, as
  `teleport_assets` is deprecated and caused a failing integration test. ([polkadot-fellows/runtimes#46](https://github.com/polkadot-fellows/runtimes/pull/46))<|MERGE_RESOLUTION|>--- conflicted
+++ resolved
@@ -112,11 +112,8 @@
   - [#8021](https://github.com/paritytech/polkadot-sdk/pull/8021): XCMP: use batching when enqueuing inbound messages
     This PR implements batching for the XCMP inbound enqueueing logic, which leads to an about ~75x performance improvement for that specific code.
   - [#9202](https://github.com/paritytech/polkadot-sdk/pull/9202): `apply_authorized_force_set_current_code` does not need to consume the whole block
-<<<<<<< HEAD
 - Proxy type `NonTranfer`: Use a whitelist of calls and remove some not useful calls from the whitelist ([polkadot-fellows/runtimes/pull/646](https://github.com/polkadot-fellows/runtimes/pull/646))
-=======
 - Add Snowbridge V2 pallets, to enable Snowbridge V2 bridging: [polkadot-fellows/runtimes/pull/796](https://github.com/polkadot-fellows/runtimes/pull/796))
->>>>>>> 6b234dfe
 
 ## [1.6.1] 24.06.2025
 
