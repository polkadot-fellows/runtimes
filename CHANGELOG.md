--- conflicted
+++ resolved
@@ -6,15 +6,13 @@
 
 ## [Unreleased]
 
-<<<<<<< HEAD
 ### Added
 
 - Add the Polkadot People Chain ([polkadot-fellows/runtimes#319](https://github.com/polkadot-fellows/runtimes/pull/319))
-=======
+
 ### Fixed
 
 - Kusama People: clear requested judgements that do not have corresponding deposits reserved ([polkadot-fellows/runtimes#339](https://github.com/polkadot-fellows/runtimes/pull/339))
->>>>>>> cede94af
 
 ### Removed
 
