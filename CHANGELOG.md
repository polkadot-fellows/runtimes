--- conflicted
+++ resolved
@@ -8,13 +8,9 @@
 
 ### Added
 
-<<<<<<< HEAD
 - Add `cumulus-pallet-weight-reclaim` to all Kusama system parachains for storage weight reclaim functionality
- 
-=======
 - Kusama Asset Hub: add missing staking Runtime APIs and  re-enable vested transfers ([polkadot-fellows/runtimes/pull/946](https://github.com/polkadot-fellows/runtimes/pull/946))
 
->>>>>>> 9d2ad355
 ### Fixed
 
 - [AHM] Do not migrate staking era forcing info to AH ([polkadot-fellows/runtimes/pull/939](https://github.com/polkadot-fellows/runtimes/pull/939))
