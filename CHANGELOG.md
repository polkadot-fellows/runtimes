# Changelog

Changelog for the runtimes governed by the Polkadot Fellowship.

The format is based on [Keep a Changelog](https://keepachangelog.com/en/1.0.0/).

## [Unreleased]

<<<<<<< HEAD
### Changed

### Added

### Removed

- Removed Identity-related code from Kusama Relay Chain ([polkadot-fellows/runtimes#315](https://github.com/polkadot-fellows/runtimes/pull/315))

### Fixed

=======
### Added

- Staking runtime api to check if reward is pending for an era ([polkadot-fellows/runtimes#318](https://github.com/polkadot-fellows/runtimes/pull/318))

### Fixed

- Handle extra erroneous consumer reference when a nomination pool is destroying ([polkadot-fellows/runtimes#318](https://github.com/polkadot-fellows/runtimes/pull/318))
- Introduce [Encointer](https://encointer.org) collator selection and send fees to authors instead of treasury ([polkadot-fellows/runtimes#270](https://github.com/polkadot-fellows/runtimes/pull/270))

>>>>>>> 65e23d88
## [1.2.4] 20.05.2024

### Changed

- Kusama chains: allow arbitrary XCM execution ([polkadot-fellows/runtimes#261](https://github.com/polkadot-fellows/runtimes/pull/261))
- Allow everything through XCM SafeCallFilter ([polkadot-fellows/runtimes#285](https://github.com/polkadot-fellows/runtimes/pull/285))
- Disable Coretime credit purchasing until we have the credit system implemented ([polkadot-fellows/runtimes#312](https://github.com/polkadot-fellows/runtimes/pull/312))

### Added

- Add `pallet-vesting` to Asset Hubs ([polkadot-fellows/runtimes#269](https://github.com/polkadot-fellows/runtimes/pull/269))
- Add Pay Salary Collectives test ([polkadot-fellows/runtimes#260](https://github.com/polkadot-fellows/runtimes/pull/260))
- Add `pallet-xcm::transfer_assets_using_type_and_then()` for complex asset transfers ([polkadot-fellows/runtimes#311](https://github.com/polkadot-fellows/runtimes/pull/311))
- The Ambassador Program ([polkadot-fellows/runtimes#291](https://github.com/polkadot-fellows/runtimes/pull/291))

### Removed

- Remove one-shot migrations from Kusama Coretime ([polkadot-fellows/runtimes#300](https://github.com/polkadot-fellows/runtimes/pull/300))
- Remove DMP queue and allow `system::authorize_upgrade` in XCM's call filter ([polkadot-fellows/runtimes#280](https://github.com/polkadot-fellows/runtimes/pull/280))
- Allow Sending XCM messages using a Signed origin on Kusama ([polkadot-fellows/runtimes#290](https://github.com/polkadot-fellows/runtimes/pull/290))
- Removed Identity-related code from Kusama Relay Chain ([polkadot-fellows/runtimes#315](https://github.com/polkadot-fellows/runtimes/pull/315))

### Fixed

- Include patch to release stuck collator bonds ([polkadot-fellows/runtimes#289](https://github.com/polkadot-fellows/runtimes/pull/289))
- Safeguard pallet-balances against consumer ref underflow ([polkadot-fellows/runtimes#309](https://github.com/polkadot-fellows/runtimes/pull/309))
- Polkadot Bridge Hub: Unstuck Snowbridge ([polkadot-fellows/runtimes#313](https://github.com/polkadot-fellows/runtimes/pull/313))

## [1.2.3] 29.04.2024

### Added

- Add migration to Kusama Coretime to onboard People Chain without long delay ([polkadot-fellows/runtimes#286](https://github.com/polkadot-fellows/runtimes/pull/286))

### Fixed

- Clean up outdated assignment in Kusama Coretime Chain state ([polkadot-fellows/runtimes#286](https://github.com/polkadot-fellows/runtimes/pull/286))

## [1.2.2] 20.04.2024

### Fixed

- Polkadot Bridge Hub: Unstuck bridge with Kusama ([polkadot-fellows/runtimes#277](https://github.com/polkadot-fellows/runtimes/pull/277)).
- Fix Kusama Coretime launch issues: import leases and fix renewals for short leases ([polkadot-fellows/runtimes#276](https://github.com/polkadot-fellows/runtimes/pull/276))

## [1.2.1] 09.04.2024

### Changed

- Modify runtimes for phase two of People Chain launch (Kusama) ([polkadot-fellows/runtimes#246](https://github.com/polkadot-fellows/runtimes/pull/246))

## [1.2.0] 28.03.2024

### Added

- Remove state-trie-migration pallet from kusama, add state trie migration to V1 on polkadot ([polkadot-fellows/runtimes#170](https://github.com/polkadot-fellows/runtimes/pull/170))
- Introduce chain spec generator ([polkadot-fellows/runtimes#127](https://github.com/polkadot-fellows/runtimes/pull/127))
- Add [Encointer](https://encointer.org) system parachain runtime, completing [RFC22](https://github.com/polkadot-fellows/RFCs/blob/main/text/0022-adopt-encointer-runtime.md) ([polkadot-fellows/runtimes#80](https://github.com/polkadot-fellows/runtimes/pull/80))
- Feature for enabling debug prints in the Polkadot and Kusama runtime ([polkadot-fellows/runtimes#85](https://github.com/polkadot-fellows/runtimes/pull/85))
- Added new "Wish for Change" track ([polkadot-fellows/runtimes#184](https://github.com/polkadot-fellows/runtimes/pull/184))
- Enable Coretime and on-demand on Kusama ([polkadot-fellows/runtimes#159](https://github.com/polkadot-fellows/runtimes/pull/159))
- Refund any leases that are not migrated to Coretime (have holes in them/have not yet started) ([polkadot-fellows/runtimes#206](https://github.com/polkadot-fellows/runtimes/pull/206))
- Enable Elastic Scaling node side feature for Kusama ([polkadot-fellows/runtimes#205](https://github.com/polkadot-fellows/runtimes/pull/205))
- Cancel Parachain Auctions ([polkadot-fellows/runtimes#215](https://github.com/polkadot-fellows/runtimes/pull/215))
- Upgrade encointer protocol to 6.1.0 ([polkadot-fellows/runtimes#236](https://github.com/polkadot-fellows/runtimes/pull/236))
- Update NFT deposits according to RFC-45 ([polkadot-fellows/runtimes#237](https://github.com/polkadot-fellows/runtimes/pull/237))
- Add Kusama People Chain ([polkadot-fellows/runtimes#217](https://github.com/polkadot-fellows/runtimes/pull/217))
- Asset Conversion setup for Polkadot Asset Hub, and XCM Swap Weight Trader for both Asset Hubs ([polkadot-fellows/runtimes#218](https://github.com/polkadot-fellows/runtimes/pull/218))
- Adds Snowbridge to Kusama and Polkadot ([polkadot-fellows/runtimes#130](https://github.com/polkadot-fellows/runtimes/pull/130))
- Add the Kusama Coretime Chain ([polkadot-fellows/runtimes#212](https://github.com/polkadot-fellows/runtimes/pull/212))

### Changed

- Upgrade parachains runtime API from v7 to v8 in Kusama ([context](https://paritytech.github.io/polkadot-sdk/book/protocol-validator-disabling.html), [polkadot-fellows/runtimes#148](https://github.com/polkadot-fellows/runtimes/pull/148)).
- Fixed the lowering of Asset Hub existential deposits.
- MMR leaves generated by `pallet_mmr` point to the next-authority-set of the current block instead of the prior block [polkadot-fellows/runtimes#169](https://github.com/polkadot-fellows/runtimes/pull/169)
- Deprecate the `xcm::body::TREASURER_INDEX` constant and use the standard `Treasury` variant from the `xcm::BodyId` type instead ([polkadot-fellows/runtimes#149](https://github.com/polkadot-fellows/runtimes/pull/149))
- Bump parachains runtime API to v9 in Kusama to enable the `node_features` function [polkadot-fellows/runtimes#194](https://github.com/polkadot-fellows/runtimes/pull/194)
- Bump parachains runtime API to v10 in Kusama to enable the `approval-voting-params` function [polkadot-fellows/runtimes#204](https://github.com/polkadot-fellows/runtimes/pull/204)
- Use Relay Chain's Treasury Pallet account as a destination for XCM fees on System Parachain ([polkadot-fellows/runtimes#191](https://github.com/polkadot-fellows/runtimes/pull/191))
- Bump parachains runtime API to v10 in Polkadot to enable async-backing subsystems(still in backwards compatible mode) [polkadot-fellows/runtimes#222](https://github.com/polkadot-fellows/runtimes/pull/222)
- Prepared system parachain runtimes for async backing enabling ([polkadot-fellows/runtimes#228](https://github.com/polkadot-fellows/runtimes/pull/228))
- Update runtime weights [polkadot-fellows/runtimes#223](https://github.com/polkadot-fellows/runtimes/pull/223)
- Treasury Spend detects relative locations of the native asset ([polkadot-fellows/runtimes#233](https://github.com/polkadot-fellows/runtimes/pull/233))
- Increase consumer reference limits for Asset Hubs ([polkadot-fellows/runtimes#258](https://github.com/polkadot-fellows/runtimes/pull/258))
- Updated Asset Hub asset class creation deposit to use `system_para_deposit()` ([polkadot-fellows/runtimes#259](https://github.com/polkadot-fellows/runtimes/pull/259))

### Removed

- Removed the `SafeCallFilter` from the Relay Chain XCM config ([polkadot-fellows/runtimes#172](https://github.com/polkadot-fellows/runtimes/pull/172)).
- Removed the `ImOnline` pallet ([polkadot-fellows/runtimes#178](https://github.com/polkadot-fellows/runtimes/pull/178))

### Fixed

- Fixed the cost of a single byte, sent over bridge to use the `TransactionByteFee` constant of the bridged chain [polkadot-fellows/runtimes#174](https://github.com/polkadot-fellows/runtimes/pull/174).

### Based on Polkadot-SDK

- Upgrade dependencies to the [polkadot-sdk@1.5.0](https://github.com/paritytech/polkadot-sdk/releases/tag/polkadot-v1.5.0) release ([polkadot-fellows/runtimes#137](https://github.com/polkadot-fellows/runtimes/pull/137))
- Upgrade dependencies to the [polkadot-sdk@1.6.0](https://github.com/paritytech/polkadot-sdk/releases/tag/polkadot-v1.6.0) release ([polkadot-fellows/runtimes#159](https://github.com/polkadot-fellows/runtimes/pull/159))
- Upgrade dependencies to the [polkadot-sdk@1.7.0](https://github.com/paritytech/polkadot-sdk/releases/tag/polkadot-v1.7.0) release ([polkadot-fellows/runtimes#187](https://github.com/polkadot-fellows/runtimes/pull/187))

## [1.1.1] 25.01.2024

### Fixed

- Fixed the lowering of Asset Hub existential deposits ([polkadot-fellows/runtimes#158](https://github.com/polkadot-fellows/runtimes/pull/158)).

## [1.1.0] 10.01.2024

### Changed

- Upgrade parachains runtime API from v5 to v7 in Polkadot and Kusama ([polkadot-fellows/runtimes#56](https://github.com/polkadot-fellows/runtimes/pull/56))
- Upgrade Preimage pallet's config implementations to adapt the new `Consideration` API ([polkadot-fellows/runtimes#56](https://github.com/polkadot-fellows/runtimes/pull/56))
- Remove `experimental` feature flag for `pallet-society`, `pallet-xcm`, and `runtime-common` crates imports ([polkadot-fellows/runtimes#56](https://github.com/polkadot-fellows/runtimes/pull/56))
- Election provider: use a geometric deposit base calculation for EPM signed submissions in Polkadot and Kusama ([polkadot-fellows/runtimes#56](https://github.com/polkadot-fellows/runtimes/pull/56))
- Make `IdentityInfo` generic in `pallet-identity` ([polkadot-fellows/runtimes#87](https://github.com/polkadot-fellows/runtimes/pull/87)). Context: https://github.com/paritytech/polkadot-sdk/pull/1661
- Whitelist `force_default_xcm_version` in XCM call filter ([polkadot-fellows/runtimes#45](https://github.com/polkadot-fellows/runtimes/pull/45))
- Update the fellowship salary budget amount in alignment with the Fellowship Salary [RFC](https://github.com/polkadot-fellows/RFCs/pull/50) ([polkadot-fellows/runtimes#121](https://github.com/polkadot-fellows/runtimes/pull/121))
- Set up an account ID for the local root location on Polkadot Collectives ([polkadot-fellows/runtimes#125](https://github.com/polkadot-fellows/runtimes/pull/125))
- Increase confirmation period for treasury spend tracks on Polkadot & Kusama ([polkadot-fellows/runtimes#119](https://github.com/polkadot-fellows/runtimes/pull/119))
- Drop ED requirement for transaction payments with an exchangeable asset ([polkadot-fellows/runtimes#310](https://github.com/polkadot-fellows/runtimes/pull/310))

### Added

- Enable async backing on Kusama ([polkadot-fellows/runtimes#87](https://github.com/polkadot-fellows/runtimes/pull/87)). Context: https://github.com/paritytech/polkadot-sdk/pull/1543
- Implemented GenesisBuilder API for all runtimes ([polkadot-fellows/runtimes#87](https://github.com/polkadot-fellows/runtimes/pull/87)). Context: https://github.com/paritytech/polkadot-sdk/pull/1492
- XCM transport fees are now exponential and are sent to a treasury account ([polkadot-fellows/runtimes#87](https://github.com/polkadot-fellows/runtimes/pull/87)). Context: https://github.com/paritytech/polkadot-sdk/pull/1234
- System parachains are now trusted teleporters of each other ([polkadot-fellows/runtimes#87](https://github.com/polkadot-fellows/runtimes/pull/87)). Context: https://github.com/paritytech/polkadot-sdk/pull/1368
- Treasury is able to spend various asset kinds ([polkadot-fellows/runtimes#87](https://github.com/polkadot-fellows/runtimes/pull/87))
- Add BEEFY to Polkadot ([polkadot-fellows/runtimes#65](https://github.com/polkadot-fellows/runtimes/pull/65))
- Fellowship Treasury pallet on Polkadot Collectives ([polkadot-fellows/runtimes#109](https://github.com/polkadot-fellows/runtimes/pull/109))
- Added Polkadot <> Kusama bridge to support asset transfers between Asset Hubs ([polkadot-fellows/runtimes#108](https://github.com/polkadot-fellows/runtimes/pull/108))

### Fixed

- Add missing weight functions for `runtime_parachains_hrmp` and `preimage` pallets ([polkadot-fellows/runtimes#56](https://github.com/polkadot-fellows/runtimes/pull/56))
- Fix for Reward Deficit in the pool ([polkadot-fellows/runtimes#87](https://github.com/polkadot-fellows/runtimes/pull/87)). Context: https://github.com/paritytech/polkadot-sdk/pull/1255

## [1.0.1] 14.11.2023

### Changed

- Restore governance lock periods to 7 days in Polkadot ([polkadot-fellows/runtimes#86](https://github.com/polkadot-fellows/runtimes/pull/86))

## [1.0.0] 22.10.2023

### Changed

- Update Polkadot ideal staking rate ([polkadot-fellows/runtimes#26](https://github.com/polkadot-fellows/runtimes/pull/26))
- Treasury deprecate `propose_spend` dispatchable ([paritytech/substrate#14538](https://github.com/paritytech/substrate/pull/14538))
- Use benchmarked weights for `XCM` ([paritytech/polkadot#7077](https://github.com/paritytech/polkadot/pull/7077))
- Put HRMP Channel Management on General Admin Track ([paritytech/polkadot#7477](https://github.com/paritytech/polkadot/pull/7477))
- Improve locking mechanism for parachains ([paritytech/polkadot-sdk#1290](https://github.com/paritytech/polkadot-sdk/pull/1290))
- Allow Root to initiate auctions ([paritytech/polkadot#7449](https://github.com/paritytech/polkadot/pull/7449))
- Remark: Allow any kind of origin ([paritytech/substrate#14260](https://github.com/paritytech/substrate/pull/14260))
- Im-Online: Remove network state from heartbeats ([paritytech/substrate#14251](https://github.com/paritytech/substrate/pull/14251))
- Nomination pools: disallow setting above global max commission ([paritytech/substrate#14496](https://github.com/paritytech/substrate/pull/14496))
- Rename Statemint/Statemine to Asset Hub ([paritytech/cumulus#2633](https://github.com/paritytech/cumulus/pull/2633))
- Fellowship: Voters can initiate proposals on their votable tracks ([paritytech/cumulus#2725](https://github.com/paritytech/cumulus/pull/2725))
- Root can promote on Polkadot Collectives ([paritytech/cumulus#2781](https://github.com/paritytech/cumulus/pull/2781))
- Add New Assets Privileged Functions to Appropriate Proxy Types ([paritytech/cumulus#2839](https://github.com/paritytech/cumulus/pull/2839))
- Better Handling of Candidates Who Become Invulnerable ([paritytech/cumulus#2801](https://github.com/paritytech/cumulus/pull/2801))

### Added

- Implement dynamic number of nominators ([paritytech/substrate#12970](https://github.com/paritytech/substrate/pull/12970) & [paritytech/polkadot#6807](https://github.com/paritytech/polkadot/pull/6807))
- Upgrade Kusama to Society V2 ([paritytech/polkadot#7356](https://github.com/paritytech/polkadot/pull/7356))
- Kusama state version switch and migration ([paritytech/polkadot#7015](https://github.com/paritytech/polkadot/pull/7015))
- Add Nomination Pools and Voters List to Staking Proxy ([paritytech/polkadot#7448](https://github.com/paritytech/polkadot/pull/7448))
- Add minting price to the pre-signed mint object ([paritytech/substrate#14242](https://github.com/paritytech/substrate/pull/14242))
- Add mint price to the witness object on mint and confirm it ([paritytech/substrate#14257](https://github.com/paritytech/substrate/pull/14257))
- Stabilize Metadata V15 ([paritytech/substrate#14481](https://github.com/paritytech/substrate/pull/14481))
- Add Ability to Add/Remove Invulnerable Collators ([paritytech/cumulus#2596](https://github.com/paritytech/cumulus/pull/2596))
- Polkadot Fellowship promotion/demotion periods, members activity and salaries ([paritytech/cumulus#2607](https://github.com/paritytech/cumulus/pull/2607))
- Add asset conversion to asset hub Kusama ([paritytech/cumulus#2935](https://github.com/paritytech/cumulus/pull/2935))

### Fixed

- Unlock/unreserve Gov v1 balances and remove kvs ([paritytech/polkadot#7314](https://github.com/paritytech/polkadot/pull/7314))
- Polkadot 28 days as conviction voting period ([paritytech/polkadot#7595](https://github.com/paritytech/polkadot/pull/7595))
- XCM: Fix issue with RequestUnlock ([paritytech/polkadot#7278](https://github.com/paritytech/polkadot/pull/7278))
- Clear Existing HRMP Channel Request When Force Opening ([paritytech/polkadot#7389](https://github.com/paritytech/polkadot/pull/7389))
- Prune upgrade cooldowns ([paritytech/polkadot#7470](https://github.com/paritytech/polkadot/pull/7470))
- Assets `destroy_accounts` releases the deposit
  ([paritytech/substrate#14443](https://github.com/paritytech/substrate/pull/14443))
- Update Polkadot Collectives to use `limited_teleport_assets` for automatic slash handling, as
  `teleport_assets` is deprecated and caused a failing integration test. ([polkadot-fellows/runtimes#46](https://github.com/polkadot-fellows/runtimes/pull/46))<|MERGE_RESOLUTION|>--- conflicted
+++ resolved
@@ -6,28 +6,21 @@
 
 ## [Unreleased]
 
-<<<<<<< HEAD
-### Changed
-
-### Added
+### Changed
+
+### Added
+
+- Staking runtime api to check if reward is pending for an era ([polkadot-fellows/runtimes#318](https://github.com/polkadot-fellows/runtimes/pull/318))
 
 ### Removed
 
 - Removed Identity-related code from Kusama Relay Chain ([polkadot-fellows/runtimes#315](https://github.com/polkadot-fellows/runtimes/pull/315))
-
-### Fixed
-
-=======
-### Added
-
-- Staking runtime api to check if reward is pending for an era ([polkadot-fellows/runtimes#318](https://github.com/polkadot-fellows/runtimes/pull/318))
 
 ### Fixed
 
 - Handle extra erroneous consumer reference when a nomination pool is destroying ([polkadot-fellows/runtimes#318](https://github.com/polkadot-fellows/runtimes/pull/318))
 - Introduce [Encointer](https://encointer.org) collator selection and send fees to authors instead of treasury ([polkadot-fellows/runtimes#270](https://github.com/polkadot-fellows/runtimes/pull/270))
 
->>>>>>> 65e23d88
 ## [1.2.4] 20.05.2024
 
 ### Changed
