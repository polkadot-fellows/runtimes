# Changelog

Changelog for the runtimes governed by the Polkadot Fellowship.

The format is based on [Keep a Changelog](https://keepachangelog.com/en/1.0.0/).

<<<<<<< HEAD
## [1.3.3] 30.09.2024

### Fixed

In the initial Coretime migration the leases were off due to the lease offset on
Polkadot. [polkadot-fellows/runtimes#458](https://github.com/polkadot-fellows/runtimes/pull/458)
fixes this via another storage migration on the Coretime chain.
=======
## [Unreleased]

### Changed

- Allow signed origins to send arbitrary XCMs from some system chains ([polkadot-fellows/runtimes#407](https://github.com/polkadot-fellows/runtimes/pull/407))
- Include the Core and Salary pallets into the Fellowship proxy ([polkadot-fellows/runtimes#454](https://github.com/polkadot-fellows/runtimes/pull/454))
- Add new community democracy and treasuries pallets to Encointer ([polkadot-fellows/runtimes#456](https://github.com/polkadot-fellows/runtimes/pull/456))

### Fixed

- Chain-spec generator: propagate the `on_chain_release_build` feature to the chain-spec generator. Without this the live/genesis chain-specs contain a wrongly-configured WASM blob ([polkadot-fellows/runtimes#450](https://github.com/polkadot-fellows/runtimes/pull/450)).
>>>>>>> 6df05587

## [1.3.2] 27.08.2024

### Fixed

- Kusama: Revert accidental changes to inflation formula ([polkadot-fellows/runtimes#445](https://github.com/polkadot-fellows/runtimes/pull/445)).

## [1.3.1] 23.08.2024

### Fixed

- [🚨 Breaking Change] Polkadot Collectives: enable transaction payment ([polkadot-fellows/runtimes#442](https://github.com/polkadot-fellows/runtimes/pull/442))

## [1.3.0] 20.08.2024

### Added

- Kusama: Relay General Admin Origin mapping to xcm Location ([polkadot-fellows/runtimes#383](https://github.com/polkadot-fellows/runtimes/pull/383))
- Encointer, PeopleKusama, PeoplePolkadot: Configure delivery fees for UMP ([polkadot-fellows/runtimes#390](https://github.com/polkadot-fellows/runtimes/pull/390))
- Introduce a new dispatchable function `set_partial_params` in `pallet-core-fellowship` ([runtimes#381](https://github.com/polkadot-fellows/runtimes/pull/381), [SDK v1.14 #3843](https://github.com/paritytech/polkadot-sdk/pull/3843)).
- RFC-5: Add request revenue info ([runtimes#381](https://github.com/polkadot-fellows/runtimes/pull/381), [SDK v1.14 #3940](https://github.com/paritytech/polkadot-sdk/pull/3940)).
- Core-Fellowship: new `promote_fast` call ([runtimes#381](https://github.com/polkadot-fellows/runtimes/pull/381), [SDK v1.14 #4877](https://github.com/paritytech/polkadot-sdk/pull/4877)).
- Pallet ranked collective: max member count per rank ([runtimes#381](https://github.com/polkadot-fellows/runtimes/pull/381), [SDK v1.14 #4807](https://github.com/paritytech/polkadot-sdk/pull/4807)).
- All runtimes: XcmPaymentApi and DryRunApi ([polkadot-fellows/runtimes#380](https://github.com/polkadot-fellows/runtimes/pull/380))
- Fast promotion tracks for the Fellowship ranks I-III ([polkadot-fellows/runtimes#356](https://github.com/polkadot-fellows/runtimes/pull/356)).
- All runtimes: add `LocationToAccountApi` ([polkadot-fellows/runtimes#413](https://github.com/polkadot-fellows/runtimes/pull/413))
- Enable Agile Coretime on Polkadot ([polkadot-fellows/runtimes#401](https://github.com/polkadot-fellows/runtimes/pull/401))
- Add the Polkadot Coretime Chain runtime ([polkadot-fellows/runtimes#410](https://github.com/polkadot-fellows/runtimes/pull/410))
- Kusama: Add a "Spokesperson" proxy type only allowed to send remarks ([polkadot-fellows/runtimes#430](https://github.com/polkadot-fellows/runtimes/pull/430))
- Add the Polkadot and Kusama Coretime Chain specs ([polkadot-fellows/runtimes#432](https://github.com/polkadot-fellows/runtimes/pull/432))
- Migration to remove all but the 21 first elected Head Ambassador members from the Program ([polkadot-fellows/runtimes#422](https://github.com/polkadot-fellows/runtimes/pull/422)).
- Kusama: Make the current inflation formula adjustable ([polkadot-fellows/runtimes#364](https://github.com/polkadot-fellows/runtimes/pull/364))
- Port Agile Coretime migration from polkadot-sdk in order to fix leases with gaps handling([polkadot-fellows/runtimes#426](https://github.com/polkadot-fellows/runtimes/pull/426))

#### From [#322](https://github.com/polkadot-fellows/runtimes/pull/322):

- Add `claim_assets` extrinsic to `pallet-xcm` ([SDK v1.9 #3403](https://github.com/paritytech/polkadot-sdk/pull/3403)).
- Add `Deposited`/`Withdrawn` events for `pallet-assets` ([SDK v1.12 #4312](https://github.com/paritytech/polkadot-sdk/pull/4312)).
- Add `MaxRank` Config to `pallet-core-fellowship` ([SDK v1.13 #3393](https://github.com/paritytech/polkadot-sdk/pull/3393)).
- Add Extra Check in Primary Username Setter ([SDK v1.13 #4534](https://github.com/paritytech/polkadot-sdk/pull/4534)).
- Add HRMP notification handlers to the xcm-executor ([SDK v1.10 #3696](https://github.com/paritytech/polkadot-sdk/pull/3696)).
- Add retry mechanics to `pallet-scheduler` ([SDK v1.8 #3060](https://github.com/paritytech/polkadot-sdk/pull/3060)).
- Add support for versioned notification for HRMP pallet ([SDK v1.12 #4281](https://github.com/paritytech/polkadot-sdk/pull/4281)).
- Adds ability to trigger tasks via unsigned transactions ([SDK v1.11 #4075](https://github.com/paritytech/polkadot-sdk/pull/4075)).
- Asset Conversion: Pool Account ID derivation with additional Pallet ID seed ([SDK v1.11 #3250](https://github.com/paritytech/polkadot-sdk/pull/3250)).
- Asset Conversion: Pool Touch Call ([SDK v1.11 #3251](https://github.com/paritytech/polkadot-sdk/pull/3251)).
- Balances: add failsafe for consumer ref underflow ([SDK v1.12 #3865](https://github.com/paritytech/polkadot-sdk/pull/3865)).
- Bridge: added force_set_pallet-state call to pallet-bridge-grandpa ([SDK v1.13 #4465](https://github.com/paritytech/polkadot-sdk/pull/4465)).
- Burn extrinsic call and `fn burn_from` `Preservation` argument ([SDK v1.12 #3964](https://github.com/paritytech/polkadot-sdk/pull/3964)).
- GenesisConfig presets for runtime ([SDK v1.11 #2714](https://github.com/paritytech/polkadot-sdk/pull/2714)).
- Im-online pallet offchain storage cleanup ([SDK v1.8 #2290](https://github.com/paritytech/polkadot-sdk/pull/2290)).
- Implements a percentage cap on staking rewards from era inflation ([SDK v1.8 #1660](https://github.com/paritytech/polkadot-sdk/pull/1660)).
- Introduce submit_finality_proof_ex call to bridges GRANDPA pallet ([SDK v1.8 #3225](https://github.com/paritytech/polkadot-sdk/pull/3225)).
- New call `hrmp.establish_channel_with_system` to allow parachains to establish a channel with a system parachain ([SDK v1.11 #3721](https://github.com/paritytech/polkadot-sdk/pull/3721)).
- New runtime api to check if a validator has pending pages of rewards for an era ([SDK v1.12 #4301](https://github.com/paritytech/polkadot-sdk/pull/4301)).
- Pallet-xcm: add new extrinsic for asset transfers using explicit reserve ([SDK v1.11 #3695](https://github.com/paritytech/polkadot-sdk/pull/3695)).
- Ranked collective introduce `Add` and `Remove` origins ([SDK v1.8 #3212](https://github.com/paritytech/polkadot-sdk/pull/3212)).
- Runtime apis to help with delegate-stake based Nomination Pools ([SDK v1.13 #4537](https://github.com/paritytech/polkadot-sdk/pull/4537)).

### Changed

- Polkadot chains: allow arbitrary XCM execution ([polkadot-fellows/runtimes#345](https://github.com/polkadot-fellows/runtimes/pull/345)).
- Bounties: Remove payout delay ([polkadot-fellows/runtimes#386](https://github.com/polkadot-fellows/runtimes/pull/386)).
- Polkadot System Chains: Reduce the base transaction fee by half ([polkadot-fellows/runtimes#398](https://github.com/polkadot-fellows/runtimes/pull/398)).
- Asset Hubs: setup auto incremented asset id to 50_000_000 for trust backed assets ([polkadot-fellows/runtimes#414](https://github.com/polkadot-fellows/runtimes/pull/414)).
- Upgrade dependencies to the [polkadot-sdk@1.13.0](https://github.com/paritytech/polkadot-sdk/releases/tag/polkadot-v1.13.0) release ([polkadot-fellows/runtimes#332](https://github.com/polkadot-fellows/runtimes/pull/332)).
- Filter `interlace` calls on the Polkadot Coretime Chain until the Relay chain implementation is more mature ([polkadot-fellows/runtimes#438](https://github.com/polkadot-fellows/runtimes/pull/438)).

#### From [#322](https://github.com/polkadot-fellows/runtimes/pull/322):

- The `MessageQueue` also runs "on idle", this causes `MessageQueue::Processed` events to be emitted in other phases than just initialization ([SDK v1.13 #3844](https://github.com/paritytech/polkadot-sdk/pull/3844)).
- AdaptPrice trait is now price controlled ([SDK v1.13 #4521](https://github.com/paritytech/polkadot-sdk/pull/4521)).
- Allow StakingAdmin to manage nomination pool configurations ([SDK v1.11 #3959](https://github.com/paritytech/polkadot-sdk/pull/3959)).
- Bridge: make some headers submissions free ([SDK v1.12 #4102](https://github.com/paritytech/polkadot-sdk/pull/4102)).
- Improving on_demand_assigner emitted events ([SDK v1.13 #4339](https://github.com/paritytech/polkadot-sdk/pull/4339)).
- `pallet-broker::start_sales`: Take `extra_cores` and not total cores ([SDK v1.11 #4221](https://github.com/paritytech/polkadot-sdk/pull/4221)).
- Pallet-nomination-pools: `chill` is permissionless if depositor's stake is less than `min_nominator_bond` ([SDK v1.9 #3453](https://github.com/paritytech/polkadot-sdk/pull/3453)).
- `polkadot_runtime_parachains::coretime`: Expose `MaxXcmTransactWeight` ([SDK v1.11 #4189](https://github.com/paritytech/polkadot-sdk/pull/4189)).
- Pools: Make PermissionlessWithdraw the default claim permission ([SDK v1.10 #3438](https://github.com/paritytech/polkadot-sdk/pull/3438)).
- Prevents staking controllers from becoming stashes of different ledgers; Ensures that no ledger in bad state is mutated ([SDK v1.9 #3639](https://github.com/paritytech/polkadot-sdk/pull/3639)).
- Snowbridge: deposit extra fee to beneficiary on Asset Hub ([SDK v1.12 #4175](https://github.com/paritytech/polkadot-sdk/pull/4175)).
- Storage bound the XCMP queue pallet ([SDK v1.13 #3952](https://github.com/paritytech/polkadot-sdk/pull/3952)).
- Validator disabling strategy in runtime ([SDK v1.12 #2226](https://github.com/paritytech/polkadot-sdk/pull/2226)).

### Fixed

- Fix claim queue size ([runtimes#381](https://github.com/polkadot-fellows/runtimes/pull/381), [SDK v1.14 #4691](https://github.com/paritytech/polkadot-sdk/pull/4691)).
- `pallet-referenda`: Ensure to schedule referenda earliest at the next block ([runtimes#381](https://github.com/polkadot-fellows/runtimes/pull/381), [SDK v1.14 #4823](https://github.com/paritytech/polkadot-sdk/pull/4823)).
- Don't partially modify HRMP pages ([runtimes#381](https://github.com/polkadot-fellows/runtimes/pull/381), [SDK v1.14 #4710](https://github.com/paritytech/polkadot-sdk/pull/4710)).
- Coretime Chain: mitigate behaviour with many assignments on one core ([runtimes#434][https://github.com/polkadot-fellows/runtimes/pull/434]).
- Port Agile Coretime migration from polkadot-sdk in order to fix leases with gaps handling([polkadot-fellows/runtimes#426](https://github.com/polkadot-fellows/runtimes/pull/426))

#### From [#322](https://github.com/polkadot-fellows/runtimes/pull/322):

- CheckWeight checks for combined extrinsic length and proof size ([SDK v1.12 #4326](https://github.com/paritytech/polkadot-sdk/pull/4326)).
- Decrement total_deposit when clearing collection metadata ([SDK v1.11 #3976](https://github.com/paritytech/polkadot-sdk/pull/3976)).
- Detect incorrect pre-image length when submitting a referenda ([SDK v1.10 #3850](https://github.com/paritytech/polkadot-sdk/pull/3850)).
- Fix `schedule_code_upgrade` when called by the owner/root ([SDK v1.10 #3341](https://github.com/paritytech/polkadot-sdk/pull/3341)).
- Fix algorithmic complexity of the on-demand scheduler ([SDK v1.10 #3190](https://github.com/paritytech/polkadot-sdk/pull/3190)).
- Fix call enum's metadata regression ([SDK v1.9 #3513](https://github.com/paritytech/polkadot-sdk/pull/3513)).
- Fix dust unbonded for zero existential deposit ([SDK v1.12 #4364](https://github.com/paritytech/polkadot-sdk/pull/4364)).
- Fix extrinsics count logging in frame-system ([SDK v1.12 #4461](https://github.com/paritytech/polkadot-sdk/pull/4461)).
- Fix kusama 0 backing rewards when entering active set ([SDK v1.10 #3722](https://github.com/paritytech/polkadot-sdk/pull/3722)).
- Fix Stuck Collator Funds ([SDK v1.11 #4229](https://github.com/paritytech/polkadot-sdk/pull/4229)).
- Fix weight calculation and event emission in pallet-membership ([SDK v1.9 #3324](https://github.com/paritytech/polkadot-sdk/pull/3324)).
- Fix weight refund for `pallet-collator-selection::set_candidacy_bond` ([SDK v1.9 #3643](https://github.com/paritytech/polkadot-sdk/pull/3643)).
- Fixed `GrandpaConsensusLogReader::find_scheduled_change` ([SDK v1.11 #4208](https://github.com/paritytech/polkadot-sdk/pull/4208)).
- Fixes a scenario where a nomination pool's `TotalValueLocked` is out of sync due to staking's implicit withdraw ([SDK v1.8 #3052](https://github.com/paritytech/polkadot-sdk/pull/3052)).
- Handle legacy lease swaps on coretime ([SDK v1.10 #3714](https://github.com/paritytech/polkadot-sdk/pull/3714)).
- Ignore mandatory extrinsics in total PoV size check ([SDK v1.13 #4571](https://github.com/paritytech/polkadot-sdk/pull/4571)).
- Pallet assets: minor improvement on errors returned for some calls ([SDK v1.11 #4118](https://github.com/paritytech/polkadot-sdk/pull/4118)).
- Pallet-broker: Fix `Linear::adapt_price` behavior at zero ([SDK v1.9 #3636](https://github.com/paritytech/polkadot-sdk/pull/3636)).
- Pallet-broker: Fix claim revenue behaviour for zero timeslices ([SDK v1.11 #3997](https://github.com/paritytech/polkadot-sdk/pull/3997)).
- Pallet-broker: Support renewing leases expired in a previous period ([SDK v1.11 #4089](https://github.com/paritytech/polkadot-sdk/pull/4089)).
- Pallet-broker: Use saturating math in input validation ([SDK v1.11 #4151](https://github.com/paritytech/polkadot-sdk/pull/4151)).
- Pallet-xcm: fix transport fees for remote reserve transfers ([SDK v1.10 #3792](https://github.com/paritytech/polkadot-sdk/pull/3792)).
- Patch pool to handle extra consumer ref when destroying ([SDK v1.13 #4503](https://github.com/paritytech/polkadot-sdk/pull/4503)).
- Region reserve transfers fix ([SDK v1.11 #3455](https://github.com/paritytech/polkadot-sdk/pull/3455)).
- Snowbridge - Ethereum Client - Reject finalized updates without a sync committee in next store period ([SDK v1.13 #4478](https://github.com/paritytech/polkadot-sdk/pull/4478)).
- Treat XCM ExceedsStackLimit errors as transient in the MQ pallet ([SDK v1.12 #4202](https://github.com/paritytech/polkadot-sdk/pull/4202)).
- Unrequest a pre-image when it failed to execute ([SDK v1.10 #3849](https://github.com/paritytech/polkadot-sdk/pull/3849)).
- Validate code when scheduling uprades ([SDK v1.8 #3232](https://github.com/paritytech/polkadot-sdk/pull/3232)).
- XCMP: Use the number of 'ready' pages in XCMP suspend logic ([SDK v1.9 #2393](https://github.com/paritytech/polkadot-sdk/pull/2393)).

### Removed

- Remove deprecated calls from treasury pallet ([runtimes#381](https://github.com/polkadot-fellows/runtimes/pull/381), [SDK v1.14 #3820](https://github.com/paritytech/polkadot-sdk/pull/3820)).
- Treasury pallet: - remove unused config parameters ([runtimes#381](https://github.com/polkadot-fellows/runtimes/pull/381), [SDK v1.14 #4831](https://github.com/paritytech/polkadot-sdk/pull/4831)).
- Remove Identity from Polkadot Relay Chain ([runtimes#415](https://github.com/polkadot-fellows/runtimes/pull/415))
- Kusama: Remove unused Snowbridge code and configs ([polkadot-fellows/runtimes#411](https://github.com/polkadot-fellows/runtimes/pull/411)).
- Remove the identity ops pallet after the invalid judgments have been cleared ([polkadot-fellows/runtimes#408](https://github.com/polkadot-fellows/runtimes/pull/408)).

#### From [#322](https://github.com/polkadot-fellows/runtimes/pull/322):

- Deprecate dmp-queue pallet ([SDK v1.13 #4475](https://github.com/paritytech/polkadot-sdk/pull/4475)).
- Deprecate XCMv2 ([SDK v1.13 #4131](https://github.com/paritytech/polkadot-sdk/pull/4131)).
- Identity: Remove double encoding username signature payload ([SDK v1.13 #4646](https://github.com/paritytech/polkadot-sdk/pull/4646)).
- Pallet-xcm: deprecate execute and send in favor of execute_blob and send_blob ([SDK v1.10 #3749](https://github.com/paritytech/polkadot-sdk/pull/3749)).
- Pallet-xcm: deprecate transfer extrinsics without weight limit ([SDK v1.10 #3927](https://github.com/paritytech/polkadot-sdk/pull/3927)).
- Remove `parametrized-consensus-hook` feature ([SDK v1.13 #4380](https://github.com/paritytech/polkadot-sdk/pull/4380)).

## [1.2.8] 03.07.2024

### Changed

- Snowbridge: Sync headers on demand ([polkadot-fellows/runtimes#365](https://github.com/polkadot-fellows/runtimes/pull/365))
- Polkadot chains: allow arbitrary XCM execution ([polkadot-fellows/runtimes#345](https://github.com/polkadot-fellows/runtimes/pull/345)).

Note: This release only affects the following runtimes and is not a full system release:

- Polkadot Relay Chain
- Polkadot Asset Hub
- Polkadot Bridge Hub
- Polkadot Collectives
- Kusama Relay Chain
- Kusama Bridge Hub

### Fixed

- Kusama People: Build the metadata hash at build time, so that `CheckMetadata` can use it at runtime ([polkadot-fellows/runtimes#371](https://github.com/polkadot-fellows/runtimes/pull/371))

## [1.2.7] 14.06.2024

Note: This release only affects the following runtimes and is not a full system release:

- Polkadot Relay Chain
- Polkadot People

### Changed

- Updated Relay and People configurations to complete launch ([polkadot-fellows/runtimes#350](https://github.com/polkadot-fellows/runtimes/pull/350))

## [1.2.6] 13.06.2024

Note: This release only affects the following runtimes and is not a full system release:

- Polkadot Relay Chain
- Polkadot Asset Hub
- Polkadot People
- Kusama Relay Chain
- Kusama Asset Hub
- Kusama People

### Added

- Add the Polkadot People Chain ([polkadot-fellows/runtimes#319](https://github.com/polkadot-fellows/runtimes/pull/319))

### Changed

- Set max asset ID restriction for the creation of trusted assets ([polkadot-fellows/runtimes#346](https://github.com/polkadot-fellows/runtimes/pull/346))

### Fixed

- Kusama People: clear requested judgements that do not have corresponding deposits reserved ([polkadot-fellows/runtimes#339](https://github.com/polkadot-fellows/runtimes/pull/339))

### Changed

- People chain now uses 6-second block times ([polkadot-fellows/runtimes#308](https://github.com/polkadot-fellows/runtimes/pull/308))

### Removed

- Removed Identity-related code from Kusama Relay Chain ([polkadot-fellows/runtimes#315](https://github.com/polkadot-fellows/runtimes/pull/315))

## [1.2.5] 06.06.2024

### Added

- Staking runtime api to check if reward is pending for an era ([polkadot-fellows/runtimes#318](https://github.com/polkadot-fellows/runtimes/pull/318))
- Allow any parachain to have bidirectional channel with any system parachains ([polkadot-fellows/runtimes#329](https://github.com/polkadot-fellows/runtimes/pull/329))
- Update price controller of broker pallet to use higher leadin, without adjusting the minimum price too much ([polkadot-fellows/runtimes#334](https://github.com/polkadot-fellows/runtimes/pull/334))
- Enable support for new hardware signers like the generic ledger app ([polkadot-fellows/runtimes#337](https://github.com/polkadot-fellows/runtimes/pull/337))

### Changed

- Transaction payments work via new `fungible` trait implementation ([polkadot-fellows/runtimes#332](https://github.com/polkadot-fellows/runtimes/pull/332))
- Block `request_judgement` calls on the Relay Chain ([polkadot-fellows/runtimes#338](https://github.com/polkadot-fellows/runtimes/pull/338))

### Fixed

- Handle extra erroneous consumer reference when a nomination pool is destroying ([polkadot-fellows/runtimes#318](https://github.com/polkadot-fellows/runtimes/pull/318))
- Introduce [Encointer](https://encointer.org) collator selection and send fees to authors instead of treasury ([polkadot-fellows/runtimes#270](https://github.com/polkadot-fellows/runtimes/pull/270))

## [1.2.4] 20.05.2024

### Changed

- Kusama chains: allow arbitrary XCM execution ([polkadot-fellows/runtimes#261](https://github.com/polkadot-fellows/runtimes/pull/261))
- Allow everything through XCM SafeCallFilter ([polkadot-fellows/runtimes#285](https://github.com/polkadot-fellows/runtimes/pull/285))
- Disable Coretime credit purchasing until we have the credit system implemented ([polkadot-fellows/runtimes#312](https://github.com/polkadot-fellows/runtimes/pull/312))

### Added

- Add `pallet-vesting` to Asset Hubs ([polkadot-fellows/runtimes#269](https://github.com/polkadot-fellows/runtimes/pull/269))
- Add Pay Salary Collectives test ([polkadot-fellows/runtimes#260](https://github.com/polkadot-fellows/runtimes/pull/260))
- Add `pallet-xcm::transfer_assets_using_type_and_then()` for complex asset transfers ([polkadot-fellows/runtimes#311](https://github.com/polkadot-fellows/runtimes/pull/311))
- The Ambassador Program ([polkadot-fellows/runtimes#291](https://github.com/polkadot-fellows/runtimes/pull/291))

### Removed

- Remove one-shot migrations from Kusama Coretime ([polkadot-fellows/runtimes#300](https://github.com/polkadot-fellows/runtimes/pull/300))
- Remove DMP queue and allow `system::authorize_upgrade` in XCM's call filter ([polkadot-fellows/runtimes#280](https://github.com/polkadot-fellows/runtimes/pull/280))
- Allow Sending XCM messages using a Signed origin on Kusama ([polkadot-fellows/runtimes#290](https://github.com/polkadot-fellows/runtimes/pull/290))

### Fixed

- Include patch to release stuck collator bonds ([polkadot-fellows/runtimes#289](https://github.com/polkadot-fellows/runtimes/pull/289))
- Safeguard pallet-balances against consumer ref underflow ([polkadot-fellows/runtimes#309](https://github.com/polkadot-fellows/runtimes/pull/309))
- Polkadot Bridge Hub: Unstuck Snowbridge ([polkadot-fellows/runtimes#313](https://github.com/polkadot-fellows/runtimes/pull/313))

## [1.2.3] 29.04.2024

### Added

- Add migration to Kusama Coretime to onboard People Chain without long delay ([polkadot-fellows/runtimes#286](https://github.com/polkadot-fellows/runtimes/pull/286))

### Fixed

- Clean up outdated assignment in Kusama Coretime Chain state ([polkadot-fellows/runtimes#286](https://github.com/polkadot-fellows/runtimes/pull/286))

## [1.2.2] 20.04.2024

### Fixed

- Polkadot Bridge Hub: Unstuck bridge with Kusama ([polkadot-fellows/runtimes#277](https://github.com/polkadot-fellows/runtimes/pull/277)).
- Fix Kusama Coretime launch issues: import leases and fix renewals for short leases ([polkadot-fellows/runtimes#276](https://github.com/polkadot-fellows/runtimes/pull/276))

## [1.2.1] 09.04.2024

### Changed

- Modify runtimes for phase two of People Chain launch (Kusama) ([polkadot-fellows/runtimes#246](https://github.com/polkadot-fellows/runtimes/pull/246))

## [1.2.0] 28.03.2024

### Added

- Remove state-trie-migration pallet from kusama, add state trie migration to V1 on polkadot ([polkadot-fellows/runtimes#170](https://github.com/polkadot-fellows/runtimes/pull/170))
- Introduce chain spec generator ([polkadot-fellows/runtimes#127](https://github.com/polkadot-fellows/runtimes/pull/127))
- Add [Encointer](https://encointer.org) system parachain runtime, completing [RFC22](https://github.com/polkadot-fellows/RFCs/blob/main/text/0022-adopt-encointer-runtime.md) ([polkadot-fellows/runtimes#80](https://github.com/polkadot-fellows/runtimes/pull/80))
- Feature for enabling debug prints in the Polkadot and Kusama runtime ([polkadot-fellows/runtimes#85](https://github.com/polkadot-fellows/runtimes/pull/85))
- Added new "Wish for Change" track ([polkadot-fellows/runtimes#184](https://github.com/polkadot-fellows/runtimes/pull/184))
- Enable Coretime and on-demand on Kusama ([polkadot-fellows/runtimes#159](https://github.com/polkadot-fellows/runtimes/pull/159))
- Refund any leases that are not migrated to Coretime (have holes in them/have not yet started) ([polkadot-fellows/runtimes#206](https://github.com/polkadot-fellows/runtimes/pull/206))
- Enable Elastic Scaling node side feature for Kusama ([polkadot-fellows/runtimes#205](https://github.com/polkadot-fellows/runtimes/pull/205))
- Cancel Parachain Auctions ([polkadot-fellows/runtimes#215](https://github.com/polkadot-fellows/runtimes/pull/215))
- Upgrade encointer protocol to 6.1.0 ([polkadot-fellows/runtimes#236](https://github.com/polkadot-fellows/runtimes/pull/236))
- Update NFT deposits according to RFC-45 ([polkadot-fellows/runtimes#237](https://github.com/polkadot-fellows/runtimes/pull/237))
- Add Kusama People Chain ([polkadot-fellows/runtimes#217](https://github.com/polkadot-fellows/runtimes/pull/217))
- Asset Conversion setup for Polkadot Asset Hub, and XCM Swap Weight Trader for both Asset Hubs ([polkadot-fellows/runtimes#218](https://github.com/polkadot-fellows/runtimes/pull/218))
- Adds Snowbridge to Kusama and Polkadot ([polkadot-fellows/runtimes#130](https://github.com/polkadot-fellows/runtimes/pull/130))
- Add the Kusama Coretime Chain ([polkadot-fellows/runtimes#212](https://github.com/polkadot-fellows/runtimes/pull/212))

### Changed

- Upgrade parachains runtime API from v7 to v8 in Kusama ([context](https://paritytech.github.io/polkadot-sdk/book/protocol-validator-disabling.html), [polkadot-fellows/runtimes#148](https://github.com/polkadot-fellows/runtimes/pull/148)).
- Fixed the lowering of Asset Hub existential deposits.
- MMR leaves generated by `pallet_mmr` point to the next-authority-set of the current block instead of the prior block [polkadot-fellows/runtimes#169](https://github.com/polkadot-fellows/runtimes/pull/169)
- Deprecate the `xcm::body::TREASURER_INDEX` constant and use the standard `Treasury` variant from the `xcm::BodyId` type instead ([polkadot-fellows/runtimes#149](https://github.com/polkadot-fellows/runtimes/pull/149))
- Bump parachains runtime API to v9 in Kusama to enable the `node_features` function [polkadot-fellows/runtimes#194](https://github.com/polkadot-fellows/runtimes/pull/194)
- Bump parachains runtime API to v10 in Kusama to enable the `approval-voting-params` function [polkadot-fellows/runtimes#204](https://github.com/polkadot-fellows/runtimes/pull/204)
- Use Relay Chain's Treasury Pallet account as a destination for XCM fees on System Parachain ([polkadot-fellows/runtimes#191](https://github.com/polkadot-fellows/runtimes/pull/191))
- Bump parachains runtime API to v10 in Polkadot to enable async-backing subsystems(still in backwards compatible mode) [polkadot-fellows/runtimes#222](https://github.com/polkadot-fellows/runtimes/pull/222)
- Prepared system parachain runtimes for async backing enabling ([polkadot-fellows/runtimes#228](https://github.com/polkadot-fellows/runtimes/pull/228))
- Update runtime weights [polkadot-fellows/runtimes#223](https://github.com/polkadot-fellows/runtimes/pull/223)
- Treasury Spend detects relative locations of the native asset ([polkadot-fellows/runtimes#233](https://github.com/polkadot-fellows/runtimes/pull/233))
- Increase consumer reference limits for Asset Hubs ([polkadot-fellows/runtimes#258](https://github.com/polkadot-fellows/runtimes/pull/258))
- Updated Asset Hub asset class creation deposit to use `system_para_deposit()` ([polkadot-fellows/runtimes#259](https://github.com/polkadot-fellows/runtimes/pull/259))

### Removed

- Removed the `SafeCallFilter` from the Relay Chain XCM config ([polkadot-fellows/runtimes#172](https://github.com/polkadot-fellows/runtimes/pull/172)).
- Removed the `ImOnline` pallet ([polkadot-fellows/runtimes#178](https://github.com/polkadot-fellows/runtimes/pull/178))

### Fixed

- Fixed the cost of a single byte, sent over bridge to use the `TransactionByteFee` constant of the bridged chain [polkadot-fellows/runtimes#174](https://github.com/polkadot-fellows/runtimes/pull/174).

### Based on Polkadot-SDK

- Upgrade dependencies to the [polkadot-sdk@1.5.0](https://github.com/paritytech/polkadot-sdk/releases/tag/polkadot-v1.5.0) release ([polkadot-fellows/runtimes#137](https://github.com/polkadot-fellows/runtimes/pull/137))
- Upgrade dependencies to the [polkadot-sdk@1.6.0](https://github.com/paritytech/polkadot-sdk/releases/tag/polkadot-v1.6.0) release ([polkadot-fellows/runtimes#159](https://github.com/polkadot-fellows/runtimes/pull/159))
- Upgrade dependencies to the [polkadot-sdk@1.7.0](https://github.com/paritytech/polkadot-sdk/releases/tag/polkadot-v1.7.0) release ([polkadot-fellows/runtimes#187](https://github.com/polkadot-fellows/runtimes/pull/187))

## [1.1.1] 25.01.2024

### Fixed

- Fixed the lowering of Asset Hub existential deposits ([polkadot-fellows/runtimes#158](https://github.com/polkadot-fellows/runtimes/pull/158)).

## [1.1.0] 10.01.2024

### Changed

- Upgrade parachains runtime API from v5 to v7 in Polkadot and Kusama ([polkadot-fellows/runtimes#56](https://github.com/polkadot-fellows/runtimes/pull/56))
- Upgrade Preimage pallet's config implementations to adapt the new `Consideration` API ([polkadot-fellows/runtimes#56](https://github.com/polkadot-fellows/runtimes/pull/56))
- Remove `experimental` feature flag for `pallet-society`, `pallet-xcm`, and `runtime-common` crates imports ([polkadot-fellows/runtimes#56](https://github.com/polkadot-fellows/runtimes/pull/56))
- Election provider: use a geometric deposit base calculation for EPM signed submissions in Polkadot and Kusama ([polkadot-fellows/runtimes#56](https://github.com/polkadot-fellows/runtimes/pull/56))
- Make `IdentityInfo` generic in `pallet-identity` ([polkadot-fellows/runtimes#87](https://github.com/polkadot-fellows/runtimes/pull/87)). Context: https://github.com/paritytech/polkadot-sdk/pull/1661
- Whitelist `force_default_xcm_version` in XCM call filter ([polkadot-fellows/runtimes#45](https://github.com/polkadot-fellows/runtimes/pull/45))
- Update the fellowship salary budget amount in alignment with the Fellowship Salary [RFC](https://github.com/polkadot-fellows/RFCs/pull/50) ([polkadot-fellows/runtimes#121](https://github.com/polkadot-fellows/runtimes/pull/121))
- Set up an account ID for the local root location on Polkadot Collectives ([polkadot-fellows/runtimes#125](https://github.com/polkadot-fellows/runtimes/pull/125))
- Increase confirmation period for treasury spend tracks on Polkadot & Kusama ([polkadot-fellows/runtimes#119](https://github.com/polkadot-fellows/runtimes/pull/119))
- Drop ED requirement for transaction payments with an exchangeable asset ([polkadot-fellows/runtimes#310](https://github.com/polkadot-fellows/runtimes/pull/310))

### Added

- Enable async backing on Kusama ([polkadot-fellows/runtimes#87](https://github.com/polkadot-fellows/runtimes/pull/87)). Context: https://github.com/paritytech/polkadot-sdk/pull/1543
- Implemented GenesisBuilder API for all runtimes ([polkadot-fellows/runtimes#87](https://github.com/polkadot-fellows/runtimes/pull/87)). Context: https://github.com/paritytech/polkadot-sdk/pull/1492
- XCM transport fees are now exponential and are sent to a treasury account ([polkadot-fellows/runtimes#87](https://github.com/polkadot-fellows/runtimes/pull/87)). Context: https://github.com/paritytech/polkadot-sdk/pull/1234
- System parachains are now trusted teleporters of each other ([polkadot-fellows/runtimes#87](https://github.com/polkadot-fellows/runtimes/pull/87)). Context: https://github.com/paritytech/polkadot-sdk/pull/1368
- Treasury is able to spend various asset kinds ([polkadot-fellows/runtimes#87](https://github.com/polkadot-fellows/runtimes/pull/87))
- Add BEEFY to Polkadot ([polkadot-fellows/runtimes#65](https://github.com/polkadot-fellows/runtimes/pull/65))
- Fellowship Treasury pallet on Polkadot Collectives ([polkadot-fellows/runtimes#109](https://github.com/polkadot-fellows/runtimes/pull/109))
- Added Polkadot <> Kusama bridge to support asset transfers between Asset Hubs ([polkadot-fellows/runtimes#108](https://github.com/polkadot-fellows/runtimes/pull/108))

### Fixed

- Add missing weight functions for `runtime_parachains_hrmp` and `preimage` pallets ([polkadot-fellows/runtimes#56](https://github.com/polkadot-fellows/runtimes/pull/56))
- Fix for Reward Deficit in the pool ([polkadot-fellows/runtimes#87](https://github.com/polkadot-fellows/runtimes/pull/87)). Context: https://github.com/paritytech/polkadot-sdk/pull/1255

## [1.0.1] 14.11.2023

### Changed

- Restore governance lock periods to 7 days in Polkadot ([polkadot-fellows/runtimes#86](https://github.com/polkadot-fellows/runtimes/pull/86))

## [1.0.0] 22.10.2023

### Changed

- Update Polkadot ideal staking rate ([polkadot-fellows/runtimes#26](https://github.com/polkadot-fellows/runtimes/pull/26))
- Treasury deprecate `propose_spend` dispatchable ([paritytech/substrate#14538](https://github.com/paritytech/substrate/pull/14538))
- Use benchmarked weights for `XCM` ([paritytech/polkadot#7077](https://github.com/paritytech/polkadot/pull/7077))
- Put HRMP Channel Management on General Admin Track ([paritytech/polkadot#7477](https://github.com/paritytech/polkadot/pull/7477))
- Improve locking mechanism for parachains ([paritytech/polkadot-sdk#1290](https://github.com/paritytech/polkadot-sdk/pull/1290))
- Allow Root to initiate auctions ([paritytech/polkadot#7449](https://github.com/paritytech/polkadot/pull/7449))
- Remark: Allow any kind of origin ([paritytech/substrate#14260](https://github.com/paritytech/substrate/pull/14260))
- Im-Online: Remove network state from heartbeats ([paritytech/substrate#14251](https://github.com/paritytech/substrate/pull/14251))
- Nomination pools: disallow setting above global max commission ([paritytech/substrate#14496](https://github.com/paritytech/substrate/pull/14496))
- Rename Statemint/Statemine to Asset Hub ([paritytech/cumulus#2633](https://github.com/paritytech/cumulus/pull/2633))
- Fellowship: Voters can initiate proposals on their votable tracks ([paritytech/cumulus#2725](https://github.com/paritytech/cumulus/pull/2725))
- Root can promote on Polkadot Collectives ([paritytech/cumulus#2781](https://github.com/paritytech/cumulus/pull/2781))
- Add New Assets Privileged Functions to Appropriate Proxy Types ([paritytech/cumulus#2839](https://github.com/paritytech/cumulus/pull/2839))
- Better Handling of Candidates Who Become Invulnerable ([paritytech/cumulus#2801](https://github.com/paritytech/cumulus/pull/2801))

### Added

- Implement dynamic number of nominators ([paritytech/substrate#12970](https://github.com/paritytech/substrate/pull/12970) & [paritytech/polkadot#6807](https://github.com/paritytech/polkadot/pull/6807))
- Upgrade Kusama to Society V2 ([paritytech/polkadot#7356](https://github.com/paritytech/polkadot/pull/7356))
- Kusama state version switch and migration ([paritytech/polkadot#7015](https://github.com/paritytech/polkadot/pull/7015))
- Add Nomination Pools and Voters List to Staking Proxy ([paritytech/polkadot#7448](https://github.com/paritytech/polkadot/pull/7448))
- Add minting price to the pre-signed mint object ([paritytech/substrate#14242](https://github.com/paritytech/substrate/pull/14242))
- Add mint price to the witness object on mint and confirm it ([paritytech/substrate#14257](https://github.com/paritytech/substrate/pull/14257))
- Stabilize Metadata V15 ([paritytech/substrate#14481](https://github.com/paritytech/substrate/pull/14481))
- Add Ability to Add/Remove Invulnerable Collators ([paritytech/cumulus#2596](https://github.com/paritytech/cumulus/pull/2596))
- Polkadot Fellowship promotion/demotion periods, members activity and salaries ([paritytech/cumulus#2607](https://github.com/paritytech/cumulus/pull/2607))
- Add asset conversion to asset hub Kusama ([paritytech/cumulus#2935](https://github.com/paritytech/cumulus/pull/2935))

### Fixed

- Unlock/unreserve Gov v1 balances and remove kvs ([paritytech/polkadot#7314](https://github.com/paritytech/polkadot/pull/7314))
- Polkadot 28 days as conviction voting period ([paritytech/polkadot#7595](https://github.com/paritytech/polkadot/pull/7595))
- XCM: Fix issue with RequestUnlock ([paritytech/polkadot#7278](https://github.com/paritytech/polkadot/pull/7278))
- Clear Existing HRMP Channel Request When Force Opening ([paritytech/polkadot#7389](https://github.com/paritytech/polkadot/pull/7389))
- Prune upgrade cooldowns ([paritytech/polkadot#7470](https://github.com/paritytech/polkadot/pull/7470))
- Assets `destroy_accounts` releases the deposit
  ([paritytech/substrate#14443](https://github.com/paritytech/substrate/pull/14443))
- Update Polkadot Collectives to use `limited_teleport_assets` for automatic slash handling, as
  `teleport_assets` is deprecated and caused a failing integration test. ([polkadot-fellows/runtimes#46](https://github.com/polkadot-fellows/runtimes/pull/46))<|MERGE_RESOLUTION|>--- conflicted
+++ resolved
@@ -4,15 +4,6 @@
 
 The format is based on [Keep a Changelog](https://keepachangelog.com/en/1.0.0/).
 
-<<<<<<< HEAD
-## [1.3.3] 30.09.2024
-
-### Fixed
-
-In the initial Coretime migration the leases were off due to the lease offset on
-Polkadot. [polkadot-fellows/runtimes#458](https://github.com/polkadot-fellows/runtimes/pull/458)
-fixes this via another storage migration on the Coretime chain.
-=======
 ## [Unreleased]
 
 ### Changed
@@ -24,7 +15,9 @@
 ### Fixed
 
 - Chain-spec generator: propagate the `on_chain_release_build` feature to the chain-spec generator. Without this the live/genesis chain-specs contain a wrongly-configured WASM blob ([polkadot-fellows/runtimes#450](https://github.com/polkadot-fellows/runtimes/pull/450)).
->>>>>>> 6df05587
+- In the initial Coretime migration the leases were off due to the lease offset on
+Polkadot. [polkadot-fellows/runtimes#458](https://github.com/polkadot-fellows/runtimes/pull/458)
+fixes this via another storage migration on the Coretime chain.
 
 ## [1.3.2] 27.08.2024
 
