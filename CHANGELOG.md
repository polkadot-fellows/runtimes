# Changelog

Changelog for the runtimes governed by the Polkadot Fellowship.

The format is based on [Keep a Changelog](https://keepachangelog.com/en/1.0.0/).

<<<<<<< HEAD
## [Unreleased]

### Fixed

- Use `pallet-assets` instead of `pallet-balances` for XCM benchmarks on asset hubs ([polkadot-fellows/runtimes/pull/758](https://github.com/polkadot-fellows/runtimes/pull/758))
  - This means XCM benchmarks will have a higher weight.
- All XCM benchmarks use sibling parachain as destination instead of Relay chain to properly adapt weights in context of incoming migration from Relay to Asset Hub ([polkadot-fellows/runtimes/pull/709](https://github.com/polkadot-fellows/runtimes/pull/709))
=======
## [1.6.1] 24.06.2025

### Changed

- Slash and disable lazy and spammy validators as part of the new validator disabling strategy ([SDK #6827](https://github.com/paritytech/polkadot-sdk/pull/6827), [polkadot-fellows/runtimes/pull/782](https://github.com/polkadot-fellows/runtimes/pull/782))
- Switch to UpToLimitWithReEnablingDisablingStrategy (Polkadot & Kusama) which always prioritises highest offenders for disabling instead of stopping when limit is reached ([polkadot-fellows/runtimes/pull/781](https://github.com/polkadot-fellows/runtimes/pull/781))
>>>>>>> 356837ca

## [1.6.0] 19.06.2025

### Added

- Bump ParachainHost runtime API version to 13 for polkadot and kusama ([polkadot-fellows/runtimes/pull/768](https://github.com/polkadot-fellows/runtimes/pull/768))
- Update to SDK version `stable2503-6` ([polkadot-fellows/runtimes/pull/762](https://github.com/polkadot-fellows/runtimes/pull/762))
- Update to SDK version `stable2503-5` ([polkadot-fellows/runtimes/pull/711](https://github.com/polkadot-fellows/runtimes/pull/711))
  - [[#711](https://github.com/polkadot-fellows/runtimes/pull/711)] Add missing events to nomination pool extrinsics ([SDK stable2503 #7377](https://github.com/paritytech/polkadot-sdk/pull/7377)).
  - [[#711](https://github.com/polkadot-fellows/runtimes/pull/711)] Add view functions to Proxy pallet for runtime-specific type configuration ([SDK stable2503 #7320](https://github.com/paritytech/polkadot-sdk/pull/7320)).
  - [[#711](https://github.com/polkadot-fellows/runtimes/pull/711)] Core-fellowship: Add permissionless import_member ([SDK stable2503 #7030](https://github.com/paritytech/polkadot-sdk/pull/7030)).
  - [[#711](https://github.com/polkadot-fellows/runtimes/pull/711)] Pallet-broker: add extrinsic to remove a lease ([SDK stable2503 #7026](https://github.com/paritytech/polkadot-sdk/pull/7026)).
  - [[#711](https://github.com/polkadot-fellows/runtimes/pull/711)] Pallet-broker: add extrinsic to remove an assignment ([SDK stable2503 #7080](https://github.com/paritytech/polkadot-sdk/pull/7080)).
  - [[#711](https://github.com/polkadot-fellows/runtimes/pull/711)] Pallet-broker: add extrinsic to reserve a system core without having to wait two sale boundaries ([SDK stable2503 #4273](https://github.com/paritytech/polkadot-sdk/pull/4273)).

- [[#755](https://github.com/polkadot-fellows/runtimes/pull/755)] Added `pallet_revive` to Kusama AssetHub.

### Changed

- Update to SDK version `stable2503-5` ([polkadot-fellows/runtimes/pull/711](https://github.com/polkadot-fellows/runtimes/pull/711))
  - [[#711](https://github.com/polkadot-fellows/runtimes/pull/711)] Alter semantic meaning of 0 in metering limits of EVM contract calls ([SDK stable2503 #6890](https://github.com/paritytech/polkadot-sdk/pull/6890)).
  - [[#711](https://github.com/polkadot-fellows/runtimes/pull/711)] `apply_authorized_upgrade`: Remote authorization if the version check fails ([SDK stable2503 #7812](https://github.com/paritytech/polkadot-sdk/pull/7812)).
  - [[#711](https://github.com/polkadot-fellows/runtimes/pull/711)] `CheckOnlySudoAccount`: Provide some tags ([SDK stable2503 #7838](https://github.com/paritytech/polkadot-sdk/pull/7838)).
  - [[#711](https://github.com/polkadot-fellows/runtimes/pull/711)] Currency to Fungible migration for pallet-staking ([SDK stable2503 #5501](https://github.com/paritytech/polkadot-sdk/pull/5501)).
  - [[#711](https://github.com/polkadot-fellows/runtimes/pull/711)] Enable report_fork_voting() ([SDK stable2503 #6856](https://github.com/paritytech/polkadot-sdk/pull/6856)).
  - [[#711](https://github.com/polkadot-fellows/runtimes/pull/711)] Implement pallet view functions ([SDK stable2503 #4722](https://github.com/paritytech/polkadot-sdk/pull/4722)).
  - [[#711](https://github.com/polkadot-fellows/runtimes/pull/711)] On-demand credits ([SDK stable2503 #5990](https://github.com/paritytech/polkadot-sdk/pull/5990)).
  - [[#711](https://github.com/polkadot-fellows/runtimes/pull/711)] Only allow apply slash to be executed if the slash amount is atleast ED ([SDK stable2503 #6540](https://github.com/paritytech/polkadot-sdk/pull/6540)).
  - [[#711](https://github.com/polkadot-fellows/runtimes/pull/711)] Paras-registrar: Improve error reporting ([SDK stable2503 #6989](https://github.com/paritytech/polkadot-sdk/pull/6989)).
  - [[#711](https://github.com/polkadot-fellows/runtimes/pull/711)] Xcm: convert properly assets in xcmpayment apis ([SDK stable2503 #7134](https://github.com/paritytech/polkadot-sdk/pull/7134)).
  - [[#711](https://github.com/polkadot-fellows/runtimes/pull/711)] Ensure Consistent Topic IDs for Traceable Cross-Chain XCM ([SDK stable2503 #7691](https://github.com/paritytech/polkadot-sdk/pull/7691)).

- [[#753](https://github.com/polkadot-fellows/runtimes/pull/753)] Upgrades Polkadot and Kusama AssetHub to XCM v5. Adds a migration to check upgrade safety.
- [[#754](https://github.com/polkadot-fellows/runtimes/pull/754)]  Change to minimum price controller and configure minimum price of 10 DOT and 1 KSM for Coretime sales. Existing renewals will also be adjusted accordingly and are now no longer completely decoupled from the market. For details on this, please checkout [RFC-149](https://polkadot-fellows.github.io/RFCs/new/0149-rfc-1-renewal-adjustment.html).

- Extend bounty update period to ~10 years ([polkadot-fellows/runtimes/pull/766](https://github.com/polkadot-fellows/runtimes/pull/766))

### Fixed

- Update to SDK version `stable2503-5` ([polkadot-fellows/runtimes/pull/711](https://github.com/polkadot-fellows/runtimes/pull/711))
  - [[#711](https://github.com/polkadot-fellows/runtimes/pull/711)] Xcm: minor fix for compatibility with V4 ([SDK stable2503 #6503](https://github.com/paritytech/polkadot-sdk/pull/6503)).
- Allow `Utility` and `Multisig` calls from `CancelProxy` proxy types in Polkadot/Kusama relaychain runtimes ([polkadot-fellows/runtimes#740](https://github.com/polkadot-fellows/runtimes/pull/740))

## [1.5.1] 22.05.2025

### Fixed

- Enabled XCM instructions `ExchangeAsset` and `AliasOrigin` on the system parachains ([polkadot-fellows/runtimes/pull/700](https://github.com/polkadot-fellows/runtimes/pull/700))
- Correct weights for pallet xcm's `transfer_asset` extrinsic for multiple chains ([polkadot-fellows/runtimes#673](https://github.com/polkadot-fellows/runtimes/pull/673))
- Snowbridge: Update transfer token gas and fee ([polkadot-fellows/runtimes#721](https://github.com/polkadot-fellows/runtimes/pull/721))
- Update to SDK version `stable2412-6` ([polkadot-fellows/runtimes#712](https://github.com/polkadot-fellows/runtimes/pull/712))
  - [stable2412-6 changelog here](https://github.com/paritytech/polkadot-sdk/releases/tag/polkadot-stable2412-6)

### Added

- The Secretary Program ([polkadot-fellows/runtimes#347](https://github.com/polkadot-fellows/runtimes/pull/347))

## [1.5.0] 22.04.2025

### Added

- Now each system extension has its own weight, defined by `ExtensionWeightInfo` ([polkadot-fellows/runtimes/pull/606](https://github.com/polkadot-fellows/runtimes/pull/606))
- Parachains define the default `CoreSelector` strategy, according to [`RFC-0103`](https://polkadot-fellows.github.io/RFCs/approved/0103-introduce-core-index-commitment.html) ([polkadot-fellows/runtimes/pull/606](https://github.com/polkadot-fellows/runtimes/pull/606))
- Update to SDK version `2412-4` ([polkadot-fellows/runtimes/pull/606](https://github.com/polkadot-fellows/runtimes/pull/606))
  - Added XCM v5 ([paritytech/polkadot-sdk/pull/4826](https://github.com/paritytech/polkadot-sdk/pull/4826))
  - Added Trusted Query API calls ([paritytech/polkadot-sdk/pull/6039](https://github.com/paritytech/polkadot-sdk/pull/6039))
  - Bounties Pallet: add approve_bounty_with_curator call ([paritytech/polkadot-sdk/pull/5961](https://github.com/paritytech/polkadot-sdk/pull/5961))
  - Collective: Dynamic deposit based on number of proposals ([paritytech/polkadot-sdk/pull/3151](https://github.com/paritytech/polkadot-sdk/pull/3151))
  - New runtime api that returns the associated pool accounts with a nomination pool ([paritytech/polkadot-sdk/pull/6357](https://github.com/paritytech/polkadot-sdk/pull/6357))
  - Enable RFC103 on Kusama ([polkadot-fellows/runtimes/pull/681](https://github.com/polkadot-fellows/runtimes/pull/681/))

### Changed

- Update to SDK version `2412-2` ([polkadot-fellows/runtimes/pull/606](https://github.com/polkadot-fellows/runtimes/pull/606))
  - Changed from `SignedExtension` to `TransactionExtension` ([paritytech/polkadot-sdk/pull/3685](https://github.com/paritytech/polkadot-sdk/pull/3685))
  - Identity: Decouple usernames from identities ([https://github.com/paritytech/polkadot-sdk/pull/5554](https://github.com/paritytech/polkadot-sdk/pull/5554))
  - Staking: page information to staking::PayoutStarted event ([paritytech/polkadot-sdk/pull/5984](https://github.com/paritytech/polkadot-sdk/pull/5984))
  - Balances: fix: do not emit Issued { amount: 0 } event ([paritytech/polkadot-sdk/pull/5946](https://github.com/paritytech/polkadot-sdk/pull/5946))
  - Snowbridge: Support bridging native ETH ([paritytech/polkadot-sdk/pull/7090](https://github.com/paritytech/polkadot-sdk/pull/7090))
  - Runtime-APIs: Fix DryRunApi client-facing XCM versions ([paritytech/polkadot-sdk/pull/7689](https://github.com/paritytech/polkadot-sdk/pull/7689))
- Kusama: disable/filter `Nis` and `NisCounterpartBalances` pallets calls ([polkadot-fellows/runtimes/pull/656](https://github.com/polkadot-fellows/runtimes/pull/656))
- Increase spend payout period for treasuries from 30 to 90 days to provide sufficient time to address issues with insufficient balance of a specific asset in the treasury pot ([polkadot-fellows/runtimes/pull/647](https://github.com/polkadot-fellows/runtimes/pull/647))
- Asset Hub: remove XCM sufficient asset fee trader ([polkadot-fellows/runtimes#502](https://github.com/polkadot-fellows/runtimes/pull/502))
- Enable Async Backing for Kusama Asset Hub ([polkadot-fellows/runtimes/pull/659](https://github.com/polkadot-fellows/runtimes/pull/659))

## [1.4.3] 14.04.2025

### Changed

- Apply patch for stable2409-6 ([polkadot-fellows/runtimes/pull/623](https://github.com/polkadot-fellows/runtimes/pull/623))
- Disable MBM migrations for all runtimes for check-migrations CI ([polkadot-fellows/runtimes/pull/590](https://github.com/polkadot-fellows/runtimes/pull/590))
- chain-spec-generator supports conditional building (`--no-default-features --features <runtime>` or `--no-default-features --features all-runtimes` or
  `--no-default-features --features all-polkadot` or `--no-default-features --features all-kusama`)([polkadot-fellows/runtimes/pull/637](https://github.com/polkadot-fellows/runtimes/pull/637))

## [1.4.2] 07.03.2025

### Added

- Adds support for remote proxies on AssetHub Polkadot and AssetHub Kusama. ‼️ Builders: Please read the docs and the implications around the lifetime of a proxy on a remote chain. ‼️ ([polkadot-fellows/runtimes#535](https://github.com/polkadot-fellows/runtimes/pull/535))
- Enabled state-trie-migration for Kusama and Polkadot Asset Hubs ([polkadot-fellows/runtimes/pull/604](https://github.com/polkadot-fellows/runtimes/pull/604))

### Fixed

- Correct weights of the scheduler pallet to avoid failing fellowship proposals ([polkadot-fellows/runtimes#614](https://github.com/polkadot-fellows/runtimes/pull/614))

## [1.4.1] 26.02.2025

### Fixed

- Fix an issue related to staking in combination with nomination pools ([polkadot-fellows/runtimes/pull/608](https://github.com/polkadot-fellows/runtimes/pull/608))

## [1.4.0] 07.02.2025

### Fixed

- Fix missing Encointer democracy pallet hook needed for enactment ([polkadot-fellows/runtimes/pull/508](https://github.com/polkadot-fellows/runtimes/pull/508))
- Improve benchmark configuration: fix storage whitelist in benchmarks ([polkadot-fellows/runtimes/pull/525](https://github.com/polkadot-fellows/runtimes/pull/525))
- Coretime chain: allow cross-chain region transfers ([polkadot-fellows/runtimes/pull/483](https://github.com/polkadot-fellows/runtimes/pull/483))
- Unstake the last remaining corrupt ledger ([polkadot-fellows/runtimes/pull/538](https://github.com/polkadot-fellows/runtimes/pull/538))
- Disallow `add_sub` and `set_subs` from `NonTransfer` proxy type in people chain runtimes ([polkadot-fellows/runtimes#518](https://github.com/polkadot-fellows/runtimes/pull/518))
- Added the `XcmRecorder` config item to all runtimes so `local_xcm` can be returned from `DryRunApi` ([polkadot-fellows/runtimes#576](https://github.com/polkadot-fellows/runtimes/pull/576))

### Added

- Asset Hubs: added an AssetExchanger to be able to swap tokens using the xcm executor, even for delivery fees ([polkadot-fellows/runtimes#539](https://github.com/polkadot-fellows/runtimes/pull/539)).
- Location conversion tests for relays and parachains ([polkadot-fellows/runtimes#487](https://github.com/polkadot-fellows/runtimes/pull/487))
- Asset Hubs: XcmPaymentApi now returns all assets in a pool with the native token as acceptable as fee payment ([polkadot-fellows/runtimes#523](https://github.com/polkadot-fellows/runtimes/pull/523))
- ParaRegistration proxy for Polkadot and Kusama ([polkadot-fellows/runtimes#520](https://github.com/polkadot-fellows/runtimes/pull/520))
- Encointer: Swap community currency for KSM from community treasuries subject to democratic decision on allowance ([polkadot-fellows/runtimes#541](https://github.com/polkadot-fellows/runtimes/pull/541))
- Delegate stake pools in Kusama ([polkadot-fellows/runtimes#540](https://github.com/polkadot-fellows/runtimes/pull/540))
- Snowbridge: Add support for bridging Ether ([polkadot-fellows/runtimes#548](https://github.com/polkadot-fellows/runtimes/pull/548))

### Changed

- Kusama Treasury: remove funding to the Kappa Sigma Mu Society and disable burn ([polkadot-fellows/runtimes#507](https://github.com/polkadot-fellows/runtimes/pull/507))
- Kusama Treasury: allow burn parameters to be set via OpenGov ([polkadot-fellows/runtimes#511](https://github.com/polkadot-fellows/runtimes/pull/511))
- Remove Snowbridge create agent and channel extrinsics. ([polkadot-fellows/runtimes#506](https://github.com/polkadot-fellows/runtimes/pull/506))
- Update the XCM `Weigher` from `FixedWeightBounds` to `WeightInfoBounds` with benchmarked weights for Polkadot Collectives ([polkadot-fellows/runtimes#547](https://github.com/polkadot-fellows/runtimes/pull/547))
- Increase max PoV size to 10Mib on Kusama ([polkadot-fellows/runtimes#553](https://github.com/polkadot-fellows/runtimes/pull/553))
- Update to Polkadot SDK `stable2409-4` ([polkadot-fellows/runtimes#558](https://github.com/polkadot-fellows/runtimes/pull/558))
- Asset Hubs: disable vested transfers as preparation for the Asset Hub Migration ([polkadot-fellows/runtime#579](https://github.com/polkadot-fellows/runtimes/pull/579))

#### From [#490](https://github.com/polkadot-fellows/runtimes/pull/490)

- Transfer Polkadot-native assets to Ethereum ([SDK `stable2409` #5710](https://github.com/paritytech/polkadot-sdk/pull/5710), [SDK #5546](https://github.com/paritytech/polkadot-sdk/pull/5546))
- Add possibility to inject non-authorities session-keys in genesis ([SDK `stable2409` #5078](https://github.com/paritytech/polkadot-sdk/pull/5078))
- \[bridges-v2\] Permissionless lanes ([SDK `stable2409` #4949](https://github.com/paritytech/polkadot-sdk/pull/4949))
- \[Assets\] Call implementation for `transfer_all` ([SDK `stable2409` #4527](https://github.com/paritytech/polkadot-sdk/pull/4527))
- Tx Payment: drop ED requirements for tx payments with exchangeable asset ([SDK `stable2409` #4488](https://github.com/paritytech/polkadot-sdk/pull/4488))
- Coretime auto-renew ([SDK `stable2409` #4424](https://github.com/paritytech/polkadot-sdk/pull/4424))
- Initialises pallet-delegated-staking ([SDK `v1.12.0` #3904](https://github.com/paritytech/polkadot-sdk/pull/3904))

### Changed

#### From [#490](https://github.com/polkadot-fellows/runtimes/pull/490)

- Polkadot Primitives v8 ([SDK v1.16 #5525](https://github.com/paritytech/polkadot-sdk/pull/5525)).
- Relax `XcmFeeToAccount` trait bound on `AccountId` ([SDK v1.16 #4959](https://github.com/paritytech/polkadot-sdk/pull/4959))
- Bridges V2 refactoring backport and `pallet_bridge_messages` simplifications ([SDK `stable2407` #4935](https://github.com/paritytech/polkadot-sdk/pull/4935))
- Renamed `assigner_on_demand` to `on_demand` ([SDK `stable2409` #4706](https://github.com/paritytech/polkadot-sdk/pull/4706)).
- \[BEEFY\] Add runtime support for reporting fork voting ([SDK `stable2407` #4522](https://github.com/paritytech/polkadot-sdk/pull/4522)).
- Migrates Nomination Pool to use delegated staking: i.e. allowing delegated funds to be held in member's own account
  instead of the pool account. This would enable pool member funds to be used for voting in opengov.
  ([SDK `v1.13.0` #3905](https://github.com/paritytech/polkadot-sdk/pull/3905))

## [1.3.4] 01.11.2024

### Changed

- Change Polkadot inflation to 120M DOT per year ([polkadot-fellows/runtimes#471](https://github.com/polkadot-fellows/runtimes/pull/471))
- Update foreign asset ids in Asset Hub Polkadot and Asset Hub Kusama from v3 to v4 locations ([polkadot-fellows/runtimes#472](https://github.com/polkadot-fellows/runtimes/pull/472))
- Lower Parachain and Data Deposits to Encourage Experimentation on Kusama ([polkadot-fellows/runtimes#501](https://github.com/polkadot-fellows/runtimes/pull/501))

### Fixed

- Fix `experimental_inflation_info` in Polkadot and remove unused code (https://github.com/polkadot-fellows/runtimes/pull/497)

## [1.3.3] 01.10.2024

### Changed

- Allow signed origins to send arbitrary XCMs from some system chains ([polkadot-fellows/runtimes#407](https://github.com/polkadot-fellows/runtimes/pull/407))
- Include the Core and Salary pallets into the Fellowship proxy ([polkadot-fellows/runtimes#454](https://github.com/polkadot-fellows/runtimes/pull/454))
- Add new community democracy and treasuries pallets to Encointer ([polkadot-fellows/runtimes#456](https://github.com/polkadot-fellows/runtimes/pull/456))
- Change target block time for Encointer to 6s ([polkadot-fellows/runtimes#462](https://github.com/polkadot-fellows/runtimes/pull/462))
- Asset Hubs: allow Polkadot, Kusama and Ethereum assets across P<>K bridge ([polkadot-fellows/runtimes#421](https://github.com/polkadot-fellows/runtimes/pull/421)).

### Fixed

- Chain-spec generator: propagate the `on_chain_release_build` feature to the chain-spec generator. Without this the live/genesis chain-specs contain a wrongly-configured WASM blob ([polkadot-fellows/runtimes#450](https://github.com/polkadot-fellows/runtimes/pull/450)).
- Adds a migration to the Polkadot Coretime chain to fix an issue from the initial Coretime migration. ([polkadot-fellows/runtimes#458](https://github.com/polkadot-fellows/runtimes/pull/458))
- Adds migrations to restore currupted staking ledgers in Polkadot and Kusama ([polkadot-fellows/runtimes#447](https://github.com/polkadot-fellows/runtimes/pull/447))

### Added

- Polkadot: Make the current inflation formula adjustable ([polkadot-fellows/runtimes#443](https://github.com/polkadot-fellows/runtimes/pull/443))

## [1.3.2] 27.08.2024

### Fixed

- Kusama: Revert accidental changes to inflation formula ([polkadot-fellows/runtimes#445](https://github.com/polkadot-fellows/runtimes/pull/445)).

## [1.3.1] 23.08.2024

### Fixed

- [🚨 Breaking Change] Polkadot Collectives: enable transaction payment ([polkadot-fellows/runtimes#442](https://github.com/polkadot-fellows/runtimes/pull/442))

## [1.3.0] 20.08.2024

### Added

- Kusama: Relay General Admin Origin mapping to xcm Location ([polkadot-fellows/runtimes#383](https://github.com/polkadot-fellows/runtimes/pull/383))
- Encointer, PeopleKusama, PeoplePolkadot: Configure delivery fees for UMP ([polkadot-fellows/runtimes#390](https://github.com/polkadot-fellows/runtimes/pull/390))
- Introduce a new dispatchable function `set_partial_params` in `pallet-core-fellowship` ([runtimes#381](https://github.com/polkadot-fellows/runtimes/pull/381), [SDK v1.14 #3843](https://github.com/paritytech/polkadot-sdk/pull/3843)).
- RFC-5: Add request revenue info ([runtimes#381](https://github.com/polkadot-fellows/runtimes/pull/381), [SDK v1.14 #3940](https://github.com/paritytech/polkadot-sdk/pull/3940)).
- Core-Fellowship: new `promote_fast` call ([runtimes#381](https://github.com/polkadot-fellows/runtimes/pull/381), [SDK v1.14 #4877](https://github.com/paritytech/polkadot-sdk/pull/4877)).
- Pallet ranked collective: max member count per rank ([runtimes#381](https://github.com/polkadot-fellows/runtimes/pull/381), [SDK v1.14 #4807](https://github.com/paritytech/polkadot-sdk/pull/4807)).
- All runtimes: XcmPaymentApi and DryRunApi ([polkadot-fellows/runtimes#380](https://github.com/polkadot-fellows/runtimes/pull/380))
- Fast promotion tracks for the Fellowship ranks I-III ([polkadot-fellows/runtimes#356](https://github.com/polkadot-fellows/runtimes/pull/356)).
- All runtimes: add `LocationToAccountApi` ([polkadot-fellows/runtimes#413](https://github.com/polkadot-fellows/runtimes/pull/413))
- Enable Agile Coretime on Polkadot ([polkadot-fellows/runtimes#401](https://github.com/polkadot-fellows/runtimes/pull/401))
- Add the Polkadot Coretime Chain runtime ([polkadot-fellows/runtimes#410](https://github.com/polkadot-fellows/runtimes/pull/410))
- Kusama: Add a "Spokesperson" proxy type only allowed to send remarks ([polkadot-fellows/runtimes#430](https://github.com/polkadot-fellows/runtimes/pull/430))
- Add the Polkadot and Kusama Coretime Chain specs ([polkadot-fellows/runtimes#432](https://github.com/polkadot-fellows/runtimes/pull/432))
- Migration to remove all but the 21 first elected Head Ambassador members from the Program ([polkadot-fellows/runtimes#422](https://github.com/polkadot-fellows/runtimes/pull/422)).
- Kusama: Make the current inflation formula adjustable ([polkadot-fellows/runtimes#364](https://github.com/polkadot-fellows/runtimes/pull/364))
- Port Agile Coretime migration from polkadot-sdk in order to fix leases with gaps handling([polkadot-fellows/runtimes#426](https://github.com/polkadot-fellows/runtimes/pull/426))

#### From [#322](https://github.com/polkadot-fellows/runtimes/pull/322)

- Add `claim_assets` extrinsic to `pallet-xcm` ([SDK v1.9 #3403](https://github.com/paritytech/polkadot-sdk/pull/3403)).
- Add `Deposited`/`Withdrawn` events for `pallet-assets` ([SDK v1.12 #4312](https://github.com/paritytech/polkadot-sdk/pull/4312)).
- Add `MaxRank` Config to `pallet-core-fellowship` ([SDK v1.13 #3393](https://github.com/paritytech/polkadot-sdk/pull/3393)).
- Add Extra Check in Primary Username Setter ([SDK v1.13 #4534](https://github.com/paritytech/polkadot-sdk/pull/4534)).
- Add HRMP notification handlers to the xcm-executor ([SDK v1.10 #3696](https://github.com/paritytech/polkadot-sdk/pull/3696)).
- Add retry mechanics to `pallet-scheduler` ([SDK v1.8 #3060](https://github.com/paritytech/polkadot-sdk/pull/3060)).
- Add support for versioned notification for HRMP pallet ([SDK v1.12 #4281](https://github.com/paritytech/polkadot-sdk/pull/4281)).
- Adds ability to trigger tasks via unsigned transactions ([SDK v1.11 #4075](https://github.com/paritytech/polkadot-sdk/pull/4075)).
- Asset Conversion: Pool Account ID derivation with additional Pallet ID seed ([SDK v1.11 #3250](https://github.com/paritytech/polkadot-sdk/pull/3250)).
- Asset Conversion: Pool Touch Call ([SDK v1.11 #3251](https://github.com/paritytech/polkadot-sdk/pull/3251)).
- Balances: add failsafe for consumer ref underflow ([SDK v1.12 #3865](https://github.com/paritytech/polkadot-sdk/pull/3865)).
- Bridge: added force_set_pallet-state call to pallet-bridge-grandpa ([SDK v1.13 #4465](https://github.com/paritytech/polkadot-sdk/pull/4465)).
- Burn extrinsic call and `fn burn_from` `Preservation` argument ([SDK v1.12 #3964](https://github.com/paritytech/polkadot-sdk/pull/3964)).
- GenesisConfig presets for runtime ([SDK v1.11 #2714](https://github.com/paritytech/polkadot-sdk/pull/2714)).
- Im-online pallet offchain storage cleanup ([SDK v1.8 #2290](https://github.com/paritytech/polkadot-sdk/pull/2290)).
- Implements a percentage cap on staking rewards from era inflation ([SDK v1.8 #1660](https://github.com/paritytech/polkadot-sdk/pull/1660)).
- Introduce submit_finality_proof_ex call to bridges GRANDPA pallet ([SDK v1.8 #3225](https://github.com/paritytech/polkadot-sdk/pull/3225)).
- New call `hrmp.establish_channel_with_system` to allow parachains to establish a channel with a system parachain ([SDK v1.11 #3721](https://github.com/paritytech/polkadot-sdk/pull/3721)).
- New runtime api to check if a validator has pending pages of rewards for an era ([SDK v1.12 #4301](https://github.com/paritytech/polkadot-sdk/pull/4301)).
- Pallet-xcm: add new extrinsic for asset transfers using explicit reserve ([SDK v1.11 #3695](https://github.com/paritytech/polkadot-sdk/pull/3695)).
- Ranked collective introduce `Add` and `Remove` origins ([SDK v1.8 #3212](https://github.com/paritytech/polkadot-sdk/pull/3212)).
- Runtime apis to help with delegate-stake based Nomination Pools ([SDK v1.13 #4537](https://github.com/paritytech/polkadot-sdk/pull/4537)).

### Changed

- Polkadot chains: allow arbitrary XCM execution ([polkadot-fellows/runtimes#345](https://github.com/polkadot-fellows/runtimes/pull/345)).
- Bounties: Remove payout delay ([polkadot-fellows/runtimes#386](https://github.com/polkadot-fellows/runtimes/pull/386)).
- Polkadot System Chains: Reduce the base transaction fee by half ([polkadot-fellows/runtimes#398](https://github.com/polkadot-fellows/runtimes/pull/398)).
- Asset Hubs: setup auto incremented asset id to 50_000_000 for trust backed assets ([polkadot-fellows/runtimes#414](https://github.com/polkadot-fellows/runtimes/pull/414)).
- Upgrade dependencies to the [polkadot-sdk@1.13.0](https://github.com/paritytech/polkadot-sdk/releases/tag/polkadot-v1.13.0) release ([polkadot-fellows/runtimes#332](https://github.com/polkadot-fellows/runtimes/pull/332)).
- Filter `interlace` calls on the Polkadot Coretime Chain until the Relay chain implementation is more mature ([polkadot-fellows/runtimes#438](https://github.com/polkadot-fellows/runtimes/pull/438)).

#### From [#322](https://github.com/polkadot-fellows/runtimes/pull/322)

- The `MessageQueue` also runs "on idle", this causes `MessageQueue::Processed` events to be emitted in other phases than just initialization ([SDK v1.13 #3844](https://github.com/paritytech/polkadot-sdk/pull/3844)).
- AdaptPrice trait is now price controlled ([SDK v1.13 #4521](https://github.com/paritytech/polkadot-sdk/pull/4521)).
- Allow StakingAdmin to manage nomination pool configurations ([SDK v1.11 #3959](https://github.com/paritytech/polkadot-sdk/pull/3959)).
- Bridge: make some headers submissions free ([SDK v1.12 #4102](https://github.com/paritytech/polkadot-sdk/pull/4102)).
- Improving on_demand_assigner emitted events ([SDK v1.13 #4339](https://github.com/paritytech/polkadot-sdk/pull/4339)).
- `pallet-broker::start_sales`: Take `extra_cores` and not total cores ([SDK v1.11 #4221](https://github.com/paritytech/polkadot-sdk/pull/4221)).
- Pallet-nomination-pools: `chill` is permissionless if depositor's stake is less than `min_nominator_bond` ([SDK v1.9 #3453](https://github.com/paritytech/polkadot-sdk/pull/3453)).
- `polkadot_runtime_parachains::coretime`: Expose `MaxXcmTransactWeight` ([SDK v1.11 #4189](https://github.com/paritytech/polkadot-sdk/pull/4189)).
- Pools: Make PermissionlessWithdraw the default claim permission ([SDK v1.10 #3438](https://github.com/paritytech/polkadot-sdk/pull/3438)).
- Prevents staking controllers from becoming stashes of different ledgers; Ensures that no ledger in bad state is mutated ([SDK v1.9 #3639](https://github.com/paritytech/polkadot-sdk/pull/3639)).
- Snowbridge: deposit extra fee to beneficiary on Asset Hub ([SDK v1.12 #4175](https://github.com/paritytech/polkadot-sdk/pull/4175)).
- Storage bound the XCMP queue pallet ([SDK v1.13 #3952](https://github.com/paritytech/polkadot-sdk/pull/3952)).
- Validator disabling strategy in runtime ([SDK v1.12 #2226](https://github.com/paritytech/polkadot-sdk/pull/2226)).

### Fixed

- Fix claim queue size ([runtimes#381](https://github.com/polkadot-fellows/runtimes/pull/381), [SDK v1.14 #4691](https://github.com/paritytech/polkadot-sdk/pull/4691)).
- `pallet-referenda`: Ensure to schedule referenda earliest at the next block ([runtimes#381](https://github.com/polkadot-fellows/runtimes/pull/381), [SDK v1.14 #4823](https://github.com/paritytech/polkadot-sdk/pull/4823)).
- Don't partially modify HRMP pages ([runtimes#381](https://github.com/polkadot-fellows/runtimes/pull/381), [SDK v1.14 #4710](https://github.com/paritytech/polkadot-sdk/pull/4710)).
- Coretime Chain: mitigate behaviour with many assignments on one core ([runtimes#434](https://github.com/polkadot-fellows/runtimes/pull/434)).
- Port Agile Coretime migration from polkadot-sdk in order to fix leases with gaps handling([polkadot-fellows/runtimes#426](https://github.com/polkadot-fellows/runtimes/pull/426))

#### From [#322](https://github.com/polkadot-fellows/runtimes/pull/322)

- CheckWeight checks for combined extrinsic length and proof size ([SDK v1.12 #4326](https://github.com/paritytech/polkadot-sdk/pull/4326)).
- Decrement total_deposit when clearing collection metadata ([SDK v1.11 #3976](https://github.com/paritytech/polkadot-sdk/pull/3976)).
- Detect incorrect pre-image length when submitting a referenda ([SDK v1.10 #3850](https://github.com/paritytech/polkadot-sdk/pull/3850)).
- Fix `schedule_code_upgrade` when called by the owner/root ([SDK v1.10 #3341](https://github.com/paritytech/polkadot-sdk/pull/3341)).
- Fix algorithmic complexity of the on-demand scheduler ([SDK v1.10 #3190](https://github.com/paritytech/polkadot-sdk/pull/3190)).
- Fix call enum's metadata regression ([SDK v1.9 #3513](https://github.com/paritytech/polkadot-sdk/pull/3513)).
- Fix dust unbonded for zero existential deposit ([SDK v1.12 #4364](https://github.com/paritytech/polkadot-sdk/pull/4364)).
- Fix extrinsics count logging in frame-system ([SDK v1.12 #4461](https://github.com/paritytech/polkadot-sdk/pull/4461)).
- Fix kusama 0 backing rewards when entering active set ([SDK v1.10 #3722](https://github.com/paritytech/polkadot-sdk/pull/3722)).
- Fix Stuck Collator Funds ([SDK v1.11 #4229](https://github.com/paritytech/polkadot-sdk/pull/4229)).
- Fix weight calculation and event emission in pallet-membership ([SDK v1.9 #3324](https://github.com/paritytech/polkadot-sdk/pull/3324)).
- Fix weight refund for `pallet-collator-selection::set_candidacy_bond` ([SDK v1.9 #3643](https://github.com/paritytech/polkadot-sdk/pull/3643)).
- Fixed `GrandpaConsensusLogReader::find_scheduled_change` ([SDK v1.11 #4208](https://github.com/paritytech/polkadot-sdk/pull/4208)).
- Fixes a scenario where a nomination pool's `TotalValueLocked` is out of sync due to staking's implicit withdraw ([SDK v1.8 #3052](https://github.com/paritytech/polkadot-sdk/pull/3052)).
- Handle legacy lease swaps on coretime ([SDK v1.10 #3714](https://github.com/paritytech/polkadot-sdk/pull/3714)).
- Ignore mandatory extrinsics in total PoV size check ([SDK v1.13 #4571](https://github.com/paritytech/polkadot-sdk/pull/4571)).
- Pallet assets: minor improvement on errors returned for some calls ([SDK v1.11 #4118](https://github.com/paritytech/polkadot-sdk/pull/4118)).
- Pallet-broker: Fix `Linear::adapt_price` behavior at zero ([SDK v1.9 #3636](https://github.com/paritytech/polkadot-sdk/pull/3636)).
- Pallet-broker: Fix claim revenue behaviour for zero timeslices ([SDK v1.11 #3997](https://github.com/paritytech/polkadot-sdk/pull/3997)).
- Pallet-broker: Support renewing leases expired in a previous period ([SDK v1.11 #4089](https://github.com/paritytech/polkadot-sdk/pull/4089)).
- Pallet-broker: Use saturating math in input validation ([SDK v1.11 #4151](https://github.com/paritytech/polkadot-sdk/pull/4151)).
- Pallet-xcm: fix transport fees for remote reserve transfers ([SDK v1.10 #3792](https://github.com/paritytech/polkadot-sdk/pull/3792)).
- Patch pool to handle extra consumer ref when destroying ([SDK v1.13 #4503](https://github.com/paritytech/polkadot-sdk/pull/4503)).
- Region reserve transfers fix ([SDK v1.11 #3455](https://github.com/paritytech/polkadot-sdk/pull/3455)).
- Snowbridge - Ethereum Client - Reject finalized updates without a sync committee in next store period ([SDK v1.13 #4478](https://github.com/paritytech/polkadot-sdk/pull/4478)).
- Treat XCM ExceedsStackLimit errors as transient in the MQ pallet ([SDK v1.12 #4202](https://github.com/paritytech/polkadot-sdk/pull/4202)).
- Unrequest a pre-image when it failed to execute ([SDK v1.10 #3849](https://github.com/paritytech/polkadot-sdk/pull/3849)).
- Validate code when scheduling uprades ([SDK v1.8 #3232](https://github.com/paritytech/polkadot-sdk/pull/3232)).
- XCMP: Use the number of 'ready' pages in XCMP suspend logic ([SDK v1.9 #2393](https://github.com/paritytech/polkadot-sdk/pull/2393)).

### Removed

- Remove deprecated calls from treasury pallet ([runtimes#381](https://github.com/polkadot-fellows/runtimes/pull/381), [SDK v1.14 #3820](https://github.com/paritytech/polkadot-sdk/pull/3820)).
- Treasury pallet: - remove unused config parameters ([runtimes#381](https://github.com/polkadot-fellows/runtimes/pull/381), [SDK v1.14 #4831](https://github.com/paritytech/polkadot-sdk/pull/4831)).
- Remove Identity from Polkadot Relay Chain ([runtimes#415](https://github.com/polkadot-fellows/runtimes/pull/415))
- Kusama: Remove unused Snowbridge code and configs ([polkadot-fellows/runtimes#411](https://github.com/polkadot-fellows/runtimes/pull/411)).
- Remove the identity ops pallet after the invalid judgments have been cleared ([polkadot-fellows/runtimes#408](https://github.com/polkadot-fellows/runtimes/pull/408)).

#### From [#322](https://github.com/polkadot-fellows/runtimes/pull/322)

- Deprecate dmp-queue pallet ([SDK v1.13 #4475](https://github.com/paritytech/polkadot-sdk/pull/4475)).
- Deprecate XCMv2 ([SDK v1.13 #4131](https://github.com/paritytech/polkadot-sdk/pull/4131)).
- Identity: Remove double encoding username signature payload ([SDK v1.13 #4646](https://github.com/paritytech/polkadot-sdk/pull/4646)).
- Pallet-xcm: deprecate execute and send in favor of execute_blob and send_blob ([SDK v1.10 #3749](https://github.com/paritytech/polkadot-sdk/pull/3749)).
- Pallet-xcm: deprecate transfer extrinsics without weight limit ([SDK v1.10 #3927](https://github.com/paritytech/polkadot-sdk/pull/3927)).
- Remove `parametrized-consensus-hook` feature ([SDK v1.13 #4380](https://github.com/paritytech/polkadot-sdk/pull/4380)).

## [1.2.8] 03.07.2024

### Changed

- Snowbridge: Sync headers on demand ([polkadot-fellows/runtimes#365](https://github.com/polkadot-fellows/runtimes/pull/365))
- Polkadot chains: allow arbitrary XCM execution ([polkadot-fellows/runtimes#345](https://github.com/polkadot-fellows/runtimes/pull/345)).

Note: This release only affects the following runtimes and is not a full system release:

- Polkadot Relay Chain
- Polkadot Asset Hub
- Polkadot Bridge Hub
- Polkadot Collectives
- Kusama Relay Chain
- Kusama Bridge Hub

### Fixed

- Kusama People: Build the metadata hash at build time, so that `CheckMetadata` can use it at runtime ([polkadot-fellows/runtimes#371](https://github.com/polkadot-fellows/runtimes/pull/371))

## [1.2.7] 14.06.2024

Note: This release only affects the following runtimes and is not a full system release:

- Polkadot Relay Chain
- Polkadot People

### Changed

- Updated Relay and People configurations to complete launch ([polkadot-fellows/runtimes#350](https://github.com/polkadot-fellows/runtimes/pull/350))

## [1.2.6] 13.06.2024

Note: This release only affects the following runtimes and is not a full system release:

- Polkadot Relay Chain
- Polkadot Asset Hub
- Polkadot People
- Kusama Relay Chain
- Kusama Asset Hub
- Kusama People

### Added

- Add the Polkadot People Chain ([polkadot-fellows/runtimes#319](https://github.com/polkadot-fellows/runtimes/pull/319))

### Changed

- Set max asset ID restriction for the creation of trusted assets ([polkadot-fellows/runtimes#346](https://github.com/polkadot-fellows/runtimes/pull/346))

### Fixed

- Kusama People: clear requested judgements that do not have corresponding deposits reserved ([polkadot-fellows/runtimes#339](https://github.com/polkadot-fellows/runtimes/pull/339))

### Changed

- People chain now uses 6-second block times ([polkadot-fellows/runtimes#308](https://github.com/polkadot-fellows/runtimes/pull/308))

### Removed

- Removed Identity-related code from Kusama Relay Chain ([polkadot-fellows/runtimes#315](https://github.com/polkadot-fellows/runtimes/pull/315))

## [1.2.5] 06.06.2024

### Added

- Staking runtime api to check if reward is pending for an era ([polkadot-fellows/runtimes#318](https://github.com/polkadot-fellows/runtimes/pull/318))
- Allow any parachain to have bidirectional channel with any system parachains ([polkadot-fellows/runtimes#329](https://github.com/polkadot-fellows/runtimes/pull/329))
- Update price controller of broker pallet to use higher leadin, without adjusting the minimum price too much ([polkadot-fellows/runtimes#334](https://github.com/polkadot-fellows/runtimes/pull/334))
- Enable support for new hardware signers like the generic ledger app ([polkadot-fellows/runtimes#337](https://github.com/polkadot-fellows/runtimes/pull/337))

### Changed

- Transaction payments work via new `fungible` trait implementation ([polkadot-fellows/runtimes#332](https://github.com/polkadot-fellows/runtimes/pull/332))
- Block `request_judgement` calls on the Relay Chain ([polkadot-fellows/runtimes#338](https://github.com/polkadot-fellows/runtimes/pull/338))

### Fixed

- Handle extra erroneous consumer reference when a nomination pool is destroying ([polkadot-fellows/runtimes#318](https://github.com/polkadot-fellows/runtimes/pull/318))
- Introduce [Encointer](https://encointer.org) collator selection and send fees to authors instead of treasury ([polkadot-fellows/runtimes#270](https://github.com/polkadot-fellows/runtimes/pull/270))

## [1.2.4] 20.05.2024

### Changed

- Kusama chains: allow arbitrary XCM execution ([polkadot-fellows/runtimes#261](https://github.com/polkadot-fellows/runtimes/pull/261))
- Allow everything through XCM SafeCallFilter ([polkadot-fellows/runtimes#285](https://github.com/polkadot-fellows/runtimes/pull/285))
- Disable Coretime credit purchasing until we have the credit system implemented ([polkadot-fellows/runtimes#312](https://github.com/polkadot-fellows/runtimes/pull/312))

### Added

- Add `pallet-vesting` to Asset Hubs ([polkadot-fellows/runtimes#269](https://github.com/polkadot-fellows/runtimes/pull/269))
- Add Pay Salary Collectives test ([polkadot-fellows/runtimes#260](https://github.com/polkadot-fellows/runtimes/pull/260))
- Add `pallet-xcm::transfer_assets_using_type_and_then()` for complex asset transfers ([polkadot-fellows/runtimes#311](https://github.com/polkadot-fellows/runtimes/pull/311))
- The Ambassador Program ([polkadot-fellows/runtimes#291](https://github.com/polkadot-fellows/runtimes/pull/291))

### Removed

- Remove one-shot migrations from Kusama Coretime ([polkadot-fellows/runtimes#300](https://github.com/polkadot-fellows/runtimes/pull/300))
- Remove DMP queue and allow `system::authorize_upgrade` in XCM's call filter ([polkadot-fellows/runtimes#280](https://github.com/polkadot-fellows/runtimes/pull/280))
- Allow Sending XCM messages using a Signed origin on Kusama ([polkadot-fellows/runtimes#290](https://github.com/polkadot-fellows/runtimes/pull/290))

### Fixed

- Include patch to release stuck collator bonds ([polkadot-fellows/runtimes#289](https://github.com/polkadot-fellows/runtimes/pull/289))
- Safeguard pallet-balances against consumer ref underflow ([polkadot-fellows/runtimes#309](https://github.com/polkadot-fellows/runtimes/pull/309))
- Polkadot Bridge Hub: Unstuck Snowbridge ([polkadot-fellows/runtimes#313](https://github.com/polkadot-fellows/runtimes/pull/313))

## [1.2.3] 29.04.2024

### Added

- Add migration to Kusama Coretime to onboard People Chain without long delay ([polkadot-fellows/runtimes#286](https://github.com/polkadot-fellows/runtimes/pull/286))

### Fixed

- Clean up outdated assignment in Kusama Coretime Chain state ([polkadot-fellows/runtimes#286](https://github.com/polkadot-fellows/runtimes/pull/286))

## [1.2.2] 20.04.2024

### Fixed

- Polkadot Bridge Hub: Unstuck bridge with Kusama ([polkadot-fellows/runtimes#277](https://github.com/polkadot-fellows/runtimes/pull/277)).
- Fix Kusama Coretime launch issues: import leases and fix renewals for short leases ([polkadot-fellows/runtimes#276](https://github.com/polkadot-fellows/runtimes/pull/276))

## [1.2.1] 09.04.2024

### Changed

- Modify runtimes for phase two of People Chain launch (Kusama) ([polkadot-fellows/runtimes#246](https://github.com/polkadot-fellows/runtimes/pull/246))

## [1.2.0] 28.03.2024

### Added

- Remove state-trie-migration pallet from kusama, add state trie migration to V1 on polkadot ([polkadot-fellows/runtimes#170](https://github.com/polkadot-fellows/runtimes/pull/170))
- Introduce chain spec generator ([polkadot-fellows/runtimes#127](https://github.com/polkadot-fellows/runtimes/pull/127))
- Add [Encointer](https://encointer.org) system parachain runtime, completing [RFC22](https://github.com/polkadot-fellows/RFCs/blob/main/text/0022-adopt-encointer-runtime.md) ([polkadot-fellows/runtimes#80](https://github.com/polkadot-fellows/runtimes/pull/80))
- Feature for enabling debug prints in the Polkadot and Kusama runtime ([polkadot-fellows/runtimes#85](https://github.com/polkadot-fellows/runtimes/pull/85))
- Added new "Wish for Change" track ([polkadot-fellows/runtimes#184](https://github.com/polkadot-fellows/runtimes/pull/184))
- Enable Coretime and on-demand on Kusama ([polkadot-fellows/runtimes#159](https://github.com/polkadot-fellows/runtimes/pull/159))
- Refund any leases that are not migrated to Coretime (have holes in them/have not yet started) ([polkadot-fellows/runtimes#206](https://github.com/polkadot-fellows/runtimes/pull/206))
- Enable Elastic Scaling node side feature for Kusama ([polkadot-fellows/runtimes#205](https://github.com/polkadot-fellows/runtimes/pull/205))
- Cancel Parachain Auctions ([polkadot-fellows/runtimes#215](https://github.com/polkadot-fellows/runtimes/pull/215))
- Upgrade encointer protocol to 6.1.0 ([polkadot-fellows/runtimes#236](https://github.com/polkadot-fellows/runtimes/pull/236))
- Update NFT deposits according to RFC-45 ([polkadot-fellows/runtimes#237](https://github.com/polkadot-fellows/runtimes/pull/237))
- Add Kusama People Chain ([polkadot-fellows/runtimes#217](https://github.com/polkadot-fellows/runtimes/pull/217))
- Asset Conversion setup for Polkadot Asset Hub, and XCM Swap Weight Trader for both Asset Hubs ([polkadot-fellows/runtimes#218](https://github.com/polkadot-fellows/runtimes/pull/218))
- Adds Snowbridge to Kusama and Polkadot ([polkadot-fellows/runtimes#130](https://github.com/polkadot-fellows/runtimes/pull/130))
- Add the Kusama Coretime Chain ([polkadot-fellows/runtimes#212](https://github.com/polkadot-fellows/runtimes/pull/212))

### Changed

- Upgrade parachains runtime API from v7 to v8 in Kusama ([context](https://paritytech.github.io/polkadot-sdk/book/protocol-validator-disabling.html), [polkadot-fellows/runtimes#148](https://github.com/polkadot-fellows/runtimes/pull/148)).
- Fixed the lowering of Asset Hub existential deposits.
- MMR leaves generated by `pallet_mmr` point to the next-authority-set of the current block instead of the prior block [polkadot-fellows/runtimes#169](https://github.com/polkadot-fellows/runtimes/pull/169)
- Deprecate the `xcm::body::TREASURER_INDEX` constant and use the standard `Treasury` variant from the `xcm::BodyId` type instead ([polkadot-fellows/runtimes#149](https://github.com/polkadot-fellows/runtimes/pull/149))
- Bump parachains runtime API to v9 in Kusama to enable the `node_features` function [polkadot-fellows/runtimes#194](https://github.com/polkadot-fellows/runtimes/pull/194)
- Bump parachains runtime API to v10 in Kusama to enable the `approval-voting-params` function [polkadot-fellows/runtimes#204](https://github.com/polkadot-fellows/runtimes/pull/204)
- Use Relay Chain's Treasury Pallet account as a destination for XCM fees on System Parachain ([polkadot-fellows/runtimes#191](https://github.com/polkadot-fellows/runtimes/pull/191))
- Bump parachains runtime API to v10 in Polkadot to enable async-backing subsystems(still in backwards compatible mode) [polkadot-fellows/runtimes#222](https://github.com/polkadot-fellows/runtimes/pull/222)
- Prepared system parachain runtimes for async backing enabling ([polkadot-fellows/runtimes#228](https://github.com/polkadot-fellows/runtimes/pull/228))
- Update runtime weights [polkadot-fellows/runtimes#223](https://github.com/polkadot-fellows/runtimes/pull/223)
- Treasury Spend detects relative locations of the native asset ([polkadot-fellows/runtimes#233](https://github.com/polkadot-fellows/runtimes/pull/233))
- Increase consumer reference limits for Asset Hubs ([polkadot-fellows/runtimes#258](https://github.com/polkadot-fellows/runtimes/pull/258))
- Updated Asset Hub asset class creation deposit to use `system_para_deposit()` ([polkadot-fellows/runtimes#259](https://github.com/polkadot-fellows/runtimes/pull/259))

### Removed

- Removed the `SafeCallFilter` from the Relay Chain XCM config ([polkadot-fellows/runtimes#172](https://github.com/polkadot-fellows/runtimes/pull/172)).
- Removed the `ImOnline` pallet ([polkadot-fellows/runtimes#178](https://github.com/polkadot-fellows/runtimes/pull/178))

### Fixed

- Fixed the cost of a single byte, sent over bridge to use the `TransactionByteFee` constant of the bridged chain [polkadot-fellows/runtimes#174](https://github.com/polkadot-fellows/runtimes/pull/174).

### Based on Polkadot-SDK

- Upgrade dependencies to the [polkadot-sdk@1.5.0](https://github.com/paritytech/polkadot-sdk/releases/tag/polkadot-v1.5.0) release ([polkadot-fellows/runtimes#137](https://github.com/polkadot-fellows/runtimes/pull/137))
- Upgrade dependencies to the [polkadot-sdk@1.6.0](https://github.com/paritytech/polkadot-sdk/releases/tag/polkadot-v1.6.0) release ([polkadot-fellows/runtimes#159](https://github.com/polkadot-fellows/runtimes/pull/159))
- Upgrade dependencies to the [polkadot-sdk@1.7.0](https://github.com/paritytech/polkadot-sdk/releases/tag/polkadot-v1.7.0) release ([polkadot-fellows/runtimes#187](https://github.com/polkadot-fellows/runtimes/pull/187))

## [1.1.1] 25.01.2024

### Fixed

- Fixed the lowering of Asset Hub existential deposits ([polkadot-fellows/runtimes#158](https://github.com/polkadot-fellows/runtimes/pull/158)).

## [1.1.0] 10.01.2024

### Changed

- Upgrade parachains runtime API from v5 to v7 in Polkadot and Kusama ([polkadot-fellows/runtimes#56](https://github.com/polkadot-fellows/runtimes/pull/56))
- Upgrade Preimage pallet's config implementations to adapt the new `Consideration` API ([polkadot-fellows/runtimes#56](https://github.com/polkadot-fellows/runtimes/pull/56))
- Remove `experimental` feature flag for `pallet-society`, `pallet-xcm`, and `runtime-common` crates imports ([polkadot-fellows/runtimes#56](https://github.com/polkadot-fellows/runtimes/pull/56))
- Election provider: use a geometric deposit base calculation for EPM signed submissions in Polkadot and Kusama ([polkadot-fellows/runtimes#56](https://github.com/polkadot-fellows/runtimes/pull/56))
- Make `IdentityInfo` generic in `pallet-identity` ([polkadot-fellows/runtimes#87](https://github.com/polkadot-fellows/runtimes/pull/87)). Context: <https://github.com/paritytech/polkadot-sdk/pull/1661>
- Whitelist `force_default_xcm_version` in XCM call filter ([polkadot-fellows/runtimes#45](https://github.com/polkadot-fellows/runtimes/pull/45))
- Update the fellowship salary budget amount in alignment with the Fellowship Salary [RFC](https://github.com/polkadot-fellows/RFCs/pull/50) ([polkadot-fellows/runtimes#121](https://github.com/polkadot-fellows/runtimes/pull/121))
- Set up an account ID for the local root location on Polkadot Collectives ([polkadot-fellows/runtimes#125](https://github.com/polkadot-fellows/runtimes/pull/125))
- Increase confirmation period for treasury spend tracks on Polkadot & Kusama ([polkadot-fellows/runtimes#119](https://github.com/polkadot-fellows/runtimes/pull/119))
- Drop ED requirement for transaction payments with an exchangeable asset ([polkadot-fellows/runtimes#310](https://github.com/polkadot-fellows/runtimes/pull/310))

### Added

- Enable async backing on Kusama ([polkadot-fellows/runtimes#87](https://github.com/polkadot-fellows/runtimes/pull/87)). Context: <https://github.com/paritytech/polkadot-sdk/pull/1543>
- Implemented GenesisBuilder API for all runtimes ([polkadot-fellows/runtimes#87](https://github.com/polkadot-fellows/runtimes/pull/87)). Context: <https://github.com/paritytech/polkadot-sdk/pull/1492>
- XCM transport fees are now exponential and are sent to a treasury account ([polkadot-fellows/runtimes#87](https://github.com/polkadot-fellows/runtimes/pull/87)). Context: <https://github.com/paritytech/polkadot-sdk/pull/1234>
- System parachains are now trusted teleporters of each other ([polkadot-fellows/runtimes#87](https://github.com/polkadot-fellows/runtimes/pull/87)). Context: <https://github.com/paritytech/polkadot-sdk/pull/1368>
- Treasury is able to spend various asset kinds ([polkadot-fellows/runtimes#87](https://github.com/polkadot-fellows/runtimes/pull/87))
- Add BEEFY to Polkadot ([polkadot-fellows/runtimes#65](https://github.com/polkadot-fellows/runtimes/pull/65))
- Fellowship Treasury pallet on Polkadot Collectives ([polkadot-fellows/runtimes#109](https://github.com/polkadot-fellows/runtimes/pull/109))
- Added Polkadot <> Kusama bridge to support asset transfers between Asset Hubs ([polkadot-fellows/runtimes#108](https://github.com/polkadot-fellows/runtimes/pull/108))

### Fixed

- Add missing weight functions for `runtime_parachains_hrmp` and `preimage` pallets ([polkadot-fellows/runtimes#56](https://github.com/polkadot-fellows/runtimes/pull/56))
- Fix for Reward Deficit in the pool ([polkadot-fellows/runtimes#87](https://github.com/polkadot-fellows/runtimes/pull/87)). Context: <https://github.com/paritytech/polkadot-sdk/pull/1255>

## [1.0.1] 14.11.2023

### Changed

- Restore governance lock periods to 7 days in Polkadot ([polkadot-fellows/runtimes#86](https://github.com/polkadot-fellows/runtimes/pull/86))

## [1.0.0] 22.10.2023

### Changed

- Update Polkadot ideal staking rate ([polkadot-fellows/runtimes#26](https://github.com/polkadot-fellows/runtimes/pull/26))
- Treasury deprecate `propose_spend` dispatchable ([paritytech/substrate#14538](https://github.com/paritytech/substrate/pull/14538))
- Use benchmarked weights for `XCM` ([paritytech/polkadot#7077](https://github.com/paritytech/polkadot/pull/7077))
- Put HRMP Channel Management on General Admin Track ([paritytech/polkadot#7477](https://github.com/paritytech/polkadot/pull/7477))
- Improve locking mechanism for parachains ([paritytech/polkadot-sdk#1290](https://github.com/paritytech/polkadot-sdk/pull/1290))
- Allow Root to initiate auctions ([paritytech/polkadot#7449](https://github.com/paritytech/polkadot/pull/7449))
- Remark: Allow any kind of origin ([paritytech/substrate#14260](https://github.com/paritytech/substrate/pull/14260))
- Im-Online: Remove network state from heartbeats ([paritytech/substrate#14251](https://github.com/paritytech/substrate/pull/14251))
- Nomination pools: disallow setting above global max commission ([paritytech/substrate#14496](https://github.com/paritytech/substrate/pull/14496))
- Rename Statemint/Statemine to Asset Hub ([paritytech/cumulus#2633](https://github.com/paritytech/cumulus/pull/2633))
- Fellowship: Voters can initiate proposals on their votable tracks ([paritytech/cumulus#2725](https://github.com/paritytech/cumulus/pull/2725))
- Root can promote on Polkadot Collectives ([paritytech/cumulus#2781](https://github.com/paritytech/cumulus/pull/2781))
- Add New Assets Privileged Functions to Appropriate Proxy Types ([paritytech/cumulus#2839](https://github.com/paritytech/cumulus/pull/2839))
- Better Handling of Candidates Who Become Invulnerable ([paritytech/cumulus#2801](https://github.com/paritytech/cumulus/pull/2801))

### Added

- Implement dynamic number of nominators ([paritytech/substrate#12970](https://github.com/paritytech/substrate/pull/12970) & [paritytech/polkadot#6807](https://github.com/paritytech/polkadot/pull/6807))
- Upgrade Kusama to Society V2 ([paritytech/polkadot#7356](https://github.com/paritytech/polkadot/pull/7356))
- Kusama state version switch and migration ([paritytech/polkadot#7015](https://github.com/paritytech/polkadot/pull/7015))
- Add Nomination Pools and Voters List to Staking Proxy ([paritytech/polkadot#7448](https://github.com/paritytech/polkadot/pull/7448))
- Add minting price to the pre-signed mint object ([paritytech/substrate#14242](https://github.com/paritytech/substrate/pull/14242))
- Add mint price to the witness object on mint and confirm it ([paritytech/substrate#14257](https://github.com/paritytech/substrate/pull/14257))
- Stabilize Metadata V15 ([paritytech/substrate#14481](https://github.com/paritytech/substrate/pull/14481))
- Add Ability to Add/Remove Invulnerable Collators ([paritytech/cumulus#2596](https://github.com/paritytech/cumulus/pull/2596))
- Polkadot Fellowship promotion/demotion periods, members activity and salaries ([paritytech/cumulus#2607](https://github.com/paritytech/cumulus/pull/2607))
- Add asset conversion to asset hub Kusama ([paritytech/cumulus#2935](https://github.com/paritytech/cumulus/pull/2935))

### Fixed

- Unlock/unreserve Gov v1 balances and remove kvs ([paritytech/polkadot#7314](https://github.com/paritytech/polkadot/pull/7314))
- Polkadot 28 days as conviction voting period ([paritytech/polkadot#7595](https://github.com/paritytech/polkadot/pull/7595))
- XCM: Fix issue with RequestUnlock ([paritytech/polkadot#7278](https://github.com/paritytech/polkadot/pull/7278))
- Clear Existing HRMP Channel Request When Force Opening ([paritytech/polkadot#7389](https://github.com/paritytech/polkadot/pull/7389))
- Prune upgrade cooldowns ([paritytech/polkadot#7470](https://github.com/paritytech/polkadot/pull/7470))
- Assets `destroy_accounts` releases the deposit
  ([paritytech/substrate#14443](https://github.com/paritytech/substrate/pull/14443))
- Update Polkadot Collectives to use `limited_teleport_assets` for automatic slash handling, as
  `teleport_assets` is deprecated and caused a failing integration test. ([polkadot-fellows/runtimes#46](https://github.com/polkadot-fellows/runtimes/pull/46))<|MERGE_RESOLUTION|>--- conflicted
+++ resolved
@@ -4,7 +4,6 @@
 
 The format is based on [Keep a Changelog](https://keepachangelog.com/en/1.0.0/).
 
-<<<<<<< HEAD
 ## [Unreleased]
 
 ### Fixed
@@ -12,14 +11,13 @@
 - Use `pallet-assets` instead of `pallet-balances` for XCM benchmarks on asset hubs ([polkadot-fellows/runtimes/pull/758](https://github.com/polkadot-fellows/runtimes/pull/758))
   - This means XCM benchmarks will have a higher weight.
 - All XCM benchmarks use sibling parachain as destination instead of Relay chain to properly adapt weights in context of incoming migration from Relay to Asset Hub ([polkadot-fellows/runtimes/pull/709](https://github.com/polkadot-fellows/runtimes/pull/709))
-=======
+
 ## [1.6.1] 24.06.2025
 
 ### Changed
 
 - Slash and disable lazy and spammy validators as part of the new validator disabling strategy ([SDK #6827](https://github.com/paritytech/polkadot-sdk/pull/6827), [polkadot-fellows/runtimes/pull/782](https://github.com/polkadot-fellows/runtimes/pull/782))
 - Switch to UpToLimitWithReEnablingDisablingStrategy (Polkadot & Kusama) which always prioritises highest offenders for disabling instead of stopping when limit is reached ([polkadot-fellows/runtimes/pull/781](https://github.com/polkadot-fellows/runtimes/pull/781))
->>>>>>> 356837ca
 
 ## [1.6.0] 19.06.2025
 
