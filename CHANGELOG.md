# Changelog

Changelog for the runtimes governed by the Polkadot Fellowship.

The format is based on [Keep a Changelog](https://keepachangelog.com/en/1.0.0/).

## [Unreleased]

### Added

<<<<<<< HEAD
- Add `cumulus-pallet-weight-reclaim` to all Kusama system parachains for storage weight reclaim functionality
  
=======
- Set Ethereum Fulu fork epoch ([#1005](https://github.com/polkadot-fellows/runtimes/pull/1005)).

>>>>>>> 087f5902
## [2.0.2] 07.11.2025

### Fixed

- Fix AH staking inflation calculation to use correct total issuance (https://github.com/polkadot-fellows/runtimes/pull/998).
- Set invulnerable deposit for Polkadot AssetHub staking election ([#993](https://github.com/polkadot-fellows/runtimes/pull/993))
- Fix staking on Asset Hub via XCM ([#1006](https://github.com/polkadot-fellows/runtimes/pull/1006))
- Fix flaky `curl` download command in CI ([#1006](https://github.com/polkadot-fellows/runtimes/pull/1006))

## [2.0.1] 04.11.2025

### Removed

 - Remove AHM Test code to speed up CI ([#997](https://github.com/polkadot-fellows/runtimes/pull/997))
 - Relinquish AHM multisig functionality post AHM ([#997](https://github.com/polkadot-fellows/runtimes/pull/997))

### Changed

- Bump deps ([#997](https://github.com/polkadot-fellows/runtimes/pull/997))

## [2.0.0] 27.10.2025

### Added

- Scheduled the Polkadot Asset Hub Migration for block [28490502](https://polkadot.subscan.io/block/28490502), circa Tuesday 4th Nov 8 AM UTC ([polkadot-fellows/runtimes/pull/984](https://github.com/polkadot-fellows/runtimes/pull/984)).

### Changed

- Enable preimages pallet on Kusama Relay ([polkadot-fellows/runtimes/pull/957](https://github.com/polkadot-fellows/runtimes/pull/957))
- Allow the AHM multisig to act as preimage manager ([polkadot-fellows/runtimes/pull/976](https://github.com/polkadot-fellows/runtimes/pull/976))
- `RcToAhCall` supports mapping some basic XCMs ([polkadot-fellows/runtimes/pull/983](https://github.com/polkadot-fellows/runtimes/pull/983))
- AHM: map more Referenda XCM instructions ([#983](https://github.com/polkadot-fellows/runtimes/pull/983))
- AHM: Schedule polkadot migration for block [28490502](https://polkadot.subscan.io/block/28490502) ([#984](https://github.com/polkadot-fellows/runtimes/pull/984))

### Fixed

- Let multisig round start from 100 for Polkadot Relay ([polkadot-fellows/runtimes/pull/957](https://github.com/polkadot-fellows/runtimes/pull/957))
- Fix staking-async [sdk #9926](https://github.com/paritytech/polkadot-sdk/pull/9926): chill stakers should not have a score ([#960](https://github.com/polkadot-fellows/runtimes/pull/960))
- Fix resending of duplicate AHM messages ([#970](https://github.com/polkadot-fellows/runtimes/pull/970))

## [1.9.3] 21.10.2025

### Added

- Enable view functions on System Chains([polkadot-fellows/runtimes/pull/981](https://github.com/polkadot-fellows/runtimes/pull/981))

### Fixed

- [BHP](https://github.com/polkadot-fellows/runtimes/pull/978) Add missing snowbridge runtime API to the BridgeHub
  runtime.
- Bump `pallet-staking-async` to `0.6.2` to fix incorrect self stake accounting (https://github.com/polkadot-fellows/runtimes/pull/980)

## [1.9.2] 08.10.2025

### Added

- Kusama Asset Hub: add missing staking Runtime APIs and  re-enable vested transfers ([polkadot-fellows/runtimes/pull/946](https://github.com/polkadot-fellows/runtimes/pull/946))
- Polkadot Asset Hub: add missing staking Runtime APIs ([polkadot-fellows/runtimes/pull/946](https://github.com/polkadot-fellows/runtimes/pull/949))

### Fixed

- [AHM] Do not migrate staking era forcing info to AH ([polkadot-fellows/runtimes/pull/939](https://github.com/polkadot-fellows/runtimes/pull/939))
- [AHM] Small fixes to successfully dry-run migration tests ([polkadot-fellows/runtimes/pull/942](https://github.com/polkadot-fellows/runtimes/pull/942))
- [AHM] Fix crowdloan withdrawing and weight limit ([polkadot-fellows/runtimes/pull/943](https://github.com/polkadot-fellows/runtimes/pull/943))
- [Encointer] Fix remote treasury payout on asset hub ([polkadot-fellows/runtimes/pull/944](https://github.com/polkadot-fellows/runtimes/pull/944))
- [AHM] Post Kusama Migration cleanup ([polkadot-fellows/runtimes/pull/946](https://github.com/polkadot-fellows/runtimes/pull/946))
- [AHM] Improve StakingAsync's VMP Messaging (https://github.com/polkadot-fellows/runtimes/pull/950)

## [1.9.1] 30.09.2025

### Fixed

- Reduce runtime blob size by 800KB to fit the limits ([polkadot-fellows/runtimes/pull/938](https://github.com/polkadot-fellows/runtimes/pull/938))

## [1.9.0] 26.09.2025

### Added

- Enable the Asset Hub Migration for Kusama at block `30423691`, projected to be Tuesday 7th Oct 8 AM UTC ([polkadot-fellows/runtimes/pull/935](https://github.com/polkadot-fellows/runtimes/pull/935))
- Code for the Asset Hub Migration ([polkadot-fellows/runtimes/pull/856](https://github.com/polkadot-fellows/runtimes/pull/856))

### Changed

-  Pallet XCM - Disable reserve_asset_transfer for DOT|KSM ([polkadot-fellows/runtimes/pull/880](https://github.com/polkadot-fellows/runtimes/pull/880))
  🚨 Pallet XCM's `limited_reserve_transfer_assets` and `reserve_transfer_assets` extrinsics now returns an error when it determines that a reserve transfer of DOT|KSM has to be done.
  This is a safeguard in preparation for the Asset Hub Migration (AHM), where the reserve of DOT|KSM will change from the Relay Chain to Asset Hub.
  After the migration, another patch will remove this error case and use the correct reserve.
  🚨 For DOT|KSM cross-chain transfers please use `transfer_assets_using_type_and_then` or `execute`.
  Please see this [Polkadot forum post](https://forum.polkadot.network/t/mandatory-action-guide-for-ahm-broken-native-crosschain-transfers/) for more details.

## [1.7.1] 28.08.2025

### Fixed

- [#9564](https://github.com/paritytech/polkadot-sdk/pull/9564) Correctly map group indices to vote indices when filtering backing statements.

### Changed

- [#861](https://github.com/polkadot-fellows/runtimes/pull/861) Removed the custom fungible adapter used by Kusama AssetHub
- Support Snowbridge bridge reward payouts on AssetHub ([polkadot-fellows/runtimes/pull/865](https://github.com/polkadot-fellows/runtimes/pull/865))

## [1.7.0] 22.08.2025

### Fixed

- Use `pallet-assets` instead of `pallet-balances` for XCM benchmarks on asset hubs ([polkadot-fellows/runtimes/pull/758](https://github.com/polkadot-fellows/runtimes/pull/758))
  - This means XCM benchmarks will have a higher weight.
- All XCM benchmarks use sibling parachain as destination instead of Relay chain to properly adapt weights in context of incoming migration from Relay to Asset Hub ([polkadot-fellows/runtimes/pull/709](https://github.com/polkadot-fellows/runtimes/pull/709))

### Added
- Integrate "Empowered XCM Origins" features to System Chains ([polkadot-fellows/runtimes/pull/799](https://github.com/polkadot-fellows/runtimes/pull/799))
- Test cases for all system chains to verify if parachain is able to process authorize_upgrade call as if it was received from governance chain ([polkadot-fellows/runtimes/pull/783](https://github.com/polkadot-fellows/runtimes/pull/783))
- Add Secretary Salary Pay Test Over XCM ([https://github.com/polkadot-fellows/runtimes/pull/778](https://github.com/polkadot-fellows/runtimes/pull/778))
- Upgrade to Polkadot-SDK `stable2506` ([polkadot-fellows/runtimes/pull/817](https://github.com/polkadot-fellows/runtimes/pull/817))
  - [#7833](https://github.com/paritytech/polkadot-sdk/pull/7833): Add `poke_deposit` extrinsic to pallet-society
  - [#7995](https://github.com/paritytech/polkadot-sdk/pull/7995): Add `PureKilled` event to pallet-proxy
  - [#8254]((https://github.com/paritytech/polkadot-sdk/pull/9202)): Introduce `remove_upgrade_cooldown`
    This dispatchable enables anyone to pay for removing an active upgrade cooldown from a parachain instead of waiting for the cooldown to be finished. It is useful for times when a parachain needs to apply an upgrade faster than the upgrade cooldown, but it will need to pay in this case. The dispatchable enables anyone to remove an upgrade cooldown of any parachain. The caller needs to pay for the removal and the tokens are burned on a successful removal.
  - [#8171](https://github.com/paritytech/polkadot-sdk/pull/8171): Add event `VestingCreated` and emit on vested transfer.
  - [#8382](https://github.com/paritytech/polkadot-sdk/pull/8382): Add `poke_deposit` extrinsic to pallet-bounties
  - [#7592](https://github.com/paritytech/polkadot-sdk/pull/7592): Add Paras `authorize_code_hash` + `apply_authorized_code` feature
    This feature is useful when triggering a Paras pallet call from a different chain than the one where the Paras pallet is deployed. For example, we may want to send `Paras::force_set_current_code(para, code)` from the Collectives and/or Asset Hub to the Relay Chain (because the Relay Chain governance will be migrated to the Asset Hub as a part of AHM).
    The primary reason for this approach is to avoid transferring the entire `new_code` Wasm blob between chains. Instead, we authorize the `code_hash` using root via `fn authorize_force_set_current_code_hash(new_authorization, expire_at)`. This authorization can later be applied by anyone using `Paras::apply_authorized_force_set_current_code(para, new_code)`. If `expire_at` is reached without the authorization being used, it is automatically removed.
  - [#7882](https://github.com/paritytech/polkadot-sdk/pull/7882): Add `poke_deposit` extrinsic to pallet-recovery
    Historically, the collection of storage deposits was running in an infallible context. Meaning we needed to make sure that the caller was able to pay the deposits when the last contract execution returns. To achieve that, we capped the storage deposit limit to the maximum balance of the origin. This made the code more complex: It conflated the deposit limit with the amount of balance the origin has.
    In the meantime, we changed code around to make the deposit collection fallible. But never changed this aspect.
    This PR rectifies that by doing:
    The root storage meter and all its nested meter's limits are completely independent of the origin's balance. This makes it way easier to argue about the limit that a nested meter has at any point.
    Consistently use `StorageDepositNotEnoughFunds` (limit not reached) and `StorageDepositLimitExhausted` (limit reached).
    Origin not being able to pay the existential deposit (ED) for a new account is now `StorageDepositNotEnoughFunds` and traps the caller rather then being a `TransferFailed` return code. Important since we are hiding the ED from contracts, so it should also not be an error code that must be handled.
  - [#8314](https://github.com/paritytech/polkadot-sdk/pull/8314): Add RPCs in the statement store to get the statements and not just the statement data.
    In statement-store, statements can contain a proof with the signature of the statement. This proof is useful to assert that the statement comes from the expected account. This proof also signs for all the statement's fields, which can also be useful information for the receiver.
- Upgrade to Polkadot-SDK `unstable2507` ([polkadot-fellows/runtimes/pull/849](https://github.com/polkadot-fellows/runtimes/pull/849))
  - [#8684](https://github.com/paritytech/polkadot-sdk/pull/8684) Add optional auto-rebag within on-idle to enable incremental correction of account positions within the bags-list during the idle phase of block execution
  - [#8693](https://github.com/paritytech/polkadot-sdk/pull/8693) Add XCM Precompile to pallet-xcm
- [Encointer] use XCM V5 to remotely spend funds from encointer treasury accounts on AHK [polkadot-fellows/runtimes/pull/679](https://github.com/polkadot-fellows/runtimes/pull/679)

### Changed

- Upgrade to Polkadot-SDK `unstable2507` ([polkadot-fellows/runtimes/pull/849](https://github.com/polkadot-fellows/runtimes/pull/849))
  - [#7953](https://github.com/paritytech/polkadot-sdk/pull/7953): Add deposit for setting session keys
    * 🚨 Setting session keys now might charge a storage deposit. The amount can be inspected in the Session::KeyDeposit of the runtime metadata. This value is intended to be set post AHM. Validators should make sure they have some free balance to cover this deposit the next time they want to rotate their keys.
    * Session keys previously could be set only by the associated controller account of a stash. Now, this filter no longer exists, and they can be set by anyone (ergo, the deposit). For validators, please make sure to submit your session keys (henceforth) **from the stash account**.
- Add foreign-consensus cousin Asset Hub as trusted aliaser to allow XCMv5 origin preservation for foreign-consensus parachains [polkadot-fellows/runtimes/pull/794](https://github.com/polkadot-fellows/runtimes/pull/794))
- Configure block providers for pallets requiring block context ([polkadot-fellows/runtimes/pull/813](https://github.com/polkadot-fellows/runtimes/pull/813)):
  - vesting: keep using Relay Chain block provider
  - multisig: switch to local block provider (for unique multisig IDs)
  - proxy: use Relay Chain block provider (for delayed announcements)
  - nfts: use Relay Chain block provider (for minting start/end blocks)
- PolkadotAssetHub: Enable Async Backing ([polkadot-fellows/runtimes/pull/763](https://github.com/polkadot-fellows/runtimes/pull/763))
- Upgrade to Polkadot-SDK `stable2506` ([polkadot-fellows/runtimes/pull/817](https://github.com/polkadot-fellows/runtimes/pull/817))
  - [#9137](https://github.com/paritytech/polkadot-sdk/pull/9137): Pallet XCM - transfer_assets pre-ahm patch
    🚨 Pallet XCM's `transfer_assets` extrinsic now returns an error when it determines that a reserve transfer of DOT|KSM has to be done.
    This is a safeguard in preparation for the Asset Hub Migration (AHM), where the reserve of DOT|KSM will change from the Relay Chain to Asset Hub.
    After the migration, another patch will remove this error case and use the correct reserve.
    🚨 For DOT|KSM cross-chain transfers please use `limited_reserve_transfer_assets` or `transfer_assets_using_type_and_then`.
  - [#8718](https://github.com/paritytech/polkadot-sdk/pull/8718): Contracts: Record ED as part of the storage deposit.
  - [#8554](https://github.com/paritytech/polkadot-sdk/pull/8554): Contracts: pallet-assets ERC20 precompile
  - [#7762](https://github.com/paritytech/polkadot-sdk/pull/7762): Contracts: ERC20 XCM Asset Transactor
    This PR introduces an Asset Transactor for dealing with ERC20 tokens and adds it to Asset Hub Westend.
    This means asset ids of the form `{ parents: 0, interior: X1(AccountKey20 { key, network }) }` will be matched by this transactor and the corresponding transfer function will be called in the smart contract whose address is key.
    If your chain uses pallet-revive, you can support ERC20s as well by adding the transactor, which lives in assets-common.
  - [#8197](https://github.com/paritytech/polkadot-sdk/pull/8197): [pallet-revive] Add `fee_history`
  - [#8148](https://github.com/paritytech/polkadot-sdk/pull/8148): [pallet-revive] eth-rpc refactoring
      - Refactor eth-rpc.
      - Get rid of the in-memory cache; we can just store receipts / logs into sqlite.
      - Track both best and finalized blocks so that we can properly index transactions in case of a Relay Chain re-org.
      - Keep reference to the latest finalized block so that we can use that for queries that use the finalized block tag.
      - Use `--index-last-n-blocks` CLI parameter to re-index the last `n` blocks when the server starts.
      - Fix issue with `gas_price` calculation for EIP1559.
  - [#8545](https://github.com/paritytech/polkadot-sdk/pull/8545): [pallet-revive] eth-rpc improved healthcheck
  - [#8587](https://github.com/paritytech/polkadot-sdk/pull/8587): [pallet-revive] Make subscription task panic on error
  - [#8664](https://github.com/paritytech/polkadot-sdk/pull/8664): [pallet-revive] Fix rpc-types
  - [#8311](https://github.com/paritytech/polkadot-sdk/pull/8311): [pallet-revive] Update tracing RPC methods parameters
    Update `debug_trace*` methods to support extra parameters supported by geth.
    The method now can specify a timeout and whether we should only return a trace for the top call.
  - [#8734](https://github.com/paritytech/polkadot-sdk/pull/8734): [pallet-revive] Contract's nonce starts at 1
  - [#8274](https://github.com/paritytech/polkadot-sdk/pull/8274): [pallet-revive] Add `get_storage_var_key` for variable-sized keys
  - [#8103](https://github.com/paritytech/polkadot-sdk/pull/8103): [pallet-revive] Add genesis config
  - [#8273](https://github.com/paritytech/polkadot-sdk/pull/8273): [pallet-revive] Add net-listening rpc
  - [#8667](https://github.com/paritytech/polkadot-sdk/pull/8667): [pallet-revive] Simplify the storage meter
  - [#7867](https://github.com/paritytech/polkadot-sdk/pull/7867): Make read/write benchmarks more accurate
  - [#8281](https://github.com/paritytech/polkadot-sdk/pull/8281): `XcmPaymentApi::query_weight_to_asset_fee` simple common impl
  - [#8535](https://github.com/paritytech/polkadot-sdk/pull/8535): Make `WeightBounds` return `XcmError` to surface failures
    Improved XCM weight calculation error handling and traceability. The `WeightBounds` trait now returns detailed `XcmError` types instead of opaque results, allowing downstream consumers to access specific error context for failures like instruction decoding issues, weight overflows, and instruction limit violations. Added structured debug logging with contextual information to aid in diagnosing weight estimation failures during message preparation and execution.
  - [#8122](https://github.com/paritytech/polkadot-sdk/pull/8122): Accommodate small changes to unstable V16 metadata format
    🚨 The frame-metadata version is bumped, which leads to a few minor changes to our sp-metadata-ir crate to accommodate small changes in the unstable V16 metadata format.
  - [#8234](https://github.com/paritytech/polkadot-sdk/pull/8234): Set a 16 MiB heap memory limit when decoding an `UncheckedExtrinsic`
  - [#7730](https://github.com/paritytech/polkadot-sdk/pull/7730): Nest errors in pallet-xcm
    To address the issue of vague `LocalExecutionIncomplete` errors in pallet-xcm, the PR introduces `LocalExecutionIncompleteWithError(ExecutionError)`, which nests a compact `ExecutionError` enum—aligned with `XcmError` and excluding strings like in `FailedToTransactAsset`: to provide detailed error information within FRAME's 4-byte limit. This enhances error reporting by specifying causes like insufficient balance or asset transaction failures, with strings logged for debugging.
  - [#7220](https://github.com/paritytech/polkadot-sdk/pull/7220): Yet Another Parachain is introduced, with the main purpose to be a target for the Spammening events, but also to be used like one more general-purpose testing parachain runtime.
  - [#3811](https://github.com/paritytech/polkadot-sdk/pull/3811): Implicit `chill` when full unbonding in pallet-staking.
    Modifies the `unbond` extrinsic to forcefully `chill` stash when unbonding, if the full stake is unbonded.
  - [#8724](https://github.com/paritytech/polkadot-sdk/pull/8724): Implement detailed logging for XCM failures
    Improves diagnostics in XCM-related code by adding detailed error logging, especially within map_err paths. It includes clearer messages, standardized log targets, and richer context to aid runtime developers and node operators in debugging and monitoring.
  - [#7960](https://github.com/paritytech/polkadot-sdk/pull/7960): Stabilize pallet view functions
    Pallet view functions are no longer marked as experimental, and their use is suggested starting from this PR.
  - [#7597](https://github.com/paritytech/polkadot-sdk/pull/7597): Introduce `CreateBare`, deprecated `CreateInherent`
    Rename `CreateInherent` to `CreateBare`, add method `create_bare` and deprecate `create_inherent`.
    Both unsigned transaction and inherent use the extrinsic type `Bare`.
    Before this PR CreateInherent trait was use to generate unsigned transaction, now unsigned transaction can be generated using a proper trait `CreateBare`.
  - [#8599](https://github.com/paritytech/polkadot-sdk/pull/8599): Snowbridge: Unpaid execution when bridging to Ethereum
    In Snowbridge V2, the execution fee on Ethereum is estimated dynamically and injected into the XCM, eliminating the need to preconfigure the bridge fee.
    Additionally, we also aim to avoid maintaining the Asset Hub’s sovereign account on the Bridge Hub.
  - [#8327](https://github.com/paritytech/polkadot-sdk/pull/8327): Update to the latest unstable V16 metadata.
  - [#8038](https://github.com/paritytech/polkadot-sdk/pull/8038): Fix penpal runtime
    Allow using Penpal native asset (PEN) for paying local fees and allow teleporting it from/to AH. Also allow unpaid execution from relay chain for sudo calls.
  - [#8344](https://github.com/paritytech/polkadot-sdk/pull/8344): XCMP weight metering: account for the MQ page position
  - [#8021](https://github.com/paritytech/polkadot-sdk/pull/8021): XCMP: use batching when enqueuing inbound messages
    This PR implements batching for the XCMP inbound enqueueing logic, which leads to an about ~75x performance improvement for that specific code.
  - [#9202](https://github.com/paritytech/polkadot-sdk/pull/9202): `apply_authorized_force_set_current_code` does not need to consume the whole block
- Proxy type `NonTranfer`: Use a whitelist of calls and remove some not useful calls from the whitelist ([polkadot-fellows/runtimes/pull/646](https://github.com/polkadot-fellows/runtimes/pull/646))
- Add Snowbridge V2 pallets, to enable Snowbridge V2 bridging: [polkadot-fellows/runtimes/pull/796](https://github.com/polkadot-fellows/runtimes/pull/796))
- Moves single block migrations from frame_executive::Executive to frame_system::Config. [polkadot-fellows/runtimes/pull/844](https://github.com/polkadot-fellows/runtimes/pull/844)

## [1.6.1] 24.06.2025

### Changed

- Slash and disable lazy and spammy validators as part of the new validator disabling strategy ([SDK #6827](https://github.com/paritytech/polkadot-sdk/pull/6827), [polkadot-fellows/runtimes/pull/782](https://github.com/polkadot-fellows/runtimes/pull/782))
- Switch to UpToLimitWithReEnablingDisablingStrategy (Polkadot & Kusama) which always prioritises highest offenders for disabling instead of stopping when limit is reached ([polkadot-fellows/runtimes/pull/781](https://github.com/polkadot-fellows/runtimes/pull/781))
- Snowbridge: Remove `snowbridge-pallet-system::NativeToForeignId` which is unused. ([#730](https://github.com/polkadot-fellows/runtimes/pull/730))

## [1.6.0] 19.06.2025

### Added

- Bump ParachainHost runtime API version to 13 for polkadot and kusama ([polkadot-fellows/runtimes/pull/768](https://github.com/polkadot-fellows/runtimes/pull/768))
- Update to SDK version `stable2503-6` ([polkadot-fellows/runtimes/pull/762](https://github.com/polkadot-fellows/runtimes/pull/762))
- Update to SDK version `stable2503-5` ([polkadot-fellows/runtimes/pull/711](https://github.com/polkadot-fellows/runtimes/pull/711))
  - [[#711](https://github.com/polkadot-fellows/runtimes/pull/711)] Add missing events to nomination pool extrinsics ([SDK stable2503 #7377](https://github.com/paritytech/polkadot-sdk/pull/7377)).
  - [[#711](https://github.com/polkadot-fellows/runtimes/pull/711)] Add view functions to Proxy pallet for runtime-specific type configuration ([SDK stable2503 #7320](https://github.com/paritytech/polkadot-sdk/pull/7320)).
  - [[#711](https://github.com/polkadot-fellows/runtimes/pull/711)] Core-fellowship: Add permissionless import_member ([SDK stable2503 #7030](https://github.com/paritytech/polkadot-sdk/pull/7030)).
  - [[#711](https://github.com/polkadot-fellows/runtimes/pull/711)] Pallet-broker: add extrinsic to remove a lease ([SDK stable2503 #7026](https://github.com/paritytech/polkadot-sdk/pull/7026)).
  - [[#711](https://github.com/polkadot-fellows/runtimes/pull/711)] Pallet-broker: add extrinsic to remove an assignment ([SDK stable2503 #7080](https://github.com/paritytech/polkadot-sdk/pull/7080)).
  - [[#711](https://github.com/polkadot-fellows/runtimes/pull/711)] Pallet-broker: add extrinsic to reserve a system core without having to wait two sale boundaries ([SDK stable2503 #4273](https://github.com/paritytech/polkadot-sdk/pull/4273)).
- [[#755](https://github.com/polkadot-fellows/runtimes/pull/755)] Added `pallet_revive` to Kusama AssetHub.

### Changed

- Update to SDK version `stable2503-5` ([polkadot-fellows/runtimes/pull/711](https://github.com/polkadot-fellows/runtimes/pull/711))
  - [[#711](https://github.com/polkadot-fellows/runtimes/pull/711)] Alter semantic meaning of 0 in metering limits of EVM contract calls ([SDK stable2503 #6890](https://github.com/paritytech/polkadot-sdk/pull/6890)).
  - [[#711](https://github.com/polkadot-fellows/runtimes/pull/711)] `apply_authorized_upgrade`: Remote authorization if the version check fails ([SDK stable2503 #7812](https://github.com/paritytech/polkadot-sdk/pull/7812)).
  - [[#711](https://github.com/polkadot-fellows/runtimes/pull/711)] `CheckOnlySudoAccount`: Provide some tags ([SDK stable2503 #7838](https://github.com/paritytech/polkadot-sdk/pull/7838)).
  - [[#711](https://github.com/polkadot-fellows/runtimes/pull/711)] Currency to Fungible migration for pallet-staking ([SDK stable2503 #5501](https://github.com/paritytech/polkadot-sdk/pull/5501)).
  - [[#711](https://github.com/polkadot-fellows/runtimes/pull/711)] Enable report_fork_voting() ([SDK stable2503 #6856](https://github.com/paritytech/polkadot-sdk/pull/6856)).
  - [[#711](https://github.com/polkadot-fellows/runtimes/pull/711)] Implement pallet view functions ([SDK stable2503 #4722](https://github.com/paritytech/polkadot-sdk/pull/4722)).
  - [[#711](https://github.com/polkadot-fellows/runtimes/pull/711)] On-demand credits ([SDK stable2503 #5990](https://github.com/paritytech/polkadot-sdk/pull/5990)).
  - [[#711](https://github.com/polkadot-fellows/runtimes/pull/711)] Only allow apply slash to be executed if the slash amount is atleast ED ([SDK stable2503 #6540](https://github.com/paritytech/polkadot-sdk/pull/6540)).
  - [[#711](https://github.com/polkadot-fellows/runtimes/pull/711)] Paras-registrar: Improve error reporting ([SDK stable2503 #6989](https://github.com/paritytech/polkadot-sdk/pull/6989)).
  - [[#711](https://github.com/polkadot-fellows/runtimes/pull/711)] Xcm: convert properly assets in xcmpayment apis ([SDK stable2503 #7134](https://github.com/paritytech/polkadot-sdk/pull/7134)).
  - [[#711](https://github.com/polkadot-fellows/runtimes/pull/711)] Ensure Consistent Topic IDs for Traceable Cross-Chain XCM ([SDK stable2503 #7691](https://github.com/paritytech/polkadot-sdk/pull/7691)).

- [[#753](https://github.com/polkadot-fellows/runtimes/pull/753)] Upgrades Polkadot and Kusama AssetHub to XCM v5. Adds a migration to check upgrade safety.
- [[#754](https://github.com/polkadot-fellows/runtimes/pull/754)]  Change to minimum price controller and configure minimum price of 10 DOT and 1 KSM for Coretime sales. Existing renewals will also be adjusted accordingly and are now no longer completely decoupled from the market. For details on this, please checkout [RFC-149](https://polkadot-fellows.github.io/RFCs/new/0149-rfc-1-renewal-adjustment.html).

- Extend bounty update period to ~10 years ([polkadot-fellows/runtimes/pull/766](https://github.com/polkadot-fellows/runtimes/pull/766))

### Fixed

- Update to SDK version `stable2503-5` ([polkadot-fellows/runtimes/pull/711](https://github.com/polkadot-fellows/runtimes/pull/711))
  - [[#711](https://github.com/polkadot-fellows/runtimes/pull/711)] Xcm: minor fix for compatibility with V4 ([SDK stable2503 #6503](https://github.com/paritytech/polkadot-sdk/pull/6503)).
- Allow `Utility` and `Multisig` calls from `CancelProxy` proxy types in Polkadot/Kusama relaychain runtimes ([polkadot-fellows/runtimes#740](https://github.com/polkadot-fellows/runtimes/pull/740))

## [1.5.1] 22.05.2025

### Fixed

- Enabled XCM instructions `ExchangeAsset` and `AliasOrigin` on the system parachains ([polkadot-fellows/runtimes/pull/700](https://github.com/polkadot-fellows/runtimes/pull/700))
- Correct weights for pallet xcm's `transfer_asset` extrinsic for multiple chains ([polkadot-fellows/runtimes#673](https://github.com/polkadot-fellows/runtimes/pull/673))
- Snowbridge: Update transfer token gas and fee ([polkadot-fellows/runtimes#721](https://github.com/polkadot-fellows/runtimes/pull/721))
- Update to SDK version `stable2412-6` ([polkadot-fellows/runtimes#712](https://github.com/polkadot-fellows/runtimes/pull/712))
  - [stable2412-6 changelog here](https://github.com/paritytech/polkadot-sdk/releases/tag/polkadot-stable2412-6)

### Added

- The Secretary Program ([polkadot-fellows/runtimes#347](https://github.com/polkadot-fellows/runtimes/pull/347))

## [1.5.0] 22.04.2025

### Added

- Now each system extension has its own weight, defined by `ExtensionWeightInfo` ([polkadot-fellows/runtimes/pull/606](https://github.com/polkadot-fellows/runtimes/pull/606))
- Parachains define the default `CoreSelector` strategy, according to [`RFC-0103`](https://polkadot-fellows.github.io/RFCs/approved/0103-introduce-core-index-commitment.html) ([polkadot-fellows/runtimes/pull/606](https://github.com/polkadot-fellows/runtimes/pull/606))
- Update to SDK version `2412-4` ([polkadot-fellows/runtimes/pull/606](https://github.com/polkadot-fellows/runtimes/pull/606))
  - Added XCM v5 ([paritytech/polkadot-sdk/pull/4826](https://github.com/paritytech/polkadot-sdk/pull/4826))
  - Added Trusted Query API calls ([paritytech/polkadot-sdk/pull/6039](https://github.com/paritytech/polkadot-sdk/pull/6039))
  - Bounties Pallet: add approve_bounty_with_curator call ([paritytech/polkadot-sdk/pull/5961](https://github.com/paritytech/polkadot-sdk/pull/5961))
  - Collective: Dynamic deposit based on number of proposals ([paritytech/polkadot-sdk/pull/3151](https://github.com/paritytech/polkadot-sdk/pull/3151))
  - New runtime api that returns the associated pool accounts with a nomination pool ([paritytech/polkadot-sdk/pull/6357](https://github.com/paritytech/polkadot-sdk/pull/6357))
  - Enable RFC103 on Kusama ([polkadot-fellows/runtimes/pull/681](https://github.com/polkadot-fellows/runtimes/pull/681/))

### Changed

- Update to SDK version `2412-2` ([polkadot-fellows/runtimes/pull/606](https://github.com/polkadot-fellows/runtimes/pull/606))
  - Changed from `SignedExtension` to `TransactionExtension` ([paritytech/polkadot-sdk/pull/3685](https://github.com/paritytech/polkadot-sdk/pull/3685))
  - Identity: Decouple usernames from identities ([https://github.com/paritytech/polkadot-sdk/pull/5554](https://github.com/paritytech/polkadot-sdk/pull/5554))
  - Staking: page information to staking::PayoutStarted event ([paritytech/polkadot-sdk/pull/5984](https://github.com/paritytech/polkadot-sdk/pull/5984))
  - Balances: fix: do not emit Issued { amount: 0 } event ([paritytech/polkadot-sdk/pull/5946](https://github.com/paritytech/polkadot-sdk/pull/5946))
  - Snowbridge: Support bridging native ETH ([paritytech/polkadot-sdk/pull/7090](https://github.com/paritytech/polkadot-sdk/pull/7090))
  - Runtime-APIs: Fix DryRunApi client-facing XCM versions ([paritytech/polkadot-sdk/pull/7689](https://github.com/paritytech/polkadot-sdk/pull/7689))
- Kusama: disable/filter `Nis` and `NisCounterpartBalances` pallets calls ([polkadot-fellows/runtimes/pull/656](https://github.com/polkadot-fellows/runtimes/pull/656))
- Increase spend payout period for treasuries from 30 to 90 days to provide sufficient time to address issues with insufficient balance of a specific asset in the treasury pot ([polkadot-fellows/runtimes/pull/647](https://github.com/polkadot-fellows/runtimes/pull/647))
- Asset Hub: remove XCM sufficient asset fee trader ([polkadot-fellows/runtimes#502](https://github.com/polkadot-fellows/runtimes/pull/502))
- Enable Async Backing for Kusama Asset Hub ([polkadot-fellows/runtimes/pull/659](https://github.com/polkadot-fellows/runtimes/pull/659))

## [1.4.3] 14.04.2025

### Changed

- Apply patch for stable2409-6 ([polkadot-fellows/runtimes/pull/623](https://github.com/polkadot-fellows/runtimes/pull/623))
- Disable MBM migrations for all runtimes for check-migrations CI ([polkadot-fellows/runtimes/pull/590](https://github.com/polkadot-fellows/runtimes/pull/590))
- chain-spec-generator supports conditional building (`--no-default-features --features <runtime>` or `--no-default-features --features all-runtimes` or
  `--no-default-features --features all-polkadot` or `--no-default-features --features all-kusama`)([polkadot-fellows/runtimes/pull/637](https://github.com/polkadot-fellows/runtimes/pull/637))

## [1.4.2] 07.03.2025

### Added

- Adds support for remote proxies on AssetHub Polkadot and AssetHub Kusama. ‼️ Builders: Please read the docs and the implications around the lifetime of a proxy on a remote chain. ‼️ ([polkadot-fellows/runtimes#535](https://github.com/polkadot-fellows/runtimes/pull/535))
- Enabled state-trie-migration for Kusama and Polkadot Asset Hubs ([polkadot-fellows/runtimes/pull/604](https://github.com/polkadot-fellows/runtimes/pull/604))

### Fixed

- Correct weights of the scheduler pallet to avoid failing fellowship proposals ([polkadot-fellows/runtimes#614](https://github.com/polkadot-fellows/runtimes/pull/614))

## [1.4.1] 26.02.2025

### Fixed

- Fix an issue related to staking in combination with nomination pools ([polkadot-fellows/runtimes/pull/608](https://github.com/polkadot-fellows/runtimes/pull/608))

## [1.4.0] 07.02.2025

### Fixed

- Fix missing Encointer democracy pallet hook needed for enactment ([polkadot-fellows/runtimes/pull/508](https://github.com/polkadot-fellows/runtimes/pull/508))
- Improve benchmark configuration: fix storage whitelist in benchmarks ([polkadot-fellows/runtimes/pull/525](https://github.com/polkadot-fellows/runtimes/pull/525))
- Coretime chain: allow cross-chain region transfers ([polkadot-fellows/runtimes/pull/483](https://github.com/polkadot-fellows/runtimes/pull/483))
- Unstake the last remaining corrupt ledger ([polkadot-fellows/runtimes/pull/538](https://github.com/polkadot-fellows/runtimes/pull/538))
- Disallow `add_sub` and `set_subs` from `NonTransfer` proxy type in people chain runtimes ([polkadot-fellows/runtimes#518](https://github.com/polkadot-fellows/runtimes/pull/518))
- Added the `XcmRecorder` config item to all runtimes so `local_xcm` can be returned from `DryRunApi` ([polkadot-fellows/runtimes#576](https://github.com/polkadot-fellows/runtimes/pull/576))

### Added

- Asset Hubs: added an AssetExchanger to be able to swap tokens using the xcm executor, even for delivery fees ([polkadot-fellows/runtimes#539](https://github.com/polkadot-fellows/runtimes/pull/539)).
- Location conversion tests for relays and parachains ([polkadot-fellows/runtimes#487](https://github.com/polkadot-fellows/runtimes/pull/487))
- Asset Hubs: XcmPaymentApi now returns all assets in a pool with the native token as acceptable as fee payment ([polkadot-fellows/runtimes#523](https://github.com/polkadot-fellows/runtimes/pull/523))
- ParaRegistration proxy for Polkadot and Kusama ([polkadot-fellows/runtimes#520](https://github.com/polkadot-fellows/runtimes/pull/520))
- Encointer: Swap community currency for KSM from community treasuries subject to democratic decision on allowance ([polkadot-fellows/runtimes#541](https://github.com/polkadot-fellows/runtimes/pull/541))
- Delegate stake pools in Kusama ([polkadot-fellows/runtimes#540](https://github.com/polkadot-fellows/runtimes/pull/540))
- Snowbridge: Add support for bridging Ether ([polkadot-fellows/runtimes#548](https://github.com/polkadot-fellows/runtimes/pull/548))

### Changed

- Kusama Treasury: remove funding to the Kappa Sigma Mu Society and disable burn ([polkadot-fellows/runtimes#507](https://github.com/polkadot-fellows/runtimes/pull/507))
- Kusama Treasury: allow burn parameters to be set via OpenGov ([polkadot-fellows/runtimes#511](https://github.com/polkadot-fellows/runtimes/pull/511))
- Remove Snowbridge create agent and channel extrinsics. ([polkadot-fellows/runtimes#506](https://github.com/polkadot-fellows/runtimes/pull/506))
- Update the XCM `Weigher` from `FixedWeightBounds` to `WeightInfoBounds` with benchmarked weights for Polkadot Collectives ([polkadot-fellows/runtimes#547](https://github.com/polkadot-fellows/runtimes/pull/547))
- Increase max PoV size to 10Mib on Kusama ([polkadot-fellows/runtimes#553](https://github.com/polkadot-fellows/runtimes/pull/553))
- Update to Polkadot SDK `stable2409-4` ([polkadot-fellows/runtimes#558](https://github.com/polkadot-fellows/runtimes/pull/558))
- Asset Hubs: disable vested transfers as preparation for the Asset Hub Migration ([polkadot-fellows/runtime#579](https://github.com/polkadot-fellows/runtimes/pull/579))

#### From [#490](https://github.com/polkadot-fellows/runtimes/pull/490)

- Transfer Polkadot-native assets to Ethereum ([SDK `stable2409` #5710](https://github.com/paritytech/polkadot-sdk/pull/5710), [SDK #5546](https://github.com/paritytech/polkadot-sdk/pull/5546))
- Add possibility to inject non-authorities session-keys in genesis ([SDK `stable2409` #5078](https://github.com/paritytech/polkadot-sdk/pull/5078))
- \[bridges-v2\] Permissionless lanes ([SDK `stable2409` #4949](https://github.com/paritytech/polkadot-sdk/pull/4949))
- \[Assets\] Call implementation for `transfer_all` ([SDK `stable2409` #4527](https://github.com/paritytech/polkadot-sdk/pull/4527))
- Tx Payment: drop ED requirements for tx payments with exchangeable asset ([SDK `stable2409` #4488](https://github.com/paritytech/polkadot-sdk/pull/4488))
- Coretime auto-renew ([SDK `stable2409` #4424](https://github.com/paritytech/polkadot-sdk/pull/4424))
- Initialises pallet-delegated-staking ([SDK `v1.12.0` #3904](https://github.com/paritytech/polkadot-sdk/pull/3904))

### Changed

#### From [#490](https://github.com/polkadot-fellows/runtimes/pull/490)

- Polkadot Primitives v8 ([SDK v1.16 #5525](https://github.com/paritytech/polkadot-sdk/pull/5525)).
- Relax `XcmFeeToAccount` trait bound on `AccountId` ([SDK v1.16 #4959](https://github.com/paritytech/polkadot-sdk/pull/4959))
- Bridges V2 refactoring backport and `pallet_bridge_messages` simplifications ([SDK `stable2407` #4935](https://github.com/paritytech/polkadot-sdk/pull/4935))
- Renamed `assigner_on_demand` to `on_demand` ([SDK `stable2409` #4706](https://github.com/paritytech/polkadot-sdk/pull/4706)).
- \[BEEFY\] Add runtime support for reporting fork voting ([SDK `stable2407` #4522](https://github.com/paritytech/polkadot-sdk/pull/4522)).
- Migrates Nomination Pool to use delegated staking: i.e. allowing delegated funds to be held in member's own account
  instead of the pool account. This would enable pool member funds to be used for voting in opengov.
  ([SDK `v1.13.0` #3905](https://github.com/paritytech/polkadot-sdk/pull/3905))

## [1.3.4] 01.11.2024

### Changed

- Change Polkadot inflation to 120M DOT per year ([polkadot-fellows/runtimes#471](https://github.com/polkadot-fellows/runtimes/pull/471))
- Update foreign asset ids in Asset Hub Polkadot and Asset Hub Kusama from v3 to v4 locations ([polkadot-fellows/runtimes#472](https://github.com/polkadot-fellows/runtimes/pull/472))
- Lower Parachain and Data Deposits to Encourage Experimentation on Kusama ([polkadot-fellows/runtimes#501](https://github.com/polkadot-fellows/runtimes/pull/501))

### Fixed

- Fix `experimental_inflation_info` in Polkadot and remove unused code (https://github.com/polkadot-fellows/runtimes/pull/497)

## [1.3.3] 01.10.2024

### Changed

- Allow signed origins to send arbitrary XCMs from some system chains ([polkadot-fellows/runtimes#407](https://github.com/polkadot-fellows/runtimes/pull/407))
- Include the Core and Salary pallets into the Fellowship proxy ([polkadot-fellows/runtimes#454](https://github.com/polkadot-fellows/runtimes/pull/454))
- Add new community democracy and treasuries pallets to Encointer ([polkadot-fellows/runtimes#456](https://github.com/polkadot-fellows/runtimes/pull/456))
- Change target block time for Encointer to 6s ([polkadot-fellows/runtimes#462](https://github.com/polkadot-fellows/runtimes/pull/462))
- Asset Hubs: allow Polkadot, Kusama and Ethereum assets across P<>K bridge ([polkadot-fellows/runtimes#421](https://github.com/polkadot-fellows/runtimes/pull/421)).

### Fixed

- Chain-spec generator: propagate the `on_chain_release_build` feature to the chain-spec generator. Without this the live/genesis chain-specs contain a wrongly-configured WASM blob ([polkadot-fellows/runtimes#450](https://github.com/polkadot-fellows/runtimes/pull/450)).
- Adds a migration to the Polkadot Coretime chain to fix an issue from the initial Coretime migration. ([polkadot-fellows/runtimes#458](https://github.com/polkadot-fellows/runtimes/pull/458))
- Adds migrations to restore currupted staking ledgers in Polkadot and Kusama ([polkadot-fellows/runtimes#447](https://github.com/polkadot-fellows/runtimes/pull/447))

### Added

- Polkadot: Make the current inflation formula adjustable ([polkadot-fellows/runtimes#443](https://github.com/polkadot-fellows/runtimes/pull/443))

## [1.3.2] 27.08.2024

### Fixed

- Kusama: Revert accidental changes to inflation formula ([polkadot-fellows/runtimes#445](https://github.com/polkadot-fellows/runtimes/pull/445)).

## [1.3.1] 23.08.2024

### Fixed

- [🚨 Breaking Change] Polkadot Collectives: enable transaction payment ([polkadot-fellows/runtimes#442](https://github.com/polkadot-fellows/runtimes/pull/442))

## [1.3.0] 20.08.2024

### Added

- Kusama: Relay General Admin Origin mapping to xcm Location ([polkadot-fellows/runtimes#383](https://github.com/polkadot-fellows/runtimes/pull/383))
- Encointer, PeopleKusama, PeoplePolkadot: Configure delivery fees for UMP ([polkadot-fellows/runtimes#390](https://github.com/polkadot-fellows/runtimes/pull/390))
- Introduce a new dispatchable function `set_partial_params` in `pallet-core-fellowship` ([runtimes#381](https://github.com/polkadot-fellows/runtimes/pull/381), [SDK v1.14 #3843](https://github.com/paritytech/polkadot-sdk/pull/3843)).
- RFC-5: Add request revenue info ([runtimes#381](https://github.com/polkadot-fellows/runtimes/pull/381), [SDK v1.14 #3940](https://github.com/paritytech/polkadot-sdk/pull/3940)).
- Core-Fellowship: new `promote_fast` call ([runtimes#381](https://github.com/polkadot-fellows/runtimes/pull/381), [SDK v1.14 #4877](https://github.com/paritytech/polkadot-sdk/pull/4877)).
- Pallet ranked collective: max member count per rank ([runtimes#381](https://github.com/polkadot-fellows/runtimes/pull/381), [SDK v1.14 #4807](https://github.com/paritytech/polkadot-sdk/pull/4807)).
- All runtimes: XcmPaymentApi and DryRunApi ([polkadot-fellows/runtimes#380](https://github.com/polkadot-fellows/runtimes/pull/380))
- Fast promotion tracks for the Fellowship ranks I-III ([polkadot-fellows/runtimes#356](https://github.com/polkadot-fellows/runtimes/pull/356)).
- All runtimes: add `LocationToAccountApi` ([polkadot-fellows/runtimes#413](https://github.com/polkadot-fellows/runtimes/pull/413))
- Enable Agile Coretime on Polkadot ([polkadot-fellows/runtimes#401](https://github.com/polkadot-fellows/runtimes/pull/401))
- Add the Polkadot Coretime Chain runtime ([polkadot-fellows/runtimes#410](https://github.com/polkadot-fellows/runtimes/pull/410))
- Kusama: Add a "Spokesperson" proxy type only allowed to send remarks ([polkadot-fellows/runtimes#430](https://github.com/polkadot-fellows/runtimes/pull/430))
- Add the Polkadot and Kusama Coretime Chain specs ([polkadot-fellows/runtimes#432](https://github.com/polkadot-fellows/runtimes/pull/432))
- Migration to remove all but the 21 first elected Head Ambassador members from the Program ([polkadot-fellows/runtimes#422](https://github.com/polkadot-fellows/runtimes/pull/422)).
- Kusama: Make the current inflation formula adjustable ([polkadot-fellows/runtimes#364](https://github.com/polkadot-fellows/runtimes/pull/364))
- Port Agile Coretime migration from polkadot-sdk in order to fix leases with gaps handling([polkadot-fellows/runtimes#426](https://github.com/polkadot-fellows/runtimes/pull/426))

#### From [#322](https://github.com/polkadot-fellows/runtimes/pull/322)

- Add `claim_assets` extrinsic to `pallet-xcm` ([SDK v1.9 #3403](https://github.com/paritytech/polkadot-sdk/pull/3403)).
- Add `Deposited`/`Withdrawn` events for `pallet-assets` ([SDK v1.12 #4312](https://github.com/paritytech/polkadot-sdk/pull/4312)).
- Add `MaxRank` Config to `pallet-core-fellowship` ([SDK v1.13 #3393](https://github.com/paritytech/polkadot-sdk/pull/3393)).
- Add Extra Check in Primary Username Setter ([SDK v1.13 #4534](https://github.com/paritytech/polkadot-sdk/pull/4534)).
- Add HRMP notification handlers to the xcm-executor ([SDK v1.10 #3696](https://github.com/paritytech/polkadot-sdk/pull/3696)).
- Add retry mechanics to `pallet-scheduler` ([SDK v1.8 #3060](https://github.com/paritytech/polkadot-sdk/pull/3060)).
- Add support for versioned notification for HRMP pallet ([SDK v1.12 #4281](https://github.com/paritytech/polkadot-sdk/pull/4281)).
- Adds ability to trigger tasks via unsigned transactions ([SDK v1.11 #4075](https://github.com/paritytech/polkadot-sdk/pull/4075)).
- Asset Conversion: Pool Account ID derivation with additional Pallet ID seed ([SDK v1.11 #3250](https://github.com/paritytech/polkadot-sdk/pull/3250)).
- Asset Conversion: Pool Touch Call ([SDK v1.11 #3251](https://github.com/paritytech/polkadot-sdk/pull/3251)).
- Balances: add failsafe for consumer ref underflow ([SDK v1.12 #3865](https://github.com/paritytech/polkadot-sdk/pull/3865)).
- Bridge: added force_set_pallet-state call to pallet-bridge-grandpa ([SDK v1.13 #4465](https://github.com/paritytech/polkadot-sdk/pull/4465)).
- Burn extrinsic call and `fn burn_from` `Preservation` argument ([SDK v1.12 #3964](https://github.com/paritytech/polkadot-sdk/pull/3964)).
- GenesisConfig presets for runtime ([SDK v1.11 #2714](https://github.com/paritytech/polkadot-sdk/pull/2714)).
- Im-online pallet offchain storage cleanup ([SDK v1.8 #2290](https://github.com/paritytech/polkadot-sdk/pull/2290)).
- Implements a percentage cap on staking rewards from era inflation ([SDK v1.8 #1660](https://github.com/paritytech/polkadot-sdk/pull/1660)).
- Introduce submit_finality_proof_ex call to bridges GRANDPA pallet ([SDK v1.8 #3225](https://github.com/paritytech/polkadot-sdk/pull/3225)).
- New call `hrmp.establish_channel_with_system` to allow parachains to establish a channel with a system parachain ([SDK v1.11 #3721](https://github.com/paritytech/polkadot-sdk/pull/3721)).
- New runtime api to check if a validator has pending pages of rewards for an era ([SDK v1.12 #4301](https://github.com/paritytech/polkadot-sdk/pull/4301)).
- Pallet-xcm: add new extrinsic for asset transfers using explicit reserve ([SDK v1.11 #3695](https://github.com/paritytech/polkadot-sdk/pull/3695)).
- Ranked collective introduce `Add` and `Remove` origins ([SDK v1.8 #3212](https://github.com/paritytech/polkadot-sdk/pull/3212)).
- Runtime apis to help with delegate-stake based Nomination Pools ([SDK v1.13 #4537](https://github.com/paritytech/polkadot-sdk/pull/4537)).

### Changed

- Polkadot chains: allow arbitrary XCM execution ([polkadot-fellows/runtimes#345](https://github.com/polkadot-fellows/runtimes/pull/345)).
- Bounties: Remove payout delay ([polkadot-fellows/runtimes#386](https://github.com/polkadot-fellows/runtimes/pull/386)).
- Polkadot System Chains: Reduce the base transaction fee by half ([polkadot-fellows/runtimes#398](https://github.com/polkadot-fellows/runtimes/pull/398)).
- Asset Hubs: setup auto incremented asset id to 50_000_000 for trust backed assets ([polkadot-fellows/runtimes#414](https://github.com/polkadot-fellows/runtimes/pull/414)).
- Upgrade dependencies to the [polkadot-sdk@1.13.0](https://github.com/paritytech/polkadot-sdk/releases/tag/polkadot-v1.13.0) release ([polkadot-fellows/runtimes#332](https://github.com/polkadot-fellows/runtimes/pull/332)).
- Filter `interlace` calls on the Polkadot Coretime Chain until the Relay chain implementation is more mature ([polkadot-fellows/runtimes#438](https://github.com/polkadot-fellows/runtimes/pull/438)).

#### From [#322](https://github.com/polkadot-fellows/runtimes/pull/322)

- The `MessageQueue` also runs "on idle", this causes `MessageQueue::Processed` events to be emitted in other phases than just initialization ([SDK v1.13 #3844](https://github.com/paritytech/polkadot-sdk/pull/3844)).
- AdaptPrice trait is now price controlled ([SDK v1.13 #4521](https://github.com/paritytech/polkadot-sdk/pull/4521)).
- Allow StakingAdmin to manage nomination pool configurations ([SDK v1.11 #3959](https://github.com/paritytech/polkadot-sdk/pull/3959)).
- Bridge: make some headers submissions free ([SDK v1.12 #4102](https://github.com/paritytech/polkadot-sdk/pull/4102)).
- Improving on_demand_assigner emitted events ([SDK v1.13 #4339](https://github.com/paritytech/polkadot-sdk/pull/4339)).
- `pallet-broker::start_sales`: Take `extra_cores` and not total cores ([SDK v1.11 #4221](https://github.com/paritytech/polkadot-sdk/pull/4221)).
- Pallet-nomination-pools: `chill` is permissionless if depositor's stake is less than `min_nominator_bond` ([SDK v1.9 #3453](https://github.com/paritytech/polkadot-sdk/pull/3453)).
- `polkadot_runtime_parachains::coretime`: Expose `MaxXcmTransactWeight` ([SDK v1.11 #4189](https://github.com/paritytech/polkadot-sdk/pull/4189)).
- Pools: Make PermissionlessWithdraw the default claim permission ([SDK v1.10 #3438](https://github.com/paritytech/polkadot-sdk/pull/3438)).
- Prevents staking controllers from becoming stashes of different ledgers; Ensures that no ledger in bad state is mutated ([SDK v1.9 #3639](https://github.com/paritytech/polkadot-sdk/pull/3639)).
- Snowbridge: deposit extra fee to beneficiary on Asset Hub ([SDK v1.12 #4175](https://github.com/paritytech/polkadot-sdk/pull/4175)).
- Storage bound the XCMP queue pallet ([SDK v1.13 #3952](https://github.com/paritytech/polkadot-sdk/pull/3952)).
- Validator disabling strategy in runtime ([SDK v1.12 #2226](https://github.com/paritytech/polkadot-sdk/pull/2226)).

### Fixed

- Fix claim queue size ([runtimes#381](https://github.com/polkadot-fellows/runtimes/pull/381), [SDK v1.14 #4691](https://github.com/paritytech/polkadot-sdk/pull/4691)).
- `pallet-referenda`: Ensure to schedule referenda earliest at the next block ([runtimes#381](https://github.com/polkadot-fellows/runtimes/pull/381), [SDK v1.14 #4823](https://github.com/paritytech/polkadot-sdk/pull/4823)).
- Don't partially modify HRMP pages ([runtimes#381](https://github.com/polkadot-fellows/runtimes/pull/381), [SDK v1.14 #4710](https://github.com/paritytech/polkadot-sdk/pull/4710)).
- Coretime Chain: mitigate behaviour with many assignments on one core ([runtimes#434](https://github.com/polkadot-fellows/runtimes/pull/434)).
- Port Agile Coretime migration from polkadot-sdk in order to fix leases with gaps handling([polkadot-fellows/runtimes#426](https://github.com/polkadot-fellows/runtimes/pull/426))

#### From [#322](https://github.com/polkadot-fellows/runtimes/pull/322)

- CheckWeight checks for combined extrinsic length and proof size ([SDK v1.12 #4326](https://github.com/paritytech/polkadot-sdk/pull/4326)).
- Decrement total_deposit when clearing collection metadata ([SDK v1.11 #3976](https://github.com/paritytech/polkadot-sdk/pull/3976)).
- Detect incorrect pre-image length when submitting a referenda ([SDK v1.10 #3850](https://github.com/paritytech/polkadot-sdk/pull/3850)).
- Fix `schedule_code_upgrade` when called by the owner/root ([SDK v1.10 #3341](https://github.com/paritytech/polkadot-sdk/pull/3341)).
- Fix algorithmic complexity of the on-demand scheduler ([SDK v1.10 #3190](https://github.com/paritytech/polkadot-sdk/pull/3190)).
- Fix call enum's metadata regression ([SDK v1.9 #3513](https://github.com/paritytech/polkadot-sdk/pull/3513)).
- Fix dust unbonded for zero existential deposit ([SDK v1.12 #4364](https://github.com/paritytech/polkadot-sdk/pull/4364)).
- Fix extrinsics count logging in frame-system ([SDK v1.12 #4461](https://github.com/paritytech/polkadot-sdk/pull/4461)).
- Fix kusama 0 backing rewards when entering active set ([SDK v1.10 #3722](https://github.com/paritytech/polkadot-sdk/pull/3722)).
- Fix Stuck Collator Funds ([SDK v1.11 #4229](https://github.com/paritytech/polkadot-sdk/pull/4229)).
- Fix weight calculation and event emission in pallet-membership ([SDK v1.9 #3324](https://github.com/paritytech/polkadot-sdk/pull/3324)).
- Fix weight refund for `pallet-collator-selection::set_candidacy_bond` ([SDK v1.9 #3643](https://github.com/paritytech/polkadot-sdk/pull/3643)).
- Fixed `GrandpaConsensusLogReader::find_scheduled_change` ([SDK v1.11 #4208](https://github.com/paritytech/polkadot-sdk/pull/4208)).
- Fixes a scenario where a nomination pool's `TotalValueLocked` is out of sync due to staking's implicit withdraw ([SDK v1.8 #3052](https://github.com/paritytech/polkadot-sdk/pull/3052)).
- Handle legacy lease swaps on coretime ([SDK v1.10 #3714](https://github.com/paritytech/polkadot-sdk/pull/3714)).
- Ignore mandatory extrinsics in total PoV size check ([SDK v1.13 #4571](https://github.com/paritytech/polkadot-sdk/pull/4571)).
- Pallet assets: minor improvement on errors returned for some calls ([SDK v1.11 #4118](https://github.com/paritytech/polkadot-sdk/pull/4118)).
- Pallet-broker: Fix `Linear::adapt_price` behavior at zero ([SDK v1.9 #3636](https://github.com/paritytech/polkadot-sdk/pull/3636)).
- Pallet-broker: Fix claim revenue behaviour for zero timeslices ([SDK v1.11 #3997](https://github.com/paritytech/polkadot-sdk/pull/3997)).
- Pallet-broker: Support renewing leases expired in a previous period ([SDK v1.11 #4089](https://github.com/paritytech/polkadot-sdk/pull/4089)).
- Pallet-broker: Use saturating math in input validation ([SDK v1.11 #4151](https://github.com/paritytech/polkadot-sdk/pull/4151)).
- Pallet-xcm: fix transport fees for remote reserve transfers ([SDK v1.10 #3792](https://github.com/paritytech/polkadot-sdk/pull/3792)).
- Patch pool to handle extra consumer ref when destroying ([SDK v1.13 #4503](https://github.com/paritytech/polkadot-sdk/pull/4503)).
- Region reserve transfers fix ([SDK v1.11 #3455](https://github.com/paritytech/polkadot-sdk/pull/3455)).
- Snowbridge - Ethereum Client - Reject finalized updates without a sync committee in next store period ([SDK v1.13 #4478](https://github.com/paritytech/polkadot-sdk/pull/4478)).
- Treat XCM ExceedsStackLimit errors as transient in the MQ pallet ([SDK v1.12 #4202](https://github.com/paritytech/polkadot-sdk/pull/4202)).
- Unrequest a pre-image when it failed to execute ([SDK v1.10 #3849](https://github.com/paritytech/polkadot-sdk/pull/3849)).
- Validate code when scheduling uprades ([SDK v1.8 #3232](https://github.com/paritytech/polkadot-sdk/pull/3232)).
- XCMP: Use the number of 'ready' pages in XCMP suspend logic ([SDK v1.9 #2393](https://github.com/paritytech/polkadot-sdk/pull/2393)).

### Removed

- Remove deprecated calls from treasury pallet ([runtimes#381](https://github.com/polkadot-fellows/runtimes/pull/381), [SDK v1.14 #3820](https://github.com/paritytech/polkadot-sdk/pull/3820)).
- Treasury pallet: - remove unused config parameters ([runtimes#381](https://github.com/polkadot-fellows/runtimes/pull/381), [SDK v1.14 #4831](https://github.com/paritytech/polkadot-sdk/pull/4831)).
- Remove Identity from Polkadot Relay Chain ([runtimes#415](https://github.com/polkadot-fellows/runtimes/pull/415))
- Kusama: Remove unused Snowbridge code and configs ([polkadot-fellows/runtimes#411](https://github.com/polkadot-fellows/runtimes/pull/411)).
- Remove the identity ops pallet after the invalid judgments have been cleared ([polkadot-fellows/runtimes#408](https://github.com/polkadot-fellows/runtimes/pull/408)).

#### From [#322](https://github.com/polkadot-fellows/runtimes/pull/322)

- Deprecate dmp-queue pallet ([SDK v1.13 #4475](https://github.com/paritytech/polkadot-sdk/pull/4475)).
- Deprecate XCMv2 ([SDK v1.13 #4131](https://github.com/paritytech/polkadot-sdk/pull/4131)).
- Identity: Remove double encoding username signature payload ([SDK v1.13 #4646](https://github.com/paritytech/polkadot-sdk/pull/4646)).
- Pallet-xcm: deprecate execute and send in favor of execute_blob and send_blob ([SDK v1.10 #3749](https://github.com/paritytech/polkadot-sdk/pull/3749)).
- Pallet-xcm: deprecate transfer extrinsics without weight limit ([SDK v1.10 #3927](https://github.com/paritytech/polkadot-sdk/pull/3927)).
- Remove `parametrized-consensus-hook` feature ([SDK v1.13 #4380](https://github.com/paritytech/polkadot-sdk/pull/4380)).

## [1.2.8] 03.07.2024

### Changed

- Snowbridge: Sync headers on demand ([polkadot-fellows/runtimes#365](https://github.com/polkadot-fellows/runtimes/pull/365))
- Polkadot chains: allow arbitrary XCM execution ([polkadot-fellows/runtimes#345](https://github.com/polkadot-fellows/runtimes/pull/345)).

Note: This release only affects the following runtimes and is not a full system release:

- Polkadot Relay Chain
- Polkadot Asset Hub
- Polkadot Bridge Hub
- Polkadot Collectives
- Kusama Relay Chain
- Kusama Bridge Hub

### Fixed

- Kusama People: Build the metadata hash at build time, so that `CheckMetadata` can use it at runtime ([polkadot-fellows/runtimes#371](https://github.com/polkadot-fellows/runtimes/pull/371))

## [1.2.7] 14.06.2024

Note: This release only affects the following runtimes and is not a full system release:

- Polkadot Relay Chain
- Polkadot People

### Changed

- Updated Relay and People configurations to complete launch ([polkadot-fellows/runtimes#350](https://github.com/polkadot-fellows/runtimes/pull/350))

## [1.2.6] 13.06.2024

Note: This release only affects the following runtimes and is not a full system release:

- Polkadot Relay Chain
- Polkadot Asset Hub
- Polkadot People
- Kusama Relay Chain
- Kusama Asset Hub
- Kusama People

### Added

- Add the Polkadot People Chain ([polkadot-fellows/runtimes#319](https://github.com/polkadot-fellows/runtimes/pull/319))

### Changed

- Set max asset ID restriction for the creation of trusted assets ([polkadot-fellows/runtimes#346](https://github.com/polkadot-fellows/runtimes/pull/346))

### Fixed

- Kusama People: clear requested judgements that do not have corresponding deposits reserved ([polkadot-fellows/runtimes#339](https://github.com/polkadot-fellows/runtimes/pull/339))

### Changed

- People chain now uses 6-second block times ([polkadot-fellows/runtimes#308](https://github.com/polkadot-fellows/runtimes/pull/308))

### Removed

- Removed Identity-related code from Kusama Relay Chain ([polkadot-fellows/runtimes#315](https://github.com/polkadot-fellows/runtimes/pull/315))

## [1.2.5] 06.06.2024

### Added

- Staking runtime api to check if reward is pending for an era ([polkadot-fellows/runtimes#318](https://github.com/polkadot-fellows/runtimes/pull/318))
- Allow any parachain to have bidirectional channel with any system parachains ([polkadot-fellows/runtimes#329](https://github.com/polkadot-fellows/runtimes/pull/329))
- Update price controller of broker pallet to use higher leadin, without adjusting the minimum price too much ([polkadot-fellows/runtimes#334](https://github.com/polkadot-fellows/runtimes/pull/334))
- Enable support for new hardware signers like the generic ledger app ([polkadot-fellows/runtimes#337](https://github.com/polkadot-fellows/runtimes/pull/337))

### Changed

- Transaction payments work via new `fungible` trait implementation ([polkadot-fellows/runtimes#332](https://github.com/polkadot-fellows/runtimes/pull/332))
- Block `request_judgement` calls on the Relay Chain ([polkadot-fellows/runtimes#338](https://github.com/polkadot-fellows/runtimes/pull/338))

### Fixed

- Handle extra erroneous consumer reference when a nomination pool is destroying ([polkadot-fellows/runtimes#318](https://github.com/polkadot-fellows/runtimes/pull/318))
- Introduce [Encointer](https://encointer.org) collator selection and send fees to authors instead of treasury ([polkadot-fellows/runtimes#270](https://github.com/polkadot-fellows/runtimes/pull/270))

## [1.2.4] 20.05.2024

### Changed

- Kusama chains: allow arbitrary XCM execution ([polkadot-fellows/runtimes#261](https://github.com/polkadot-fellows/runtimes/pull/261))
- Allow everything through XCM SafeCallFilter ([polkadot-fellows/runtimes#285](https://github.com/polkadot-fellows/runtimes/pull/285))
- Disable Coretime credit purchasing until we have the credit system implemented ([polkadot-fellows/runtimes#312](https://github.com/polkadot-fellows/runtimes/pull/312))

### Added

- Add `pallet-vesting` to Asset Hubs ([polkadot-fellows/runtimes#269](https://github.com/polkadot-fellows/runtimes/pull/269))
- Add Pay Salary Collectives test ([polkadot-fellows/runtimes#260](https://github.com/polkadot-fellows/runtimes/pull/260))
- Add `pallet-xcm::transfer_assets_using_type_and_then()` for complex asset transfers ([polkadot-fellows/runtimes#311](https://github.com/polkadot-fellows/runtimes/pull/311))
- The Ambassador Program ([polkadot-fellows/runtimes#291](https://github.com/polkadot-fellows/runtimes/pull/291))

### Removed

- Remove one-shot migrations from Kusama Coretime ([polkadot-fellows/runtimes#300](https://github.com/polkadot-fellows/runtimes/pull/300))
- Remove DMP queue and allow `system::authorize_upgrade` in XCM's call filter ([polkadot-fellows/runtimes#280](https://github.com/polkadot-fellows/runtimes/pull/280))
- Allow Sending XCM messages using a Signed origin on Kusama ([polkadot-fellows/runtimes#290](https://github.com/polkadot-fellows/runtimes/pull/290))

### Fixed

- Include patch to release stuck collator bonds ([polkadot-fellows/runtimes#289](https://github.com/polkadot-fellows/runtimes/pull/289))
- Safeguard pallet-balances against consumer ref underflow ([polkadot-fellows/runtimes#309](https://github.com/polkadot-fellows/runtimes/pull/309))
- Polkadot Bridge Hub: Unstuck Snowbridge ([polkadot-fellows/runtimes#313](https://github.com/polkadot-fellows/runtimes/pull/313))

## [1.2.3] 29.04.2024

### Added

- Add migration to Kusama Coretime to onboard People Chain without long delay ([polkadot-fellows/runtimes#286](https://github.com/polkadot-fellows/runtimes/pull/286))

### Fixed

- Clean up outdated assignment in Kusama Coretime Chain state ([polkadot-fellows/runtimes#286](https://github.com/polkadot-fellows/runtimes/pull/286))

## [1.2.2] 20.04.2024

### Fixed

- Polkadot Bridge Hub: Unstuck bridge with Kusama ([polkadot-fellows/runtimes#277](https://github.com/polkadot-fellows/runtimes/pull/277)).
- Fix Kusama Coretime launch issues: import leases and fix renewals for short leases ([polkadot-fellows/runtimes#276](https://github.com/polkadot-fellows/runtimes/pull/276))

## [1.2.1] 09.04.2024

### Changed

- Modify runtimes for phase two of People Chain launch (Kusama) ([polkadot-fellows/runtimes#246](https://github.com/polkadot-fellows/runtimes/pull/246))

## [1.2.0] 28.03.2024

### Added

- Remove state-trie-migration pallet from kusama, add state trie migration to V1 on polkadot ([polkadot-fellows/runtimes#170](https://github.com/polkadot-fellows/runtimes/pull/170))
- Introduce chain spec generator ([polkadot-fellows/runtimes#127](https://github.com/polkadot-fellows/runtimes/pull/127))
- Add [Encointer](https://encointer.org) system parachain runtime, completing [RFC22](https://github.com/polkadot-fellows/RFCs/blob/main/text/0022-adopt-encointer-runtime.md) ([polkadot-fellows/runtimes#80](https://github.com/polkadot-fellows/runtimes/pull/80))
- Feature for enabling debug prints in the Polkadot and Kusama runtime ([polkadot-fellows/runtimes#85](https://github.com/polkadot-fellows/runtimes/pull/85))
- Added new "Wish for Change" track ([polkadot-fellows/runtimes#184](https://github.com/polkadot-fellows/runtimes/pull/184))
- Enable Coretime and on-demand on Kusama ([polkadot-fellows/runtimes#159](https://github.com/polkadot-fellows/runtimes/pull/159))
- Refund any leases that are not migrated to Coretime (have holes in them/have not yet started) ([polkadot-fellows/runtimes#206](https://github.com/polkadot-fellows/runtimes/pull/206))
- Enable Elastic Scaling node side feature for Kusama ([polkadot-fellows/runtimes#205](https://github.com/polkadot-fellows/runtimes/pull/205))
- Cancel Parachain Auctions ([polkadot-fellows/runtimes#215](https://github.com/polkadot-fellows/runtimes/pull/215))
- Upgrade encointer protocol to 6.1.0 ([polkadot-fellows/runtimes#236](https://github.com/polkadot-fellows/runtimes/pull/236))
- Update NFT deposits according to RFC-45 ([polkadot-fellows/runtimes#237](https://github.com/polkadot-fellows/runtimes/pull/237))
- Add Kusama People Chain ([polkadot-fellows/runtimes#217](https://github.com/polkadot-fellows/runtimes/pull/217))
- Asset Conversion setup for Polkadot Asset Hub, and XCM Swap Weight Trader for both Asset Hubs ([polkadot-fellows/runtimes#218](https://github.com/polkadot-fellows/runtimes/pull/218))
- Adds Snowbridge to Kusama and Polkadot ([polkadot-fellows/runtimes#130](https://github.com/polkadot-fellows/runtimes/pull/130))
- Add the Kusama Coretime Chain ([polkadot-fellows/runtimes#212](https://github.com/polkadot-fellows/runtimes/pull/212))

### Changed

- Upgrade parachains runtime API from v7 to v8 in Kusama ([context](https://paritytech.github.io/polkadot-sdk/book/protocol-validator-disabling.html), [polkadot-fellows/runtimes#148](https://github.com/polkadot-fellows/runtimes/pull/148)).
- Fixed the lowering of Asset Hub existential deposits.
- MMR leaves generated by `pallet_mmr` point to the next-authority-set of the current block instead of the prior block [polkadot-fellows/runtimes#169](https://github.com/polkadot-fellows/runtimes/pull/169)
- Deprecate the `xcm::body::TREASURER_INDEX` constant and use the standard `Treasury` variant from the `xcm::BodyId` type instead ([polkadot-fellows/runtimes#149](https://github.com/polkadot-fellows/runtimes/pull/149))
- Bump parachains runtime API to v9 in Kusama to enable the `node_features` function [polkadot-fellows/runtimes#194](https://github.com/polkadot-fellows/runtimes/pull/194)
- Bump parachains runtime API to v10 in Kusama to enable the `approval-voting-params` function [polkadot-fellows/runtimes#204](https://github.com/polkadot-fellows/runtimes/pull/204)
- Use Relay Chain's Treasury Pallet account as a destination for XCM fees on System Parachain ([polkadot-fellows/runtimes#191](https://github.com/polkadot-fellows/runtimes/pull/191))
- Bump parachains runtime API to v10 in Polkadot to enable async-backing subsystems(still in backwards compatible mode) [polkadot-fellows/runtimes#222](https://github.com/polkadot-fellows/runtimes/pull/222)
- Prepared system parachain runtimes for async backing enabling ([polkadot-fellows/runtimes#228](https://github.com/polkadot-fellows/runtimes/pull/228))
- Update runtime weights [polkadot-fellows/runtimes#223](https://github.com/polkadot-fellows/runtimes/pull/223)
- Treasury Spend detects relative locations of the native asset ([polkadot-fellows/runtimes#233](https://github.com/polkadot-fellows/runtimes/pull/233))
- Increase consumer reference limits for Asset Hubs ([polkadot-fellows/runtimes#258](https://github.com/polkadot-fellows/runtimes/pull/258))
- Updated Asset Hub asset class creation deposit to use `system_para_deposit()` ([polkadot-fellows/runtimes#259](https://github.com/polkadot-fellows/runtimes/pull/259))

### Removed

- Removed the `SafeCallFilter` from the Relay Chain XCM config ([polkadot-fellows/runtimes#172](https://github.com/polkadot-fellows/runtimes/pull/172)).
- Removed the `ImOnline` pallet ([polkadot-fellows/runtimes#178](https://github.com/polkadot-fellows/runtimes/pull/178))

### Fixed

- Fixed the cost of a single byte, sent over bridge to use the `TransactionByteFee` constant of the bridged chain [polkadot-fellows/runtimes#174](https://github.com/polkadot-fellows/runtimes/pull/174).

### Based on Polkadot-SDK

- Upgrade dependencies to the [polkadot-sdk@1.5.0](https://github.com/paritytech/polkadot-sdk/releases/tag/polkadot-v1.5.0) release ([polkadot-fellows/runtimes#137](https://github.com/polkadot-fellows/runtimes/pull/137))
- Upgrade dependencies to the [polkadot-sdk@1.6.0](https://github.com/paritytech/polkadot-sdk/releases/tag/polkadot-v1.6.0) release ([polkadot-fellows/runtimes#159](https://github.com/polkadot-fellows/runtimes/pull/159))
- Upgrade dependencies to the [polkadot-sdk@1.7.0](https://github.com/paritytech/polkadot-sdk/releases/tag/polkadot-v1.7.0) release ([polkadot-fellows/runtimes#187](https://github.com/polkadot-fellows/runtimes/pull/187))

## [1.1.1] 25.01.2024

### Fixed

- Fixed the lowering of Asset Hub existential deposits ([polkadot-fellows/runtimes#158](https://github.com/polkadot-fellows/runtimes/pull/158)).

## [1.1.0] 10.01.2024

### Changed

- Upgrade parachains runtime API from v5 to v7 in Polkadot and Kusama ([polkadot-fellows/runtimes#56](https://github.com/polkadot-fellows/runtimes/pull/56))
- Upgrade Preimage pallet's config implementations to adapt the new `Consideration` API ([polkadot-fellows/runtimes#56](https://github.com/polkadot-fellows/runtimes/pull/56))
- Remove `experimental` feature flag for `pallet-society`, `pallet-xcm`, and `runtime-common` crates imports ([polkadot-fellows/runtimes#56](https://github.com/polkadot-fellows/runtimes/pull/56))
- Election provider: use a geometric deposit base calculation for EPM signed submissions in Polkadot and Kusama ([polkadot-fellows/runtimes#56](https://github.com/polkadot-fellows/runtimes/pull/56))
- Make `IdentityInfo` generic in `pallet-identity` ([polkadot-fellows/runtimes#87](https://github.com/polkadot-fellows/runtimes/pull/87)). Context: <https://github.com/paritytech/polkadot-sdk/pull/1661>
- Whitelist `force_default_xcm_version` in XCM call filter ([polkadot-fellows/runtimes#45](https://github.com/polkadot-fellows/runtimes/pull/45))
- Update the fellowship salary budget amount in alignment with the Fellowship Salary [RFC](https://github.com/polkadot-fellows/RFCs/pull/50) ([polkadot-fellows/runtimes#121](https://github.com/polkadot-fellows/runtimes/pull/121))
- Set up an account ID for the local root location on Polkadot Collectives ([polkadot-fellows/runtimes#125](https://github.com/polkadot-fellows/runtimes/pull/125))
- Increase confirmation period for treasury spend tracks on Polkadot & Kusama ([polkadot-fellows/runtimes#119](https://github.com/polkadot-fellows/runtimes/pull/119))
- Drop ED requirement for transaction payments with an exchangeable asset ([polkadot-fellows/runtimes#310](https://github.com/polkadot-fellows/runtimes/pull/310))

### Added

- Enable async backing on Kusama ([polkadot-fellows/runtimes#87](https://github.com/polkadot-fellows/runtimes/pull/87)). Context: <https://github.com/paritytech/polkadot-sdk/pull/1543>
- Implemented GenesisBuilder API for all runtimes ([polkadot-fellows/runtimes#87](https://github.com/polkadot-fellows/runtimes/pull/87)). Context: <https://github.com/paritytech/polkadot-sdk/pull/1492>
- XCM transport fees are now exponential and are sent to a treasury account ([polkadot-fellows/runtimes#87](https://github.com/polkadot-fellows/runtimes/pull/87)). Context: <https://github.com/paritytech/polkadot-sdk/pull/1234>
- System parachains are now trusted teleporters of each other ([polkadot-fellows/runtimes#87](https://github.com/polkadot-fellows/runtimes/pull/87)). Context: <https://github.com/paritytech/polkadot-sdk/pull/1368>
- Treasury is able to spend various asset kinds ([polkadot-fellows/runtimes#87](https://github.com/polkadot-fellows/runtimes/pull/87))
- Add BEEFY to Polkadot ([polkadot-fellows/runtimes#65](https://github.com/polkadot-fellows/runtimes/pull/65))
- Fellowship Treasury pallet on Polkadot Collectives ([polkadot-fellows/runtimes#109](https://github.com/polkadot-fellows/runtimes/pull/109))
- Added Polkadot <> Kusama bridge to support asset transfers between Asset Hubs ([polkadot-fellows/runtimes#108](https://github.com/polkadot-fellows/runtimes/pull/108))

### Fixed

- Add missing weight functions for `runtime_parachains_hrmp` and `preimage` pallets ([polkadot-fellows/runtimes#56](https://github.com/polkadot-fellows/runtimes/pull/56))
- Fix for Reward Deficit in the pool ([polkadot-fellows/runtimes#87](https://github.com/polkadot-fellows/runtimes/pull/87)). Context: <https://github.com/paritytech/polkadot-sdk/pull/1255>

## [1.0.1] 14.11.2023

### Changed

- Restore governance lock periods to 7 days in Polkadot ([polkadot-fellows/runtimes#86](https://github.com/polkadot-fellows/runtimes/pull/86))

## [1.0.0] 22.10.2023

### Changed

- Update Polkadot ideal staking rate ([polkadot-fellows/runtimes#26](https://github.com/polkadot-fellows/runtimes/pull/26))
- Treasury deprecate `propose_spend` dispatchable ([paritytech/substrate#14538](https://github.com/paritytech/substrate/pull/14538))
- Use benchmarked weights for `XCM` ([paritytech/polkadot#7077](https://github.com/paritytech/polkadot/pull/7077))
- Put HRMP Channel Management on General Admin Track ([paritytech/polkadot#7477](https://github.com/paritytech/polkadot/pull/7477))
- Improve locking mechanism for parachains ([paritytech/polkadot-sdk#1290](https://github.com/paritytech/polkadot-sdk/pull/1290))
- Allow Root to initiate auctions ([paritytech/polkadot#7449](https://github.com/paritytech/polkadot/pull/7449))
- Remark: Allow any kind of origin ([paritytech/substrate#14260](https://github.com/paritytech/substrate/pull/14260))
- Im-Online: Remove network state from heartbeats ([paritytech/substrate#14251](https://github.com/paritytech/substrate/pull/14251))
- Nomination pools: disallow setting above global max commission ([paritytech/substrate#14496](https://github.com/paritytech/substrate/pull/14496))
- Rename Statemint/Statemine to Asset Hub ([paritytech/cumulus#2633](https://github.com/paritytech/cumulus/pull/2633))
- Fellowship: Voters can initiate proposals on their votable tracks ([paritytech/cumulus#2725](https://github.com/paritytech/cumulus/pull/2725))
- Root can promote on Polkadot Collectives ([paritytech/cumulus#2781](https://github.com/paritytech/cumulus/pull/2781))
- Add New Assets Privileged Functions to Appropriate Proxy Types ([paritytech/cumulus#2839](https://github.com/paritytech/cumulus/pull/2839))
- Better Handling of Candidates Who Become Invulnerable ([paritytech/cumulus#2801](https://github.com/paritytech/cumulus/pull/2801))

### Added

- Implement dynamic number of nominators ([paritytech/substrate#12970](https://github.com/paritytech/substrate/pull/12970) & [paritytech/polkadot#6807](https://github.com/paritytech/polkadot/pull/6807))
- Upgrade Kusama to Society V2 ([paritytech/polkadot#7356](https://github.com/paritytech/polkadot/pull/7356))
- Kusama state version switch and migration ([paritytech/polkadot#7015](https://github.com/paritytech/polkadot/pull/7015))
- Add Nomination Pools and Voters List to Staking Proxy ([paritytech/polkadot#7448](https://github.com/paritytech/polkadot/pull/7448))
- Add minting price to the pre-signed mint object ([paritytech/substrate#14242](https://github.com/paritytech/substrate/pull/14242))
- Add mint price to the witness object on mint and confirm it ([paritytech/substrate#14257](https://github.com/paritytech/substrate/pull/14257))
- Stabilize Metadata V15 ([paritytech/substrate#14481](https://github.com/paritytech/substrate/pull/14481))
- Add Ability to Add/Remove Invulnerable Collators ([paritytech/cumulus#2596](https://github.com/paritytech/cumulus/pull/2596))
- Polkadot Fellowship promotion/demotion periods, members activity and salaries ([paritytech/cumulus#2607](https://github.com/paritytech/cumulus/pull/2607))
- Add asset conversion to asset hub Kusama ([paritytech/cumulus#2935](https://github.com/paritytech/cumulus/pull/2935))

### Fixed

- Unlock/unreserve Gov v1 balances and remove kvs ([paritytech/polkadot#7314](https://github.com/paritytech/polkadot/pull/7314))
- Polkadot 28 days as conviction voting period ([paritytech/polkadot#7595](https://github.com/paritytech/polkadot/pull/7595))
- XCM: Fix issue with RequestUnlock ([paritytech/polkadot#7278](https://github.com/paritytech/polkadot/pull/7278))
- Clear Existing HRMP Channel Request When Force Opening ([paritytech/polkadot#7389](https://github.com/paritytech/polkadot/pull/7389))
- Prune upgrade cooldowns ([paritytech/polkadot#7470](https://github.com/paritytech/polkadot/pull/7470))
- Assets `destroy_accounts` releases the deposit
  ([paritytech/substrate#14443](https://github.com/paritytech/substrate/pull/14443))
- Update Polkadot Collectives to use `limited_teleport_assets` for automatic slash handling, as
  `teleport_assets` is deprecated and caused a failing integration test. ([polkadot-fellows/runtimes#46](https://github.com/polkadot-fellows/runtimes/pull/46))<|MERGE_RESOLUTION|>--- conflicted
+++ resolved
@@ -8,13 +8,9 @@
 
 ### Added
 
-<<<<<<< HEAD
 - Add `cumulus-pallet-weight-reclaim` to all Kusama system parachains for storage weight reclaim functionality
-  
-=======
 - Set Ethereum Fulu fork epoch ([#1005](https://github.com/polkadot-fellows/runtimes/pull/1005)).
 
->>>>>>> 087f5902
 ## [2.0.2] 07.11.2025
 
 ### Fixed
