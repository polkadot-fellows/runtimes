--- conflicted
+++ resolved
@@ -6,15 +6,13 @@
 
 ## [Unreleased]
 
-<<<<<<< HEAD
 ### Fixed
 
 - Fix missing bump of the Kusama-Asset-Hub spec version to 1.3.3 ([polkadot-fellows/runtimes#463](https://github.com/polkadot-fellows/runtimes/pull/463))
-=======
+
 ### Changed
 
 Change Polkadot inflation to 120M DOT per year ([polkadot-fellows/runtimes#471](https://github.com/polkadot-fellows/runtimes/pull/471))
->>>>>>> e8e59d66
 
 ## [1.3.3] 01.10.2024
 
