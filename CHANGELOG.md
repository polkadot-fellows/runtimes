# Changelog

Changelog for the runtimes governed by the Polkadot Fellowship.

The format is based on [Keep a Changelog](https://keepachangelog.com/en/1.0.0/).

## [Unreleased]

<<<<<<< HEAD
### Changed

- ahk: Prepare ElasticScaling with 3 cores on asset hub kusama ([#1018](https://github.com/polkadot-fellows/runtimes/pull/1018))
=======

### Changed

- asset-hub-polkadot: increase the base deposit for a signed NPoS solution from 4 to 100 DOT, significantly mitigating the risk of transaction spamming ([#1022](https://github.com/polkadot-fellows/runtimes/pull/1022))
>>>>>>> ec113b19

### Added

- Add `cumulus-pallet-weight-reclaim` to all Kusama system parachains for storage weight reclaim functionality ([#941](https://github.com/polkadot-fellows/runtimes/pull/941))
- asset-hub-kusama: use inmemorydb weights([polkadot-fellows/runtimes/pull/918](https://github.com/polkadot-fellows/runtimes/pull/918))

## [2.0.3] 21.11.2025

### Added

- Set Ethereum Fulu fork epoch ([#1005](https://github.com/polkadot-fellows/runtimes/pull/1005))

### Changed

- Remove XCM Transact filters and Pool asset transactors ([#1014](https://github.com/polkadot-fellows/runtimes/pull/1014))

## [2.0.2] 07.11.2025

### Fixed

- Fix AH staking inflation calculation to use correct total issuance (https://github.com/polkadot-fellows/runtimes/pull/998).
- Set invulnerable deposit for Polkadot AssetHub staking election ([#993](https://github.com/polkadot-fellows/runtimes/pull/993))
- Fix staking on Asset Hub via XCM ([#1006](https://github.com/polkadot-fellows/runtimes/pull/1006))
- Fix flaky `curl` download command in CI ([#1006](https://github.com/polkadot-fellows/runtimes/pull/1006))

## [2.0.1] 04.11.2025

### Removed

 - Remove AHM Test code to speed up CI ([#997](https://github.com/polkadot-fellows/runtimes/pull/997))
 - Relinquish AHM multisig functionality post AHM ([#997](https://github.com/polkadot-fellows/runtimes/pull/997))

### Changed

- Bump deps ([#997](https://github.com/polkadot-fellows/runtimes/pull/997))

## [2.0.0] 27.10.2025

### Added

- Scheduled the Polkadot Asset Hub Migration for block [28490502](https://polkadot.subscan.io/block/28490502), circa Tuesday 4th Nov 8 AM UTC ([polkadot-fellows/runtimes/pull/984](https://github.com/polkadot-fellows/runtimes/pull/984)).

### Changed

- Enable preimages pallet on Kusama Relay ([polkadot-fellows/runtimes/pull/957](https://github.com/polkadot-fellows/runtimes/pull/957))
- Allow the AHM multisig to act as preimage manager ([polkadot-fellows/runtimes/pull/976](https://github.com/polkadot-fellows/runtimes/pull/976))
- `RcToAhCall` supports mapping some basic XCMs ([polkadot-fellows/runtimes/pull/983](https://github.com/polkadot-fellows/runtimes/pull/983))
- AHM: map more Referenda XCM instructions ([#983](https://github.com/polkadot-fellows/runtimes/pull/983))
- AHM: Schedule polkadot migration for block [28490502](https://polkadot.subscan.io/block/28490502) ([#984](https://github.com/polkadot-fellows/runtimes/pull/984))

### Fixed

- Let multisig round start from 100 for Polkadot Relay ([polkadot-fellows/runtimes/pull/957](https://github.com/polkadot-fellows/runtimes/pull/957))
- Fix staking-async [sdk #9926](https://github.com/paritytech/polkadot-sdk/pull/9926): chill stakers should not have a score ([#960](https://github.com/polkadot-fellows/runtimes/pull/960))
- Fix resending of duplicate AHM messages ([#970](https://github.com/polkadot-fellows/runtimes/pull/970))

## [1.9.3] 21.10.2025

### Added

- Enable view functions on System Chains([polkadot-fellows/runtimes/pull/981](https://github.com/polkadot-fellows/runtimes/pull/981))

### Fixed

- [BHP](https://github.com/polkadot-fellows/runtimes/pull/978) Add missing snowbridge runtime API to the BridgeHub
  runtime.
- Bump `pallet-staking-async` to `0.6.2` to fix incorrect self stake accounting (https://github.com/polkadot-fellows/runtimes/pull/980)

## [1.9.2] 08.10.2025

### Added

- Kusama Asset Hub: add missing staking Runtime APIs and  re-enable vested transfers ([polkadot-fellows/runtimes/pull/946](https://github.com/polkadot-fellows/runtimes/pull/946))
- Polkadot Asset Hub: add missing staking Runtime APIs ([polkadot-fellows/runtimes/pull/946](https://github.com/polkadot-fellows/runtimes/pull/949))

### Fixed

- [AHM] Do not migrate staking era forcing info to AH ([polkadot-fellows/runtimes/pull/939](https://github.com/polkadot-fellows/runtimes/pull/939))
- [AHM] Small fixes to successfully dry-run migration tests ([polkadot-fellows/runtimes/pull/942](https://github.com/polkadot-fellows/runtimes/pull/942))
- [AHM] Fix crowdloan withdrawing and weight limit ([polkadot-fellows/runtimes/pull/943](https://github.com/polkadot-fellows/runtimes/pull/943))
- [Encointer] Fix remote treasury payout on asset hub ([polkadot-fellows/runtimes/pull/944](https://github.com/polkadot-fellows/runtimes/pull/944))
- [AHM] Post Kusama Migration cleanup ([polkadot-fellows/runtimes/pull/946](https://github.com/polkadot-fellows/runtimes/pull/946))
- [AHM] Improve StakingAsync's VMP Messaging (https://github.com/polkadot-fellows/runtimes/pull/950)

## [1.9.1] 30.09.2025

### Fixed

- Reduce runtime blob size by 800KB to fit the limits ([polkadot-fellows/runtimes/pull/938](https://github.com/polkadot-fellows/runtimes/pull/938))

## [1.9.0] 26.09.2025

### Added

- Enable the Asset Hub Migration for Kusama at block `30423691`, projected to be Tuesday 7th Oct 8 AM UTC ([polkadot-fellows/runtimes/pull/935](https://github.com/polkadot-fellows/runtimes/pull/935))
- Code for the Asset Hub Migration ([polkadot-fellows/runtimes/pull/856](https://github.com/polkadot-fellows/runtimes/pull/856))

### Changed

-  Pallet XCM - Disable reserve_asset_transfer for DOT|KSM ([polkadot-fellows/runtimes/pull/880](https://github.com/polkadot-fellows/runtimes/pull/880))
  🚨 Pallet XCM's `limited_reserve_transfer_assets` and `reserve_transfer_assets` extrinsics now returns an error when it determines that a reserve transfer of DOT|KSM has to be done.
  This is a safeguard in preparation for the Asset Hub Migration (AHM), where the reserve of DOT|KSM will change from the Relay Chain to Asset Hub.
  After the migration, another patch will remove this error case and use the correct reserve.
  🚨 For DOT|KSM cross-chain transfers please use `transfer_assets_using_type_and_then` or `execute`.
  Please see this [Polkadot forum post](https://forum.polkadot.network/t/mandatory-action-guide-for-ahm-broken-native-crosschain-transfers/) for more details.

## [1.7.1] 28.08.2025

### Fixed

- [#9564](https://github.com/paritytech/polkadot-sdk/pull/9564) Correctly map group indices to vote indices when filtering backing statements.

### Changed

- [#861](https://github.com/polkadot-fellows/runtimes/pull/861) Removed the custom fungible adapter used by Kusama AssetHub
- Support Snowbridge bridge reward payouts on AssetHub ([polkadot-fellows/runtimes/pull/865](https://github.com/polkadot-fellows/runtimes/pull/865))

## [1.7.0] 22.08.2025

### Fixed

- Use `pallet-assets` instead of `pallet-balances` for XCM benchmarks on asset hubs ([polkadot-fellows/runtimes/pull/758](https://github.com/polkadot-fellows/runtimes/pull/758))
  - This means XCM benchmarks will have a higher weight.
- All XCM benchmarks use sibling parachain as destination instead of Relay chain to properly adapt weights in context of incoming migration from Relay to Asset Hub ([polkadot-fellows/runtimes/pull/709](https://github.com/polkadot-fellows/runtimes/pull/709))

### Added
- Integrate "Empowered XCM Origins" features to System Chains ([polkadot-fellows/runtimes/pull/799](https://github.com/polkadot-fellows/runtimes/pull/799))
- Test cases for all system chains to verify if parachain is able to process authorize_upgrade call as if it was received from governance chain ([polkadot-fellows/runtimes/pull/783](https://github.com/polkadot-fellows/runtimes/pull/783))
- Add Secretary Salary Pay Test Over XCM ([https://github.com/polkadot-fellows/runtimes/pull/778](https://github.com/polkadot-fellows/runtimes/pull/778))
- Upgrade to Polkadot-SDK `stable2506` ([polkadot-fellows/runtimes/pull/817](https://github.com/polkadot-fellows/runtimes/pull/817))
  - [#7833](https://github.com/paritytech/polkadot-sdk/pull/7833): Add `poke_deposit` extrinsic to pallet-society
  - [#7995](https://github.com/paritytech/polkadot-sdk/pull/7995): Add `PureKilled` event to pallet-proxy
  - [#8254]((https://github.com/paritytech/polkadot-sdk/pull/9202)): Introduce `remove_upgrade_cooldown`
    This dispatchable enables anyone to pay for removing an active upgrade cooldown from a parachain instead of waiting for the cooldown to be finished. It is useful for times when a parachain needs to apply an upgrade faster than the upgrade cooldown, but it will need to pay in this case. The dispatchable enables anyone to remove an upgrade cooldown of any parachain. The caller needs to pay for the removal and the tokens are burned on a successful removal.
  - [#8171](https://github.com/paritytech/polkadot-sdk/pull/8171): Add event `VestingCreated` and emit on vested transfer.
  - [#8382](https://github.com/paritytech/polkadot-sdk/pull/8382): Add `poke_deposit` extrinsic to pallet-bounties
  - [#7592](https://github.com/paritytech/polkadot-sdk/pull/7592): Add Paras `authorize_code_hash` + `apply_authorized_code` feature
    This feature is useful when triggering a Paras pallet call from a different chain than the one where the Paras pallet is deployed. For example, we may want to send `Paras::force_set_current_code(para, code)` from the Collectives and/or Asset Hub to the Relay Chain (because the Relay Chain governance will be migrated to the Asset Hub as a part of AHM).
    The primary reason for this approach is to avoid transferring the entire `new_code` Wasm blob between chains. Instead, we authorize the `code_hash` using root via `fn authorize_force_set_current_code_hash(new_authorization, expire_at)`. This authorization can later be applied by anyone using `Paras::apply_authorized_force_set_current_code(para, new_code)`. If `expire_at` is reached without the authorization being used, it is automatically removed.
  - [#7882](https://github.com/paritytech/polkadot-sdk/pull/7882): Add `poke_deposit` extrinsic to pallet-recovery
    Historically, the collection of storage deposits was running in an infallible context. Meaning we needed to make sure that the caller was able to pay the deposits when the last contract execution returns. To achieve that, we capped the storage deposit limit to the maximum balance of the origin. This made the code more complex: It conflated the deposit limit with the amount of balance the origin has.
    In the meantime, we changed code around to make the deposit collection fallible. But never changed this aspect.
    This PR rectifies that by doing:
    The root storage meter and all its nested meter's limits are completely independent of the origin's balance. This makes it way easier to argue about the limit that a nested meter has at any point.
    Consistently use `StorageDepositNotEnoughFunds` (limit not reached) and `StorageDepositLimitExhausted` (limit reached).
    Origin not being able to pay the existential deposit (ED) for a new account is now `StorageDepositNotEnoughFunds` and traps the caller rather then being a `TransferFailed` return code. Important since we are hiding the ED from contracts, so it should also not be an error code that must be handled.
  - [#8314](https://github.com/paritytech/polkadot-sdk/pull/8314): Add RPCs in the statement store to get the statements and not just the statement data.
    In statement-store, statements can contain a proof with the signature of the statement. This proof is useful to assert that the statement comes from the expected account. This proof also signs for all the statement's fields, which can also be useful information for the receiver.
- Upgrade to Polkadot-SDK `unstable2507` ([polkadot-fellows/runtimes/pull/849](https://github.com/polkadot-fellows/runtimes/pull/849))
  - [#8684](https://github.com/paritytech/polkadot-sdk/pull/8684) Add optional auto-rebag within on-idle to enable incremental correction of account positions within the bags-list during the idle phase of block execution
  - [#8693](https://github.com/paritytech/polkadot-sdk/pull/8693) Add XCM Precompile to pallet-xcm
- [Encointer] use XCM V5 to remotely spend funds from encointer treasury accounts on AHK [polkadot-fellows/runtimes/pull/679](https://github.com/polkadot-fellows/runtimes/pull/679)

### Changed

- Upgrade to Polkadot-SDK `unstable2507` ([polkadot-fellows/runtimes/pull/849](https://github.com/polkadot-fellows/runtimes/pull/849))
  - [#7953](https://github.com/paritytech/polkadot-sdk/pull/7953): Add deposit for setting session keys
    * 🚨 Setting session keys now might charge a storage deposit. The amount can be inspected in the Session::KeyDeposit of the runtime metadata. This value is intended to be set post AHM. Validators should make sure they have some free balance to cover this deposit the next time they want to rotate their keys.
    * Session keys previously could be set only by the associated controller account of a stash. Now, this filter no longer exists, and they can be set by anyone (ergo, the deposit). For validators, please make sure to submit your session keys (henceforth) **from the stash account**.
- Add foreign-consensus cousin Asset Hub as trusted aliaser to allow XCMv5 origin preservation for foreign-consensus parachains [polkadot-fellows/runtimes/pull/794](https://github.com/polkadot-fellows/runtimes/pull/794))
- Configure block providers for pallets requiring block context ([polkadot-fellows/runtimes/pull/813](https://github.com/polkadot-fellows/runtimes/pull/813)):
  - vesting: keep using Relay Chain block provider
  - multisig: switch to local block provider (for unique multisig IDs)
  - proxy: use Relay Chain block provider (for delayed announcements)
  - nfts: use Relay Chain block provider (for minting start/end blocks)
- PolkadotAssetHub: Enable Async Backing ([polkadot-fellows/runtimes/pull/763](https://github.com/polkadot-fellows/runtimes/pull/763))
- Upgrade to Polkadot-SDK `stable2506` ([polkadot-fellows/runtimes/pull/817](https://github.com/polkadot-fellows/runtimes/pull/817))
  - [#9137](https://github.com/paritytech/polkadot-sdk/pull/9137): Pallet XCM - transfer_assets pre-ahm patch
    🚨 Pallet XCM's `transfer_assets` extrinsic now returns an error when it determines that a reserve transfer of DOT|KSM has to be done.
    This is a safeguard in preparation for the Asset Hub Migration (AHM), where the reserve of DOT|KSM will change from the Relay Chain to Asset Hub.
    After the migration, another patch will remove this error case and use the correct reserve.
    🚨 For DOT|KSM cross-chain transfers please use `limited_reserve_transfer_assets` or `transfer_assets_using_type_and_then`.
  - [#8718](https://github.com/paritytech/polkadot-sdk/pull/8718): Contracts: Record ED as part of the storage deposit.
  - [#8554](https://github.com/paritytech/polkadot-sdk/pull/8554): Contracts: pallet-assets ERC20 precompile
  - [#7762](https://github.com/paritytech/polkadot-sdk/pull/7762): Contracts: ERC20 XCM Asset Transactor
    This PR introduces an Asset Transactor for dealing with ERC20 tokens and adds it to Asset Hub Westend.
    This means asset ids of the form `{ parents: 0, interior: X1(AccountKey20 { key, network }) }` will be matched by this transactor and the corresponding transfer function will be called in the smart contract whose address is key.
    If your chain uses pallet-revive, you can support ERC20s as well by adding the transactor, which lives in assets-common.
  - [#8197](https://github.com/paritytech/polkadot-sdk/pull/8197): [pallet-revive] Add `fee_history`
  - [#8148](https://github.com/paritytech/polkadot-sdk/pull/8148): [pallet-revive] eth-rpc refactoring
      - Refactor eth-rpc.
      - Get rid of the in-memory cache; we can just store receipts / logs into sqlite.
      - Track both best and finalized blocks so that we can properly index transactions in case of a Relay Chain re-org.
      - Keep reference to the latest finalized block so that we can use that for queries that use the finalized block tag.
      - Use `--index-last-n-blocks` CLI parameter to re-index the last `n` blocks when the server starts.
      - Fix issue with `gas_price` calculation for EIP1559.
  - [#8545](https://github.com/paritytech/polkadot-sdk/pull/8545): [pallet-revive] eth-rpc improved healthcheck
  - [#8587](https://github.com/paritytech/polkadot-sdk/pull/8587): [pallet-revive] Make subscription task panic on error
  - [#8664](https://github.com/paritytech/polkadot-sdk/pull/8664): [pallet-revive] Fix rpc-types
  - [#8311](https://github.com/paritytech/polkadot-sdk/pull/8311): [pallet-revive] Update tracing RPC methods parameters
    Update `debug_trace*` methods to support extra parameters supported by geth.
    The method now can specify a timeout and whether we should only return a trace for the top call.
  - [#8734](https://github.com/paritytech/polkadot-sdk/pull/8734): [pallet-revive] Contract's nonce starts at 1
  - [#8274](https://github.com/paritytech/polkadot-sdk/pull/8274): [pallet-revive] Add `get_storage_var_key` for variable-sized keys
  - [#8103](https://github.com/paritytech/polkadot-sdk/pull/8103): [pallet-revive] Add genesis config
  - [#8273](https://github.com/paritytech/polkadot-sdk/pull/8273): [pallet-revive] Add net-listening rpc
  - [#8667](https://github.com/paritytech/polkadot-sdk/pull/8667): [pallet-revive] Simplify the storage meter
  - [#7867](https://github.com/paritytech/polkadot-sdk/pull/7867): Make read/write benchmarks more accurate
  - [#8281](https://github.com/paritytech/polkadot-sdk/pull/8281): `XcmPaymentApi::query_weight_to_asset_fee` simple common impl
  - [#8535](https://github.com/paritytech/polkadot-sdk/pull/8535): Make `WeightBounds` return `XcmError` to surface failures
    Improved XCM weight calculation error handling and traceability. The `WeightBounds` trait now returns detailed `XcmError` types instead of opaque results, allowing downstream consumers to access specific error context for failures like instruction decoding issues, weight overflows, and instruction limit violations. Added structured debug logging with contextual information to aid in diagnosing weight estimation failures during message preparation and execution.
  - [#8122](https://github.com/paritytech/polkadot-sdk/pull/8122): Accommodate small changes to unstable V16 metadata format
    🚨 The frame-metadata version is bumped, which leads to a few minor changes to our sp-metadata-ir crate to accommodate small changes in the unstable V16 metadata format.
  - [#8234](https://github.com/paritytech/polkadot-sdk/pull/8234): Set a 16 MiB heap memory limit when decoding an `UncheckedExtrinsic`
  - [#7730](https://github.com/paritytech/polkadot-sdk/pull/7730): Nest errors in pallet-xcm
    To address the issue of vague `LocalExecutionIncomplete` errors in pallet-xcm, the PR introduces `LocalExecutionIncompleteWithError(ExecutionError)`, which nests a compact `ExecutionError` enum—aligned with `XcmError` and excluding strings like in `FailedToTransactAsset`: to provide detailed error information within FRAME's 4-byte limit. This enhances error reporting by specifying causes like insufficient balance or asset transaction failures, with strings logged for debugging.
  - [#7220](https://github.com/paritytech/polkadot-sdk/pull/7220): Yet Another Parachain is introduced, with the main purpose to be a target for the Spammening events, but also to be used like one more general-purpose testing parachain runtime.
  - [#3811](https://github.com/paritytech/polkadot-sdk/pull/3811): Implicit `chill` when full unbonding in pallet-staking.
    Modifies the `unbond` extrinsic to forcefully `chill` stash when unbonding, if the full stake is unbonded.
  - [#8724](https://github.com/paritytech/polkadot-sdk/pull/8724): Implement detailed logging for XCM failures
    Improves diagnostics in XCM-related code by adding detailed error logging, especially within map_err paths. It includes clearer messages, standardized log targets, and richer context to aid runtime developers and node operators in debugging and monitoring.
  - [#7960](https://github.com/paritytech/polkadot-sdk/pull/7960): Stabilize pallet view functions
    Pallet view functions are no longer marked as experimental, and their use is suggested starting from this PR.
  - [#7597](https://github.com/paritytech/polkadot-sdk/pull/7597): Introduce `CreateBare`, deprecated `CreateInherent`
    Rename `CreateInherent` to `CreateBare`, add method `create_bare` and deprecate `create_inherent`.
    Both unsigned transaction and inherent use the extrinsic type `Bare`.
    Before this PR CreateInherent trait was use to generate unsigned transaction, now unsigned transaction can be generated using a proper trait `CreateBare`.
  - [#8599](https://github.com/paritytech/polkadot-sdk/pull/8599): Snowbridge: Unpaid execution when bridging to Ethereum
    In Snowbridge V2, the execution fee on Ethereum is estimated dynamically and injected into the XCM, eliminating the need to preconfigure the bridge fee.
    Additionally, we also aim to avoid maintaining the Asset Hub’s sovereign account on the Bridge Hub.
  - [#8327](https://github.com/paritytech/polkadot-sdk/pull/8327): Update to the latest unstable V16 metadata.
  - [#8038](https://github.com/paritytech/polkadot-sdk/pull/8038): Fix penpal runtime
    Allow using Penpal native asset (PEN) for paying local fees and allow teleporting it from/to AH. Also allow unpaid execution from relay chain for sudo calls.
  - [#8344](https://github.com/paritytech/polkadot-sdk/pull/8344): XCMP weight metering: account for the MQ page position
  - [#8021](https://github.com/paritytech/polkadot-sdk/pull/8021): XCMP: use batching when enqueuing inbound messages
    This PR implements batching for the XCMP inbound enqueueing logic, which leads to an about ~75x performance improvement for that specific code.
  - [#9202](https://github.com/paritytech/polkadot-sdk/pull/9202): `apply_authorized_force_set_current_code` does not need to consume the whole block
- Proxy type `NonTranfer`: Use a whitelist of calls and remove some not useful calls from the whitelist ([polkadot-fellows/runtimes/pull/646](https://github.com/polkadot-fellows/runtimes/pull/646))
- Add Snowbridge V2 pallets, to enable Snowbridge V2 bridging: [polkadot-fellows/runtimes/pull/796](https://github.com/polkadot-fellows/runtimes/pull/796))
- Moves single block migrations from frame_executive::Executive to frame_system::Config. [polkadot-fellows/runtimes/pull/844](https://github.com/polkadot-fellows/runtimes/pull/844)

## [1.6.1] 24.06.2025

### Changed

- Slash and disable lazy and spammy validators as part of the new validator disabling strategy ([SDK #6827](https://github.com/paritytech/polkadot-sdk/pull/6827), [polkadot-fellows/runtimes/pull/782](https://github.com/polkadot-fellows/runtimes/pull/782))
- Switch to UpToLimitWithReEnablingDisablingStrategy (Polkadot & Kusama) which always prioritises highest offenders for disabling instead of stopping when limit is reached ([polkadot-fellows/runtimes/pull/781](https://github.com/polkadot-fellows/runtimes/pull/781))
- Snowbridge: Remove `snowbridge-pallet-system::NativeToForeignId` which is unused. ([#730](https://github.com/polkadot-fellows/runtimes/pull/730))

## [1.6.0] 19.06.2025

### Added

- Bump ParachainHost runtime API version to 13 for polkadot and kusama ([polkadot-fellows/runtimes/pull/768](https://github.com/polkadot-fellows/runtimes/pull/768))
- Update to SDK version `stable2503-6` ([polkadot-fellows/runtimes/pull/762](https://github.com/polkadot-fellows/runtimes/pull/762))
- Update to SDK version `stable2503-5` ([polkadot-fellows/runtimes/pull/711](https://github.com/polkadot-fellows/runtimes/pull/711))
  - [[#711](https://github.com/polkadot-fellows/runtimes/pull/711)] Add missing events to nomination pool extrinsics ([SDK stable2503 #7377](https://github.com/paritytech/polkadot-sdk/pull/7377)).
  - [[#711](https://github.com/polkadot-fellows/runtimes/pull/711)] Add view functions to Proxy pallet for runtime-specific type configuration ([SDK stable2503 #7320](https://github.com/paritytech/polkadot-sdk/pull/7320)).
  - [[#711](https://github.com/polkadot-fellows/runtimes/pull/711)] Core-fellowship: Add permissionless import_member ([SDK stable2503 #7030](https://github.com/paritytech/polkadot-sdk/pull/7030)).
  - [[#711](https://github.com/polkadot-fellows/runtimes/pull/711)] Pallet-broker: add extrinsic to remove a lease ([SDK stable2503 #7026](https://github.com/paritytech/polkadot-sdk/pull/7026)).
  - [[#711](https://github.com/polkadot-fellows/runtimes/pull/711)] Pallet-broker: add extrinsic to remove an assignment ([SDK stable2503 #7080](https://github.com/paritytech/polkadot-sdk/pull/7080)).
  - [[#711](https://github.com/polkadot-fellows/runtimes/pull/711)] Pallet-broker: add extrinsic to reserve a system core without having to wait two sale boundaries ([SDK stable2503 #4273](https://github.com/paritytech/polkadot-sdk/pull/4273)).
- [[#755](https://github.com/polkadot-fellows/runtimes/pull/755)] Added `pallet_revive` to Kusama AssetHub.

### Changed

- Update to SDK version `stable2503-5` ([polkadot-fellows/runtimes/pull/711](https://github.com/polkadot-fellows/runtimes/pull/711))
  - [[#711](https://github.com/polkadot-fellows/runtimes/pull/711)] Alter semantic meaning of 0 in metering limits of EVM contract calls ([SDK stable2503 #6890](https://github.com/paritytech/polkadot-sdk/pull/6890)).
  - [[#711](https://github.com/polkadot-fellows/runtimes/pull/711)] `apply_authorized_upgrade`: Remote authorization if the version check fails ([SDK stable2503 #7812](https://github.com/paritytech/polkadot-sdk/pull/7812)).
  - [[#711](https://github.com/polkadot-fellows/runtimes/pull/711)] `CheckOnlySudoAccount`: Provide some tags ([SDK stable2503 #7838](https://github.com/paritytech/polkadot-sdk/pull/7838)).
  - [[#711](https://github.com/polkadot-fellows/runtimes/pull/711)] Currency to Fungible migration for pallet-staking ([SDK stable2503 #5501](https://github.com/paritytech/polkadot-sdk/pull/5501)).
  - [[#711](https://github.com/polkadot-fellows/runtimes/pull/711)] Enable report_fork_voting() ([SDK stable2503 #6856](https://github.com/paritytech/polkadot-sdk/pull/6856)).
  - [[#711](https://github.com/polkadot-fellows/runtimes/pull/711)] Implement pallet view functions ([SDK stable2503 #4722](https://github.com/paritytech/polkadot-sdk/pull/4722)).
  - [[#711](https://github.com/polkadot-fellows/runtimes/pull/711)] On-demand credits ([SDK stable2503 #5990](https://github.com/paritytech/polkadot-sdk/pull/5990)).
  - [[#711](https://github.com/polkadot-fellows/runtimes/pull/711)] Only allow apply slash to be executed if the slash amount is atleast ED ([SDK stable2503 #6540](https://github.com/paritytech/polkadot-sdk/pull/6540)).
  - [[#711](https://github.com/polkadot-fellows/runtimes/pull/711)] Paras-registrar: Improve error reporting ([SDK stable2503 #6989](https://github.com/paritytech/polkadot-sdk/pull/6989)).
  - [[#711](https://github.com/polkadot-fellows/runtimes/pull/711)] Xcm: convert properly assets in xcmpayment apis ([SDK stable2503 #7134](https://github.com/paritytech/polkadot-sdk/pull/7134)).
  - [[#711](https://github.com/polkadot-fellows/runtimes/pull/711)] Ensure Consistent Topic IDs for Traceable Cross-Chain XCM ([SDK stable2503 #7691](https://github.com/paritytech/polkadot-sdk/pull/7691)).

- [[#753](https://github.com/polkadot-fellows/runtimes/pull/753)] Upgrades Polkadot and Kusama AssetHub to XCM v5. Adds a migration to check upgrade safety.
- [[#754](https://github.com/polkadot-fellows/runtimes/pull/754)]  Change to minimum price controller and configure minimum price of 10 DOT and 1 KSM for Coretime sales. Existing renewals will also be adjusted accordingly and are now no longer completely decoupled from the market. For details on this, please checkout [RFC-149](https://polkadot-fellows.github.io/RFCs/new/0149-rfc-1-renewal-adjustment.html).

- Extend bounty update period to ~10 years ([polkadot-fellows/runtimes/pull/766](https://github.com/polkadot-fellows/runtimes/pull/766))

### Fixed

- Update to SDK version `stable2503-5` ([polkadot-fellows/runtimes/pull/711](https://github.com/polkadot-fellows/runtimes/pull/711))
  - [[#711](https://github.com/polkadot-fellows/runtimes/pull/711)] Xcm: minor fix for compatibility with V4 ([SDK stable2503 #6503](https://github.com/paritytech/polkadot-sdk/pull/6503)).
- Allow `Utility` and `Multisig` calls from `CancelProxy` proxy types in Polkadot/Kusama relaychain runtimes ([polkadot-fellows/runtimes#740](https://github.com/polkadot-fellows/runtimes/pull/740))

## [1.5.1] 22.05.2025

### Fixed

- Enabled XCM instructions `ExchangeAsset` and `AliasOrigin` on the system parachains ([polkadot-fellows/runtimes/pull/700](https://github.com/polkadot-fellows/runtimes/pull/700))
- Correct weights for pallet xcm's `transfer_asset` extrinsic for multiple chains ([polkadot-fellows/runtimes#673](https://github.com/polkadot-fellows/runtimes/pull/673))
- Snowbridge: Update transfer token gas and fee ([polkadot-fellows/runtimes#721](https://github.com/polkadot-fellows/runtimes/pull/721))
- Update to SDK version `stable2412-6` ([polkadot-fellows/runtimes#712](https://github.com/polkadot-fellows/runtimes/pull/712))
  - [stable2412-6 changelog here](https://github.com/paritytech/polkadot-sdk/releases/tag/polkadot-stable2412-6)

### Added

- The Secretary Program ([polkadot-fellows/runtimes#347](https://github.com/polkadot-fellows/runtimes/pull/347))

## [1.5.0] 22.04.2025

### Added

- Now each system extension has its own weight, defined by `ExtensionWeightInfo` ([polkadot-fellows/runtimes/pull/606](https://github.com/polkadot-fellows/runtimes/pull/606))
- Parachains define the default `CoreSelector` strategy, according to [`RFC-0103`](https://polkadot-fellows.github.io/RFCs/approved/0103-introduce-core-index-commitment.html) ([polkadot-fellows/runtimes/pull/606](https://github.com/polkadot-fellows/runtimes/pull/606))
- Update to SDK version `2412-4` ([polkadot-fellows/runtimes/pull/606](https://github.com/polkadot-fellows/runtimes/pull/606))
  - Added XCM v5 ([paritytech/polkadot-sdk/pull/4826](https://github.com/paritytech/polkadot-sdk/pull/4826))
  - Added Trusted Query API calls ([paritytech/polkadot-sdk/pull/6039](https://github.com/paritytech/polkadot-sdk/pull/6039))
  - Bounties Pallet: add approve_bounty_with_curator call ([paritytech/polkadot-sdk/pull/5961](https://github.com/paritytech/polkadot-sdk/pull/5961))
  - Collective: Dynamic deposit based on number of proposals ([paritytech/polkadot-sdk/pull/3151](https://github.com/paritytech/polkadot-sdk/pull/3151))
  - New runtime api that returns the associated pool accounts with a nomination pool ([paritytech/polkadot-sdk/pull/6357](https://github.com/paritytech/polkadot-sdk/pull/6357))
  - Enable RFC103 on Kusama ([polkadot-fellows/runtimes/pull/681](https://github.com/polkadot-fellows/runtimes/pull/681/))

### Changed

- Update to SDK version `2412-2` ([polkadot-fellows/runtimes/pull/606](https://github.com/polkadot-fellows/runtimes/pull/606))
  - Changed from `SignedExtension` to `TransactionExtension` ([paritytech/polkadot-sdk/pull/3685](https://github.com/paritytech/polkadot-sdk/pull/3685))
  - Identity: Decouple usernames from identities ([https://github.com/paritytech/polkadot-sdk/pull/5554](https://github.com/paritytech/polkadot-sdk/pull/5554))
  - Staking: page information to staking::PayoutStarted event ([paritytech/polkadot-sdk/pull/5984](https://github.com/paritytech/polkadot-sdk/pull/5984))
  - Balances: fix: do not emit Issued { amount: 0 } event ([paritytech/polkadot-sdk/pull/5946](https://github.com/paritytech/polkadot-sdk/pull/5946))
  - Snowbridge: Support bridging native ETH ([paritytech/polkadot-sdk/pull/7090](https://github.com/paritytech/polkadot-sdk/pull/7090))
  - Runtime-APIs: Fix DryRunApi client-facing XCM versions ([paritytech/polkadot-sdk/pull/7689](https://github.com/paritytech/polkadot-sdk/pull/7689))
- Kusama: disable/filter `Nis` and `NisCounterpartBalances` pallets calls ([polkadot-fellows/runtimes/pull/656](https://github.com/polkadot-fellows/runtimes/pull/656))
- Increase spend payout period for treasuries from 30 to 90 days to provide sufficient time to address issues with insufficient balance of a specific asset in the treasury pot ([polkadot-fellows/runtimes/pull/647](https://github.com/polkadot-fellows/runtimes/pull/647))
- Asset Hub: remove XCM sufficient asset fee trader ([polkadot-fellows/runtimes#502](https://github.com/polkadot-fellows/runtimes/pull/502))
- Enable Async Backing for Kusama Asset Hub ([polkadot-fellows/runtimes/pull/659](https://github.com/polkadot-fellows/runtimes/pull/659))

## [1.4.3] 14.04.2025

### Changed

- Apply patch for stable2409-6 ([polkadot-fellows/runtimes/pull/623](https://github.com/polkadot-fellows/runtimes/pull/623))
- Disable MBM migrations for all runtimes for check-migrations CI ([polkadot-fellows/runtimes/pull/590](https://github.com/polkadot-fellows/runtimes/pull/590))
- chain-spec-generator supports conditional building (`--no-default-features --features <runtime>` or `--no-default-features --features all-runtimes` or
  `--no-default-features --features all-polkadot` or `--no-default-features --features all-kusama`)([polkadot-fellows/runtimes/pull/637](https://github.com/polkadot-fellows/runtimes/pull/637))

## [1.4.2] 07.03.2025

### Added

- Adds support for remote proxies on AssetHub Polkadot and AssetHub Kusama. ‼️ Builders: Please read the docs and the implications around the lifetime of a proxy on a remote chain. ‼️ ([polkadot-fellows/runtimes#535](https://github.com/polkadot-fellows/runtimes/pull/535))
- Enabled state-trie-migration for Kusama and Polkadot Asset Hubs ([polkadot-fellows/runtimes/pull/604](https://github.com/polkadot-fellows/runtimes/pull/604))

### Fixed

- Correct weights of the scheduler pallet to avoid failing fellowship proposals ([polkadot-fellows/runtimes#614](https://github.com/polkadot-fellows/runtimes/pull/614))

## [1.4.1] 26.02.2025

### Fixed

- Fix an issue related to staking in combination with nomination pools ([polkadot-fellows/runtimes/pull/608](https://github.com/polkadot-fellows/runtimes/pull/608))

## [1.4.0] 07.02.2025

### Fixed

- Fix missing Encointer democracy pallet hook needed for enactment ([polkadot-fellows/runtimes/pull/508](https://github.com/polkadot-fellows/runtimes/pull/508))
- Improve benchmark configuration: fix storage whitelist in benchmarks ([polkadot-fellows/runtimes/pull/525](https://github.com/polkadot-fellows/runtimes/pull/525))
- Coretime chain: allow cross-chain region transfers ([polkadot-fellows/runtimes/pull/483](https://github.com/polkadot-fellows/runtimes/pull/483))
- Unstake the last remaining corrupt ledger ([polkadot-fellows/runtimes/pull/538](https://github.com/polkadot-fellows/runtimes/pull/538))
- Disallow `add_sub` and `set_subs` from `NonTransfer` proxy type in people chain runtimes ([polkadot-fellows/runtimes#518](https://github.com/polkadot-fellows/runtimes/pull/518))
- Added the `XcmRecorder` config item to all runtimes so `local_xcm` can be returned from `DryRunApi` ([polkadot-fellows/runtimes#576](https://github.com/polkadot-fellows/runtimes/pull/576))

### Added

- Asset Hubs: added an AssetExchanger to be able to swap tokens using the xcm executor, even for delivery fees ([polkadot-fellows/runtimes#539](https://github.com/polkadot-fellows/runtimes/pull/539)).
- Location conversion tests for relays and parachains ([polkadot-fellows/runtimes#487](https://github.com/polkadot-fellows/runtimes/pull/487))
- Asset Hubs: XcmPaymentApi now returns all assets in a pool with the native token as acceptable as fee payment ([polkadot-fellows/runtimes#523](https://github.com/polkadot-fellows/runtimes/pull/523))
- ParaRegistration proxy for Polkadot and Kusama ([polkadot-fellows/runtimes#520](https://github.com/polkadot-fellows/runtimes/pull/520))
- Encointer: Swap community currency for KSM from community treasuries subject to democratic decision on allowance ([polkadot-fellows/runtimes#541](https://github.com/polkadot-fellows/runtimes/pull/541))
- Delegate stake pools in Kusama ([polkadot-fellows/runtimes#540](https://github.com/polkadot-fellows/runtimes/pull/540))
- Snowbridge: Add support for bridging Ether ([polkadot-fellows/runtimes#548](https://github.com/polkadot-fellows/runtimes/pull/548))

### Changed

- Kusama Treasury: remove funding to the Kappa Sigma Mu Society and disable burn ([polkadot-fellows/runtimes#507](https://github.com/polkadot-fellows/runtimes/pull/507))
- Kusama Treasury: allow burn parameters to be set via OpenGov ([polkadot-fellows/runtimes#511](https://github.com/polkadot-fellows/runtimes/pull/511))
- Remove Snowbridge create agent and channel extrinsics. ([polkadot-fellows/runtimes#506](https://github.com/polkadot-fellows/runtimes/pull/506))
- Update the XCM `Weigher` from `FixedWeightBounds` to `WeightInfoBounds` with benchmarked weights for Polkadot Collectives ([polkadot-fellows/runtimes#547](https://github.com/polkadot-fellows/runtimes/pull/547))
- Increase max PoV size to 10Mib on Kusama ([polkadot-fellows/runtimes#553](https://github.com/polkadot-fellows/runtimes/pull/553))
- Update to Polkadot SDK `stable2409-4` ([polkadot-fellows/runtimes#558](https://github.com/polkadot-fellows/runtimes/pull/558))
- Asset Hubs: disable vested transfers as preparation for the Asset Hub Migration ([polkadot-fellows/runtime#579](https://github.com/polkadot-fellows/runtimes/pull/579))

#### From [#490](https://github.com/polkadot-fellows/runtimes/pull/490)

- Transfer Polkadot-native assets to Ethereum ([SDK `stable2409` #5710](https://github.com/paritytech/polkadot-sdk/pull/5710), [SDK #5546](https://github.com/paritytech/polkadot-sdk/pull/5546))
- Add possibility to inject non-authorities session-keys in genesis ([SDK `stable2409` #5078](https://github.com/paritytech/polkadot-sdk/pull/5078))
- \[bridges-v2\] Permissionless lanes ([SDK `stable2409` #4949](https://github.com/paritytech/polkadot-sdk/pull/4949))
- \[Assets\] Call implementation for `transfer_all` ([SDK `stable2409` #4527](https://github.com/paritytech/polkadot-sdk/pull/4527))
- Tx Payment: drop ED requirements for tx payments with exchangeable asset ([SDK `stable2409` #4488](https://github.com/paritytech/polkadot-sdk/pull/4488))
- Coretime auto-renew ([SDK `stable2409` #4424](https://github.com/paritytech/polkadot-sdk/pull/4424))
- Initialises pallet-delegated-staking ([SDK `v1.12.0` #3904](https://github.com/paritytech/polkadot-sdk/pull/3904))

### Changed

#### From [#490](https://github.com/polkadot-fellows/runtimes/pull/490)

- Polkadot Primitives v8 ([SDK v1.16 #5525](https://github.com/paritytech/polkadot-sdk/pull/5525)).
- Relax `XcmFeeToAccount` trait bound on `AccountId` ([SDK v1.16 #4959](https://github.com/paritytech/polkadot-sdk/pull/4959))
- Bridges V2 refactoring backport and `pallet_bridge_messages` simplifications ([SDK `stable2407` #4935](https://github.com/paritytech/polkadot-sdk/pull/4935))
- Renamed `assigner_on_demand` to `on_demand` ([SDK `stable2409` #4706](https://github.com/paritytech/polkadot-sdk/pull/4706)).
- \[BEEFY\] Add runtime support for reporting fork voting ([SDK `stable2407` #4522](https://github.com/paritytech/polkadot-sdk/pull/4522)).
- Migrates Nomination Pool to use delegated staking: i.e. allowing delegated funds to be held in member's own account
  instead of the pool account. This would enable pool member funds to be used for voting in opengov.
  ([SDK `v1.13.0` #3905](https://github.com/paritytech/polkadot-sdk/pull/3905))

## [1.3.4] 01.11.2024

### Changed

- Change Polkadot inflation to 120M DOT per year ([polkadot-fellows/runtimes#471](https://github.com/polkadot-fellows/runtimes/pull/471))
- Update foreign asset ids in Asset Hub Polkadot and Asset Hub Kusama from v3 to v4 locations ([polkadot-fellows/runtimes#472](https://github.com/polkadot-fellows/runtimes/pull/472))
- Lower Parachain and Data Deposits to Encourage Experimentation on Kusama ([polkadot-fellows/runtimes#501](https://github.com/polkadot-fellows/runtimes/pull/501))

### Fixed

- Fix `experimental_inflation_info` in Polkadot and remove unused code (https://github.com/polkadot-fellows/runtimes/pull/497)

## [1.3.3] 01.10.2024

### Changed

- Allow signed origins to send arbitrary XCMs from some system chains ([polkadot-fellows/runtimes#407](https://github.com/polkadot-fellows/runtimes/pull/407))
- Include the Core and Salary pallets into the Fellowship proxy ([polkadot-fellows/runtimes#454](https://github.com/polkadot-fellows/runtimes/pull/454))
- Add new community democracy and treasuries pallets to Encointer ([polkadot-fellows/runtimes#456](https://github.com/polkadot-fellows/runtimes/pull/456))
- Change target block time for Encointer to 6s ([polkadot-fellows/runtimes#462](https://github.com/polkadot-fellows/runtimes/pull/462))
- Asset Hubs: allow Polkadot, Kusama and Ethereum assets across P<>K bridge ([polkadot-fellows/runtimes#421](https://github.com/polkadot-fellows/runtimes/pull/421)).

### Fixed

- Chain-spec generator: propagate the `on_chain_release_build` feature to the chain-spec generator. Without this the live/genesis chain-specs contain a wrongly-configured WASM blob ([polkadot-fellows/runtimes#450](https://github.com/polkadot-fellows/runtimes/pull/450)).
- Adds a migration to the Polkadot Coretime chain to fix an issue from the initial Coretime migration. ([polkadot-fellows/runtimes#458](https://github.com/polkadot-fellows/runtimes/pull/458))
- Adds migrations to restore currupted staking ledgers in Polkadot and Kusama ([polkadot-fellows/runtimes#447](https://github.com/polkadot-fellows/runtimes/pull/447))

### Added

- Polkadot: Make the current inflation formula adjustable ([polkadot-fellows/runtimes#443](https://github.com/polkadot-fellows/runtimes/pull/443))

## [1.3.2] 27.08.2024

### Fixed

- Kusama: Revert accidental changes to inflation formula ([polkadot-fellows/runtimes#445](https://github.com/polkadot-fellows/runtimes/pull/445)).

## [1.3.1] 23.08.2024

### Fixed

- [🚨 Breaking Change] Polkadot Collectives: enable transaction payment ([polkadot-fellows/runtimes#442](https://github.com/polkadot-fellows/runtimes/pull/442))

## [1.3.0] 20.08.2024

### Added

- Kusama: Relay General Admin Origin mapping to xcm Location ([polkadot-fellows/runtimes#383](https://github.com/polkadot-fellows/runtimes/pull/383))
- Encointer, PeopleKusama, PeoplePolkadot: Configure delivery fees for UMP ([polkadot-fellows/runtimes#390](https://github.com/polkadot-fellows/runtimes/pull/390))
- Introduce a new dispatchable function `set_partial_params` in `pallet-core-fellowship` ([runtimes#381](https://github.com/polkadot-fellows/runtimes/pull/381), [SDK v1.14 #3843](https://github.com/paritytech/polkadot-sdk/pull/3843)).
- RFC-5: Add request revenue info ([runtimes#381](https://github.com/polkadot-fellows/runtimes/pull/381), [SDK v1.14 #3940](https://github.com/paritytech/polkadot-sdk/pull/3940)).
- Core-Fellowship: new `promote_fast` call ([runtimes#381](https://github.com/polkadot-fellows/runtimes/pull/381), [SDK v1.14 #4877](https://github.com/paritytech/polkadot-sdk/pull/4877)).
- Pallet ranked collective: max member count per rank ([runtimes#381](https://github.com/polkadot-fellows/runtimes/pull/381), [SDK v1.14 #4807](https://github.com/paritytech/polkadot-sdk/pull/4807)).
- All runtimes: XcmPaymentApi and DryRunApi ([polkadot-fellows/runtimes#380](https://github.com/polkadot-fellows/runtimes/pull/380))
- Fast promotion tracks for the Fellowship ranks I-III ([polkadot-fellows/runtimes#356](https://github.com/polkadot-fellows/runtimes/pull/356)).
- All runtimes: add `LocationToAccountApi` ([polkadot-fellows/runtimes#413](https://github.com/polkadot-fellows/runtimes/pull/413))
- Enable Agile Coretime on Polkadot ([polkadot-fellows/runtimes#401](https://github.com/polkadot-fellows/runtimes/pull/401))
- Add the Polkadot Coretime Chain runtime ([polkadot-fellows/runtimes#410](https://github.com/polkadot-fellows/runtimes/pull/410))
- Kusama: Add a "Spokesperson" proxy type only allowed to send remarks ([polkadot-fellows/runtimes#430](https://github.com/polkadot-fellows/runtimes/pull/430))
- Add the Polkadot and Kusama Coretime Chain specs ([polkadot-fellows/runtimes#432](https://github.com/polkadot-fellows/runtimes/pull/432))
- Migration to remove all but the 21 first elected Head Ambassador members from the Program ([polkadot-fellows/runtimes#422](https://github.com/polkadot-fellows/runtimes/pull/422)).
- Kusama: Make the current inflation formula adjustable ([polkadot-fellows/runtimes#364](https://github.com/polkadot-fellows/runtimes/pull/364))
- Port Agile Coretime migration from polkadot-sdk in order to fix leases with gaps handling([polkadot-fellows/runtimes#426](https://github.com/polkadot-fellows/runtimes/pull/426))

#### From [#322](https://github.com/polkadot-fellows/runtimes/pull/322)

- Add `claim_assets` extrinsic to `pallet-xcm` ([SDK v1.9 #3403](https://github.com/paritytech/polkadot-sdk/pull/3403)).
- Add `Deposited`/`Withdrawn` events for `pallet-assets` ([SDK v1.12 #4312](https://github.com/paritytech/polkadot-sdk/pull/4312)).
- Add `MaxRank` Config to `pallet-core-fellowship` ([SDK v1.13 #3393](https://github.com/paritytech/polkadot-sdk/pull/3393)).
- Add Extra Check in Primary Username Setter ([SDK v1.13 #4534](https://github.com/paritytech/polkadot-sdk/pull/4534)).
- Add HRMP notification handlers to the xcm-executor ([SDK v1.10 #3696](https://github.com/paritytech/polkadot-sdk/pull/3696)).
- Add retry mechanics to `pallet-scheduler` ([SDK v1.8 #3060](https://github.com/paritytech/polkadot-sdk/pull/3060)).
- Add support for versioned notification for HRMP pallet ([SDK v1.12 #4281](https://github.com/paritytech/polkadot-sdk/pull/4281)).
- Adds ability to trigger tasks via unsigned transactions ([SDK v1.11 #4075](https://github.com/paritytech/polkadot-sdk/pull/4075)).
- Asset Conversion: Pool Account ID derivation with additional Pallet ID seed ([SDK v1.11 #3250](https://github.com/paritytech/polkadot-sdk/pull/3250)).
- Asset Conversion: Pool Touch Call ([SDK v1.11 #3251](https://github.com/paritytech/polkadot-sdk/pull/3251)).
- Balances: add failsafe for consumer ref underflow ([SDK v1.12 #3865](https://github.com/paritytech/polkadot-sdk/pull/3865)).
- Bridge: added force_set_pallet-state call to pallet-bridge-grandpa ([SDK v1.13 #4465](https://github.com/paritytech/polkadot-sdk/pull/4465)).
- Burn extrinsic call and `fn burn_from` `Preservation` argument ([SDK v1.12 #3964](https://github.com/paritytech/polkadot-sdk/pull/3964)).
- GenesisConfig presets for runtime ([SDK v1.11 #2714](https://github.com/paritytech/polkadot-sdk/pull/2714)).
- Im-online pallet offchain storage cleanup ([SDK v1.8 #2290](https://github.com/paritytech/polkadot-sdk/pull/2290)).
- Implements a percentage cap on staking rewards from era inflation ([SDK v1.8 #1660](https://github.com/paritytech/polkadot-sdk/pull/1660)).
- Introduce submit_finality_proof_ex call to bridges GRANDPA pallet ([SDK v1.8 #3225](https://github.com/paritytech/polkadot-sdk/pull/3225)).
- New call `hrmp.establish_channel_with_system` to allow parachains to establish a channel with a system parachain ([SDK v1.11 #3721](https://github.com/paritytech/polkadot-sdk/pull/3721)).
- New runtime api to check if a validator has pending pages of rewards for an era ([SDK v1.12 #4301](https://github.com/paritytech/polkadot-sdk/pull/4301)).
- Pallet-xcm: add new extrinsic for asset transfers using explicit reserve ([SDK v1.11 #3695](https://github.com/paritytech/polkadot-sdk/pull/3695)).
- Ranked collective introduce `Add` and `Remove` origins ([SDK v1.8 #3212](https://github.com/paritytech/polkadot-sdk/pull/3212)).
- Runtime apis to help with delegate-stake based Nomination Pools ([SDK v1.13 #4537](https://github.com/paritytech/polkadot-sdk/pull/4537)).

### Changed

- Polkadot chains: allow arbitrary XCM execution ([polkadot-fellows/runtimes#345](https://github.com/polkadot-fellows/runtimes/pull/345)).
- Bounties: Remove payout delay ([polkadot-fellows/runtimes#386](https://github.com/polkadot-fellows/runtimes/pull/386)).
- Polkadot System Chains: Reduce the base transaction fee by half ([polkadot-fellows/runtimes#398](https://github.com/polkadot-fellows/runtimes/pull/398)).
- Asset Hubs: setup auto incremented asset id to 50_000_000 for trust backed assets ([polkadot-fellows/runtimes#414](https://github.com/polkadot-fellows/runtimes/pull/414)).
- Upgrade dependencies to the [polkadot-sdk@1.13.0](https://github.com/paritytech/polkadot-sdk/releases/tag/polkadot-v1.13.0) release ([polkadot-fellows/runtimes#332](https://github.com/polkadot-fellows/runtimes/pull/332)).
- Filter `interlace` calls on the Polkadot Coretime Chain until the Relay chain implementation is more mature ([polkadot-fellows/runtimes#438](https://github.com/polkadot-fellows/runtimes/pull/438)).

#### From [#322](https://github.com/polkadot-fellows/runtimes/pull/322)

- The `MessageQueue` also runs "on idle", this causes `MessageQueue::Processed` events to be emitted in other phases than just initialization ([SDK v1.13 #3844](https://github.com/paritytech/polkadot-sdk/pull/3844)).
- AdaptPrice trait is now price controlled ([SDK v1.13 #4521](https://github.com/paritytech/polkadot-sdk/pull/4521)).
- Allow StakingAdmin to manage nomination pool configurations ([SDK v1.11 #3959](https://github.com/paritytech/polkadot-sdk/pull/3959)).
- Bridge: make some headers submissions free ([SDK v1.12 #4102](https://github.com/paritytech/polkadot-sdk/pull/4102)).
- Improving on_demand_assigner emitted events ([SDK v1.13 #4339](https://github.com/paritytech/polkadot-sdk/pull/4339)).
- `pallet-broker::start_sales`: Take `extra_cores` and not total cores ([SDK v1.11 #4221](https://github.com/paritytech/polkadot-sdk/pull/4221)).
- Pallet-nomination-pools: `chill` is permissionless if depositor's stake is less than `min_nominator_bond` ([SDK v1.9 #3453](https://github.com/paritytech/polkadot-sdk/pull/3453)).
- `polkadot_runtime_parachains::coretime`: Expose `MaxXcmTransactWeight` ([SDK v1.11 #4189](https://github.com/paritytech/polkadot-sdk/pull/4189)).
- Pools: Make PermissionlessWithdraw the default claim permission ([SDK v1.10 #3438](https://github.com/paritytech/polkadot-sdk/pull/3438)).
- Prevents staking controllers from becoming stashes of different ledgers; Ensures that no ledger in bad state is mutated ([SDK v1.9 #3639](https://github.com/paritytech/polkadot-sdk/pull/3639)).
- Snowbridge: deposit extra fee to beneficiary on Asset Hub ([SDK v1.12 #4175](https://github.com/paritytech/polkadot-sdk/pull/4175)).
- Storage bound the XCMP queue pallet ([SDK v1.13 #3952](https://github.com/paritytech/polkadot-sdk/pull/3952)).
- Validator disabling strategy in runtime ([SDK v1.12 #2226](https://github.com/paritytech/polkadot-sdk/pull/2226)).

### Fixed

- Fix claim queue size ([runtimes#381](https://github.com/polkadot-fellows/runtimes/pull/381), [SDK v1.14 #4691](https://github.com/paritytech/polkadot-sdk/pull/4691)).
- `pallet-referenda`: Ensure to schedule referenda earliest at the next block ([runtimes#381](https://github.com/polkadot-fellows/runtimes/pull/381), [SDK v1.14 #4823](https://github.com/paritytech/polkadot-sdk/pull/4823)).
- Don't partially modify HRMP pages ([runtimes#381](https://github.com/polkadot-fellows/runtimes/pull/381), [SDK v1.14 #4710](https://github.com/paritytech/polkadot-sdk/pull/4710)).
- Coretime Chain: mitigate behaviour with many assignments on one core ([runtimes#434](https://github.com/polkadot-fellows/runtimes/pull/434)).
- Port Agile Coretime migration from polkadot-sdk in order to fix leases with gaps handling([polkadot-fellows/runtimes#426](https://github.com/polkadot-fellows/runtimes/pull/426))

#### From [#322](https://github.com/polkadot-fellows/runtimes/pull/322)

- CheckWeight checks for combined extrinsic length and proof size ([SDK v1.12 #4326](https://github.com/paritytech/polkadot-sdk/pull/4326)).
- Decrement total_deposit when clearing collection metadata ([SDK v1.11 #3976](https://github.com/paritytech/polkadot-sdk/pull/3976)).
- Detect incorrect pre-image length when submitting a referenda ([SDK v1.10 #3850](https://github.com/paritytech/polkadot-sdk/pull/3850)).
- Fix `schedule_code_upgrade` when called by the owner/root ([SDK v1.10 #3341](https://github.com/paritytech/polkadot-sdk/pull/3341)).
- Fix algorithmic complexity of the on-demand scheduler ([SDK v1.10 #3190](https://github.com/paritytech/polkadot-sdk/pull/3190)).
- Fix call enum's metadata regression ([SDK v1.9 #3513](https://github.com/paritytech/polkadot-sdk/pull/3513)).
- Fix dust unbonded for zero existential deposit ([SDK v1.12 #4364](https://github.com/paritytech/polkadot-sdk/pull/4364)).
- Fix extrinsics count logging in frame-system ([SDK v1.12 #4461](https://github.com/paritytech/polkadot-sdk/pull/4461)).
- Fix kusama 0 backing rewards when entering active set ([SDK v1.10 #3722](https://github.com/paritytech/polkadot-sdk/pull/3722)).
- Fix Stuck Collator Funds ([SDK v1.11 #4229](https://github.com/paritytech/polkadot-sdk/pull/4229)).
- Fix weight calculation and event emission in pallet-membership ([SDK v1.9 #3324](https://github.com/paritytech/polkadot-sdk/pull/3324)).
- Fix weight refund for `pallet-collator-selection::set_candidacy_bond` ([SDK v1.9 #3643](https://github.com/paritytech/polkadot-sdk/pull/3643)).
- Fixed `GrandpaConsensusLogReader::find_scheduled_change` ([SDK v1.11 #4208](https://github.com/paritytech/polkadot-sdk/pull/4208)).
- Fixes a scenario where a nomination pool's `TotalValueLocked` is out of sync due to staking's implicit withdraw ([SDK v1.8 #3052](https://github.com/paritytech/polkadot-sdk/pull/3052)).
- Handle legacy lease swaps on coretime ([SDK v1.10 #3714](https://github.com/paritytech/polkadot-sdk/pull/3714)).
- Ignore mandatory extrinsics in total PoV size check ([SDK v1.13 #4571](https://github.com/paritytech/polkadot-sdk/pull/4571)).
- Pallet assets: minor improvement on errors returned for some calls ([SDK v1.11 #4118](https://github.com/paritytech/polkadot-sdk/pull/4118)).
- Pallet-broker: Fix `Linear::adapt_price` behavior at zero ([SDK v1.9 #3636](https://github.com/paritytech/polkadot-sdk/pull/3636)).
- Pallet-broker: Fix claim revenue behaviour for zero timeslices ([SDK v1.11 #3997](https://github.com/paritytech/polkadot-sdk/pull/3997)).
- Pallet-broker: Support renewing leases expired in a previous period ([SDK v1.11 #4089](https://github.com/paritytech/polkadot-sdk/pull/4089)).
- Pallet-broker: Use saturating math in input validation ([SDK v1.11 #4151](https://github.com/paritytech/polkadot-sdk/pull/4151)).
- Pallet-xcm: fix transport fees for remote reserve transfers ([SDK v1.10 #3792](https://github.com/paritytech/polkadot-sdk/pull/3792)).
- Patch pool to handle extra consumer ref when destroying ([SDK v1.13 #4503](https://github.com/paritytech/polkadot-sdk/pull/4503)).
- Region reserve transfers fix ([SDK v1.11 #3455](https://github.com/paritytech/polkadot-sdk/pull/3455)).
- Snowbridge - Ethereum Client - Reject finalized updates without a sync committee in next store period ([SDK v1.13 #4478](https://github.com/paritytech/polkadot-sdk/pull/4478)).
- Treat XCM ExceedsStackLimit errors as transient in the MQ pallet ([SDK v1.12 #4202](https://github.com/paritytech/polkadot-sdk/pull/4202)).
- Unrequest a pre-image when it failed to execute ([SDK v1.10 #3849](https://github.com/paritytech/polkadot-sdk/pull/3849)).
- Validate code when scheduling uprades ([SDK v1.8 #3232](https://github.com/paritytech/polkadot-sdk/pull/3232)).
- XCMP: Use the number of 'ready' pages in XCMP suspend logic ([SDK v1.9 #2393](https://github.com/paritytech/polkadot-sdk/pull/2393)).

### Removed

- Remove deprecated calls from treasury pallet ([runtimes#381](https://github.com/polkadot-fellows/runtimes/pull/381), [SDK v1.14 #3820](https://github.com/paritytech/polkadot-sdk/pull/3820)).
- Treasury pallet: - remove unused config parameters ([runtimes#381](https://github.com/polkadot-fellows/runtimes/pull/381), [SDK v1.14 #4831](https://github.com/paritytech/polkadot-sdk/pull/4831)).
- Remove Identity from Polkadot Relay Chain ([runtimes#415](https://github.com/polkadot-fellows/runtimes/pull/415))
- Kusama: Remove unused Snowbridge code and configs ([polkadot-fellows/runtimes#411](https://github.com/polkadot-fellows/runtimes/pull/411)).
- Remove the identity ops pallet after the invalid judgments have been cleared ([polkadot-fellows/runtimes#408](https://github.com/polkadot-fellows/runtimes/pull/408)).

#### From [#322](https://github.com/polkadot-fellows/runtimes/pull/322)

- Deprecate dmp-queue pallet ([SDK v1.13 #4475](https://github.com/paritytech/polkadot-sdk/pull/4475)).
- Deprecate XCMv2 ([SDK v1.13 #4131](https://github.com/paritytech/polkadot-sdk/pull/4131)).
- Identity: Remove double encoding username signature payload ([SDK v1.13 #4646](https://github.com/paritytech/polkadot-sdk/pull/4646)).
- Pallet-xcm: deprecate execute and send in favor of execute_blob and send_blob ([SDK v1.10 #3749](https://github.com/paritytech/polkadot-sdk/pull/3749)).
- Pallet-xcm: deprecate transfer extrinsics without weight limit ([SDK v1.10 #3927](https://github.com/paritytech/polkadot-sdk/pull/3927)).
- Remove `parametrized-consensus-hook` feature ([SDK v1.13 #4380](https://github.com/paritytech/polkadot-sdk/pull/4380)).

## [1.2.8] 03.07.2024

### Changed

- Snowbridge: Sync headers on demand ([polkadot-fellows/runtimes#365](https://github.com/polkadot-fellows/runtimes/pull/365))
- Polkadot chains: allow arbitrary XCM execution ([polkadot-fellows/runtimes#345](https://github.com/polkadot-fellows/runtimes/pull/345)).

Note: This release only affects the following runtimes and is not a full system release:

- Polkadot Relay Chain
- Polkadot Asset Hub
- Polkadot Bridge Hub
- Polkadot Collectives
- Kusama Relay Chain
- Kusama Bridge Hub

### Fixed

- Kusama People: Build the metadata hash at build time, so that `CheckMetadata` can use it at runtime ([polkadot-fellows/runtimes#371](https://github.com/polkadot-fellows/runtimes/pull/371))

## [1.2.7] 14.06.2024

Note: This release only affects the following runtimes and is not a full system release:

- Polkadot Relay Chain
- Polkadot People

### Changed

- Updated Relay and People configurations to complete launch ([polkadot-fellows/runtimes#350](https://github.com/polkadot-fellows/runtimes/pull/350))

## [1.2.6] 13.06.2024

Note: This release only affects the following runtimes and is not a full system release:

- Polkadot Relay Chain
- Polkadot Asset Hub
- Polkadot People
- Kusama Relay Chain
- Kusama Asset Hub
- Kusama People

### Added

- Add the Polkadot People Chain ([polkadot-fellows/runtimes#319](https://github.com/polkadot-fellows/runtimes/pull/319))

### Changed

- Set max asset ID restriction for the creation of trusted assets ([polkadot-fellows/runtimes#346](https://github.com/polkadot-fellows/runtimes/pull/346))

### Fixed

- Kusama People: clear requested judgements that do not have corresponding deposits reserved ([polkadot-fellows/runtimes#339](https://github.com/polkadot-fellows/runtimes/pull/339))

### Changed

- People chain now uses 6-second block times ([polkadot-fellows/runtimes#308](https://github.com/polkadot-fellows/runtimes/pull/308))

### Removed

- Removed Identity-related code from Kusama Relay Chain ([polkadot-fellows/runtimes#315](https://github.com/polkadot-fellows/runtimes/pull/315))

## [1.2.5] 06.06.2024

### Added

- Staking runtime api to check if reward is pending for an era ([polkadot-fellows/runtimes#318](https://github.com/polkadot-fellows/runtimes/pull/318))
- Allow any parachain to have bidirectional channel with any system parachains ([polkadot-fellows/runtimes#329](https://github.com/polkadot-fellows/runtimes/pull/329))
- Update price controller of broker pallet to use higher leadin, without adjusting the minimum price too much ([polkadot-fellows/runtimes#334](https://github.com/polkadot-fellows/runtimes/pull/334))
- Enable support for new hardware signers like the generic ledger app ([polkadot-fellows/runtimes#337](https://github.com/polkadot-fellows/runtimes/pull/337))

### Changed

- Transaction payments work via new `fungible` trait implementation ([polkadot-fellows/runtimes#332](https://github.com/polkadot-fellows/runtimes/pull/332))
- Block `request_judgement` calls on the Relay Chain ([polkadot-fellows/runtimes#338](https://github.com/polkadot-fellows/runtimes/pull/338))

### Fixed

- Handle extra erroneous consumer reference when a nomination pool is destroying ([polkadot-fellows/runtimes#318](https://github.com/polkadot-fellows/runtimes/pull/318))
- Introduce [Encointer](https://encointer.org) collator selection and send fees to authors instead of treasury ([polkadot-fellows/runtimes#270](https://github.com/polkadot-fellows/runtimes/pull/270))

## [1.2.4] 20.05.2024

### Changed

- Kusama chains: allow arbitrary XCM execution ([polkadot-fellows/runtimes#261](https://github.com/polkadot-fellows/runtimes/pull/261))
- Allow everything through XCM SafeCallFilter ([polkadot-fellows/runtimes#285](https://github.com/polkadot-fellows/runtimes/pull/285))
- Disable Coretime credit purchasing until we have the credit system implemented ([polkadot-fellows/runtimes#312](https://github.com/polkadot-fellows/runtimes/pull/312))

### Added

- Add `pallet-vesting` to Asset Hubs ([polkadot-fellows/runtimes#269](https://github.com/polkadot-fellows/runtimes/pull/269))
- Add Pay Salary Collectives test ([polkadot-fellows/runtimes#260](https://github.com/polkadot-fellows/runtimes/pull/260))
- Add `pallet-xcm::transfer_assets_using_type_and_then()` for complex asset transfers ([polkadot-fellows/runtimes#311](https://github.com/polkadot-fellows/runtimes/pull/311))
- The Ambassador Program ([polkadot-fellows/runtimes#291](https://github.com/polkadot-fellows/runtimes/pull/291))

### Removed

- Remove one-shot migrations from Kusama Coretime ([polkadot-fellows/runtimes#300](https://github.com/polkadot-fellows/runtimes/pull/300))
- Remove DMP queue and allow `system::authorize_upgrade` in XCM's call filter ([polkadot-fellows/runtimes#280](https://github.com/polkadot-fellows/runtimes/pull/280))
- Allow Sending XCM messages using a Signed origin on Kusama ([polkadot-fellows/runtimes#290](https://github.com/polkadot-fellows/runtimes/pull/290))

### Fixed

- Include patch to release stuck collator bonds ([polkadot-fellows/runtimes#289](https://github.com/polkadot-fellows/runtimes/pull/289))
- Safeguard pallet-balances against consumer ref underflow ([polkadot-fellows/runtimes#309](https://github.com/polkadot-fellows/runtimes/pull/309))
- Polkadot Bridge Hub: Unstuck Snowbridge ([polkadot-fellows/runtimes#313](https://github.com/polkadot-fellows/runtimes/pull/313))

## [1.2.3] 29.04.2024

### Added

- Add migration to Kusama Coretime to onboard People Chain without long delay ([polkadot-fellows/runtimes#286](https://github.com/polkadot-fellows/runtimes/pull/286))

### Fixed

- Clean up outdated assignment in Kusama Coretime Chain state ([polkadot-fellows/runtimes#286](https://github.com/polkadot-fellows/runtimes/pull/286))

## [1.2.2] 20.04.2024

### Fixed

- Polkadot Bridge Hub: Unstuck bridge with Kusama ([polkadot-fellows/runtimes#277](https://github.com/polkadot-fellows/runtimes/pull/277)).
- Fix Kusama Coretime launch issues: import leases and fix renewals for short leases ([polkadot-fellows/runtimes#276](https://github.com/polkadot-fellows/runtimes/pull/276))

## [1.2.1] 09.04.2024

### Changed

- Modify runtimes for phase two of People Chain launch (Kusama) ([polkadot-fellows/runtimes#246](https://github.com/polkadot-fellows/runtimes/pull/246))

## [1.2.0] 28.03.2024

### Added

- Remove state-trie-migration pallet from kusama, add state trie migration to V1 on polkadot ([polkadot-fellows/runtimes#170](https://github.com/polkadot-fellows/runtimes/pull/170))
- Introduce chain spec generator ([polkadot-fellows/runtimes#127](https://github.com/polkadot-fellows/runtimes/pull/127))
- Add [Encointer](https://encointer.org) system parachain runtime, completing [RFC22](https://github.com/polkadot-fellows/RFCs/blob/main/text/0022-adopt-encointer-runtime.md) ([polkadot-fellows/runtimes#80](https://github.com/polkadot-fellows/runtimes/pull/80))
- Feature for enabling debug prints in the Polkadot and Kusama runtime ([polkadot-fellows/runtimes#85](https://github.com/polkadot-fellows/runtimes/pull/85))
- Added new "Wish for Change" track ([polkadot-fellows/runtimes#184](https://github.com/polkadot-fellows/runtimes/pull/184))
- Enable Coretime and on-demand on Kusama ([polkadot-fellows/runtimes#159](https://github.com/polkadot-fellows/runtimes/pull/159))
- Refund any leases that are not migrated to Coretime (have holes in them/have not yet started) ([polkadot-fellows/runtimes#206](https://github.com/polkadot-fellows/runtimes/pull/206))
- Enable Elastic Scaling node side feature for Kusama ([polkadot-fellows/runtimes#205](https://github.com/polkadot-fellows/runtimes/pull/205))
- Cancel Parachain Auctions ([polkadot-fellows/runtimes#215](https://github.com/polkadot-fellows/runtimes/pull/215))
- Upgrade encointer protocol to 6.1.0 ([polkadot-fellows/runtimes#236](https://github.com/polkadot-fellows/runtimes/pull/236))
- Update NFT deposits according to RFC-45 ([polkadot-fellows/runtimes#237](https://github.com/polkadot-fellows/runtimes/pull/237))
- Add Kusama People Chain ([polkadot-fellows/runtimes#217](https://github.com/polkadot-fellows/runtimes/pull/217))
- Asset Conversion setup for Polkadot Asset Hub, and XCM Swap Weight Trader for both Asset Hubs ([polkadot-fellows/runtimes#218](https://github.com/polkadot-fellows/runtimes/pull/218))
- Adds Snowbridge to Kusama and Polkadot ([polkadot-fellows/runtimes#130](https://github.com/polkadot-fellows/runtimes/pull/130))
- Add the Kusama Coretime Chain ([polkadot-fellows/runtimes#212](https://github.com/polkadot-fellows/runtimes/pull/212))

### Changed

- Upgrade parachains runtime API from v7 to v8 in Kusama ([context](https://paritytech.github.io/polkadot-sdk/book/protocol-validator-disabling.html), [polkadot-fellows/runtimes#148](https://github.com/polkadot-fellows/runtimes/pull/148)).
- Fixed the lowering of Asset Hub existential deposits.
- MMR leaves generated by `pallet_mmr` point to the next-authority-set of the current block instead of the prior block [polkadot-fellows/runtimes#169](https://github.com/polkadot-fellows/runtimes/pull/169)
- Deprecate the `xcm::body::TREASURER_INDEX` constant and use the standard `Treasury` variant from the `xcm::BodyId` type instead ([polkadot-fellows/runtimes#149](https://github.com/polkadot-fellows/runtimes/pull/149))
- Bump parachains runtime API to v9 in Kusama to enable the `node_features` function [polkadot-fellows/runtimes#194](https://github.com/polkadot-fellows/runtimes/pull/194)
- Bump parachains runtime API to v10 in Kusama to enable the `approval-voting-params` function [polkadot-fellows/runtimes#204](https://github.com/polkadot-fellows/runtimes/pull/204)
- Use Relay Chain's Treasury Pallet account as a destination for XCM fees on System Parachain ([polkadot-fellows/runtimes#191](https://github.com/polkadot-fellows/runtimes/pull/191))
- Bump parachains runtime API to v10 in Polkadot to enable async-backing subsystems(still in backwards compatible mode) [polkadot-fellows/runtimes#222](https://github.com/polkadot-fellows/runtimes/pull/222)
- Prepared system parachain runtimes for async backing enabling ([polkadot-fellows/runtimes#228](https://github.com/polkadot-fellows/runtimes/pull/228))
- Update runtime weights [polkadot-fellows/runtimes#223](https://github.com/polkadot-fellows/runtimes/pull/223)
- Treasury Spend detects relative locations of the native asset ([polkadot-fellows/runtimes#233](https://github.com/polkadot-fellows/runtimes/pull/233))
- Increase consumer reference limits for Asset Hubs ([polkadot-fellows/runtimes#258](https://github.com/polkadot-fellows/runtimes/pull/258))
- Updated Asset Hub asset class creation deposit to use `system_para_deposit()` ([polkadot-fellows/runtimes#259](https://github.com/polkadot-fellows/runtimes/pull/259))

### Removed

- Removed the `SafeCallFilter` from the Relay Chain XCM config ([polkadot-fellows/runtimes#172](https://github.com/polkadot-fellows/runtimes/pull/172)).
- Removed the `ImOnline` pallet ([polkadot-fellows/runtimes#178](https://github.com/polkadot-fellows/runtimes/pull/178))

### Fixed

- Fixed the cost of a single byte, sent over bridge to use the `TransactionByteFee` constant of the bridged chain [polkadot-fellows/runtimes#174](https://github.com/polkadot-fellows/runtimes/pull/174).

### Based on Polkadot-SDK

- Upgrade dependencies to the [polkadot-sdk@1.5.0](https://github.com/paritytech/polkadot-sdk/releases/tag/polkadot-v1.5.0) release ([polkadot-fellows/runtimes#137](https://github.com/polkadot-fellows/runtimes/pull/137))
- Upgrade dependencies to the [polkadot-sdk@1.6.0](https://github.com/paritytech/polkadot-sdk/releases/tag/polkadot-v1.6.0) release ([polkadot-fellows/runtimes#159](https://github.com/polkadot-fellows/runtimes/pull/159))
- Upgrade dependencies to the [polkadot-sdk@1.7.0](https://github.com/paritytech/polkadot-sdk/releases/tag/polkadot-v1.7.0) release ([polkadot-fellows/runtimes#187](https://github.com/polkadot-fellows/runtimes/pull/187))

## [1.1.1] 25.01.2024

### Fixed

- Fixed the lowering of Asset Hub existential deposits ([polkadot-fellows/runtimes#158](https://github.com/polkadot-fellows/runtimes/pull/158)).

## [1.1.0] 10.01.2024

### Changed

- Upgrade parachains runtime API from v5 to v7 in Polkadot and Kusama ([polkadot-fellows/runtimes#56](https://github.com/polkadot-fellows/runtimes/pull/56))
- Upgrade Preimage pallet's config implementations to adapt the new `Consideration` API ([polkadot-fellows/runtimes#56](https://github.com/polkadot-fellows/runtimes/pull/56))
- Remove `experimental` feature flag for `pallet-society`, `pallet-xcm`, and `runtime-common` crates imports ([polkadot-fellows/runtimes#56](https://github.com/polkadot-fellows/runtimes/pull/56))
- Election provider: use a geometric deposit base calculation for EPM signed submissions in Polkadot and Kusama ([polkadot-fellows/runtimes#56](https://github.com/polkadot-fellows/runtimes/pull/56))
- Make `IdentityInfo` generic in `pallet-identity` ([polkadot-fellows/runtimes#87](https://github.com/polkadot-fellows/runtimes/pull/87)). Context: <https://github.com/paritytech/polkadot-sdk/pull/1661>
- Whitelist `force_default_xcm_version` in XCM call filter ([polkadot-fellows/runtimes#45](https://github.com/polkadot-fellows/runtimes/pull/45))
- Update the fellowship salary budget amount in alignment with the Fellowship Salary [RFC](https://github.com/polkadot-fellows/RFCs/pull/50) ([polkadot-fellows/runtimes#121](https://github.com/polkadot-fellows/runtimes/pull/121))
- Set up an account ID for the local root location on Polkadot Collectives ([polkadot-fellows/runtimes#125](https://github.com/polkadot-fellows/runtimes/pull/125))
- Increase confirmation period for treasury spend tracks on Polkadot & Kusama ([polkadot-fellows/runtimes#119](https://github.com/polkadot-fellows/runtimes/pull/119))
- Drop ED requirement for transaction payments with an exchangeable asset ([polkadot-fellows/runtimes#310](https://github.com/polkadot-fellows/runtimes/pull/310))

### Added

- Enable async backing on Kusama ([polkadot-fellows/runtimes#87](https://github.com/polkadot-fellows/runtimes/pull/87)). Context: <https://github.com/paritytech/polkadot-sdk/pull/1543>
- Implemented GenesisBuilder API for all runtimes ([polkadot-fellows/runtimes#87](https://github.com/polkadot-fellows/runtimes/pull/87)). Context: <https://github.com/paritytech/polkadot-sdk/pull/1492>
- XCM transport fees are now exponential and are sent to a treasury account ([polkadot-fellows/runtimes#87](https://github.com/polkadot-fellows/runtimes/pull/87)). Context: <https://github.com/paritytech/polkadot-sdk/pull/1234>
- System parachains are now trusted teleporters of each other ([polkadot-fellows/runtimes#87](https://github.com/polkadot-fellows/runtimes/pull/87)). Context: <https://github.com/paritytech/polkadot-sdk/pull/1368>
- Treasury is able to spend various asset kinds ([polkadot-fellows/runtimes#87](https://github.com/polkadot-fellows/runtimes/pull/87))
- Add BEEFY to Polkadot ([polkadot-fellows/runtimes#65](https://github.com/polkadot-fellows/runtimes/pull/65))
- Fellowship Treasury pallet on Polkadot Collectives ([polkadot-fellows/runtimes#109](https://github.com/polkadot-fellows/runtimes/pull/109))
- Added Polkadot <> Kusama bridge to support asset transfers between Asset Hubs ([polkadot-fellows/runtimes#108](https://github.com/polkadot-fellows/runtimes/pull/108))

### Fixed

- Add missing weight functions for `runtime_parachains_hrmp` and `preimage` pallets ([polkadot-fellows/runtimes#56](https://github.com/polkadot-fellows/runtimes/pull/56))
- Fix for Reward Deficit in the pool ([polkadot-fellows/runtimes#87](https://github.com/polkadot-fellows/runtimes/pull/87)). Context: <https://github.com/paritytech/polkadot-sdk/pull/1255>

## [1.0.1] 14.11.2023

### Changed

- Restore governance lock periods to 7 days in Polkadot ([polkadot-fellows/runtimes#86](https://github.com/polkadot-fellows/runtimes/pull/86))

## [1.0.0] 22.10.2023

### Changed

- Update Polkadot ideal staking rate ([polkadot-fellows/runtimes#26](https://github.com/polkadot-fellows/runtimes/pull/26))
- Treasury deprecate `propose_spend` dispatchable ([paritytech/substrate#14538](https://github.com/paritytech/substrate/pull/14538))
- Use benchmarked weights for `XCM` ([paritytech/polkadot#7077](https://github.com/paritytech/polkadot/pull/7077))
- Put HRMP Channel Management on General Admin Track ([paritytech/polkadot#7477](https://github.com/paritytech/polkadot/pull/7477))
- Improve locking mechanism for parachains ([paritytech/polkadot-sdk#1290](https://github.com/paritytech/polkadot-sdk/pull/1290))
- Allow Root to initiate auctions ([paritytech/polkadot#7449](https://github.com/paritytech/polkadot/pull/7449))
- Remark: Allow any kind of origin ([paritytech/substrate#14260](https://github.com/paritytech/substrate/pull/14260))
- Im-Online: Remove network state from heartbeats ([paritytech/substrate#14251](https://github.com/paritytech/substrate/pull/14251))
- Nomination pools: disallow setting above global max commission ([paritytech/substrate#14496](https://github.com/paritytech/substrate/pull/14496))
- Rename Statemint/Statemine to Asset Hub ([paritytech/cumulus#2633](https://github.com/paritytech/cumulus/pull/2633))
- Fellowship: Voters can initiate proposals on their votable tracks ([paritytech/cumulus#2725](https://github.com/paritytech/cumulus/pull/2725))
- Root can promote on Polkadot Collectives ([paritytech/cumulus#2781](https://github.com/paritytech/cumulus/pull/2781))
- Add New Assets Privileged Functions to Appropriate Proxy Types ([paritytech/cumulus#2839](https://github.com/paritytech/cumulus/pull/2839))
- Better Handling of Candidates Who Become Invulnerable ([paritytech/cumulus#2801](https://github.com/paritytech/cumulus/pull/2801))

### Added

- Implement dynamic number of nominators ([paritytech/substrate#12970](https://github.com/paritytech/substrate/pull/12970) & [paritytech/polkadot#6807](https://github.com/paritytech/polkadot/pull/6807))
- Upgrade Kusama to Society V2 ([paritytech/polkadot#7356](https://github.com/paritytech/polkadot/pull/7356))
- Kusama state version switch and migration ([paritytech/polkadot#7015](https://github.com/paritytech/polkadot/pull/7015))
- Add Nomination Pools and Voters List to Staking Proxy ([paritytech/polkadot#7448](https://github.com/paritytech/polkadot/pull/7448))
- Add minting price to the pre-signed mint object ([paritytech/substrate#14242](https://github.com/paritytech/substrate/pull/14242))
- Add mint price to the witness object on mint and confirm it ([paritytech/substrate#14257](https://github.com/paritytech/substrate/pull/14257))
- Stabilize Metadata V15 ([paritytech/substrate#14481](https://github.com/paritytech/substrate/pull/14481))
- Add Ability to Add/Remove Invulnerable Collators ([paritytech/cumulus#2596](https://github.com/paritytech/cumulus/pull/2596))
- Polkadot Fellowship promotion/demotion periods, members activity and salaries ([paritytech/cumulus#2607](https://github.com/paritytech/cumulus/pull/2607))
- Add asset conversion to asset hub Kusama ([paritytech/cumulus#2935](https://github.com/paritytech/cumulus/pull/2935))

### Fixed

- Unlock/unreserve Gov v1 balances and remove kvs ([paritytech/polkadot#7314](https://github.com/paritytech/polkadot/pull/7314))
- Polkadot 28 days as conviction voting period ([paritytech/polkadot#7595](https://github.com/paritytech/polkadot/pull/7595))
- XCM: Fix issue with RequestUnlock ([paritytech/polkadot#7278](https://github.com/paritytech/polkadot/pull/7278))
- Clear Existing HRMP Channel Request When Force Opening ([paritytech/polkadot#7389](https://github.com/paritytech/polkadot/pull/7389))
- Prune upgrade cooldowns ([paritytech/polkadot#7470](https://github.com/paritytech/polkadot/pull/7470))
- Assets `destroy_accounts` releases the deposit
  ([paritytech/substrate#14443](https://github.com/paritytech/substrate/pull/14443))
- Update Polkadot Collectives to use `limited_teleport_assets` for automatic slash handling, as
  `teleport_assets` is deprecated and caused a failing integration test. ([polkadot-fellows/runtimes#46](https://github.com/polkadot-fellows/runtimes/pull/46))<|MERGE_RESOLUTION|>--- conflicted
+++ resolved
@@ -6,16 +6,10 @@
 
 ## [Unreleased]
 
-<<<<<<< HEAD
-### Changed
-
+### Changed
+
+- asset-hub-polkadot: increase the base deposit for a signed NPoS solution from 4 to 100 DOT, significantly mitigating the risk of transaction spamming ([#1022](https://github.com/polkadot-fellows/runtimes/pull/1022))
 - ahk: Prepare ElasticScaling with 3 cores on asset hub kusama ([#1018](https://github.com/polkadot-fellows/runtimes/pull/1018))
-=======
-
-### Changed
-
-- asset-hub-polkadot: increase the base deposit for a signed NPoS solution from 4 to 100 DOT, significantly mitigating the risk of transaction spamming ([#1022](https://github.com/polkadot-fellows/runtimes/pull/1022))
->>>>>>> ec113b19
 
 ### Added
 
