# Changelog

Changelog for the runtimes governed by the Polkadot Fellowship.

The format is based on [Keep a Changelog](https://keepachangelog.com/en/1.0.0/).

## [Unreleased]

### Added

- Test cases for all system chains to verify if parachain is able to process authorize_upgrade call as if it was received from governance chain ([polkadot-fellows/runtimes/pull/783](https://github.com/polkadot-fellows/runtimes/pull/783))

### Changed

- Add foreign-consensus cousin Asset Hub as trusted aliaser to allow XCMv5 origin preservation for foreign-consensus parachains [polkadot-fellows/runtimes/pull/794](https://github.com/polkadot-fellows/runtimes/pull/794))
<<<<<<< HEAD
- Add Snowbridge V2 pallets, to enable Snowbridge V2 bridging. [polkadot-fellows/runtimes/pull/796](https://github.com/polkadot-fellows/runtimes/pull/796))
=======
- Configure block providers for pallets requiring block context ([polkadot-fellows/runtimes/pull/813](https://github.com/polkadot-fellows/runtimes/pull/813)):
  - vesting: keep using Relay Chain block provider
  - multisig: switch to local block provider (for unique multisig IDs)
  - proxy: use Relay Chain block provider (for delayed announcements)
  - nfts: use Relay Chain block provider (for minting start/end blocks)
>>>>>>> c56a94b1

## [1.6.1] 24.06.2025

### Changed

- Slash and disable lazy and spammy validators as part of the new validator disabling strategy ([SDK #6827](https://github.com/paritytech/polkadot-sdk/pull/6827), [polkadot-fellows/runtimes/pull/782](https://github.com/polkadot-fellows/runtimes/pull/782))
- Switch to UpToLimitWithReEnablingDisablingStrategy (Polkadot & Kusama) which always prioritises highest offenders for disabling instead of stopping when limit is reached ([polkadot-fellows/runtimes/pull/781](https://github.com/polkadot-fellows/runtimes/pull/781))
- Snowbridge: Remove `snowbridge-pallet-system::NativeToForeignId` which is unused. ([#730](https://github.com/polkadot-fellows/runtimes/pull/730))

## [1.6.0] 19.06.2025

### Added

- Bump ParachainHost runtime API version to 13 for polkadot and kusama ([polkadot-fellows/runtimes/pull/768](https://github.com/polkadot-fellows/runtimes/pull/768))
- Update to SDK version `stable2503-6` ([polkadot-fellows/runtimes/pull/762](https://github.com/polkadot-fellows/runtimes/pull/762))
- Update to SDK version `stable2503-5` ([polkadot-fellows/runtimes/pull/711](https://github.com/polkadot-fellows/runtimes/pull/711))
  - [[#711](https://github.com/polkadot-fellows/runtimes/pull/711)] Add missing events to nomination pool extrinsics ([SDK stable2503 #7377](https://github.com/paritytech/polkadot-sdk/pull/7377)).
  - [[#711](https://github.com/polkadot-fellows/runtimes/pull/711)] Add view functions to Proxy pallet for runtime-specific type configuration ([SDK stable2503 #7320](https://github.com/paritytech/polkadot-sdk/pull/7320)).
  - [[#711](https://github.com/polkadot-fellows/runtimes/pull/711)] Core-fellowship: Add permissionless import_member ([SDK stable2503 #7030](https://github.com/paritytech/polkadot-sdk/pull/7030)).
  - [[#711](https://github.com/polkadot-fellows/runtimes/pull/711)] Pallet-broker: add extrinsic to remove a lease ([SDK stable2503 #7026](https://github.com/paritytech/polkadot-sdk/pull/7026)).
  - [[#711](https://github.com/polkadot-fellows/runtimes/pull/711)] Pallet-broker: add extrinsic to remove an assignment ([SDK stable2503 #7080](https://github.com/paritytech/polkadot-sdk/pull/7080)).
  - [[#711](https://github.com/polkadot-fellows/runtimes/pull/711)] Pallet-broker: add extrinsic to reserve a system core without having to wait two sale boundaries ([SDK stable2503 #4273](https://github.com/paritytech/polkadot-sdk/pull/4273)).
- [[#755](https://github.com/polkadot-fellows/runtimes/pull/755)] Added `pallet_revive` to Kusama AssetHub.

### Changed

- Update to SDK version `stable2503-5` ([polkadot-fellows/runtimes/pull/711](https://github.com/polkadot-fellows/runtimes/pull/711))
  - [[#711](https://github.com/polkadot-fellows/runtimes/pull/711)] Alter semantic meaning of 0 in metering limits of EVM contract calls ([SDK stable2503 #6890](https://github.com/paritytech/polkadot-sdk/pull/6890)).
  - [[#711](https://github.com/polkadot-fellows/runtimes/pull/711)] `apply_authorized_upgrade`: Remote authorization if the version check fails ([SDK stable2503 #7812](https://github.com/paritytech/polkadot-sdk/pull/7812)).
  - [[#711](https://github.com/polkadot-fellows/runtimes/pull/711)] `CheckOnlySudoAccount`: Provide some tags ([SDK stable2503 #7838](https://github.com/paritytech/polkadot-sdk/pull/7838)).
  - [[#711](https://github.com/polkadot-fellows/runtimes/pull/711)] Currency to Fungible migration for pallet-staking ([SDK stable2503 #5501](https://github.com/paritytech/polkadot-sdk/pull/5501)).
  - [[#711](https://github.com/polkadot-fellows/runtimes/pull/711)] Enable report_fork_voting() ([SDK stable2503 #6856](https://github.com/paritytech/polkadot-sdk/pull/6856)).
  - [[#711](https://github.com/polkadot-fellows/runtimes/pull/711)] Implement pallet view functions ([SDK stable2503 #4722](https://github.com/paritytech/polkadot-sdk/pull/4722)).
  - [[#711](https://github.com/polkadot-fellows/runtimes/pull/711)] On-demand credits ([SDK stable2503 #5990](https://github.com/paritytech/polkadot-sdk/pull/5990)).
  - [[#711](https://github.com/polkadot-fellows/runtimes/pull/711)] Only allow apply slash to be executed if the slash amount is atleast ED ([SDK stable2503 #6540](https://github.com/paritytech/polkadot-sdk/pull/6540)).
  - [[#711](https://github.com/polkadot-fellows/runtimes/pull/711)] Paras-registrar: Improve error reporting ([SDK stable2503 #6989](https://github.com/paritytech/polkadot-sdk/pull/6989)).
  - [[#711](https://github.com/polkadot-fellows/runtimes/pull/711)] Xcm: convert properly assets in xcmpayment apis ([SDK stable2503 #7134](https://github.com/paritytech/polkadot-sdk/pull/7134)).
  - [[#711](https://github.com/polkadot-fellows/runtimes/pull/711)] Ensure Consistent Topic IDs for Traceable Cross-Chain XCM ([SDK stable2503 #7691](https://github.com/paritytech/polkadot-sdk/pull/7691)).

- [[#753](https://github.com/polkadot-fellows/runtimes/pull/753)] Upgrades Polkadot and Kusama AssetHub to XCM v5. Adds a migration to check upgrade safety.
- [[#754](https://github.com/polkadot-fellows/runtimes/pull/754)]  Change to minimum price controller and configure minimum price of 10 DOT and 1 KSM for Coretime sales. Existing renewals will also be adjusted accordingly and are now no longer completely decoupled from the market. For details on this, please checkout [RFC-149](https://polkadot-fellows.github.io/RFCs/new/0149-rfc-1-renewal-adjustment.html).

- Extend bounty update period to ~10 years ([polkadot-fellows/runtimes/pull/766](https://github.com/polkadot-fellows/runtimes/pull/766))

### Fixed

- Update to SDK version `stable2503-5` ([polkadot-fellows/runtimes/pull/711](https://github.com/polkadot-fellows/runtimes/pull/711))
  - [[#711](https://github.com/polkadot-fellows/runtimes/pull/711)] Xcm: minor fix for compatibility with V4 ([SDK stable2503 #6503](https://github.com/paritytech/polkadot-sdk/pull/6503)).
- Allow `Utility` and `Multisig` calls from `CancelProxy` proxy types in Polkadot/Kusama relaychain runtimes ([polkadot-fellows/runtimes#740](https://github.com/polkadot-fellows/runtimes/pull/740))

## [1.5.1] 22.05.2025

### Fixed

- Enabled XCM instructions `ExchangeAsset` and `AliasOrigin` on the system parachains ([polkadot-fellows/runtimes/pull/700](https://github.com/polkadot-fellows/runtimes/pull/700))
- Correct weights for pallet xcm's `transfer_asset` extrinsic for multiple chains ([polkadot-fellows/runtimes#673](https://github.com/polkadot-fellows/runtimes/pull/673))
- Snowbridge: Update transfer token gas and fee ([polkadot-fellows/runtimes#721](https://github.com/polkadot-fellows/runtimes/pull/721))
- Update to SDK version `stable2412-6` ([polkadot-fellows/runtimes#712](https://github.com/polkadot-fellows/runtimes/pull/712))
  - [stable2412-6 changelog here](https://github.com/paritytech/polkadot-sdk/releases/tag/polkadot-stable2412-6)

### Added

- The Secretary Program ([polkadot-fellows/runtimes#347](https://github.com/polkadot-fellows/runtimes/pull/347))

## [1.5.0] 22.04.2025

### Added

- Now each system extension has its own weight, defined by `ExtensionWeightInfo` ([polkadot-fellows/runtimes/pull/606](https://github.com/polkadot-fellows/runtimes/pull/606))
- Parachains define the default `CoreSelector` strategy, according to [`RFC-0103`](https://polkadot-fellows.github.io/RFCs/approved/0103-introduce-core-index-commitment.html) ([polkadot-fellows/runtimes/pull/606](https://github.com/polkadot-fellows/runtimes/pull/606))
- Update to SDK version `2412-4` ([polkadot-fellows/runtimes/pull/606](https://github.com/polkadot-fellows/runtimes/pull/606))
  - Added XCM v5 ([paritytech/polkadot-sdk/pull/4826](https://github.com/paritytech/polkadot-sdk/pull/4826))
  - Added Trusted Query API calls ([paritytech/polkadot-sdk/pull/6039](https://github.com/paritytech/polkadot-sdk/pull/6039))
  - Bounties Pallet: add approve_bounty_with_curator call ([paritytech/polkadot-sdk/pull/5961](https://github.com/paritytech/polkadot-sdk/pull/5961))
  - Collective: Dynamic deposit based on number of proposals ([paritytech/polkadot-sdk/pull/3151](https://github.com/paritytech/polkadot-sdk/pull/3151))
  - New runtime api that returns the associated pool accounts with a nomination pool ([paritytech/polkadot-sdk/pull/6357](https://github.com/paritytech/polkadot-sdk/pull/6357))
  - Enable RFC103 on Kusama ([polkadot-fellows/runtimes/pull/681](https://github.com/polkadot-fellows/runtimes/pull/681/))

### Changed

- Update to SDK version `2412-2` ([polkadot-fellows/runtimes/pull/606](https://github.com/polkadot-fellows/runtimes/pull/606))
  - Changed from `SignedExtension` to `TransactionExtension` ([paritytech/polkadot-sdk/pull/3685](https://github.com/paritytech/polkadot-sdk/pull/3685))
  - Identity: Decouple usernames from identities ([https://github.com/paritytech/polkadot-sdk/pull/5554](https://github.com/paritytech/polkadot-sdk/pull/5554))
  - Staking: page information to staking::PayoutStarted event ([paritytech/polkadot-sdk/pull/5984](https://github.com/paritytech/polkadot-sdk/pull/5984))
  - Balances: fix: do not emit Issued { amount: 0 } event ([paritytech/polkadot-sdk/pull/5946](https://github.com/paritytech/polkadot-sdk/pull/5946))
  - Snowbridge: Support bridging native ETH ([paritytech/polkadot-sdk/pull/7090](https://github.com/paritytech/polkadot-sdk/pull/7090))
  - Runtime-APIs: Fix DryRunApi client-facing XCM versions ([paritytech/polkadot-sdk/pull/7689](https://github.com/paritytech/polkadot-sdk/pull/7689))
- Kusama: disable/filter `Nis` and `NisCounterpartBalances` pallets calls ([polkadot-fellows/runtimes/pull/656](https://github.com/polkadot-fellows/runtimes/pull/656))
- Increase spend payout period for treasuries from 30 to 90 days to provide sufficient time to address issues with insufficient balance of a specific asset in the treasury pot ([polkadot-fellows/runtimes/pull/647](https://github.com/polkadot-fellows/runtimes/pull/647))
- Asset Hub: remove XCM sufficient asset fee trader ([polkadot-fellows/runtimes#502](https://github.com/polkadot-fellows/runtimes/pull/502))
- Enable Async Backing for Kusama Asset Hub ([polkadot-fellows/runtimes/pull/659](https://github.com/polkadot-fellows/runtimes/pull/659))

## [1.4.3] 14.04.2025

### Changed

- Apply patch for stable2409-6 ([polkadot-fellows/runtimes/pull/623](https://github.com/polkadot-fellows/runtimes/pull/623))
- Disable MBM migrations for all runtimes for check-migrations CI ([polkadot-fellows/runtimes/pull/590](https://github.com/polkadot-fellows/runtimes/pull/590))
- chain-spec-generator supports conditional building (`--no-default-features --features <runtime>` or `--no-default-features --features all-runtimes` or
  `--no-default-features --features all-polkadot` or `--no-default-features --features all-kusama`)([polkadot-fellows/runtimes/pull/637](https://github.com/polkadot-fellows/runtimes/pull/637))

## [1.4.2] 07.03.2025

### Added

- Adds support for remote proxies on AssetHub Polkadot and AssetHub Kusama. ‼️ Builders: Please read the docs and the implications around the lifetime of a proxy on a remote chain. ‼️ ([polkadot-fellows/runtimes#535](https://github.com/polkadot-fellows/runtimes/pull/535))
- Enabled state-trie-migration for Kusama and Polkadot Asset Hubs ([polkadot-fellows/runtimes/pull/604](https://github.com/polkadot-fellows/runtimes/pull/604))

### Fixed

- Correct weights of the scheduler pallet to avoid failing fellowship proposals ([polkadot-fellows/runtimes#614](https://github.com/polkadot-fellows/runtimes/pull/614))

## [1.4.1] 26.02.2025

### Fixed

- Fix an issue related to staking in combination with nomination pools ([polkadot-fellows/runtimes/pull/608](https://github.com/polkadot-fellows/runtimes/pull/608))

## [1.4.0] 07.02.2025

### Fixed

- Fix missing Encointer democracy pallet hook needed for enactment ([polkadot-fellows/runtimes/pull/508](https://github.com/polkadot-fellows/runtimes/pull/508))
- Improve benchmark configuration: fix storage whitelist in benchmarks ([polkadot-fellows/runtimes/pull/525](https://github.com/polkadot-fellows/runtimes/pull/525))
- Coretime chain: allow cross-chain region transfers ([polkadot-fellows/runtimes/pull/483](https://github.com/polkadot-fellows/runtimes/pull/483))
- Unstake the last remaining corrupt ledger ([polkadot-fellows/runtimes/pull/538](https://github.com/polkadot-fellows/runtimes/pull/538))
- Disallow `add_sub` and `set_subs` from `NonTransfer` proxy type in people chain runtimes ([polkadot-fellows/runtimes#518](https://github.com/polkadot-fellows/runtimes/pull/518))
- Added the `XcmRecorder` config item to all runtimes so `local_xcm` can be returned from `DryRunApi` ([polkadot-fellows/runtimes#576](https://github.com/polkadot-fellows/runtimes/pull/576))

### Added

- Asset Hubs: added an AssetExchanger to be able to swap tokens using the xcm executor, even for delivery fees ([polkadot-fellows/runtimes#539](https://github.com/polkadot-fellows/runtimes/pull/539)).
- Location conversion tests for relays and parachains ([polkadot-fellows/runtimes#487](https://github.com/polkadot-fellows/runtimes/pull/487))
- Asset Hubs: XcmPaymentApi now returns all assets in a pool with the native token as acceptable as fee payment ([polkadot-fellows/runtimes#523](https://github.com/polkadot-fellows/runtimes/pull/523))
- ParaRegistration proxy for Polkadot and Kusama ([polkadot-fellows/runtimes#520](https://github.com/polkadot-fellows/runtimes/pull/520))
- Encointer: Swap community currency for KSM from community treasuries subject to democratic decision on allowance ([polkadot-fellows/runtimes#541](https://github.com/polkadot-fellows/runtimes/pull/541))
- Delegate stake pools in Kusama ([polkadot-fellows/runtimes#540](https://github.com/polkadot-fellows/runtimes/pull/540))
- Snowbridge: Add support for bridging Ether ([polkadot-fellows/runtimes#548](https://github.com/polkadot-fellows/runtimes/pull/548))

### Changed

- Kusama Treasury: remove funding to the Kappa Sigma Mu Society and disable burn ([polkadot-fellows/runtimes#507](https://github.com/polkadot-fellows/runtimes/pull/507))
- Kusama Treasury: allow burn parameters to be set via OpenGov ([polkadot-fellows/runtimes#511](https://github.com/polkadot-fellows/runtimes/pull/511))
- Remove Snowbridge create agent and channel extrinsics. ([polkadot-fellows/runtimes#506](https://github.com/polkadot-fellows/runtimes/pull/506))
- Update the XCM `Weigher` from `FixedWeightBounds` to `WeightInfoBounds` with benchmarked weights for Polkadot Collectives ([polkadot-fellows/runtimes#547](https://github.com/polkadot-fellows/runtimes/pull/547))
- Increase max PoV size to 10Mib on Kusama ([polkadot-fellows/runtimes#553](https://github.com/polkadot-fellows/runtimes/pull/553))
- Update to Polkadot SDK `stable2409-4` ([polkadot-fellows/runtimes#558](https://github.com/polkadot-fellows/runtimes/pull/558))
- Asset Hubs: disable vested transfers as preparation for the Asset Hub Migration ([polkadot-fellows/runtime#579](https://github.com/polkadot-fellows/runtimes/pull/579))

#### From [#490](https://github.com/polkadot-fellows/runtimes/pull/490)

- Transfer Polkadot-native assets to Ethereum ([SDK `stable2409` #5710](https://github.com/paritytech/polkadot-sdk/pull/5710), [SDK #5546](https://github.com/paritytech/polkadot-sdk/pull/5546))
- Add possibility to inject non-authorities session-keys in genesis ([SDK `stable2409` #5078](https://github.com/paritytech/polkadot-sdk/pull/5078))
- \[bridges-v2\] Permissionless lanes ([SDK `stable2409` #4949](https://github.com/paritytech/polkadot-sdk/pull/4949))
- \[Assets\] Call implementation for `transfer_all` ([SDK `stable2409` #4527](https://github.com/paritytech/polkadot-sdk/pull/4527))
- Tx Payment: drop ED requirements for tx payments with exchangeable asset ([SDK `stable2409` #4488](https://github.com/paritytech/polkadot-sdk/pull/4488))
- Coretime auto-renew ([SDK `stable2409` #4424](https://github.com/paritytech/polkadot-sdk/pull/4424))
- Initialises pallet-delegated-staking ([SDK `v1.12.0` #3904](https://github.com/paritytech/polkadot-sdk/pull/3904))

### Changed

#### From [#490](https://github.com/polkadot-fellows/runtimes/pull/490)

- Polkadot Primitives v8 ([SDK v1.16 #5525](https://github.com/paritytech/polkadot-sdk/pull/5525)).
- Relax `XcmFeeToAccount` trait bound on `AccountId` ([SDK v1.16 #4959](https://github.com/paritytech/polkadot-sdk/pull/4959))
- Bridges V2 refactoring backport and `pallet_bridge_messages` simplifications ([SDK `stable2407` #4935](https://github.com/paritytech/polkadot-sdk/pull/4935))
- Renamed `assigner_on_demand` to `on_demand` ([SDK `stable2409` #4706](https://github.com/paritytech/polkadot-sdk/pull/4706)).
- \[BEEFY\] Add runtime support for reporting fork voting ([SDK `stable2407` #4522](https://github.com/paritytech/polkadot-sdk/pull/4522)).
- Migrates Nomination Pool to use delegated staking: i.e. allowing delegated funds to be held in member's own account
  instead of the pool account. This would enable pool member funds to be used for voting in opengov.
  ([SDK `v1.13.0` #3905](https://github.com/paritytech/polkadot-sdk/pull/3905))

## [1.3.4] 01.11.2024

### Changed

- Change Polkadot inflation to 120M DOT per year ([polkadot-fellows/runtimes#471](https://github.com/polkadot-fellows/runtimes/pull/471))
- Update foreign asset ids in Asset Hub Polkadot and Asset Hub Kusama from v3 to v4 locations ([polkadot-fellows/runtimes#472](https://github.com/polkadot-fellows/runtimes/pull/472))
- Lower Parachain and Data Deposits to Encourage Experimentation on Kusama ([polkadot-fellows/runtimes#501](https://github.com/polkadot-fellows/runtimes/pull/501))

### Fixed

- Fix `experimental_inflation_info` in Polkadot and remove unused code (https://github.com/polkadot-fellows/runtimes/pull/497)

## [1.3.3] 01.10.2024

### Changed

- Allow signed origins to send arbitrary XCMs from some system chains ([polkadot-fellows/runtimes#407](https://github.com/polkadot-fellows/runtimes/pull/407))
- Include the Core and Salary pallets into the Fellowship proxy ([polkadot-fellows/runtimes#454](https://github.com/polkadot-fellows/runtimes/pull/454))
- Add new community democracy and treasuries pallets to Encointer ([polkadot-fellows/runtimes#456](https://github.com/polkadot-fellows/runtimes/pull/456))
- Change target block time for Encointer to 6s ([polkadot-fellows/runtimes#462](https://github.com/polkadot-fellows/runtimes/pull/462))
- Asset Hubs: allow Polkadot, Kusama and Ethereum assets across P<>K bridge ([polkadot-fellows/runtimes#421](https://github.com/polkadot-fellows/runtimes/pull/421)).

### Fixed

- Chain-spec generator: propagate the `on_chain_release_build` feature to the chain-spec generator. Without this the live/genesis chain-specs contain a wrongly-configured WASM blob ([polkadot-fellows/runtimes#450](https://github.com/polkadot-fellows/runtimes/pull/450)).
- Adds a migration to the Polkadot Coretime chain to fix an issue from the initial Coretime migration. ([polkadot-fellows/runtimes#458](https://github.com/polkadot-fellows/runtimes/pull/458))
- Adds migrations to restore currupted staking ledgers in Polkadot and Kusama ([polkadot-fellows/runtimes#447](https://github.com/polkadot-fellows/runtimes/pull/447))

### Added

- Polkadot: Make the current inflation formula adjustable ([polkadot-fellows/runtimes#443](https://github.com/polkadot-fellows/runtimes/pull/443))

## [1.3.2] 27.08.2024

### Fixed

- Kusama: Revert accidental changes to inflation formula ([polkadot-fellows/runtimes#445](https://github.com/polkadot-fellows/runtimes/pull/445)).

## [1.3.1] 23.08.2024

### Fixed

- [🚨 Breaking Change] Polkadot Collectives: enable transaction payment ([polkadot-fellows/runtimes#442](https://github.com/polkadot-fellows/runtimes/pull/442))

## [1.3.0] 20.08.2024

### Added

- Kusama: Relay General Admin Origin mapping to xcm Location ([polkadot-fellows/runtimes#383](https://github.com/polkadot-fellows/runtimes/pull/383))
- Encointer, PeopleKusama, PeoplePolkadot: Configure delivery fees for UMP ([polkadot-fellows/runtimes#390](https://github.com/polkadot-fellows/runtimes/pull/390))
- Introduce a new dispatchable function `set_partial_params` in `pallet-core-fellowship` ([runtimes#381](https://github.com/polkadot-fellows/runtimes/pull/381), [SDK v1.14 #3843](https://github.com/paritytech/polkadot-sdk/pull/3843)).
- RFC-5: Add request revenue info ([runtimes#381](https://github.com/polkadot-fellows/runtimes/pull/381), [SDK v1.14 #3940](https://github.com/paritytech/polkadot-sdk/pull/3940)).
- Core-Fellowship: new `promote_fast` call ([runtimes#381](https://github.com/polkadot-fellows/runtimes/pull/381), [SDK v1.14 #4877](https://github.com/paritytech/polkadot-sdk/pull/4877)).
- Pallet ranked collective: max member count per rank ([runtimes#381](https://github.com/polkadot-fellows/runtimes/pull/381), [SDK v1.14 #4807](https://github.com/paritytech/polkadot-sdk/pull/4807)).
- All runtimes: XcmPaymentApi and DryRunApi ([polkadot-fellows/runtimes#380](https://github.com/polkadot-fellows/runtimes/pull/380))
- Fast promotion tracks for the Fellowship ranks I-III ([polkadot-fellows/runtimes#356](https://github.com/polkadot-fellows/runtimes/pull/356)).
- All runtimes: add `LocationToAccountApi` ([polkadot-fellows/runtimes#413](https://github.com/polkadot-fellows/runtimes/pull/413))
- Enable Agile Coretime on Polkadot ([polkadot-fellows/runtimes#401](https://github.com/polkadot-fellows/runtimes/pull/401))
- Add the Polkadot Coretime Chain runtime ([polkadot-fellows/runtimes#410](https://github.com/polkadot-fellows/runtimes/pull/410))
- Kusama: Add a "Spokesperson" proxy type only allowed to send remarks ([polkadot-fellows/runtimes#430](https://github.com/polkadot-fellows/runtimes/pull/430))
- Add the Polkadot and Kusama Coretime Chain specs ([polkadot-fellows/runtimes#432](https://github.com/polkadot-fellows/runtimes/pull/432))
- Migration to remove all but the 21 first elected Head Ambassador members from the Program ([polkadot-fellows/runtimes#422](https://github.com/polkadot-fellows/runtimes/pull/422)).
- Kusama: Make the current inflation formula adjustable ([polkadot-fellows/runtimes#364](https://github.com/polkadot-fellows/runtimes/pull/364))
- Port Agile Coretime migration from polkadot-sdk in order to fix leases with gaps handling([polkadot-fellows/runtimes#426](https://github.com/polkadot-fellows/runtimes/pull/426))

#### From [#322](https://github.com/polkadot-fellows/runtimes/pull/322)

- Add `claim_assets` extrinsic to `pallet-xcm` ([SDK v1.9 #3403](https://github.com/paritytech/polkadot-sdk/pull/3403)).
- Add `Deposited`/`Withdrawn` events for `pallet-assets` ([SDK v1.12 #4312](https://github.com/paritytech/polkadot-sdk/pull/4312)).
- Add `MaxRank` Config to `pallet-core-fellowship` ([SDK v1.13 #3393](https://github.com/paritytech/polkadot-sdk/pull/3393)).
- Add Extra Check in Primary Username Setter ([SDK v1.13 #4534](https://github.com/paritytech/polkadot-sdk/pull/4534)).
- Add HRMP notification handlers to the xcm-executor ([SDK v1.10 #3696](https://github.com/paritytech/polkadot-sdk/pull/3696)).
- Add retry mechanics to `pallet-scheduler` ([SDK v1.8 #3060](https://github.com/paritytech/polkadot-sdk/pull/3060)).
- Add support for versioned notification for HRMP pallet ([SDK v1.12 #4281](https://github.com/paritytech/polkadot-sdk/pull/4281)).
- Adds ability to trigger tasks via unsigned transactions ([SDK v1.11 #4075](https://github.com/paritytech/polkadot-sdk/pull/4075)).
- Asset Conversion: Pool Account ID derivation with additional Pallet ID seed ([SDK v1.11 #3250](https://github.com/paritytech/polkadot-sdk/pull/3250)).
- Asset Conversion: Pool Touch Call ([SDK v1.11 #3251](https://github.com/paritytech/polkadot-sdk/pull/3251)).
- Balances: add failsafe for consumer ref underflow ([SDK v1.12 #3865](https://github.com/paritytech/polkadot-sdk/pull/3865)).
- Bridge: added force_set_pallet-state call to pallet-bridge-grandpa ([SDK v1.13 #4465](https://github.com/paritytech/polkadot-sdk/pull/4465)).
- Burn extrinsic call and `fn burn_from` `Preservation` argument ([SDK v1.12 #3964](https://github.com/paritytech/polkadot-sdk/pull/3964)).
- GenesisConfig presets for runtime ([SDK v1.11 #2714](https://github.com/paritytech/polkadot-sdk/pull/2714)).
- Im-online pallet offchain storage cleanup ([SDK v1.8 #2290](https://github.com/paritytech/polkadot-sdk/pull/2290)).
- Implements a percentage cap on staking rewards from era inflation ([SDK v1.8 #1660](https://github.com/paritytech/polkadot-sdk/pull/1660)).
- Introduce submit_finality_proof_ex call to bridges GRANDPA pallet ([SDK v1.8 #3225](https://github.com/paritytech/polkadot-sdk/pull/3225)).
- New call `hrmp.establish_channel_with_system` to allow parachains to establish a channel with a system parachain ([SDK v1.11 #3721](https://github.com/paritytech/polkadot-sdk/pull/3721)).
- New runtime api to check if a validator has pending pages of rewards for an era ([SDK v1.12 #4301](https://github.com/paritytech/polkadot-sdk/pull/4301)).
- Pallet-xcm: add new extrinsic for asset transfers using explicit reserve ([SDK v1.11 #3695](https://github.com/paritytech/polkadot-sdk/pull/3695)).
- Ranked collective introduce `Add` and `Remove` origins ([SDK v1.8 #3212](https://github.com/paritytech/polkadot-sdk/pull/3212)).
- Runtime apis to help with delegate-stake based Nomination Pools ([SDK v1.13 #4537](https://github.com/paritytech/polkadot-sdk/pull/4537)).

### Changed

- Polkadot chains: allow arbitrary XCM execution ([polkadot-fellows/runtimes#345](https://github.com/polkadot-fellows/runtimes/pull/345)).
- Bounties: Remove payout delay ([polkadot-fellows/runtimes#386](https://github.com/polkadot-fellows/runtimes/pull/386)).
- Polkadot System Chains: Reduce the base transaction fee by half ([polkadot-fellows/runtimes#398](https://github.com/polkadot-fellows/runtimes/pull/398)).
- Asset Hubs: setup auto incremented asset id to 50_000_000 for trust backed assets ([polkadot-fellows/runtimes#414](https://github.com/polkadot-fellows/runtimes/pull/414)).
- Upgrade dependencies to the [polkadot-sdk@1.13.0](https://github.com/paritytech/polkadot-sdk/releases/tag/polkadot-v1.13.0) release ([polkadot-fellows/runtimes#332](https://github.com/polkadot-fellows/runtimes/pull/332)).
- Filter `interlace` calls on the Polkadot Coretime Chain until the Relay chain implementation is more mature ([polkadot-fellows/runtimes#438](https://github.com/polkadot-fellows/runtimes/pull/438)).

#### From [#322](https://github.com/polkadot-fellows/runtimes/pull/322)

- The `MessageQueue` also runs "on idle", this causes `MessageQueue::Processed` events to be emitted in other phases than just initialization ([SDK v1.13 #3844](https://github.com/paritytech/polkadot-sdk/pull/3844)).
- AdaptPrice trait is now price controlled ([SDK v1.13 #4521](https://github.com/paritytech/polkadot-sdk/pull/4521)).
- Allow StakingAdmin to manage nomination pool configurations ([SDK v1.11 #3959](https://github.com/paritytech/polkadot-sdk/pull/3959)).
- Bridge: make some headers submissions free ([SDK v1.12 #4102](https://github.com/paritytech/polkadot-sdk/pull/4102)).
- Improving on_demand_assigner emitted events ([SDK v1.13 #4339](https://github.com/paritytech/polkadot-sdk/pull/4339)).
- `pallet-broker::start_sales`: Take `extra_cores` and not total cores ([SDK v1.11 #4221](https://github.com/paritytech/polkadot-sdk/pull/4221)).
- Pallet-nomination-pools: `chill` is permissionless if depositor's stake is less than `min_nominator_bond` ([SDK v1.9 #3453](https://github.com/paritytech/polkadot-sdk/pull/3453)).
- `polkadot_runtime_parachains::coretime`: Expose `MaxXcmTransactWeight` ([SDK v1.11 #4189](https://github.com/paritytech/polkadot-sdk/pull/4189)).
- Pools: Make PermissionlessWithdraw the default claim permission ([SDK v1.10 #3438](https://github.com/paritytech/polkadot-sdk/pull/3438)).
- Prevents staking controllers from becoming stashes of different ledgers; Ensures that no ledger in bad state is mutated ([SDK v1.9 #3639](https://github.com/paritytech/polkadot-sdk/pull/3639)).
- Snowbridge: deposit extra fee to beneficiary on Asset Hub ([SDK v1.12 #4175](https://github.com/paritytech/polkadot-sdk/pull/4175)).
- Storage bound the XCMP queue pallet ([SDK v1.13 #3952](https://github.com/paritytech/polkadot-sdk/pull/3952)).
- Validator disabling strategy in runtime ([SDK v1.12 #2226](https://github.com/paritytech/polkadot-sdk/pull/2226)).

### Fixed

- Fix claim queue size ([runtimes#381](https://github.com/polkadot-fellows/runtimes/pull/381), [SDK v1.14 #4691](https://github.com/paritytech/polkadot-sdk/pull/4691)).
- `pallet-referenda`: Ensure to schedule referenda earliest at the next block ([runtimes#381](https://github.com/polkadot-fellows/runtimes/pull/381), [SDK v1.14 #4823](https://github.com/paritytech/polkadot-sdk/pull/4823)).
- Don't partially modify HRMP pages ([runtimes#381](https://github.com/polkadot-fellows/runtimes/pull/381), [SDK v1.14 #4710](https://github.com/paritytech/polkadot-sdk/pull/4710)).
- Coretime Chain: mitigate behaviour with many assignments on one core ([runtimes#434](https://github.com/polkadot-fellows/runtimes/pull/434)).
- Port Agile Coretime migration from polkadot-sdk in order to fix leases with gaps handling([polkadot-fellows/runtimes#426](https://github.com/polkadot-fellows/runtimes/pull/426))

#### From [#322](https://github.com/polkadot-fellows/runtimes/pull/322)

- CheckWeight checks for combined extrinsic length and proof size ([SDK v1.12 #4326](https://github.com/paritytech/polkadot-sdk/pull/4326)).
- Decrement total_deposit when clearing collection metadata ([SDK v1.11 #3976](https://github.com/paritytech/polkadot-sdk/pull/3976)).
- Detect incorrect pre-image length when submitting a referenda ([SDK v1.10 #3850](https://github.com/paritytech/polkadot-sdk/pull/3850)).
- Fix `schedule_code_upgrade` when called by the owner/root ([SDK v1.10 #3341](https://github.com/paritytech/polkadot-sdk/pull/3341)).
- Fix algorithmic complexity of the on-demand scheduler ([SDK v1.10 #3190](https://github.com/paritytech/polkadot-sdk/pull/3190)).
- Fix call enum's metadata regression ([SDK v1.9 #3513](https://github.com/paritytech/polkadot-sdk/pull/3513)).
- Fix dust unbonded for zero existential deposit ([SDK v1.12 #4364](https://github.com/paritytech/polkadot-sdk/pull/4364)).
- Fix extrinsics count logging in frame-system ([SDK v1.12 #4461](https://github.com/paritytech/polkadot-sdk/pull/4461)).
- Fix kusama 0 backing rewards when entering active set ([SDK v1.10 #3722](https://github.com/paritytech/polkadot-sdk/pull/3722)).
- Fix Stuck Collator Funds ([SDK v1.11 #4229](https://github.com/paritytech/polkadot-sdk/pull/4229)).
- Fix weight calculation and event emission in pallet-membership ([SDK v1.9 #3324](https://github.com/paritytech/polkadot-sdk/pull/3324)).
- Fix weight refund for `pallet-collator-selection::set_candidacy_bond` ([SDK v1.9 #3643](https://github.com/paritytech/polkadot-sdk/pull/3643)).
- Fixed `GrandpaConsensusLogReader::find_scheduled_change` ([SDK v1.11 #4208](https://github.com/paritytech/polkadot-sdk/pull/4208)).
- Fixes a scenario where a nomination pool's `TotalValueLocked` is out of sync due to staking's implicit withdraw ([SDK v1.8 #3052](https://github.com/paritytech/polkadot-sdk/pull/3052)).
- Handle legacy lease swaps on coretime ([SDK v1.10 #3714](https://github.com/paritytech/polkadot-sdk/pull/3714)).
- Ignore mandatory extrinsics in total PoV size check ([SDK v1.13 #4571](https://github.com/paritytech/polkadot-sdk/pull/4571)).
- Pallet assets: minor improvement on errors returned for some calls ([SDK v1.11 #4118](https://github.com/paritytech/polkadot-sdk/pull/4118)).
- Pallet-broker: Fix `Linear::adapt_price` behavior at zero ([SDK v1.9 #3636](https://github.com/paritytech/polkadot-sdk/pull/3636)).
- Pallet-broker: Fix claim revenue behaviour for zero timeslices ([SDK v1.11 #3997](https://github.com/paritytech/polkadot-sdk/pull/3997)).
- Pallet-broker: Support renewing leases expired in a previous period ([SDK v1.11 #4089](https://github.com/paritytech/polkadot-sdk/pull/4089)).
- Pallet-broker: Use saturating math in input validation ([SDK v1.11 #4151](https://github.com/paritytech/polkadot-sdk/pull/4151)).
- Pallet-xcm: fix transport fees for remote reserve transfers ([SDK v1.10 #3792](https://github.com/paritytech/polkadot-sdk/pull/3792)).
- Patch pool to handle extra consumer ref when destroying ([SDK v1.13 #4503](https://github.com/paritytech/polkadot-sdk/pull/4503)).
- Region reserve transfers fix ([SDK v1.11 #3455](https://github.com/paritytech/polkadot-sdk/pull/3455)).
- Snowbridge - Ethereum Client - Reject finalized updates without a sync committee in next store period ([SDK v1.13 #4478](https://github.com/paritytech/polkadot-sdk/pull/4478)).
- Treat XCM ExceedsStackLimit errors as transient in the MQ pallet ([SDK v1.12 #4202](https://github.com/paritytech/polkadot-sdk/pull/4202)).
- Unrequest a pre-image when it failed to execute ([SDK v1.10 #3849](https://github.com/paritytech/polkadot-sdk/pull/3849)).
- Validate code when scheduling uprades ([SDK v1.8 #3232](https://github.com/paritytech/polkadot-sdk/pull/3232)).
- XCMP: Use the number of 'ready' pages in XCMP suspend logic ([SDK v1.9 #2393](https://github.com/paritytech/polkadot-sdk/pull/2393)).

### Removed

- Remove deprecated calls from treasury pallet ([runtimes#381](https://github.com/polkadot-fellows/runtimes/pull/381), [SDK v1.14 #3820](https://github.com/paritytech/polkadot-sdk/pull/3820)).
- Treasury pallet: - remove unused config parameters ([runtimes#381](https://github.com/polkadot-fellows/runtimes/pull/381), [SDK v1.14 #4831](https://github.com/paritytech/polkadot-sdk/pull/4831)).
- Remove Identity from Polkadot Relay Chain ([runtimes#415](https://github.com/polkadot-fellows/runtimes/pull/415))
- Kusama: Remove unused Snowbridge code and configs ([polkadot-fellows/runtimes#411](https://github.com/polkadot-fellows/runtimes/pull/411)).
- Remove the identity ops pallet after the invalid judgments have been cleared ([polkadot-fellows/runtimes#408](https://github.com/polkadot-fellows/runtimes/pull/408)).

#### From [#322](https://github.com/polkadot-fellows/runtimes/pull/322)

- Deprecate dmp-queue pallet ([SDK v1.13 #4475](https://github.com/paritytech/polkadot-sdk/pull/4475)).
- Deprecate XCMv2 ([SDK v1.13 #4131](https://github.com/paritytech/polkadot-sdk/pull/4131)).
- Identity: Remove double encoding username signature payload ([SDK v1.13 #4646](https://github.com/paritytech/polkadot-sdk/pull/4646)).
- Pallet-xcm: deprecate execute and send in favor of execute_blob and send_blob ([SDK v1.10 #3749](https://github.com/paritytech/polkadot-sdk/pull/3749)).
- Pallet-xcm: deprecate transfer extrinsics without weight limit ([SDK v1.10 #3927](https://github.com/paritytech/polkadot-sdk/pull/3927)).
- Remove `parametrized-consensus-hook` feature ([SDK v1.13 #4380](https://github.com/paritytech/polkadot-sdk/pull/4380)).

## [1.2.8] 03.07.2024

### Changed

- Snowbridge: Sync headers on demand ([polkadot-fellows/runtimes#365](https://github.com/polkadot-fellows/runtimes/pull/365))
- Polkadot chains: allow arbitrary XCM execution ([polkadot-fellows/runtimes#345](https://github.com/polkadot-fellows/runtimes/pull/345)).

Note: This release only affects the following runtimes and is not a full system release:

- Polkadot Relay Chain
- Polkadot Asset Hub
- Polkadot Bridge Hub
- Polkadot Collectives
- Kusama Relay Chain
- Kusama Bridge Hub

### Fixed

- Kusama People: Build the metadata hash at build time, so that `CheckMetadata` can use it at runtime ([polkadot-fellows/runtimes#371](https://github.com/polkadot-fellows/runtimes/pull/371))

## [1.2.7] 14.06.2024

Note: This release only affects the following runtimes and is not a full system release:

- Polkadot Relay Chain
- Polkadot People

### Changed

- Updated Relay and People configurations to complete launch ([polkadot-fellows/runtimes#350](https://github.com/polkadot-fellows/runtimes/pull/350))

## [1.2.6] 13.06.2024

Note: This release only affects the following runtimes and is not a full system release:

- Polkadot Relay Chain
- Polkadot Asset Hub
- Polkadot People
- Kusama Relay Chain
- Kusama Asset Hub
- Kusama People

### Added

- Add the Polkadot People Chain ([polkadot-fellows/runtimes#319](https://github.com/polkadot-fellows/runtimes/pull/319))

### Changed

- Set max asset ID restriction for the creation of trusted assets ([polkadot-fellows/runtimes#346](https://github.com/polkadot-fellows/runtimes/pull/346))

### Fixed

- Kusama People: clear requested judgements that do not have corresponding deposits reserved ([polkadot-fellows/runtimes#339](https://github.com/polkadot-fellows/runtimes/pull/339))

### Changed

- People chain now uses 6-second block times ([polkadot-fellows/runtimes#308](https://github.com/polkadot-fellows/runtimes/pull/308))

### Removed

- Removed Identity-related code from Kusama Relay Chain ([polkadot-fellows/runtimes#315](https://github.com/polkadot-fellows/runtimes/pull/315))

## [1.2.5] 06.06.2024

### Added

- Staking runtime api to check if reward is pending for an era ([polkadot-fellows/runtimes#318](https://github.com/polkadot-fellows/runtimes/pull/318))
- Allow any parachain to have bidirectional channel with any system parachains ([polkadot-fellows/runtimes#329](https://github.com/polkadot-fellows/runtimes/pull/329))
- Update price controller of broker pallet to use higher leadin, without adjusting the minimum price too much ([polkadot-fellows/runtimes#334](https://github.com/polkadot-fellows/runtimes/pull/334))
- Enable support for new hardware signers like the generic ledger app ([polkadot-fellows/runtimes#337](https://github.com/polkadot-fellows/runtimes/pull/337))

### Changed

- Transaction payments work via new `fungible` trait implementation ([polkadot-fellows/runtimes#332](https://github.com/polkadot-fellows/runtimes/pull/332))
- Block `request_judgement` calls on the Relay Chain ([polkadot-fellows/runtimes#338](https://github.com/polkadot-fellows/runtimes/pull/338))

### Fixed

- Handle extra erroneous consumer reference when a nomination pool is destroying ([polkadot-fellows/runtimes#318](https://github.com/polkadot-fellows/runtimes/pull/318))
- Introduce [Encointer](https://encointer.org) collator selection and send fees to authors instead of treasury ([polkadot-fellows/runtimes#270](https://github.com/polkadot-fellows/runtimes/pull/270))

## [1.2.4] 20.05.2024

### Changed

- Kusama chains: allow arbitrary XCM execution ([polkadot-fellows/runtimes#261](https://github.com/polkadot-fellows/runtimes/pull/261))
- Allow everything through XCM SafeCallFilter ([polkadot-fellows/runtimes#285](https://github.com/polkadot-fellows/runtimes/pull/285))
- Disable Coretime credit purchasing until we have the credit system implemented ([polkadot-fellows/runtimes#312](https://github.com/polkadot-fellows/runtimes/pull/312))

### Added

- Add `pallet-vesting` to Asset Hubs ([polkadot-fellows/runtimes#269](https://github.com/polkadot-fellows/runtimes/pull/269))
- Add Pay Salary Collectives test ([polkadot-fellows/runtimes#260](https://github.com/polkadot-fellows/runtimes/pull/260))
- Add `pallet-xcm::transfer_assets_using_type_and_then()` for complex asset transfers ([polkadot-fellows/runtimes#311](https://github.com/polkadot-fellows/runtimes/pull/311))
- The Ambassador Program ([polkadot-fellows/runtimes#291](https://github.com/polkadot-fellows/runtimes/pull/291))

### Removed

- Remove one-shot migrations from Kusama Coretime ([polkadot-fellows/runtimes#300](https://github.com/polkadot-fellows/runtimes/pull/300))
- Remove DMP queue and allow `system::authorize_upgrade` in XCM's call filter ([polkadot-fellows/runtimes#280](https://github.com/polkadot-fellows/runtimes/pull/280))
- Allow Sending XCM messages using a Signed origin on Kusama ([polkadot-fellows/runtimes#290](https://github.com/polkadot-fellows/runtimes/pull/290))

### Fixed

- Include patch to release stuck collator bonds ([polkadot-fellows/runtimes#289](https://github.com/polkadot-fellows/runtimes/pull/289))
- Safeguard pallet-balances against consumer ref underflow ([polkadot-fellows/runtimes#309](https://github.com/polkadot-fellows/runtimes/pull/309))
- Polkadot Bridge Hub: Unstuck Snowbridge ([polkadot-fellows/runtimes#313](https://github.com/polkadot-fellows/runtimes/pull/313))

## [1.2.3] 29.04.2024

### Added

- Add migration to Kusama Coretime to onboard People Chain without long delay ([polkadot-fellows/runtimes#286](https://github.com/polkadot-fellows/runtimes/pull/286))

### Fixed

- Clean up outdated assignment in Kusama Coretime Chain state ([polkadot-fellows/runtimes#286](https://github.com/polkadot-fellows/runtimes/pull/286))

## [1.2.2] 20.04.2024

### Fixed

- Polkadot Bridge Hub: Unstuck bridge with Kusama ([polkadot-fellows/runtimes#277](https://github.com/polkadot-fellows/runtimes/pull/277)).
- Fix Kusama Coretime launch issues: import leases and fix renewals for short leases ([polkadot-fellows/runtimes#276](https://github.com/polkadot-fellows/runtimes/pull/276))

## [1.2.1] 09.04.2024

### Changed

- Modify runtimes for phase two of People Chain launch (Kusama) ([polkadot-fellows/runtimes#246](https://github.com/polkadot-fellows/runtimes/pull/246))

## [1.2.0] 28.03.2024

### Added

- Remove state-trie-migration pallet from kusama, add state trie migration to V1 on polkadot ([polkadot-fellows/runtimes#170](https://github.com/polkadot-fellows/runtimes/pull/170))
- Introduce chain spec generator ([polkadot-fellows/runtimes#127](https://github.com/polkadot-fellows/runtimes/pull/127))
- Add [Encointer](https://encointer.org) system parachain runtime, completing [RFC22](https://github.com/polkadot-fellows/RFCs/blob/main/text/0022-adopt-encointer-runtime.md) ([polkadot-fellows/runtimes#80](https://github.com/polkadot-fellows/runtimes/pull/80))
- Feature for enabling debug prints in the Polkadot and Kusama runtime ([polkadot-fellows/runtimes#85](https://github.com/polkadot-fellows/runtimes/pull/85))
- Added new "Wish for Change" track ([polkadot-fellows/runtimes#184](https://github.com/polkadot-fellows/runtimes/pull/184))
- Enable Coretime and on-demand on Kusama ([polkadot-fellows/runtimes#159](https://github.com/polkadot-fellows/runtimes/pull/159))
- Refund any leases that are not migrated to Coretime (have holes in them/have not yet started) ([polkadot-fellows/runtimes#206](https://github.com/polkadot-fellows/runtimes/pull/206))
- Enable Elastic Scaling node side feature for Kusama ([polkadot-fellows/runtimes#205](https://github.com/polkadot-fellows/runtimes/pull/205))
- Cancel Parachain Auctions ([polkadot-fellows/runtimes#215](https://github.com/polkadot-fellows/runtimes/pull/215))
- Upgrade encointer protocol to 6.1.0 ([polkadot-fellows/runtimes#236](https://github.com/polkadot-fellows/runtimes/pull/236))
- Update NFT deposits according to RFC-45 ([polkadot-fellows/runtimes#237](https://github.com/polkadot-fellows/runtimes/pull/237))
- Add Kusama People Chain ([polkadot-fellows/runtimes#217](https://github.com/polkadot-fellows/runtimes/pull/217))
- Asset Conversion setup for Polkadot Asset Hub, and XCM Swap Weight Trader for both Asset Hubs ([polkadot-fellows/runtimes#218](https://github.com/polkadot-fellows/runtimes/pull/218))
- Adds Snowbridge to Kusama and Polkadot ([polkadot-fellows/runtimes#130](https://github.com/polkadot-fellows/runtimes/pull/130))
- Add the Kusama Coretime Chain ([polkadot-fellows/runtimes#212](https://github.com/polkadot-fellows/runtimes/pull/212))

### Changed

- Upgrade parachains runtime API from v7 to v8 in Kusama ([context](https://paritytech.github.io/polkadot-sdk/book/protocol-validator-disabling.html), [polkadot-fellows/runtimes#148](https://github.com/polkadot-fellows/runtimes/pull/148)).
- Fixed the lowering of Asset Hub existential deposits.
- MMR leaves generated by `pallet_mmr` point to the next-authority-set of the current block instead of the prior block [polkadot-fellows/runtimes#169](https://github.com/polkadot-fellows/runtimes/pull/169)
- Deprecate the `xcm::body::TREASURER_INDEX` constant and use the standard `Treasury` variant from the `xcm::BodyId` type instead ([polkadot-fellows/runtimes#149](https://github.com/polkadot-fellows/runtimes/pull/149))
- Bump parachains runtime API to v9 in Kusama to enable the `node_features` function [polkadot-fellows/runtimes#194](https://github.com/polkadot-fellows/runtimes/pull/194)
- Bump parachains runtime API to v10 in Kusama to enable the `approval-voting-params` function [polkadot-fellows/runtimes#204](https://github.com/polkadot-fellows/runtimes/pull/204)
- Use Relay Chain's Treasury Pallet account as a destination for XCM fees on System Parachain ([polkadot-fellows/runtimes#191](https://github.com/polkadot-fellows/runtimes/pull/191))
- Bump parachains runtime API to v10 in Polkadot to enable async-backing subsystems(still in backwards compatible mode) [polkadot-fellows/runtimes#222](https://github.com/polkadot-fellows/runtimes/pull/222)
- Prepared system parachain runtimes for async backing enabling ([polkadot-fellows/runtimes#228](https://github.com/polkadot-fellows/runtimes/pull/228))
- Update runtime weights [polkadot-fellows/runtimes#223](https://github.com/polkadot-fellows/runtimes/pull/223)
- Treasury Spend detects relative locations of the native asset ([polkadot-fellows/runtimes#233](https://github.com/polkadot-fellows/runtimes/pull/233))
- Increase consumer reference limits for Asset Hubs ([polkadot-fellows/runtimes#258](https://github.com/polkadot-fellows/runtimes/pull/258))
- Updated Asset Hub asset class creation deposit to use `system_para_deposit()` ([polkadot-fellows/runtimes#259](https://github.com/polkadot-fellows/runtimes/pull/259))

### Removed

- Removed the `SafeCallFilter` from the Relay Chain XCM config ([polkadot-fellows/runtimes#172](https://github.com/polkadot-fellows/runtimes/pull/172)).
- Removed the `ImOnline` pallet ([polkadot-fellows/runtimes#178](https://github.com/polkadot-fellows/runtimes/pull/178))

### Fixed

- Fixed the cost of a single byte, sent over bridge to use the `TransactionByteFee` constant of the bridged chain [polkadot-fellows/runtimes#174](https://github.com/polkadot-fellows/runtimes/pull/174).

### Based on Polkadot-SDK

- Upgrade dependencies to the [polkadot-sdk@1.5.0](https://github.com/paritytech/polkadot-sdk/releases/tag/polkadot-v1.5.0) release ([polkadot-fellows/runtimes#137](https://github.com/polkadot-fellows/runtimes/pull/137))
- Upgrade dependencies to the [polkadot-sdk@1.6.0](https://github.com/paritytech/polkadot-sdk/releases/tag/polkadot-v1.6.0) release ([polkadot-fellows/runtimes#159](https://github.com/polkadot-fellows/runtimes/pull/159))
- Upgrade dependencies to the [polkadot-sdk@1.7.0](https://github.com/paritytech/polkadot-sdk/releases/tag/polkadot-v1.7.0) release ([polkadot-fellows/runtimes#187](https://github.com/polkadot-fellows/runtimes/pull/187))

## [1.1.1] 25.01.2024

### Fixed

- Fixed the lowering of Asset Hub existential deposits ([polkadot-fellows/runtimes#158](https://github.com/polkadot-fellows/runtimes/pull/158)).

## [1.1.0] 10.01.2024

### Changed

- Upgrade parachains runtime API from v5 to v7 in Polkadot and Kusama ([polkadot-fellows/runtimes#56](https://github.com/polkadot-fellows/runtimes/pull/56))
- Upgrade Preimage pallet's config implementations to adapt the new `Consideration` API ([polkadot-fellows/runtimes#56](https://github.com/polkadot-fellows/runtimes/pull/56))
- Remove `experimental` feature flag for `pallet-society`, `pallet-xcm`, and `runtime-common` crates imports ([polkadot-fellows/runtimes#56](https://github.com/polkadot-fellows/runtimes/pull/56))
- Election provider: use a geometric deposit base calculation for EPM signed submissions in Polkadot and Kusama ([polkadot-fellows/runtimes#56](https://github.com/polkadot-fellows/runtimes/pull/56))
- Make `IdentityInfo` generic in `pallet-identity` ([polkadot-fellows/runtimes#87](https://github.com/polkadot-fellows/runtimes/pull/87)). Context: <https://github.com/paritytech/polkadot-sdk/pull/1661>
- Whitelist `force_default_xcm_version` in XCM call filter ([polkadot-fellows/runtimes#45](https://github.com/polkadot-fellows/runtimes/pull/45))
- Update the fellowship salary budget amount in alignment with the Fellowship Salary [RFC](https://github.com/polkadot-fellows/RFCs/pull/50) ([polkadot-fellows/runtimes#121](https://github.com/polkadot-fellows/runtimes/pull/121))
- Set up an account ID for the local root location on Polkadot Collectives ([polkadot-fellows/runtimes#125](https://github.com/polkadot-fellows/runtimes/pull/125))
- Increase confirmation period for treasury spend tracks on Polkadot & Kusama ([polkadot-fellows/runtimes#119](https://github.com/polkadot-fellows/runtimes/pull/119))
- Drop ED requirement for transaction payments with an exchangeable asset ([polkadot-fellows/runtimes#310](https://github.com/polkadot-fellows/runtimes/pull/310))

### Added

- Enable async backing on Kusama ([polkadot-fellows/runtimes#87](https://github.com/polkadot-fellows/runtimes/pull/87)). Context: <https://github.com/paritytech/polkadot-sdk/pull/1543>
- Implemented GenesisBuilder API for all runtimes ([polkadot-fellows/runtimes#87](https://github.com/polkadot-fellows/runtimes/pull/87)). Context: <https://github.com/paritytech/polkadot-sdk/pull/1492>
- XCM transport fees are now exponential and are sent to a treasury account ([polkadot-fellows/runtimes#87](https://github.com/polkadot-fellows/runtimes/pull/87)). Context: <https://github.com/paritytech/polkadot-sdk/pull/1234>
- System parachains are now trusted teleporters of each other ([polkadot-fellows/runtimes#87](https://github.com/polkadot-fellows/runtimes/pull/87)). Context: <https://github.com/paritytech/polkadot-sdk/pull/1368>
- Treasury is able to spend various asset kinds ([polkadot-fellows/runtimes#87](https://github.com/polkadot-fellows/runtimes/pull/87))
- Add BEEFY to Polkadot ([polkadot-fellows/runtimes#65](https://github.com/polkadot-fellows/runtimes/pull/65))
- Fellowship Treasury pallet on Polkadot Collectives ([polkadot-fellows/runtimes#109](https://github.com/polkadot-fellows/runtimes/pull/109))
- Added Polkadot <> Kusama bridge to support asset transfers between Asset Hubs ([polkadot-fellows/runtimes#108](https://github.com/polkadot-fellows/runtimes/pull/108))

### Fixed

- Add missing weight functions for `runtime_parachains_hrmp` and `preimage` pallets ([polkadot-fellows/runtimes#56](https://github.com/polkadot-fellows/runtimes/pull/56))
- Fix for Reward Deficit in the pool ([polkadot-fellows/runtimes#87](https://github.com/polkadot-fellows/runtimes/pull/87)). Context: <https://github.com/paritytech/polkadot-sdk/pull/1255>

## [1.0.1] 14.11.2023

### Changed

- Restore governance lock periods to 7 days in Polkadot ([polkadot-fellows/runtimes#86](https://github.com/polkadot-fellows/runtimes/pull/86))

## [1.0.0] 22.10.2023

### Changed

- Update Polkadot ideal staking rate ([polkadot-fellows/runtimes#26](https://github.com/polkadot-fellows/runtimes/pull/26))
- Treasury deprecate `propose_spend` dispatchable ([paritytech/substrate#14538](https://github.com/paritytech/substrate/pull/14538))
- Use benchmarked weights for `XCM` ([paritytech/polkadot#7077](https://github.com/paritytech/polkadot/pull/7077))
- Put HRMP Channel Management on General Admin Track ([paritytech/polkadot#7477](https://github.com/paritytech/polkadot/pull/7477))
- Improve locking mechanism for parachains ([paritytech/polkadot-sdk#1290](https://github.com/paritytech/polkadot-sdk/pull/1290))
- Allow Root to initiate auctions ([paritytech/polkadot#7449](https://github.com/paritytech/polkadot/pull/7449))
- Remark: Allow any kind of origin ([paritytech/substrate#14260](https://github.com/paritytech/substrate/pull/14260))
- Im-Online: Remove network state from heartbeats ([paritytech/substrate#14251](https://github.com/paritytech/substrate/pull/14251))
- Nomination pools: disallow setting above global max commission ([paritytech/substrate#14496](https://github.com/paritytech/substrate/pull/14496))
- Rename Statemint/Statemine to Asset Hub ([paritytech/cumulus#2633](https://github.com/paritytech/cumulus/pull/2633))
- Fellowship: Voters can initiate proposals on their votable tracks ([paritytech/cumulus#2725](https://github.com/paritytech/cumulus/pull/2725))
- Root can promote on Polkadot Collectives ([paritytech/cumulus#2781](https://github.com/paritytech/cumulus/pull/2781))
- Add New Assets Privileged Functions to Appropriate Proxy Types ([paritytech/cumulus#2839](https://github.com/paritytech/cumulus/pull/2839))
- Better Handling of Candidates Who Become Invulnerable ([paritytech/cumulus#2801](https://github.com/paritytech/cumulus/pull/2801))

### Added

- Implement dynamic number of nominators ([paritytech/substrate#12970](https://github.com/paritytech/substrate/pull/12970) & [paritytech/polkadot#6807](https://github.com/paritytech/polkadot/pull/6807))
- Upgrade Kusama to Society V2 ([paritytech/polkadot#7356](https://github.com/paritytech/polkadot/pull/7356))
- Kusama state version switch and migration ([paritytech/polkadot#7015](https://github.com/paritytech/polkadot/pull/7015))
- Add Nomination Pools and Voters List to Staking Proxy ([paritytech/polkadot#7448](https://github.com/paritytech/polkadot/pull/7448))
- Add minting price to the pre-signed mint object ([paritytech/substrate#14242](https://github.com/paritytech/substrate/pull/14242))
- Add mint price to the witness object on mint and confirm it ([paritytech/substrate#14257](https://github.com/paritytech/substrate/pull/14257))
- Stabilize Metadata V15 ([paritytech/substrate#14481](https://github.com/paritytech/substrate/pull/14481))
- Add Ability to Add/Remove Invulnerable Collators ([paritytech/cumulus#2596](https://github.com/paritytech/cumulus/pull/2596))
- Polkadot Fellowship promotion/demotion periods, members activity and salaries ([paritytech/cumulus#2607](https://github.com/paritytech/cumulus/pull/2607))
- Add asset conversion to asset hub Kusama ([paritytech/cumulus#2935](https://github.com/paritytech/cumulus/pull/2935))

### Fixed

- Unlock/unreserve Gov v1 balances and remove kvs ([paritytech/polkadot#7314](https://github.com/paritytech/polkadot/pull/7314))
- Polkadot 28 days as conviction voting period ([paritytech/polkadot#7595](https://github.com/paritytech/polkadot/pull/7595))
- XCM: Fix issue with RequestUnlock ([paritytech/polkadot#7278](https://github.com/paritytech/polkadot/pull/7278))
- Clear Existing HRMP Channel Request When Force Opening ([paritytech/polkadot#7389](https://github.com/paritytech/polkadot/pull/7389))
- Prune upgrade cooldowns ([paritytech/polkadot#7470](https://github.com/paritytech/polkadot/pull/7470))
- Assets `destroy_accounts` releases the deposit
  ([paritytech/substrate#14443](https://github.com/paritytech/substrate/pull/14443))
- Update Polkadot Collectives to use `limited_teleport_assets` for automatic slash handling, as
  `teleport_assets` is deprecated and caused a failing integration test. ([polkadot-fellows/runtimes#46](https://github.com/polkadot-fellows/runtimes/pull/46))<|MERGE_RESOLUTION|>--- conflicted
+++ resolved
@@ -13,15 +13,12 @@
 ### Changed
 
 - Add foreign-consensus cousin Asset Hub as trusted aliaser to allow XCMv5 origin preservation for foreign-consensus parachains [polkadot-fellows/runtimes/pull/794](https://github.com/polkadot-fellows/runtimes/pull/794))
-<<<<<<< HEAD
-- Add Snowbridge V2 pallets, to enable Snowbridge V2 bridging. [polkadot-fellows/runtimes/pull/796](https://github.com/polkadot-fellows/runtimes/pull/796))
-=======
 - Configure block providers for pallets requiring block context ([polkadot-fellows/runtimes/pull/813](https://github.com/polkadot-fellows/runtimes/pull/813)):
   - vesting: keep using Relay Chain block provider
   - multisig: switch to local block provider (for unique multisig IDs)
   - proxy: use Relay Chain block provider (for delayed announcements)
   - nfts: use Relay Chain block provider (for minting start/end blocks)
->>>>>>> c56a94b1
+- Add Snowbridge V2 pallets, to enable Snowbridge V2 bridging. [polkadot-fellows/runtimes/pull/796](https://github.com/polkadot-fellows/runtimes/pull/796))
 
 ## [1.6.1] 24.06.2025
 
