--- conflicted
+++ resolved
@@ -45,9 +45,6 @@
   - proxy: use Relay Chain block provider (for delayed announcements)
   - nfts: use Relay Chain block provider (for minting start/end blocks)
 - PolkadotAssetHub: Enable Async Backing ([polkadot-fellows/runtimes/pull/763](https://github.com/polkadot-fellows/runtimes/pull/763))
-<<<<<<< HEAD
-- Add Snowbridge V2 pallets, to enable Snowbridge V2 bridging. [polkadot-fellows/runtimes/pull/796](https://github.com/polkadot-fellows/runtimes/pull/796))
-=======
 - Upgrade to Polkadot-SDK `stable2506` ([polkadot-fellows/runtimes/pull/817](https://github.com/polkadot-fellows/runtimes/pull/817))
   - [#9137](https://github.com/paritytech/polkadot-sdk/pull/9137): Pallet XCM - transfer_assets pre-ahm patch
     🚨 Pallet XCM's `transfer_assets` extrinsic now returns an error when it determines that a reserve transfer of DOT|KSM has to be done.
@@ -109,7 +106,7 @@
   - [#8021](https://github.com/paritytech/polkadot-sdk/pull/8021): XCMP: use batching when enqueuing inbound messages
     This PR implements batching for the XCMP inbound enqueueing logic, which leads to an about ~75x performance improvement for that specific code.
   - [#9202](https://github.com/paritytech/polkadot-sdk/pull/9202): `apply_authorized_force_set_current_code` does not need to consume the whole block
->>>>>>> d6c5bd34
+- Add Snowbridge V2 pallets, to enable Snowbridge V2 bridging. [polkadot-fellows/runtimes/pull/796](https://github.com/polkadot-fellows/runtimes/pull/796))
 
 ## [1.6.1] 24.06.2025
 
