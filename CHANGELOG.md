# Changelog

Changelog for the runtimes governed by the Polkadot Fellowship.

The format is based on [Keep a Changelog](https://keepachangelog.com/en/1.0.0/).

## [Unreleased]

### Fixed

- Use `pallet-assets` instead of `pallet-balances` for XCM benchmarks on asset hubs ([polkadot-fellows/runtimes/pull/758](https://github.com/polkadot-fellows/runtimes/pull/758))
  - This means XCM benchmarks will have a higher weight.
- All XCM benchmarks use sibling parachain as destination instead of Relay chain to properly adapt weights in context of incoming migration from Relay to Asset Hub ([polkadot-fellows/runtimes/pull/709](https://github.com/polkadot-fellows/runtimes/pull/709))

### Added
- Integrate "Empowered XCM Origins" features to System Chains ([polkadot-fellows/runtimes/pull/799](https://github.com/polkadot-fellows/runtimes/pull/799))
- Test cases for all system chains to verify if parachain is able to process authorize_upgrade call as if it was received from governance chain ([polkadot-fellows/runtimes/pull/783](https://github.com/polkadot-fellows/runtimes/pull/783))
- Add Secretary Salary Pay Test Over XCM ([https://github.com/polkadot-fellows/runtimes/pull/778](https://github.com/polkadot-fellows/runtimes/pull/778))
- Upgrade to Polkadot-SDK `stable2506` ([polkadot-fellows/runtimes/pull/817](https://github.com/polkadot-fellows/runtimes/pull/817))
  - [#7833](https://github.com/paritytech/polkadot-sdk/pull/7833): Add `poke_deposit` extrinsic to pallet-society
  - [#7995](https://github.com/paritytech/polkadot-sdk/pull/7995): Add `PureKilled` event to pallet-proxy
  - [#8254]((https://github.com/paritytech/polkadot-sdk/pull/9202)): Introduce `remove_upgrade_cooldown`
    This dispatchable enables anyone to pay for removing an active upgrade cooldown from a parachain instead of waiting for the cooldown to be finished. It is useful for times when a parachain needs to apply an upgrade faster than the upgrade cooldown, but it will need to pay in this case. The dispatchable enables anyone to remove an upgrade cooldown of any parachain. The caller needs to pay for the removal and the tokens are burned on a successful removal.
  - [#8171](https://github.com/paritytech/polkadot-sdk/pull/8171): Add event `VestingCreated` and emit on vested transfer.
  - [#8382](https://github.com/paritytech/polkadot-sdk/pull/8382): Add `poke_deposit` extrinsic to pallet-bounties
  - [#7592](https://github.com/paritytech/polkadot-sdk/pull/7592): Add Paras `authorize_code_hash` + `apply_authorized_code` feature
    This feature is useful when triggering a Paras pallet call from a different chain than the one where the Paras pallet is deployed. For example, we may want to send `Paras::force_set_current_code(para, code)` from the Collectives and/or Asset Hub to the Relay Chain (because the Relay Chain governance will be migrated to the Asset Hub as a part of AHM).
    The primary reason for this approach is to avoid transferring the entire `new_code` Wasm blob between chains. Instead, we authorize the `code_hash` using root via `fn authorize_force_set_current_code_hash(new_authorization, expire_at)`. This authorization can later be applied by anyone using `Paras::apply_authorized_force_set_current_code(para, new_code)`. If `expire_at` is reached without the authorization being used, it is automatically removed.
  - [#7882](https://github.com/paritytech/polkadot-sdk/pull/7882): Add `poke_deposit` extrinsic to pallet-recovery
    Historically, the collection of storage deposits was running in an infallible context. Meaning we needed to make sure that the caller was able to pay the deposits when the last contract execution returns. To achieve that, we capped the storage deposit limit to the maximum balance of the origin. This made the code more complex: It conflated the deposit limit with the amount of balance the origin has.
    In the meantime, we changed code around to make the deposit collection fallible. But never changed this aspect.
    This PR rectifies that by doing:
    The root storage meter and all its nested meter's limits are completely independent of the origin's balance. This makes it way easier to argue about the limit that a nested meter has at any point.
    Consistently use `StorageDepositNotEnoughFunds` (limit not reached) and `StorageDepositLimitExhausted` (limit reached).
    Origin not being able to pay the existential deposit (ED) for a new account is now `StorageDepositNotEnoughFunds` and traps the caller rather then being a `TransferFailed` return code. Important since we are hiding the ED from contracts, so it should also not be an error code that must be handled.
  - [#8314](https://github.com/paritytech/polkadot-sdk/pull/8314): Add RPCs in the statement store to get the statements and not just the statement data.
    In statement-store, statements can contain a proof with the signature of the statement. This proof is useful to assert that the statement comes from the expected account. This proof also signs for all the statement's fields, which can also be useful information for the receiver.
- Upgrade to Polkadot-SDK `unstable2507` ([polkadot-fellows/runtimes/pull/849](https://github.com/polkadot-fellows/runtimes/pull/849))
  - [#8684](https://github.com/paritytech/polkadot-sdk/pull/8684) Add optional auto-rebag within on-idle to enable incremental correction of account positions within the bags-list during the idle phase of block execution
  - [#8693](https://github.com/paritytech/polkadot-sdk/pull/8693) Add XCM Precompile to pallet-xcm

### Changed

- Upgrade to Polkadot-SDK `unstable2507` ([polkadot-fellows/runtimes/pull/849](https://github.com/polkadot-fellows/runtimes/pull/849))
  - [#7953](https://github.com/paritytech/polkadot-sdk/pull/7953): Add deposit for setting session keys
<<<<<<< HEAD
    🚨 Setting session keys now might charge a storage deposit. The amount can be inspected in the Session::KeyDeposit of the runtime metadata. This value is intended to be set post AHM. Validators should make sure they have some free balance to cover this deposit the next time they want to rotate their keys.
=======
    * 🚨 Setting session keys now might charge a storage deposit. The amount can be inspected in the Session::KeyDeposit of the runtime metadata. This value is intended to be set post AHM. Validators should make sure they have some free balance to cover this deposit the next time they want to rotate their keys.
    * Session keys previously could be set only by the associated controller account of a stash. Now, this filter no longer exists, and they can be set by anyone (ergo, the deposit). For validators, please make sure to submit your session keys (henceforth) **from the stash account**.
>>>>>>> 53c8d083
- Add foreign-consensus cousin Asset Hub as trusted aliaser to allow XCMv5 origin preservation for foreign-consensus parachains [polkadot-fellows/runtimes/pull/794](https://github.com/polkadot-fellows/runtimes/pull/794))
- Configure block providers for pallets requiring block context ([polkadot-fellows/runtimes/pull/813](https://github.com/polkadot-fellows/runtimes/pull/813)):
  - vesting: keep using Relay Chain block provider
  - multisig: switch to local block provider (for unique multisig IDs)
  - proxy: use Relay Chain block provider (for delayed announcements)
  - nfts: use Relay Chain block provider (for minting start/end blocks)
- PolkadotAssetHub: Enable Async Backing ([polkadot-fellows/runtimes/pull/763](https://github.com/polkadot-fellows/runtimes/pull/763))
- Upgrade to Polkadot-SDK `stable2506` ([polkadot-fellows/runtimes/pull/817](https://github.com/polkadot-fellows/runtimes/pull/817))
  - [#9137](https://github.com/paritytech/polkadot-sdk/pull/9137): Pallet XCM - transfer_assets pre-ahm patch
    🚨 Pallet XCM's `transfer_assets` extrinsic now returns an error when it determines that a reserve transfer of DOT|KSM has to be done.
    This is a safeguard in preparation for the Asset Hub Migration (AHM), where the reserve of DOT|KSM will change from the Relay Chain to Asset Hub.
    After the migration, another patch will remove this error case and use the correct reserve.
    🚨 For DOT|KSM cross-chain transfers please use `limited_reserve_transfer_assets` or `transfer_assets_using_type_and_then`.
  - [#8718](https://github.com/paritytech/polkadot-sdk/pull/8718): Contracts: Record ED as part of the storage deposit.
  - [#8554](https://github.com/paritytech/polkadot-sdk/pull/8554): Contracts: pallet-assets ERC20 precompile
  - [#7762](https://github.com/paritytech/polkadot-sdk/pull/7762): Contracts: ERC20 XCM Asset Transactor
    This PR introduces an Asset Transactor for dealing with ERC20 tokens and adds it to Asset Hub Westend.
    This means asset ids of the form `{ parents: 0, interior: X1(AccountKey20 { key, network }) }` will be matched by this transactor and the corresponding transfer function will be called in the smart contract whose address is key.
    If your chain uses pallet-revive, you can support ERC20s as well by adding the transactor, which lives in assets-common.
  - [#8197](https://github.com/paritytech/polkadot-sdk/pull/8197): [pallet-revive] Add `fee_history`
  - [#8148](https://github.com/paritytech/polkadot-sdk/pull/8148): [pallet-revive] eth-rpc refactoring
      - Refactor eth-rpc.
      - Get rid of the in-memory cache; we can just store receipts / logs into sqlite.
      - Track both best and finalized blocks so that we can properly index transactions in case of a Relay Chain re-org.
      - Keep reference to the latest finalized block so that we can use that for queries that use the finalized block tag.
      - Use `--index-last-n-blocks` CLI parameter to re-index the last `n` blocks when the server starts.
      - Fix issue with `gas_price` calculation for EIP1559.
  - [#8545](https://github.com/paritytech/polkadot-sdk/pull/8545): [pallet-revive] eth-rpc improved healthcheck
  - [#8587](https://github.com/paritytech/polkadot-sdk/pull/8587): [pallet-revive] Make subscription task panic on error
  - [#8664](https://github.com/paritytech/polkadot-sdk/pull/8664): [pallet-revive] Fix rpc-types
  - [#8311](https://github.com/paritytech/polkadot-sdk/pull/8311): [pallet-revive] Update tracing RPC methods parameters
    Update `debug_trace*` methods to support extra parameters supported by geth.
    The method now can specify a timeout and whether we should only return a trace for the top call.
  - [#8734](https://github.com/paritytech/polkadot-sdk/pull/8734): [pallet-revive] Contract's nonce starts at 1
  - [#8274](https://github.com/paritytech/polkadot-sdk/pull/8274): [pallet-revive] Add `get_storage_var_key` for variable-sized keys
  - [#8103](https://github.com/paritytech/polkadot-sdk/pull/8103): [pallet-revive] Add genesis config
  - [#8273](https://github.com/paritytech/polkadot-sdk/pull/8273): [pallet-revive] Add net-listening rpc
  - [#8667](https://github.com/paritytech/polkadot-sdk/pull/8667): [pallet-revive] Simplify the storage meter
  - [#7867](https://github.com/paritytech/polkadot-sdk/pull/7867): Make read/write benchmarks more accurate
  - [#8281](https://github.com/paritytech/polkadot-sdk/pull/8281): `XcmPaymentApi::query_weight_to_asset_fee` simple common impl
  - [#8535](https://github.com/paritytech/polkadot-sdk/pull/8535): Make `WeightBounds` return `XcmError` to surface failures
    Improved XCM weight calculation error handling and traceability. The `WeightBounds` trait now returns detailed `XcmError` types instead of opaque results, allowing downstream consumers to access specific error context for failures like instruction decoding issues, weight overflows, and instruction limit violations. Added structured debug logging with contextual information to aid in diagnosing weight estimation failures during message preparation and execution.
  - [#8122](https://github.com/paritytech/polkadot-sdk/pull/8122): Accommodate small changes to unstable V16 metadata format
    🚨 The frame-metadata version is bumped, which leads to a few minor changes to our sp-metadata-ir crate to accommodate small changes in the unstable V16 metadata format.
  - [#8234](https://github.com/paritytech/polkadot-sdk/pull/8234): Set a 16 MiB heap memory limit when decoding an `UncheckedExtrinsic`
  - [#7730](https://github.com/paritytech/polkadot-sdk/pull/7730): Nest errors in pallet-xcm
    To address the issue of vague `LocalExecutionIncomplete` errors in pallet-xcm, the PR introduces `LocalExecutionIncompleteWithError(ExecutionError)`, which nests a compact `ExecutionError` enum—aligned with `XcmError` and excluding strings like in `FailedToTransactAsset`: to provide detailed error information within FRAME's 4-byte limit. This enhances error reporting by specifying causes like insufficient balance or asset transaction failures, with strings logged for debugging.
  - [#7220](https://github.com/paritytech/polkadot-sdk/pull/7220): Yet Another Parachain is introduced, with the main purpose to be a target for the Spammening events, but also to be used like one more general-purpose testing parachain runtime.
  - [#3811](https://github.com/paritytech/polkadot-sdk/pull/3811): Implicit `chill` when full unbonding in pallet-staking.
    Modifies the `unbond` extrinsic to forcefully `chill` stash when unbonding, if the full stake is unbonded.
  - [#8724](https://github.com/paritytech/polkadot-sdk/pull/8724): Implement detailed logging for XCM failures
    Improves diagnostics in XCM-related code by adding detailed error logging, especially within map_err paths. It includes clearer messages, standardized log targets, and richer context to aid runtime developers and node operators in debugging and monitoring.
  - [#7960](https://github.com/paritytech/polkadot-sdk/pull/7960): Stabilize pallet view functions
    Pallet view functions are no longer marked as experimental, and their use is suggested starting from this PR.
  - [#7597](https://github.com/paritytech/polkadot-sdk/pull/7597): Introduce `CreateBare`, deprecated `CreateInherent`
    Rename `CreateInherent` to `CreateBare`, add method `create_bare` and deprecate `create_inherent`.
    Both unsigned transaction and inherent use the extrinsic type `Bare`.
    Before this PR CreateInherent trait was use to generate unsigned transaction, now unsigned transaction can be generated using a proper trait `CreateBare`.
  - [#8599](https://github.com/paritytech/polkadot-sdk/pull/8599): Snowbridge: Unpaid execution when bridging to Ethereum
    In Snowbridge V2, the execution fee on Ethereum is estimated dynamically and injected into the XCM, eliminating the need to preconfigure the bridge fee.
    Additionally, we also aim to avoid maintaining the Asset Hub’s sovereign account on the Bridge Hub.
  - [#8327](https://github.com/paritytech/polkadot-sdk/pull/8327): Update to the latest unstable V16 metadata.
  - [#8038](https://github.com/paritytech/polkadot-sdk/pull/8038): Fix penpal runtime
    Allow using Penpal native asset (PEN) for paying local fees and allow teleporting it from/to AH. Also allow unpaid execution from relay chain for sudo calls.
  - [#8344](https://github.com/paritytech/polkadot-sdk/pull/8344): XCMP weight metering: account for the MQ page position
  - [#8021](https://github.com/paritytech/polkadot-sdk/pull/8021): XCMP: use batching when enqueuing inbound messages
    This PR implements batching for the XCMP inbound enqueueing logic, which leads to an about ~75x performance improvement for that specific code.
  - [#9202](https://github.com/paritytech/polkadot-sdk/pull/9202): `apply_authorized_force_set_current_code` does not need to consume the whole block
- Proxy type `NonTranfer`: Use a whitelist of calls and remove some not useful calls from the whitelist ([polkadot-fellows/runtimes/pull/646](https://github.com/polkadot-fellows/runtimes/pull/646))
- Add Snowbridge V2 pallets, to enable Snowbridge V2 bridging: [polkadot-fellows/runtimes/pull/796](https://github.com/polkadot-fellows/runtimes/pull/796))

## [1.6.1] 24.06.2025

### Changed

- Slash and disable lazy and spammy validators as part of the new validator disabling strategy ([SDK #6827](https://github.com/paritytech/polkadot-sdk/pull/6827), [polkadot-fellows/runtimes/pull/782](https://github.com/polkadot-fellows/runtimes/pull/782))
- Switch to UpToLimitWithReEnablingDisablingStrategy (Polkadot & Kusama) which always prioritises highest offenders for disabling instead of stopping when limit is reached ([polkadot-fellows/runtimes/pull/781](https://github.com/polkadot-fellows/runtimes/pull/781))
- Snowbridge: Remove `snowbridge-pallet-system::NativeToForeignId` which is unused. ([#730](https://github.com/polkadot-fellows/runtimes/pull/730))

## [1.6.0] 19.06.2025

### Added

- Bump ParachainHost runtime API version to 13 for polkadot and kusama ([polkadot-fellows/runtimes/pull/768](https://github.com/polkadot-fellows/runtimes/pull/768))
- Update to SDK version `stable2503-6` ([polkadot-fellows/runtimes/pull/762](https://github.com/polkadot-fellows/runtimes/pull/762))
- Update to SDK version `stable2503-5` ([polkadot-fellows/runtimes/pull/711](https://github.com/polkadot-fellows/runtimes/pull/711))
  - [[#711](https://github.com/polkadot-fellows/runtimes/pull/711)] Add missing events to nomination pool extrinsics ([SDK stable2503 #7377](https://github.com/paritytech/polkadot-sdk/pull/7377)).
  - [[#711](https://github.com/polkadot-fellows/runtimes/pull/711)] Add view functions to Proxy pallet for runtime-specific type configuration ([SDK stable2503 #7320](https://github.com/paritytech/polkadot-sdk/pull/7320)).
  - [[#711](https://github.com/polkadot-fellows/runtimes/pull/711)] Core-fellowship: Add permissionless import_member ([SDK stable2503 #7030](https://github.com/paritytech/polkadot-sdk/pull/7030)).
  - [[#711](https://github.com/polkadot-fellows/runtimes/pull/711)] Pallet-broker: add extrinsic to remove a lease ([SDK stable2503 #7026](https://github.com/paritytech/polkadot-sdk/pull/7026)).
  - [[#711](https://github.com/polkadot-fellows/runtimes/pull/711)] Pallet-broker: add extrinsic to remove an assignment ([SDK stable2503 #7080](https://github.com/paritytech/polkadot-sdk/pull/7080)).
  - [[#711](https://github.com/polkadot-fellows/runtimes/pull/711)] Pallet-broker: add extrinsic to reserve a system core without having to wait two sale boundaries ([SDK stable2503 #4273](https://github.com/paritytech/polkadot-sdk/pull/4273)).
- [[#755](https://github.com/polkadot-fellows/runtimes/pull/755)] Added `pallet_revive` to Kusama AssetHub.

### Changed

- Update to SDK version `stable2503-5` ([polkadot-fellows/runtimes/pull/711](https://github.com/polkadot-fellows/runtimes/pull/711))
  - [[#711](https://github.com/polkadot-fellows/runtimes/pull/711)] Alter semantic meaning of 0 in metering limits of EVM contract calls ([SDK stable2503 #6890](https://github.com/paritytech/polkadot-sdk/pull/6890)).
  - [[#711](https://github.com/polkadot-fellows/runtimes/pull/711)] `apply_authorized_upgrade`: Remote authorization if the version check fails ([SDK stable2503 #7812](https://github.com/paritytech/polkadot-sdk/pull/7812)).
  - [[#711](https://github.com/polkadot-fellows/runtimes/pull/711)] `CheckOnlySudoAccount`: Provide some tags ([SDK stable2503 #7838](https://github.com/paritytech/polkadot-sdk/pull/7838)).
  - [[#711](https://github.com/polkadot-fellows/runtimes/pull/711)] Currency to Fungible migration for pallet-staking ([SDK stable2503 #5501](https://github.com/paritytech/polkadot-sdk/pull/5501)).
  - [[#711](https://github.com/polkadot-fellows/runtimes/pull/711)] Enable report_fork_voting() ([SDK stable2503 #6856](https://github.com/paritytech/polkadot-sdk/pull/6856)).
  - [[#711](https://github.com/polkadot-fellows/runtimes/pull/711)] Implement pallet view functions ([SDK stable2503 #4722](https://github.com/paritytech/polkadot-sdk/pull/4722)).
  - [[#711](https://github.com/polkadot-fellows/runtimes/pull/711)] On-demand credits ([SDK stable2503 #5990](https://github.com/paritytech/polkadot-sdk/pull/5990)).
  - [[#711](https://github.com/polkadot-fellows/runtimes/pull/711)] Only allow apply slash to be executed if the slash amount is atleast ED ([SDK stable2503 #6540](https://github.com/paritytech/polkadot-sdk/pull/6540)).
  - [[#711](https://github.com/polkadot-fellows/runtimes/pull/711)] Paras-registrar: Improve error reporting ([SDK stable2503 #6989](https://github.com/paritytech/polkadot-sdk/pull/6989)).
  - [[#711](https://github.com/polkadot-fellows/runtimes/pull/711)] Xcm: convert properly assets in xcmpayment apis ([SDK stable2503 #7134](https://github.com/paritytech/polkadot-sdk/pull/7134)).
  - [[#711](https://github.com/polkadot-fellows/runtimes/pull/711)] Ensure Consistent Topic IDs for Traceable Cross-Chain XCM ([SDK stable2503 #7691](https://github.com/paritytech/polkadot-sdk/pull/7691)).

- [[#753](https://github.com/polkadot-fellows/runtimes/pull/753)] Upgrades Polkadot and Kusama AssetHub to XCM v5. Adds a migration to check upgrade safety.
- [[#754](https://github.com/polkadot-fellows/runtimes/pull/754)]  Change to minimum price controller and configure minimum price of 10 DOT and 1 KSM for Coretime sales. Existing renewals will also be adjusted accordingly and are now no longer completely decoupled from the market. For details on this, please checkout [RFC-149](https://polkadot-fellows.github.io/RFCs/new/0149-rfc-1-renewal-adjustment.html).

- Extend bounty update period to ~10 years ([polkadot-fellows/runtimes/pull/766](https://github.com/polkadot-fellows/runtimes/pull/766))

### Fixed

- Update to SDK version `stable2503-5` ([polkadot-fellows/runtimes/pull/711](https://github.com/polkadot-fellows/runtimes/pull/711))
  - [[#711](https://github.com/polkadot-fellows/runtimes/pull/711)] Xcm: minor fix for compatibility with V4 ([SDK stable2503 #6503](https://github.com/paritytech/polkadot-sdk/pull/6503)).
- Allow `Utility` and `Multisig` calls from `CancelProxy` proxy types in Polkadot/Kusama relaychain runtimes ([polkadot-fellows/runtimes#740](https://github.com/polkadot-fellows/runtimes/pull/740))

## [1.5.1] 22.05.2025

### Fixed

- Enabled XCM instructions `ExchangeAsset` and `AliasOrigin` on the system parachains ([polkadot-fellows/runtimes/pull/700](https://github.com/polkadot-fellows/runtimes/pull/700))
- Correct weights for pallet xcm's `transfer_asset` extrinsic for multiple chains ([polkadot-fellows/runtimes#673](https://github.com/polkadot-fellows/runtimes/pull/673))
- Snowbridge: Update transfer token gas and fee ([polkadot-fellows/runtimes#721](https://github.com/polkadot-fellows/runtimes/pull/721))
- Update to SDK version `stable2412-6` ([polkadot-fellows/runtimes#712](https://github.com/polkadot-fellows/runtimes/pull/712))
  - [stable2412-6 changelog here](https://github.com/paritytech/polkadot-sdk/releases/tag/polkadot-stable2412-6)

### Added

- The Secretary Program ([polkadot-fellows/runtimes#347](https://github.com/polkadot-fellows/runtimes/pull/347))

## [1.5.0] 22.04.2025

### Added

- Now each system extension has its own weight, defined by `ExtensionWeightInfo` ([polkadot-fellows/runtimes/pull/606](https://github.com/polkadot-fellows/runtimes/pull/606))
- Parachains define the default `CoreSelector` strategy, according to [`RFC-0103`](https://polkadot-fellows.github.io/RFCs/approved/0103-introduce-core-index-commitment.html) ([polkadot-fellows/runtimes/pull/606](https://github.com/polkadot-fellows/runtimes/pull/606))
- Update to SDK version `2412-4` ([polkadot-fellows/runtimes/pull/606](https://github.com/polkadot-fellows/runtimes/pull/606))
  - Added XCM v5 ([paritytech/polkadot-sdk/pull/4826](https://github.com/paritytech/polkadot-sdk/pull/4826))
  - Added Trusted Query API calls ([paritytech/polkadot-sdk/pull/6039](https://github.com/paritytech/polkadot-sdk/pull/6039))
  - Bounties Pallet: add approve_bounty_with_curator call ([paritytech/polkadot-sdk/pull/5961](https://github.com/paritytech/polkadot-sdk/pull/5961))
  - Collective: Dynamic deposit based on number of proposals ([paritytech/polkadot-sdk/pull/3151](https://github.com/paritytech/polkadot-sdk/pull/3151))
  - New runtime api that returns the associated pool accounts with a nomination pool ([paritytech/polkadot-sdk/pull/6357](https://github.com/paritytech/polkadot-sdk/pull/6357))
  - Enable RFC103 on Kusama ([polkadot-fellows/runtimes/pull/681](https://github.com/polkadot-fellows/runtimes/pull/681/))

### Changed

- Update to SDK version `2412-2` ([polkadot-fellows/runtimes/pull/606](https://github.com/polkadot-fellows/runtimes/pull/606))
  - Changed from `SignedExtension` to `TransactionExtension` ([paritytech/polkadot-sdk/pull/3685](https://github.com/paritytech/polkadot-sdk/pull/3685))
  - Identity: Decouple usernames from identities ([https://github.com/paritytech/polkadot-sdk/pull/5554](https://github.com/paritytech/polkadot-sdk/pull/5554))
  - Staking: page information to staking::PayoutStarted event ([paritytech/polkadot-sdk/pull/5984](https://github.com/paritytech/polkadot-sdk/pull/5984))
  - Balances: fix: do not emit Issued { amount: 0 } event ([paritytech/polkadot-sdk/pull/5946](https://github.com/paritytech/polkadot-sdk/pull/5946))
  - Snowbridge: Support bridging native ETH ([paritytech/polkadot-sdk/pull/7090](https://github.com/paritytech/polkadot-sdk/pull/7090))
  - Runtime-APIs: Fix DryRunApi client-facing XCM versions ([paritytech/polkadot-sdk/pull/7689](https://github.com/paritytech/polkadot-sdk/pull/7689))
- Kusama: disable/filter `Nis` and `NisCounterpartBalances` pallets calls ([polkadot-fellows/runtimes/pull/656](https://github.com/polkadot-fellows/runtimes/pull/656))
- Increase spend payout period for treasuries from 30 to 90 days to provide sufficient time to address issues with insufficient balance of a specific asset in the treasury pot ([polkadot-fellows/runtimes/pull/647](https://github.com/polkadot-fellows/runtimes/pull/647))
- Asset Hub: remove XCM sufficient asset fee trader ([polkadot-fellows/runtimes#502](https://github.com/polkadot-fellows/runtimes/pull/502))
- Enable Async Backing for Kusama Asset Hub ([polkadot-fellows/runtimes/pull/659](https://github.com/polkadot-fellows/runtimes/pull/659))

## [1.4.3] 14.04.2025

### Changed

- Apply patch for stable2409-6 ([polkadot-fellows/runtimes/pull/623](https://github.com/polkadot-fellows/runtimes/pull/623))
- Disable MBM migrations for all runtimes for check-migrations CI ([polkadot-fellows/runtimes/pull/590](https://github.com/polkadot-fellows/runtimes/pull/590))
- chain-spec-generator supports conditional building (`--no-default-features --features <runtime>` or `--no-default-features --features all-runtimes` or
  `--no-default-features --features all-polkadot` or `--no-default-features --features all-kusama`)([polkadot-fellows/runtimes/pull/637](https://github.com/polkadot-fellows/runtimes/pull/637))

## [1.4.2] 07.03.2025

### Added

- Adds support for remote proxies on AssetHub Polkadot and AssetHub Kusama. ‼️ Builders: Please read the docs and the implications around the lifetime of a proxy on a remote chain. ‼️ ([polkadot-fellows/runtimes#535](https://github.com/polkadot-fellows/runtimes/pull/535))
- Enabled state-trie-migration for Kusama and Polkadot Asset Hubs ([polkadot-fellows/runtimes/pull/604](https://github.com/polkadot-fellows/runtimes/pull/604))

### Fixed

- Correct weights of the scheduler pallet to avoid failing fellowship proposals ([polkadot-fellows/runtimes#614](https://github.com/polkadot-fellows/runtimes/pull/614))

## [1.4.1] 26.02.2025

### Fixed

- Fix an issue related to staking in combination with nomination pools ([polkadot-fellows/runtimes/pull/608](https://github.com/polkadot-fellows/runtimes/pull/608))

## [1.4.0] 07.02.2025

### Fixed

- Fix missing Encointer democracy pallet hook needed for enactment ([polkadot-fellows/runtimes/pull/508](https://github.com/polkadot-fellows/runtimes/pull/508))
- Improve benchmark configuration: fix storage whitelist in benchmarks ([polkadot-fellows/runtimes/pull/525](https://github.com/polkadot-fellows/runtimes/pull/525))
- Coretime chain: allow cross-chain region transfers ([polkadot-fellows/runtimes/pull/483](https://github.com/polkadot-fellows/runtimes/pull/483))
- Unstake the last remaining corrupt ledger ([polkadot-fellows/runtimes/pull/538](https://github.com/polkadot-fellows/runtimes/pull/538))
- Disallow `add_sub` and `set_subs` from `NonTransfer` proxy type in people chain runtimes ([polkadot-fellows/runtimes#518](https://github.com/polkadot-fellows/runtimes/pull/518))
- Added the `XcmRecorder` config item to all runtimes so `local_xcm` can be returned from `DryRunApi` ([polkadot-fellows/runtimes#576](https://github.com/polkadot-fellows/runtimes/pull/576))

### Added

- Asset Hubs: added an AssetExchanger to be able to swap tokens using the xcm executor, even for delivery fees ([polkadot-fellows/runtimes#539](https://github.com/polkadot-fellows/runtimes/pull/539)).
- Location conversion tests for relays and parachains ([polkadot-fellows/runtimes#487](https://github.com/polkadot-fellows/runtimes/pull/487))
- Asset Hubs: XcmPaymentApi now returns all assets in a pool with the native token as acceptable as fee payment ([polkadot-fellows/runtimes#523](https://github.com/polkadot-fellows/runtimes/pull/523))
- ParaRegistration proxy for Polkadot and Kusama ([polkadot-fellows/runtimes#520](https://github.com/polkadot-fellows/runtimes/pull/520))
- Encointer: Swap community currency for KSM from community treasuries subject to democratic decision on allowance ([polkadot-fellows/runtimes#541](https://github.com/polkadot-fellows/runtimes/pull/541))
- Delegate stake pools in Kusama ([polkadot-fellows/runtimes#540](https://github.com/polkadot-fellows/runtimes/pull/540))
- Snowbridge: Add support for bridging Ether ([polkadot-fellows/runtimes#548](https://github.com/polkadot-fellows/runtimes/pull/548))

### Changed

- Kusama Treasury: remove funding to the Kappa Sigma Mu Society and disable burn ([polkadot-fellows/runtimes#507](https://github.com/polkadot-fellows/runtimes/pull/507))
- Kusama Treasury: allow burn parameters to be set via OpenGov ([polkadot-fellows/runtimes#511](https://github.com/polkadot-fellows/runtimes/pull/511))
- Remove Snowbridge create agent and channel extrinsics. ([polkadot-fellows/runtimes#506](https://github.com/polkadot-fellows/runtimes/pull/506))
- Update the XCM `Weigher` from `FixedWeightBounds` to `WeightInfoBounds` with benchmarked weights for Polkadot Collectives ([polkadot-fellows/runtimes#547](https://github.com/polkadot-fellows/runtimes/pull/547))
- Increase max PoV size to 10Mib on Kusama ([polkadot-fellows/runtimes#553](https://github.com/polkadot-fellows/runtimes/pull/553))
- Update to Polkadot SDK `stable2409-4` ([polkadot-fellows/runtimes#558](https://github.com/polkadot-fellows/runtimes/pull/558))
- Asset Hubs: disable vested transfers as preparation for the Asset Hub Migration ([polkadot-fellows/runtime#579](https://github.com/polkadot-fellows/runtimes/pull/579))

#### From [#490](https://github.com/polkadot-fellows/runtimes/pull/490)

- Transfer Polkadot-native assets to Ethereum ([SDK `stable2409` #5710](https://github.com/paritytech/polkadot-sdk/pull/5710), [SDK #5546](https://github.com/paritytech/polkadot-sdk/pull/5546))
- Add possibility to inject non-authorities session-keys in genesis ([SDK `stable2409` #5078](https://github.com/paritytech/polkadot-sdk/pull/5078))
- \[bridges-v2\] Permissionless lanes ([SDK `stable2409` #4949](https://github.com/paritytech/polkadot-sdk/pull/4949))
- \[Assets\] Call implementation for `transfer_all` ([SDK `stable2409` #4527](https://github.com/paritytech/polkadot-sdk/pull/4527))
- Tx Payment: drop ED requirements for tx payments with exchangeable asset ([SDK `stable2409` #4488](https://github.com/paritytech/polkadot-sdk/pull/4488))
- Coretime auto-renew ([SDK `stable2409` #4424](https://github.com/paritytech/polkadot-sdk/pull/4424))
- Initialises pallet-delegated-staking ([SDK `v1.12.0` #3904](https://github.com/paritytech/polkadot-sdk/pull/3904))

### Changed

#### From [#490](https://github.com/polkadot-fellows/runtimes/pull/490)

- Polkadot Primitives v8 ([SDK v1.16 #5525](https://github.com/paritytech/polkadot-sdk/pull/5525)).
- Relax `XcmFeeToAccount` trait bound on `AccountId` ([SDK v1.16 #4959](https://github.com/paritytech/polkadot-sdk/pull/4959))
- Bridges V2 refactoring backport and `pallet_bridge_messages` simplifications ([SDK `stable2407` #4935](https://github.com/paritytech/polkadot-sdk/pull/4935))
- Renamed `assigner_on_demand` to `on_demand` ([SDK `stable2409` #4706](https://github.com/paritytech/polkadot-sdk/pull/4706)).
- \[BEEFY\] Add runtime support for reporting fork voting ([SDK `stable2407` #4522](https://github.com/paritytech/polkadot-sdk/pull/4522)).
- Migrates Nomination Pool to use delegated staking: i.e. allowing delegated funds to be held in member's own account
  instead of the pool account. This would enable pool member funds to be used for voting in opengov.
  ([SDK `v1.13.0` #3905](https://github.com/paritytech/polkadot-sdk/pull/3905))

## [1.3.4] 01.11.2024

### Changed

- Change Polkadot inflation to 120M DOT per year ([polkadot-fellows/runtimes#471](https://github.com/polkadot-fellows/runtimes/pull/471))
- Update foreign asset ids in Asset Hub Polkadot and Asset Hub Kusama from v3 to v4 locations ([polkadot-fellows/runtimes#472](https://github.com/polkadot-fellows/runtimes/pull/472))
- Lower Parachain and Data Deposits to Encourage Experimentation on Kusama ([polkadot-fellows/runtimes#501](https://github.com/polkadot-fellows/runtimes/pull/501))

### Fixed

- Fix `experimental_inflation_info` in Polkadot and remove unused code (https://github.com/polkadot-fellows/runtimes/pull/497)

## [1.3.3] 01.10.2024

### Changed

- Allow signed origins to send arbitrary XCMs from some system chains ([polkadot-fellows/runtimes#407](https://github.com/polkadot-fellows/runtimes/pull/407))
- Include the Core and Salary pallets into the Fellowship proxy ([polkadot-fellows/runtimes#454](https://github.com/polkadot-fellows/runtimes/pull/454))
- Add new community democracy and treasuries pallets to Encointer ([polkadot-fellows/runtimes#456](https://github.com/polkadot-fellows/runtimes/pull/456))
- Change target block time for Encointer to 6s ([polkadot-fellows/runtimes#462](https://github.com/polkadot-fellows/runtimes/pull/462))
- Asset Hubs: allow Polkadot, Kusama and Ethereum assets across P<>K bridge ([polkadot-fellows/runtimes#421](https://github.com/polkadot-fellows/runtimes/pull/421)).

### Fixed

- Chain-spec generator: propagate the `on_chain_release_build` feature to the chain-spec generator. Without this the live/genesis chain-specs contain a wrongly-configured WASM blob ([polkadot-fellows/runtimes#450](https://github.com/polkadot-fellows/runtimes/pull/450)).
- Adds a migration to the Polkadot Coretime chain to fix an issue from the initial Coretime migration. ([polkadot-fellows/runtimes#458](https://github.com/polkadot-fellows/runtimes/pull/458))
- Adds migrations to restore currupted staking ledgers in Polkadot and Kusama ([polkadot-fellows/runtimes#447](https://github.com/polkadot-fellows/runtimes/pull/447))

### Added

- Polkadot: Make the current inflation formula adjustable ([polkadot-fellows/runtimes#443](https://github.com/polkadot-fellows/runtimes/pull/443))

## [1.3.2] 27.08.2024

### Fixed

- Kusama: Revert accidental changes to inflation formula ([polkadot-fellows/runtimes#445](https://github.com/polkadot-fellows/runtimes/pull/445)).

## [1.3.1] 23.08.2024

### Fixed

- [🚨 Breaking Change] Polkadot Collectives: enable transaction payment ([polkadot-fellows/runtimes#442](https://github.com/polkadot-fellows/runtimes/pull/442))

## [1.3.0] 20.08.2024

### Added

- Kusama: Relay General Admin Origin mapping to xcm Location ([polkadot-fellows/runtimes#383](https://github.com/polkadot-fellows/runtimes/pull/383))
- Encointer, PeopleKusama, PeoplePolkadot: Configure delivery fees for UMP ([polkadot-fellows/runtimes#390](https://github.com/polkadot-fellows/runtimes/pull/390))
- Introduce a new dispatchable function `set_partial_params` in `pallet-core-fellowship` ([runtimes#381](https://github.com/polkadot-fellows/runtimes/pull/381), [SDK v1.14 #3843](https://github.com/paritytech/polkadot-sdk/pull/3843)).
- RFC-5: Add request revenue info ([runtimes#381](https://github.com/polkadot-fellows/runtimes/pull/381), [SDK v1.14 #3940](https://github.com/paritytech/polkadot-sdk/pull/3940)).
- Core-Fellowship: new `promote_fast` call ([runtimes#381](https://github.com/polkadot-fellows/runtimes/pull/381), [SDK v1.14 #4877](https://github.com/paritytech/polkadot-sdk/pull/4877)).
- Pallet ranked collective: max member count per rank ([runtimes#381](https://github.com/polkadot-fellows/runtimes/pull/381), [SDK v1.14 #4807](https://github.com/paritytech/polkadot-sdk/pull/4807)).
- All runtimes: XcmPaymentApi and DryRunApi ([polkadot-fellows/runtimes#380](https://github.com/polkadot-fellows/runtimes/pull/380))
- Fast promotion tracks for the Fellowship ranks I-III ([polkadot-fellows/runtimes#356](https://github.com/polkadot-fellows/runtimes/pull/356)).
- All runtimes: add `LocationToAccountApi` ([polkadot-fellows/runtimes#413](https://github.com/polkadot-fellows/runtimes/pull/413))
- Enable Agile Coretime on Polkadot ([polkadot-fellows/runtimes#401](https://github.com/polkadot-fellows/runtimes/pull/401))
- Add the Polkadot Coretime Chain runtime ([polkadot-fellows/runtimes#410](https://github.com/polkadot-fellows/runtimes/pull/410))
- Kusama: Add a "Spokesperson" proxy type only allowed to send remarks ([polkadot-fellows/runtimes#430](https://github.com/polkadot-fellows/runtimes/pull/430))
- Add the Polkadot and Kusama Coretime Chain specs ([polkadot-fellows/runtimes#432](https://github.com/polkadot-fellows/runtimes/pull/432))
- Migration to remove all but the 21 first elected Head Ambassador members from the Program ([polkadot-fellows/runtimes#422](https://github.com/polkadot-fellows/runtimes/pull/422)).
- Kusama: Make the current inflation formula adjustable ([polkadot-fellows/runtimes#364](https://github.com/polkadot-fellows/runtimes/pull/364))
- Port Agile Coretime migration from polkadot-sdk in order to fix leases with gaps handling([polkadot-fellows/runtimes#426](https://github.com/polkadot-fellows/runtimes/pull/426))

#### From [#322](https://github.com/polkadot-fellows/runtimes/pull/322)

- Add `claim_assets` extrinsic to `pallet-xcm` ([SDK v1.9 #3403](https://github.com/paritytech/polkadot-sdk/pull/3403)).
- Add `Deposited`/`Withdrawn` events for `pallet-assets` ([SDK v1.12 #4312](https://github.com/paritytech/polkadot-sdk/pull/4312)).
- Add `MaxRank` Config to `pallet-core-fellowship` ([SDK v1.13 #3393](https://github.com/paritytech/polkadot-sdk/pull/3393)).
- Add Extra Check in Primary Username Setter ([SDK v1.13 #4534](https://github.com/paritytech/polkadot-sdk/pull/4534)).
- Add HRMP notification handlers to the xcm-executor ([SDK v1.10 #3696](https://github.com/paritytech/polkadot-sdk/pull/3696)).
- Add retry mechanics to `pallet-scheduler` ([SDK v1.8 #3060](https://github.com/paritytech/polkadot-sdk/pull/3060)).
- Add support for versioned notification for HRMP pallet ([SDK v1.12 #4281](https://github.com/paritytech/polkadot-sdk/pull/4281)).
- Adds ability to trigger tasks via unsigned transactions ([SDK v1.11 #4075](https://github.com/paritytech/polkadot-sdk/pull/4075)).
- Asset Conversion: Pool Account ID derivation with additional Pallet ID seed ([SDK v1.11 #3250](https://github.com/paritytech/polkadot-sdk/pull/3250)).
- Asset Conversion: Pool Touch Call ([SDK v1.11 #3251](https://github.com/paritytech/polkadot-sdk/pull/3251)).
- Balances: add failsafe for consumer ref underflow ([SDK v1.12 #3865](https://github.com/paritytech/polkadot-sdk/pull/3865)).
- Bridge: added force_set_pallet-state call to pallet-bridge-grandpa ([SDK v1.13 #4465](https://github.com/paritytech/polkadot-sdk/pull/4465)).
- Burn extrinsic call and `fn burn_from` `Preservation` argument ([SDK v1.12 #3964](https://github.com/paritytech/polkadot-sdk/pull/3964)).
- GenesisConfig presets for runtime ([SDK v1.11 #2714](https://github.com/paritytech/polkadot-sdk/pull/2714)).
- Im-online pallet offchain storage cleanup ([SDK v1.8 #2290](https://github.com/paritytech/polkadot-sdk/pull/2290)).
- Implements a percentage cap on staking rewards from era inflation ([SDK v1.8 #1660](https://github.com/paritytech/polkadot-sdk/pull/1660)).
- Introduce submit_finality_proof_ex call to bridges GRANDPA pallet ([SDK v1.8 #3225](https://github.com/paritytech/polkadot-sdk/pull/3225)).
- New call `hrmp.establish_channel_with_system` to allow parachains to establish a channel with a system parachain ([SDK v1.11 #3721](https://github.com/paritytech/polkadot-sdk/pull/3721)).
- New runtime api to check if a validator has pending pages of rewards for an era ([SDK v1.12 #4301](https://github.com/paritytech/polkadot-sdk/pull/4301)).
- Pallet-xcm: add new extrinsic for asset transfers using explicit reserve ([SDK v1.11 #3695](https://github.com/paritytech/polkadot-sdk/pull/3695)).
- Ranked collective introduce `Add` and `Remove` origins ([SDK v1.8 #3212](https://github.com/paritytech/polkadot-sdk/pull/3212)).
- Runtime apis to help with delegate-stake based Nomination Pools ([SDK v1.13 #4537](https://github.com/paritytech/polkadot-sdk/pull/4537)).

### Changed

- Polkadot chains: allow arbitrary XCM execution ([polkadot-fellows/runtimes#345](https://github.com/polkadot-fellows/runtimes/pull/345)).
- Bounties: Remove payout delay ([polkadot-fellows/runtimes#386](https://github.com/polkadot-fellows/runtimes/pull/386)).
- Polkadot System Chains: Reduce the base transaction fee by half ([polkadot-fellows/runtimes#398](https://github.com/polkadot-fellows/runtimes/pull/398)).
- Asset Hubs: setup auto incremented asset id to 50_000_000 for trust backed assets ([polkadot-fellows/runtimes#414](https://github.com/polkadot-fellows/runtimes/pull/414)).
- Upgrade dependencies to the [polkadot-sdk@1.13.0](https://github.com/paritytech/polkadot-sdk/releases/tag/polkadot-v1.13.0) release ([polkadot-fellows/runtimes#332](https://github.com/polkadot-fellows/runtimes/pull/332)).
- Filter `interlace` calls on the Polkadot Coretime Chain until the Relay chain implementation is more mature ([polkadot-fellows/runtimes#438](https://github.com/polkadot-fellows/runtimes/pull/438)).

#### From [#322](https://github.com/polkadot-fellows/runtimes/pull/322)

- The `MessageQueue` also runs "on idle", this causes `MessageQueue::Processed` events to be emitted in other phases than just initialization ([SDK v1.13 #3844](https://github.com/paritytech/polkadot-sdk/pull/3844)).
- AdaptPrice trait is now price controlled ([SDK v1.13 #4521](https://github.com/paritytech/polkadot-sdk/pull/4521)).
- Allow StakingAdmin to manage nomination pool configurations ([SDK v1.11 #3959](https://github.com/paritytech/polkadot-sdk/pull/3959)).
- Bridge: make some headers submissions free ([SDK v1.12 #4102](https://github.com/paritytech/polkadot-sdk/pull/4102)).
- Improving on_demand_assigner emitted events ([SDK v1.13 #4339](https://github.com/paritytech/polkadot-sdk/pull/4339)).
- `pallet-broker::start_sales`: Take `extra_cores` and not total cores ([SDK v1.11 #4221](https://github.com/paritytech/polkadot-sdk/pull/4221)).
- Pallet-nomination-pools: `chill` is permissionless if depositor's stake is less than `min_nominator_bond` ([SDK v1.9 #3453](https://github.com/paritytech/polkadot-sdk/pull/3453)).
- `polkadot_runtime_parachains::coretime`: Expose `MaxXcmTransactWeight` ([SDK v1.11 #4189](https://github.com/paritytech/polkadot-sdk/pull/4189)).
- Pools: Make PermissionlessWithdraw the default claim permission ([SDK v1.10 #3438](https://github.com/paritytech/polkadot-sdk/pull/3438)).
- Prevents staking controllers from becoming stashes of different ledgers; Ensures that no ledger in bad state is mutated ([SDK v1.9 #3639](https://github.com/paritytech/polkadot-sdk/pull/3639)).
- Snowbridge: deposit extra fee to beneficiary on Asset Hub ([SDK v1.12 #4175](https://github.com/paritytech/polkadot-sdk/pull/4175)).
- Storage bound the XCMP queue pallet ([SDK v1.13 #3952](https://github.com/paritytech/polkadot-sdk/pull/3952)).
- Validator disabling strategy in runtime ([SDK v1.12 #2226](https://github.com/paritytech/polkadot-sdk/pull/2226)).

### Fixed

- Fix claim queue size ([runtimes#381](https://github.com/polkadot-fellows/runtimes/pull/381), [SDK v1.14 #4691](https://github.com/paritytech/polkadot-sdk/pull/4691)).
- `pallet-referenda`: Ensure to schedule referenda earliest at the next block ([runtimes#381](https://github.com/polkadot-fellows/runtimes/pull/381), [SDK v1.14 #4823](https://github.com/paritytech/polkadot-sdk/pull/4823)).
- Don't partially modify HRMP pages ([runtimes#381](https://github.com/polkadot-fellows/runtimes/pull/381), [SDK v1.14 #4710](https://github.com/paritytech/polkadot-sdk/pull/4710)).
- Coretime Chain: mitigate behaviour with many assignments on one core ([runtimes#434](https://github.com/polkadot-fellows/runtimes/pull/434)).
- Port Agile Coretime migration from polkadot-sdk in order to fix leases with gaps handling([polkadot-fellows/runtimes#426](https://github.com/polkadot-fellows/runtimes/pull/426))

#### From [#322](https://github.com/polkadot-fellows/runtimes/pull/322)

- CheckWeight checks for combined extrinsic length and proof size ([SDK v1.12 #4326](https://github.com/paritytech/polkadot-sdk/pull/4326)).
- Decrement total_deposit when clearing collection metadata ([SDK v1.11 #3976](https://github.com/paritytech/polkadot-sdk/pull/3976)).
- Detect incorrect pre-image length when submitting a referenda ([SDK v1.10 #3850](https://github.com/paritytech/polkadot-sdk/pull/3850)).
- Fix `schedule_code_upgrade` when called by the owner/root ([SDK v1.10 #3341](https://github.com/paritytech/polkadot-sdk/pull/3341)).
- Fix algorithmic complexity of the on-demand scheduler ([SDK v1.10 #3190](https://github.com/paritytech/polkadot-sdk/pull/3190)).
- Fix call enum's metadata regression ([SDK v1.9 #3513](https://github.com/paritytech/polkadot-sdk/pull/3513)).
- Fix dust unbonded for zero existential deposit ([SDK v1.12 #4364](https://github.com/paritytech/polkadot-sdk/pull/4364)).
- Fix extrinsics count logging in frame-system ([SDK v1.12 #4461](https://github.com/paritytech/polkadot-sdk/pull/4461)).
- Fix kusama 0 backing rewards when entering active set ([SDK v1.10 #3722](https://github.com/paritytech/polkadot-sdk/pull/3722)).
- Fix Stuck Collator Funds ([SDK v1.11 #4229](https://github.com/paritytech/polkadot-sdk/pull/4229)).
- Fix weight calculation and event emission in pallet-membership ([SDK v1.9 #3324](https://github.com/paritytech/polkadot-sdk/pull/3324)).
- Fix weight refund for `pallet-collator-selection::set_candidacy_bond` ([SDK v1.9 #3643](https://github.com/paritytech/polkadot-sdk/pull/3643)).
- Fixed `GrandpaConsensusLogReader::find_scheduled_change` ([SDK v1.11 #4208](https://github.com/paritytech/polkadot-sdk/pull/4208)).
- Fixes a scenario where a nomination pool's `TotalValueLocked` is out of sync due to staking's implicit withdraw ([SDK v1.8 #3052](https://github.com/paritytech/polkadot-sdk/pull/3052)).
- Handle legacy lease swaps on coretime ([SDK v1.10 #3714](https://github.com/paritytech/polkadot-sdk/pull/3714)).
- Ignore mandatory extrinsics in total PoV size check ([SDK v1.13 #4571](https://github.com/paritytech/polkadot-sdk/pull/4571)).
- Pallet assets: minor improvement on errors returned for some calls ([SDK v1.11 #4118](https://github.com/paritytech/polkadot-sdk/pull/4118)).
- Pallet-broker: Fix `Linear::adapt_price` behavior at zero ([SDK v1.9 #3636](https://github.com/paritytech/polkadot-sdk/pull/3636)).
- Pallet-broker: Fix claim revenue behaviour for zero timeslices ([SDK v1.11 #3997](https://github.com/paritytech/polkadot-sdk/pull/3997)).
- Pallet-broker: Support renewing leases expired in a previous period ([SDK v1.11 #4089](https://github.com/paritytech/polkadot-sdk/pull/4089)).
- Pallet-broker: Use saturating math in input validation ([SDK v1.11 #4151](https://github.com/paritytech/polkadot-sdk/pull/4151)).
- Pallet-xcm: fix transport fees for remote reserve transfers ([SDK v1.10 #3792](https://github.com/paritytech/polkadot-sdk/pull/3792)).
- Patch pool to handle extra consumer ref when destroying ([SDK v1.13 #4503](https://github.com/paritytech/polkadot-sdk/pull/4503)).
- Region reserve transfers fix ([SDK v1.11 #3455](https://github.com/paritytech/polkadot-sdk/pull/3455)).
- Snowbridge - Ethereum Client - Reject finalized updates without a sync committee in next store period ([SDK v1.13 #4478](https://github.com/paritytech/polkadot-sdk/pull/4478)).
- Treat XCM ExceedsStackLimit errors as transient in the MQ pallet ([SDK v1.12 #4202](https://github.com/paritytech/polkadot-sdk/pull/4202)).
- Unrequest a pre-image when it failed to execute ([SDK v1.10 #3849](https://github.com/paritytech/polkadot-sdk/pull/3849)).
- Validate code when scheduling uprades ([SDK v1.8 #3232](https://github.com/paritytech/polkadot-sdk/pull/3232)).
- XCMP: Use the number of 'ready' pages in XCMP suspend logic ([SDK v1.9 #2393](https://github.com/paritytech/polkadot-sdk/pull/2393)).

### Removed

- Remove deprecated calls from treasury pallet ([runtimes#381](https://github.com/polkadot-fellows/runtimes/pull/381), [SDK v1.14 #3820](https://github.com/paritytech/polkadot-sdk/pull/3820)).
- Treasury pallet: - remove unused config parameters ([runtimes#381](https://github.com/polkadot-fellows/runtimes/pull/381), [SDK v1.14 #4831](https://github.com/paritytech/polkadot-sdk/pull/4831)).
- Remove Identity from Polkadot Relay Chain ([runtimes#415](https://github.com/polkadot-fellows/runtimes/pull/415))
- Kusama: Remove unused Snowbridge code and configs ([polkadot-fellows/runtimes#411](https://github.com/polkadot-fellows/runtimes/pull/411)).
- Remove the identity ops pallet after the invalid judgments have been cleared ([polkadot-fellows/runtimes#408](https://github.com/polkadot-fellows/runtimes/pull/408)).

#### From [#322](https://github.com/polkadot-fellows/runtimes/pull/322)

- Deprecate dmp-queue pallet ([SDK v1.13 #4475](https://github.com/paritytech/polkadot-sdk/pull/4475)).
- Deprecate XCMv2 ([SDK v1.13 #4131](https://github.com/paritytech/polkadot-sdk/pull/4131)).
- Identity: Remove double encoding username signature payload ([SDK v1.13 #4646](https://github.com/paritytech/polkadot-sdk/pull/4646)).
- Pallet-xcm: deprecate execute and send in favor of execute_blob and send_blob ([SDK v1.10 #3749](https://github.com/paritytech/polkadot-sdk/pull/3749)).
- Pallet-xcm: deprecate transfer extrinsics without weight limit ([SDK v1.10 #3927](https://github.com/paritytech/polkadot-sdk/pull/3927)).
- Remove `parametrized-consensus-hook` feature ([SDK v1.13 #4380](https://github.com/paritytech/polkadot-sdk/pull/4380)).

## [1.2.8] 03.07.2024

### Changed

- Snowbridge: Sync headers on demand ([polkadot-fellows/runtimes#365](https://github.com/polkadot-fellows/runtimes/pull/365))
- Polkadot chains: allow arbitrary XCM execution ([polkadot-fellows/runtimes#345](https://github.com/polkadot-fellows/runtimes/pull/345)).

Note: This release only affects the following runtimes and is not a full system release:

- Polkadot Relay Chain
- Polkadot Asset Hub
- Polkadot Bridge Hub
- Polkadot Collectives
- Kusama Relay Chain
- Kusama Bridge Hub

### Fixed

- Kusama People: Build the metadata hash at build time, so that `CheckMetadata` can use it at runtime ([polkadot-fellows/runtimes#371](https://github.com/polkadot-fellows/runtimes/pull/371))

## [1.2.7] 14.06.2024

Note: This release only affects the following runtimes and is not a full system release:

- Polkadot Relay Chain
- Polkadot People

### Changed

- Updated Relay and People configurations to complete launch ([polkadot-fellows/runtimes#350](https://github.com/polkadot-fellows/runtimes/pull/350))

## [1.2.6] 13.06.2024

Note: This release only affects the following runtimes and is not a full system release:

- Polkadot Relay Chain
- Polkadot Asset Hub
- Polkadot People
- Kusama Relay Chain
- Kusama Asset Hub
- Kusama People

### Added

- Add the Polkadot People Chain ([polkadot-fellows/runtimes#319](https://github.com/polkadot-fellows/runtimes/pull/319))

### Changed

- Set max asset ID restriction for the creation of trusted assets ([polkadot-fellows/runtimes#346](https://github.com/polkadot-fellows/runtimes/pull/346))

### Fixed

- Kusama People: clear requested judgements that do not have corresponding deposits reserved ([polkadot-fellows/runtimes#339](https://github.com/polkadot-fellows/runtimes/pull/339))

### Changed

- People chain now uses 6-second block times ([polkadot-fellows/runtimes#308](https://github.com/polkadot-fellows/runtimes/pull/308))

### Removed

- Removed Identity-related code from Kusama Relay Chain ([polkadot-fellows/runtimes#315](https://github.com/polkadot-fellows/runtimes/pull/315))

## [1.2.5] 06.06.2024

### Added

- Staking runtime api to check if reward is pending for an era ([polkadot-fellows/runtimes#318](https://github.com/polkadot-fellows/runtimes/pull/318))
- Allow any parachain to have bidirectional channel with any system parachains ([polkadot-fellows/runtimes#329](https://github.com/polkadot-fellows/runtimes/pull/329))
- Update price controller of broker pallet to use higher leadin, without adjusting the minimum price too much ([polkadot-fellows/runtimes#334](https://github.com/polkadot-fellows/runtimes/pull/334))
- Enable support for new hardware signers like the generic ledger app ([polkadot-fellows/runtimes#337](https://github.com/polkadot-fellows/runtimes/pull/337))

### Changed

- Transaction payments work via new `fungible` trait implementation ([polkadot-fellows/runtimes#332](https://github.com/polkadot-fellows/runtimes/pull/332))
- Block `request_judgement` calls on the Relay Chain ([polkadot-fellows/runtimes#338](https://github.com/polkadot-fellows/runtimes/pull/338))

### Fixed

- Handle extra erroneous consumer reference when a nomination pool is destroying ([polkadot-fellows/runtimes#318](https://github.com/polkadot-fellows/runtimes/pull/318))
- Introduce [Encointer](https://encointer.org) collator selection and send fees to authors instead of treasury ([polkadot-fellows/runtimes#270](https://github.com/polkadot-fellows/runtimes/pull/270))

## [1.2.4] 20.05.2024

### Changed

- Kusama chains: allow arbitrary XCM execution ([polkadot-fellows/runtimes#261](https://github.com/polkadot-fellows/runtimes/pull/261))
- Allow everything through XCM SafeCallFilter ([polkadot-fellows/runtimes#285](https://github.com/polkadot-fellows/runtimes/pull/285))
- Disable Coretime credit purchasing until we have the credit system implemented ([polkadot-fellows/runtimes#312](https://github.com/polkadot-fellows/runtimes/pull/312))

### Added

- Add `pallet-vesting` to Asset Hubs ([polkadot-fellows/runtimes#269](https://github.com/polkadot-fellows/runtimes/pull/269))
- Add Pay Salary Collectives test ([polkadot-fellows/runtimes#260](https://github.com/polkadot-fellows/runtimes/pull/260))
- Add `pallet-xcm::transfer_assets_using_type_and_then()` for complex asset transfers ([polkadot-fellows/runtimes#311](https://github.com/polkadot-fellows/runtimes/pull/311))
- The Ambassador Program ([polkadot-fellows/runtimes#291](https://github.com/polkadot-fellows/runtimes/pull/291))

### Removed

- Remove one-shot migrations from Kusama Coretime ([polkadot-fellows/runtimes#300](https://github.com/polkadot-fellows/runtimes/pull/300))
- Remove DMP queue and allow `system::authorize_upgrade` in XCM's call filter ([polkadot-fellows/runtimes#280](https://github.com/polkadot-fellows/runtimes/pull/280))
- Allow Sending XCM messages using a Signed origin on Kusama ([polkadot-fellows/runtimes#290](https://github.com/polkadot-fellows/runtimes/pull/290))

### Fixed

- Include patch to release stuck collator bonds ([polkadot-fellows/runtimes#289](https://github.com/polkadot-fellows/runtimes/pull/289))
- Safeguard pallet-balances against consumer ref underflow ([polkadot-fellows/runtimes#309](https://github.com/polkadot-fellows/runtimes/pull/309))
- Polkadot Bridge Hub: Unstuck Snowbridge ([polkadot-fellows/runtimes#313](https://github.com/polkadot-fellows/runtimes/pull/313))

## [1.2.3] 29.04.2024

### Added

- Add migration to Kusama Coretime to onboard People Chain without long delay ([polkadot-fellows/runtimes#286](https://github.com/polkadot-fellows/runtimes/pull/286))

### Fixed

- Clean up outdated assignment in Kusama Coretime Chain state ([polkadot-fellows/runtimes#286](https://github.com/polkadot-fellows/runtimes/pull/286))

## [1.2.2] 20.04.2024

### Fixed

- Polkadot Bridge Hub: Unstuck bridge with Kusama ([polkadot-fellows/runtimes#277](https://github.com/polkadot-fellows/runtimes/pull/277)).
- Fix Kusama Coretime launch issues: import leases and fix renewals for short leases ([polkadot-fellows/runtimes#276](https://github.com/polkadot-fellows/runtimes/pull/276))

## [1.2.1] 09.04.2024

### Changed

- Modify runtimes for phase two of People Chain launch (Kusama) ([polkadot-fellows/runtimes#246](https://github.com/polkadot-fellows/runtimes/pull/246))

## [1.2.0] 28.03.2024

### Added

- Remove state-trie-migration pallet from kusama, add state trie migration to V1 on polkadot ([polkadot-fellows/runtimes#170](https://github.com/polkadot-fellows/runtimes/pull/170))
- Introduce chain spec generator ([polkadot-fellows/runtimes#127](https://github.com/polkadot-fellows/runtimes/pull/127))
- Add [Encointer](https://encointer.org) system parachain runtime, completing [RFC22](https://github.com/polkadot-fellows/RFCs/blob/main/text/0022-adopt-encointer-runtime.md) ([polkadot-fellows/runtimes#80](https://github.com/polkadot-fellows/runtimes/pull/80))
- Feature for enabling debug prints in the Polkadot and Kusama runtime ([polkadot-fellows/runtimes#85](https://github.com/polkadot-fellows/runtimes/pull/85))
- Added new "Wish for Change" track ([polkadot-fellows/runtimes#184](https://github.com/polkadot-fellows/runtimes/pull/184))
- Enable Coretime and on-demand on Kusama ([polkadot-fellows/runtimes#159](https://github.com/polkadot-fellows/runtimes/pull/159))
- Refund any leases that are not migrated to Coretime (have holes in them/have not yet started) ([polkadot-fellows/runtimes#206](https://github.com/polkadot-fellows/runtimes/pull/206))
- Enable Elastic Scaling node side feature for Kusama ([polkadot-fellows/runtimes#205](https://github.com/polkadot-fellows/runtimes/pull/205))
- Cancel Parachain Auctions ([polkadot-fellows/runtimes#215](https://github.com/polkadot-fellows/runtimes/pull/215))
- Upgrade encointer protocol to 6.1.0 ([polkadot-fellows/runtimes#236](https://github.com/polkadot-fellows/runtimes/pull/236))
- Update NFT deposits according to RFC-45 ([polkadot-fellows/runtimes#237](https://github.com/polkadot-fellows/runtimes/pull/237))
- Add Kusama People Chain ([polkadot-fellows/runtimes#217](https://github.com/polkadot-fellows/runtimes/pull/217))
- Asset Conversion setup for Polkadot Asset Hub, and XCM Swap Weight Trader for both Asset Hubs ([polkadot-fellows/runtimes#218](https://github.com/polkadot-fellows/runtimes/pull/218))
- Adds Snowbridge to Kusama and Polkadot ([polkadot-fellows/runtimes#130](https://github.com/polkadot-fellows/runtimes/pull/130))
- Add the Kusama Coretime Chain ([polkadot-fellows/runtimes#212](https://github.com/polkadot-fellows/runtimes/pull/212))

### Changed

- Upgrade parachains runtime API from v7 to v8 in Kusama ([context](https://paritytech.github.io/polkadot-sdk/book/protocol-validator-disabling.html), [polkadot-fellows/runtimes#148](https://github.com/polkadot-fellows/runtimes/pull/148)).
- Fixed the lowering of Asset Hub existential deposits.
- MMR leaves generated by `pallet_mmr` point to the next-authority-set of the current block instead of the prior block [polkadot-fellows/runtimes#169](https://github.com/polkadot-fellows/runtimes/pull/169)
- Deprecate the `xcm::body::TREASURER_INDEX` constant and use the standard `Treasury` variant from the `xcm::BodyId` type instead ([polkadot-fellows/runtimes#149](https://github.com/polkadot-fellows/runtimes/pull/149))
- Bump parachains runtime API to v9 in Kusama to enable the `node_features` function [polkadot-fellows/runtimes#194](https://github.com/polkadot-fellows/runtimes/pull/194)
- Bump parachains runtime API to v10 in Kusama to enable the `approval-voting-params` function [polkadot-fellows/runtimes#204](https://github.com/polkadot-fellows/runtimes/pull/204)
- Use Relay Chain's Treasury Pallet account as a destination for XCM fees on System Parachain ([polkadot-fellows/runtimes#191](https://github.com/polkadot-fellows/runtimes/pull/191))
- Bump parachains runtime API to v10 in Polkadot to enable async-backing subsystems(still in backwards compatible mode) [polkadot-fellows/runtimes#222](https://github.com/polkadot-fellows/runtimes/pull/222)
- Prepared system parachain runtimes for async backing enabling ([polkadot-fellows/runtimes#228](https://github.com/polkadot-fellows/runtimes/pull/228))
- Update runtime weights [polkadot-fellows/runtimes#223](https://github.com/polkadot-fellows/runtimes/pull/223)
- Treasury Spend detects relative locations of the native asset ([polkadot-fellows/runtimes#233](https://github.com/polkadot-fellows/runtimes/pull/233))
- Increase consumer reference limits for Asset Hubs ([polkadot-fellows/runtimes#258](https://github.com/polkadot-fellows/runtimes/pull/258))
- Updated Asset Hub asset class creation deposit to use `system_para_deposit()` ([polkadot-fellows/runtimes#259](https://github.com/polkadot-fellows/runtimes/pull/259))

### Removed

- Removed the `SafeCallFilter` from the Relay Chain XCM config ([polkadot-fellows/runtimes#172](https://github.com/polkadot-fellows/runtimes/pull/172)).
- Removed the `ImOnline` pallet ([polkadot-fellows/runtimes#178](https://github.com/polkadot-fellows/runtimes/pull/178))

### Fixed

- Fixed the cost of a single byte, sent over bridge to use the `TransactionByteFee` constant of the bridged chain [polkadot-fellows/runtimes#174](https://github.com/polkadot-fellows/runtimes/pull/174).

### Based on Polkadot-SDK

- Upgrade dependencies to the [polkadot-sdk@1.5.0](https://github.com/paritytech/polkadot-sdk/releases/tag/polkadot-v1.5.0) release ([polkadot-fellows/runtimes#137](https://github.com/polkadot-fellows/runtimes/pull/137))
- Upgrade dependencies to the [polkadot-sdk@1.6.0](https://github.com/paritytech/polkadot-sdk/releases/tag/polkadot-v1.6.0) release ([polkadot-fellows/runtimes#159](https://github.com/polkadot-fellows/runtimes/pull/159))
- Upgrade dependencies to the [polkadot-sdk@1.7.0](https://github.com/paritytech/polkadot-sdk/releases/tag/polkadot-v1.7.0) release ([polkadot-fellows/runtimes#187](https://github.com/polkadot-fellows/runtimes/pull/187))

## [1.1.1] 25.01.2024

### Fixed

- Fixed the lowering of Asset Hub existential deposits ([polkadot-fellows/runtimes#158](https://github.com/polkadot-fellows/runtimes/pull/158)).

## [1.1.0] 10.01.2024

### Changed

- Upgrade parachains runtime API from v5 to v7 in Polkadot and Kusama ([polkadot-fellows/runtimes#56](https://github.com/polkadot-fellows/runtimes/pull/56))
- Upgrade Preimage pallet's config implementations to adapt the new `Consideration` API ([polkadot-fellows/runtimes#56](https://github.com/polkadot-fellows/runtimes/pull/56))
- Remove `experimental` feature flag for `pallet-society`, `pallet-xcm`, and `runtime-common` crates imports ([polkadot-fellows/runtimes#56](https://github.com/polkadot-fellows/runtimes/pull/56))
- Election provider: use a geometric deposit base calculation for EPM signed submissions in Polkadot and Kusama ([polkadot-fellows/runtimes#56](https://github.com/polkadot-fellows/runtimes/pull/56))
- Make `IdentityInfo` generic in `pallet-identity` ([polkadot-fellows/runtimes#87](https://github.com/polkadot-fellows/runtimes/pull/87)). Context: <https://github.com/paritytech/polkadot-sdk/pull/1661>
- Whitelist `force_default_xcm_version` in XCM call filter ([polkadot-fellows/runtimes#45](https://github.com/polkadot-fellows/runtimes/pull/45))
- Update the fellowship salary budget amount in alignment with the Fellowship Salary [RFC](https://github.com/polkadot-fellows/RFCs/pull/50) ([polkadot-fellows/runtimes#121](https://github.com/polkadot-fellows/runtimes/pull/121))
- Set up an account ID for the local root location on Polkadot Collectives ([polkadot-fellows/runtimes#125](https://github.com/polkadot-fellows/runtimes/pull/125))
- Increase confirmation period for treasury spend tracks on Polkadot & Kusama ([polkadot-fellows/runtimes#119](https://github.com/polkadot-fellows/runtimes/pull/119))
- Drop ED requirement for transaction payments with an exchangeable asset ([polkadot-fellows/runtimes#310](https://github.com/polkadot-fellows/runtimes/pull/310))

### Added

- Enable async backing on Kusama ([polkadot-fellows/runtimes#87](https://github.com/polkadot-fellows/runtimes/pull/87)). Context: <https://github.com/paritytech/polkadot-sdk/pull/1543>
- Implemented GenesisBuilder API for all runtimes ([polkadot-fellows/runtimes#87](https://github.com/polkadot-fellows/runtimes/pull/87)). Context: <https://github.com/paritytech/polkadot-sdk/pull/1492>
- XCM transport fees are now exponential and are sent to a treasury account ([polkadot-fellows/runtimes#87](https://github.com/polkadot-fellows/runtimes/pull/87)). Context: <https://github.com/paritytech/polkadot-sdk/pull/1234>
- System parachains are now trusted teleporters of each other ([polkadot-fellows/runtimes#87](https://github.com/polkadot-fellows/runtimes/pull/87)). Context: <https://github.com/paritytech/polkadot-sdk/pull/1368>
- Treasury is able to spend various asset kinds ([polkadot-fellows/runtimes#87](https://github.com/polkadot-fellows/runtimes/pull/87))
- Add BEEFY to Polkadot ([polkadot-fellows/runtimes#65](https://github.com/polkadot-fellows/runtimes/pull/65))
- Fellowship Treasury pallet on Polkadot Collectives ([polkadot-fellows/runtimes#109](https://github.com/polkadot-fellows/runtimes/pull/109))
- Added Polkadot <> Kusama bridge to support asset transfers between Asset Hubs ([polkadot-fellows/runtimes#108](https://github.com/polkadot-fellows/runtimes/pull/108))

### Fixed

- Add missing weight functions for `runtime_parachains_hrmp` and `preimage` pallets ([polkadot-fellows/runtimes#56](https://github.com/polkadot-fellows/runtimes/pull/56))
- Fix for Reward Deficit in the pool ([polkadot-fellows/runtimes#87](https://github.com/polkadot-fellows/runtimes/pull/87)). Context: <https://github.com/paritytech/polkadot-sdk/pull/1255>

## [1.0.1] 14.11.2023

### Changed

- Restore governance lock periods to 7 days in Polkadot ([polkadot-fellows/runtimes#86](https://github.com/polkadot-fellows/runtimes/pull/86))

## [1.0.0] 22.10.2023

### Changed

- Update Polkadot ideal staking rate ([polkadot-fellows/runtimes#26](https://github.com/polkadot-fellows/runtimes/pull/26))
- Treasury deprecate `propose_spend` dispatchable ([paritytech/substrate#14538](https://github.com/paritytech/substrate/pull/14538))
- Use benchmarked weights for `XCM` ([paritytech/polkadot#7077](https://github.com/paritytech/polkadot/pull/7077))
- Put HRMP Channel Management on General Admin Track ([paritytech/polkadot#7477](https://github.com/paritytech/polkadot/pull/7477))
- Improve locking mechanism for parachains ([paritytech/polkadot-sdk#1290](https://github.com/paritytech/polkadot-sdk/pull/1290))
- Allow Root to initiate auctions ([paritytech/polkadot#7449](https://github.com/paritytech/polkadot/pull/7449))
- Remark: Allow any kind of origin ([paritytech/substrate#14260](https://github.com/paritytech/substrate/pull/14260))
- Im-Online: Remove network state from heartbeats ([paritytech/substrate#14251](https://github.com/paritytech/substrate/pull/14251))
- Nomination pools: disallow setting above global max commission ([paritytech/substrate#14496](https://github.com/paritytech/substrate/pull/14496))
- Rename Statemint/Statemine to Asset Hub ([paritytech/cumulus#2633](https://github.com/paritytech/cumulus/pull/2633))
- Fellowship: Voters can initiate proposals on their votable tracks ([paritytech/cumulus#2725](https://github.com/paritytech/cumulus/pull/2725))
- Root can promote on Polkadot Collectives ([paritytech/cumulus#2781](https://github.com/paritytech/cumulus/pull/2781))
- Add New Assets Privileged Functions to Appropriate Proxy Types ([paritytech/cumulus#2839](https://github.com/paritytech/cumulus/pull/2839))
- Better Handling of Candidates Who Become Invulnerable ([paritytech/cumulus#2801](https://github.com/paritytech/cumulus/pull/2801))

### Added

- Implement dynamic number of nominators ([paritytech/substrate#12970](https://github.com/paritytech/substrate/pull/12970) & [paritytech/polkadot#6807](https://github.com/paritytech/polkadot/pull/6807))
- Upgrade Kusama to Society V2 ([paritytech/polkadot#7356](https://github.com/paritytech/polkadot/pull/7356))
- Kusama state version switch and migration ([paritytech/polkadot#7015](https://github.com/paritytech/polkadot/pull/7015))
- Add Nomination Pools and Voters List to Staking Proxy ([paritytech/polkadot#7448](https://github.com/paritytech/polkadot/pull/7448))
- Add minting price to the pre-signed mint object ([paritytech/substrate#14242](https://github.com/paritytech/substrate/pull/14242))
- Add mint price to the witness object on mint and confirm it ([paritytech/substrate#14257](https://github.com/paritytech/substrate/pull/14257))
- Stabilize Metadata V15 ([paritytech/substrate#14481](https://github.com/paritytech/substrate/pull/14481))
- Add Ability to Add/Remove Invulnerable Collators ([paritytech/cumulus#2596](https://github.com/paritytech/cumulus/pull/2596))
- Polkadot Fellowship promotion/demotion periods, members activity and salaries ([paritytech/cumulus#2607](https://github.com/paritytech/cumulus/pull/2607))
- Add asset conversion to asset hub Kusama ([paritytech/cumulus#2935](https://github.com/paritytech/cumulus/pull/2935))

### Fixed

- Unlock/unreserve Gov v1 balances and remove kvs ([paritytech/polkadot#7314](https://github.com/paritytech/polkadot/pull/7314))
- Polkadot 28 days as conviction voting period ([paritytech/polkadot#7595](https://github.com/paritytech/polkadot/pull/7595))
- XCM: Fix issue with RequestUnlock ([paritytech/polkadot#7278](https://github.com/paritytech/polkadot/pull/7278))
- Clear Existing HRMP Channel Request When Force Opening ([paritytech/polkadot#7389](https://github.com/paritytech/polkadot/pull/7389))
- Prune upgrade cooldowns ([paritytech/polkadot#7470](https://github.com/paritytech/polkadot/pull/7470))
- Assets `destroy_accounts` releases the deposit
  ([paritytech/substrate#14443](https://github.com/paritytech/substrate/pull/14443))
- Update Polkadot Collectives to use `limited_teleport_assets` for automatic slash handling, as
  `teleport_assets` is deprecated and caused a failing integration test. ([polkadot-fellows/runtimes#46](https://github.com/polkadot-fellows/runtimes/pull/46))<|MERGE_RESOLUTION|>--- conflicted
+++ resolved
@@ -43,12 +43,8 @@
 
 - Upgrade to Polkadot-SDK `unstable2507` ([polkadot-fellows/runtimes/pull/849](https://github.com/polkadot-fellows/runtimes/pull/849))
   - [#7953](https://github.com/paritytech/polkadot-sdk/pull/7953): Add deposit for setting session keys
-<<<<<<< HEAD
-    🚨 Setting session keys now might charge a storage deposit. The amount can be inspected in the Session::KeyDeposit of the runtime metadata. This value is intended to be set post AHM. Validators should make sure they have some free balance to cover this deposit the next time they want to rotate their keys.
-=======
     * 🚨 Setting session keys now might charge a storage deposit. The amount can be inspected in the Session::KeyDeposit of the runtime metadata. This value is intended to be set post AHM. Validators should make sure they have some free balance to cover this deposit the next time they want to rotate their keys.
     * Session keys previously could be set only by the associated controller account of a stash. Now, this filter no longer exists, and they can be set by anyone (ergo, the deposit). For validators, please make sure to submit your session keys (henceforth) **from the stash account**.
->>>>>>> 53c8d083
 - Add foreign-consensus cousin Asset Hub as trusted aliaser to allow XCMv5 origin preservation for foreign-consensus parachains [polkadot-fellows/runtimes/pull/794](https://github.com/polkadot-fellows/runtimes/pull/794))
 - Configure block providers for pallets requiring block context ([polkadot-fellows/runtimes/pull/813](https://github.com/polkadot-fellows/runtimes/pull/813)):
   - vesting: keep using Relay Chain block provider
