--- conflicted
+++ resolved
@@ -7,14 +7,9 @@
 [dependencies]
 sp-std = { package = "sp-std", git = "https://github.com/paritytech/substrate", branch = "master", default-features = false}
 sp-tracing = { git = "https://github.com/paritytech/substrate", branch = "master", default-features = false }
-<<<<<<< HEAD
-parity-scale-codec = { version = "3.3.0", default-features = false }
-primitives = { package = "polkadot-primitives", git = "https://github.com/paritytech/polkadot", branch = "master", default-features = false }
-=======
 parity-scale-codec = { version = "3.4.0", default-features = false }
 primitives = { package = "polkadot-primitives", path = "../../primitives", default-features = false }
 frame-benchmarking = { git = "https://github.com/paritytech/substrate", branch = "master", default-features = false, optional = true }
->>>>>>> ed625770
 
 bs58 = { version = "0.4.0", default-features = false, features = ["alloc"] }
 
