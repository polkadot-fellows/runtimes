// Copyright (C) Parity Technologies (UK) Ltd.
// This file is part of Polkadot.

// Polkadot is free software: you can redistribute it and/or modify
// it under the terms of the GNU General Public License as published by
// the Free Software Foundation, either version 3 of the License, or
// (at your option) any later version.

// Polkadot is distributed in the hope that it will be useful,
// but WITHOUT ANY WARRANTY; without even the implied warranty of
// MERCHANTABILITY or FITNESS FOR A PARTICULAR PURPOSE.  See the
// GNU General Public License for more details.

// You should have received a copy of the GNU General Public License
// along with Polkadot.  If not, see <http://www.gnu.org/licenses/>.

#![cfg_attr(not(feature = "std"), no_std)]

extern crate alloc;

pub mod weights;

pub use self::currency::DOLLARS;

/// Money matters.
pub mod currency {
	use polkadot_primitives::Balance;

	/// The existential deposit.
	pub const EXISTENTIAL_DEPOSIT: Balance = 100 * CENTS;

	pub const UNITS: Balance = 10_000_000_000;
	pub const DOLLARS: Balance = UNITS; // 10_000_000_000
	pub const GRAND: Balance = DOLLARS * 1_000; // 10_000_000_000_000
	pub const CENTS: Balance = DOLLARS / 100; // 100_000_000
	pub const MILLICENTS: Balance = CENTS / 1_000; // 100_000

	pub const fn deposit(items: u32, bytes: u32) -> Balance {
		items as Balance * 20 * DOLLARS + (bytes as Balance) * 100 * MILLICENTS
	}
}

/// Time and blocks.
pub mod time {
	use polkadot_primitives::{BlockNumber, Moment};
	use polkadot_runtime_common::prod_or_fast;
	pub const MILLISECS_PER_BLOCK: Moment = 6000;
	pub const SLOT_DURATION: Moment = MILLISECS_PER_BLOCK;
	pub const EPOCH_DURATION_IN_SLOTS: BlockNumber = prod_or_fast!(4 * HOURS, MINUTES);

	// These time units are defined in number of blocks.
	pub const MINUTES: BlockNumber = 60_000 / (MILLISECS_PER_BLOCK as BlockNumber);
	pub const HOURS: BlockNumber = MINUTES * 60;
	pub const DAYS: BlockNumber = HOURS * 24;
	pub const WEEKS: BlockNumber = DAYS * 7;

	// 1 in 4 blocks (on average, not counting collisions) will be primary babe blocks.
	// The choice of is done in accordance to the slot duration and expected target
	// block time, for safely resisting network delays of maximum two seconds.
	// <https://research.web3.foundation/en/latest/polkadot/BABE/Babe/#6-practical-results>
	pub const PRIMARY_PROBABILITY: (u64, u64) = (1, 4);
}

/// Fee-related.
pub mod fee {
	use crate::weights::ExtrinsicBaseWeight;
	use frame_support::weights::{
		WeightToFeeCoefficient, WeightToFeeCoefficients, WeightToFeePolynomial,
	};
	use polkadot_primitives::Balance;
	use smallvec::smallvec;
	pub use sp_runtime::Perbill;

	/// The block saturation level. Fees will be updates based on this value.
	pub const TARGET_BLOCK_FULLNESS: Perbill = Perbill::from_percent(25);

	/// Cost of every transaction byte at Polkadot relay chain.
	pub const TRANSACTION_BYTE_FEE: Balance = 10 * super::currency::MILLICENTS;

	/// Handles converting a weight scalar to a fee value, based on the scale and granularity of the
	/// node's balance type.
	///
	/// This should typically create a mapping between the following ranges:
	///   - [0, `MAXIMUM_BLOCK_WEIGHT`]
	///   - [Balance::min, Balance::max]
	///
	/// Yet, it can be used for any other sort of change to weight-fee. Some examples being:
	///   - Setting it to `0` will essentially disable the weight fee.
	///   - Setting it to `1` will cause the literal `#[weight = x]` values to be charged.
	pub struct WeightToFee;
	impl WeightToFeePolynomial for WeightToFee {
		type Balance = Balance;
		fn polynomial() -> WeightToFeeCoefficients<Self::Balance> {
			// in Polkadot, extrinsic base weight (smallest non-zero weight) is mapped to 1/10 CENT:
			let p = super::currency::CENTS;
			let q = 10 * Balance::from(ExtrinsicBaseWeight::get().ref_time());
			smallvec![WeightToFeeCoefficient {
				degree: 1,
				negative: false,
				coeff_frac: Perbill::from_rational(p % q, q),
				coeff_integer: p / q,
			}]
		}
	}
}

/// XCM protocol related constants.
pub mod xcm {
	/// Pluralistic bodies existing within the consensus.
	pub mod body {
		// Preallocated for the Root body.
		#[allow(dead_code)]
		const ROOT_INDEX: u32 = 0;
		// The bodies corresponding to the Polkadot OpenGov Origins.
		pub const FELLOWSHIP_ADMIN_INDEX: u32 = 1;
		// The body corresponding to the Treasurer OpenGov track.
		#[deprecated = "Will be removed after August 2024; Use `xcm::latest::BodyId::Treasury` \
			instead"]
		pub const TREASURER_INDEX: u32 = 2;
	}
}

/// System Parachains.
pub mod system_parachain {
	use frame_support::parameter_types;
	use polkadot_primitives::Id as ParaId;
	use xcm_builder::IsChildSystemParachain;

	parameter_types! {
		pub AssetHubParaId: ParaId = ASSET_HUB_ID.into();
	}

	/// Asset Hub parachain ID.
	pub const ASSET_HUB_ID: u32 = 1000;
	/// Collectives parachain ID.
	pub const COLLECTIVES_ID: u32 = 1001;
	/// Bridge Hub parachain ID.
	pub const BRIDGE_HUB_ID: u32 = 1002;
	/// People parachain ID.
	pub const PEOPLE_ID: u32 = 1004;
	/// Coretime Chain ID.
	pub const BROKER_ID: u32 = 1005;

	// System parachains from Polkadot point of view.
	pub type SystemParachains = IsChildSystemParachain<ParaId>;

	/// Coretime constants
	pub mod coretime {
		/// Coretime timeslice period in blocks
		/// WARNING: This constant is used across chains, so additional care should be taken
		/// when changing it.
		#[cfg(feature = "fast-runtime")]
		pub const TIMESLICE_PERIOD: u32 = 20;
		#[cfg(not(feature = "fast-runtime"))]
		pub const TIMESLICE_PERIOD: u32 = 80;
	}
}

/// Polkadot Treasury pallet instance.
pub const TREASURY_PALLET_ID: u8 = 19;

pub mod proxy {
	use pallet_remote_proxy::ProxyDefinition;
	use polkadot_primitives::{AccountId, BlakeTwo256, BlockNumber, Hash};
	use sp_runtime::traits::Convert;

	/// The type used to represent the kinds of proxying allowed.
	#[derive(
		Copy,
		Clone,
		Eq,
		PartialEq,
		Ord,
		PartialOrd,
		codec::Encode,
		codec::Decode,
<<<<<<< HEAD
=======
		codec::DecodeWithMemTracking,
>>>>>>> e0eac41c
		core::fmt::Debug,
		codec::MaxEncodedLen,
		scale_info::TypeInfo,
		Default,
	)]
	pub enum ProxyType {
		#[default]
		Any = 0,
		NonTransfer = 1,
		Governance = 2,
		Staking = 3,
		// Skip 4 as it is now removed (was SudoBalances)
		// Skip 5 as it was IdentityJudgement
		CancelProxy = 6,
		Auction = 7,
		NominationPools = 8,
		ParaRegistration = 9,
	}

	/// Remote proxy interface that uses the relay chain as remote location.
	pub struct RemoteProxyInterface<LocalProxyType, ProxyDefinitionConverter>(
		core::marker::PhantomData<(LocalProxyType, ProxyDefinitionConverter)>,
	);

	impl<
			LocalProxyType,
			ProxyDefinitionConverter: Convert<
				ProxyDefinition<AccountId, ProxyType, BlockNumber>,
				Option<ProxyDefinition<AccountId, LocalProxyType, BlockNumber>>,
			>,
		> pallet_remote_proxy::RemoteProxyInterface<AccountId, LocalProxyType, BlockNumber>
		for RemoteProxyInterface<LocalProxyType, ProxyDefinitionConverter>
	{
		type RemoteAccountId = AccountId;

		type RemoteProxyType = ProxyType;

		type RemoteBlockNumber = BlockNumber;

		type RemoteHash = Hash;

		type RemoteHasher = BlakeTwo256;

		fn block_to_storage_root(
			validation_data: &polkadot_primitives::PersistedValidationData,
		) -> Option<(Self::RemoteBlockNumber, <Self::RemoteHasher as sp_core::Hasher>::Out)> {
			Some((validation_data.relay_parent_number, validation_data.relay_parent_storage_root))
		}

		fn local_to_remote_account_id(local: &AccountId) -> Option<Self::RemoteAccountId> {
			Some(local.clone())
		}

		fn remote_to_local_proxy_defintion(
			remote: ProxyDefinition<
				Self::RemoteAccountId,
				Self::RemoteProxyType,
				Self::RemoteBlockNumber,
			>,
		) -> Option<ProxyDefinition<AccountId, LocalProxyType, BlockNumber>> {
			ProxyDefinitionConverter::convert(remote)
		}

		#[cfg(feature = "runtime-benchmarks")]
		fn create_remote_proxy_proof(
			caller: &AccountId,
			proxy: &AccountId,
		) -> (pallet_remote_proxy::RemoteProxyProof<Self::RemoteBlockNumber>, BlockNumber, Hash) {
			use codec::Encode;
			use sp_trie::TrieMut;

			let (mut db, mut root) = sp_trie::MemoryDB::<BlakeTwo256>::default_with_root();
			let mut trie =
				sp_trie::TrieDBMutBuilder::<sp_trie::LayoutV1<_>>::new(&mut db, &mut root).build();

			let proxy_definition =
				alloc::vec![ProxyDefinition::<AccountId, ProxyType, BlockNumber> {
					delegate: caller.clone(),
					proxy_type: ProxyType::default(),
					delay: 0,
				}];

			trie.insert(&Self::proxy_definition_storage_key(proxy), &proxy_definition.encode())
				.unwrap();
			drop(trie);

			(
				pallet_remote_proxy::RemoteProxyProof::RelayChain {
					proof: db.drain().into_values().map(|d| d.0).collect(),
					block: 1,
				},
				1,
				root,
			)
		}
	}
}

#[cfg(test)]
mod tests {
	use super::{
		currency::{CENTS, DOLLARS, MILLICENTS},
		fee::WeightToFee,
		proxy::ProxyType,
	};
	use crate::weights::ExtrinsicBaseWeight;
<<<<<<< HEAD
	use codec::{Decode, Encode};
=======
	use codec::{Decode, DecodeWithMemTracking, Encode};
>>>>>>> e0eac41c
	use frame_support::weights::WeightToFee as WeightToFeeT;
	use polkadot_runtime_common::MAXIMUM_BLOCK_WEIGHT;

	#[test]
	// Test that the fee for `MAXIMUM_BLOCK_WEIGHT` of weight has sane bounds.
	fn full_block_fee_is_correct() {
		// A full block should cost between 10 and 100 DOLLARS.
		let full_block = WeightToFee::weight_to_fee(&MAXIMUM_BLOCK_WEIGHT);
		assert!(full_block >= 10 * DOLLARS);
		assert!(full_block <= 100 * DOLLARS);
	}

	#[test]
	// This function tests that the fee for `ExtrinsicBaseWeight` of weight is correct
	fn extrinsic_base_fee_is_correct() {
		// `ExtrinsicBaseWeight` should cost 1/10 of a CENT
		println!("Base: {}", ExtrinsicBaseWeight::get());
		let x = WeightToFee::weight_to_fee(&ExtrinsicBaseWeight::get());
		let y = CENTS / 10;
		assert!(x.max(y) - x.min(y) < MILLICENTS);
	}

	#[derive(
<<<<<<< HEAD
		Copy, Clone, Eq, PartialEq, Ord, PartialOrd, Encode, Decode, sp_runtime::RuntimeDebug,
=======
		Copy,
		Clone,
		Eq,
		PartialEq,
		Ord,
		PartialOrd,
		Encode,
		Decode,
		DecodeWithMemTracking,
		sp_runtime::RuntimeDebug,
>>>>>>> e0eac41c
	)]
	pub enum OldProxyType {
		Any,
		NonTransfer,
		Governance,
		Staking,
		SudoBalances,
		IdentityJudgement,
	}

	#[test]
	fn proxy_type_decodes_correctly() {
		for (i, j) in vec![
			(OldProxyType::Any, ProxyType::Any),
			(OldProxyType::NonTransfer, ProxyType::NonTransfer),
			(OldProxyType::Governance, ProxyType::Governance),
			(OldProxyType::Staking, ProxyType::Staking),
		]
		.into_iter()
		{
			assert_eq!(i.encode(), j.encode());
		}
		assert!(ProxyType::decode(&mut &OldProxyType::SudoBalances.encode()[..]).is_err());
		assert!(ProxyType::decode(&mut &OldProxyType::IdentityJudgement.encode()[..]).is_err());
	}
}<|MERGE_RESOLUTION|>--- conflicted
+++ resolved
@@ -174,10 +174,7 @@
 		PartialOrd,
 		codec::Encode,
 		codec::Decode,
-<<<<<<< HEAD
-=======
 		codec::DecodeWithMemTracking,
->>>>>>> e0eac41c
 		core::fmt::Debug,
 		codec::MaxEncodedLen,
 		scale_info::TypeInfo,
@@ -284,11 +281,7 @@
 		proxy::ProxyType,
 	};
 	use crate::weights::ExtrinsicBaseWeight;
-<<<<<<< HEAD
-	use codec::{Decode, Encode};
-=======
 	use codec::{Decode, DecodeWithMemTracking, Encode};
->>>>>>> e0eac41c
 	use frame_support::weights::WeightToFee as WeightToFeeT;
 	use polkadot_runtime_common::MAXIMUM_BLOCK_WEIGHT;
 
@@ -312,9 +305,6 @@
 	}
 
 	#[derive(
-<<<<<<< HEAD
-		Copy, Clone, Eq, PartialEq, Ord, PartialOrd, Encode, Decode, sp_runtime::RuntimeDebug,
-=======
 		Copy,
 		Clone,
 		Eq,
@@ -325,7 +315,6 @@
 		Decode,
 		DecodeWithMemTracking,
 		sp_runtime::RuntimeDebug,
->>>>>>> e0eac41c
 	)]
 	pub enum OldProxyType {
 		Any,
