// Copyright (C) Parity Technologies (UK) Ltd.
// This file is part of Polkadot.

// Polkadot is free software: you can redistribute it and/or modify
// it under the terms of the GNU General Public License as published by
// the Free Software Foundation, either version 3 of the License, or
// (at your option) any later version.

// Polkadot is distributed in the hope that it will be useful,
// but WITHOUT ANY WARRANTY; without even the implied warranty of
// MERCHANTABILITY or FITNESS FOR A PARTICULAR PURPOSE.  See the
// GNU General Public License for more details.

// You should have received a copy of the GNU General Public License
// along with Polkadot.  If not, see <http://www.gnu.org/licenses/>.

#![cfg_attr(not(feature = "std"), no_std)]

pub mod weights;

pub use self::currency::DOLLARS;

/// Money matters.
pub mod currency {
	use polkadot_primitives::Balance;

	/// The existential deposit.
	pub const EXISTENTIAL_DEPOSIT: Balance = 100 * CENTS;

	pub const UNITS: Balance = 10_000_000_000;
	pub const DOLLARS: Balance = UNITS; // 10_000_000_000
	pub const GRAND: Balance = DOLLARS * 1_000; // 10_000_000_000_000
	pub const CENTS: Balance = DOLLARS / 100; // 100_000_000
	pub const MILLICENTS: Balance = CENTS / 1_000; // 100_000

	pub const fn deposit(items: u32, bytes: u32) -> Balance {
		items as Balance * 20 * DOLLARS + (bytes as Balance) * 100 * MILLICENTS
	}
}

/// Time and blocks.
pub mod time {
	use polkadot_primitives::{BlockNumber, Moment};
	use polkadot_runtime_common::prod_or_fast;
	pub const MILLISECS_PER_BLOCK: Moment = 6000;
	pub const SLOT_DURATION: Moment = MILLISECS_PER_BLOCK;
	pub const EPOCH_DURATION_IN_SLOTS: BlockNumber = prod_or_fast!(4 * HOURS, MINUTES);

	// These time units are defined in number of blocks.
	pub const MINUTES: BlockNumber = 60_000 / (MILLISECS_PER_BLOCK as BlockNumber);
	pub const HOURS: BlockNumber = MINUTES * 60;
	pub const DAYS: BlockNumber = HOURS * 24;
	pub const WEEKS: BlockNumber = DAYS * 7;

	// 1 in 4 blocks (on average, not counting collisions) will be primary babe blocks.
	// The choice of is done in accordance to the slot duration and expected target
	// block time, for safely resisting network delays of maximum two seconds.
	// <https://research.web3.foundation/en/latest/polkadot/BABE/Babe/#6-practical-results>
	pub const PRIMARY_PROBABILITY: (u64, u64) = (1, 4);
}

/// Fee-related.
pub mod fee {
	use crate::weights::ExtrinsicBaseWeight;
	use frame_support::weights::{
		WeightToFeeCoefficient, WeightToFeeCoefficients, WeightToFeePolynomial,
	};
	use polkadot_primitives::Balance;
	use smallvec::smallvec;
	pub use sp_runtime::Perbill;

	/// The block saturation level. Fees will be updates based on this value.
	pub const TARGET_BLOCK_FULLNESS: Perbill = Perbill::from_percent(25);

	/// Cost of every transaction byte at Polkadot relay chain.
	pub const TRANSACTION_BYTE_FEE: Balance = 10 * super::currency::MILLICENTS;

	/// Handles converting a weight scalar to a fee value, based on the scale and granularity of the
	/// node's balance type.
	///
	/// This should typically create a mapping between the following ranges:
	///   - [0, `MAXIMUM_BLOCK_WEIGHT`]
	///   - [Balance::min, Balance::max]
	///
	/// Yet, it can be used for any other sort of change to weight-fee. Some examples being:
	///   - Setting it to `0` will essentially disable the weight fee.
	///   - Setting it to `1` will cause the literal `#[weight = x]` values to be charged.
	pub struct WeightToFee;
	impl WeightToFeePolynomial for WeightToFee {
		type Balance = Balance;
		fn polynomial() -> WeightToFeeCoefficients<Self::Balance> {
			// in Polkadot, extrinsic base weight (smallest non-zero weight) is mapped to 1/10 CENT:
			let p = super::currency::CENTS;
			let q = 10 * Balance::from(ExtrinsicBaseWeight::get().ref_time());
			smallvec![WeightToFeeCoefficient {
				degree: 1,
				negative: false,
				coeff_frac: Perbill::from_rational(p % q, q),
				coeff_integer: p / q,
			}]
		}
	}
}

/// XCM protocol related constants.
pub mod xcm {
	/// Pluralistic bodies existing within the consensus.
	pub mod body {
		// Preallocated for the Root body.
		#[allow(dead_code)]
		const ROOT_INDEX: u32 = 0;
		// The bodies corresponding to the Polkadot OpenGov Origins.
		pub const FELLOWSHIP_ADMIN_INDEX: u32 = 1;
		// The body corresponding to the Treasurer OpenGov track.
		#[deprecated = "Will be removed after August 2024; Use `xcm::latest::BodyId::Treasury` \
			instead"]
		pub const TREASURER_INDEX: u32 = 2;
	}
}

/// System Parachains.
pub mod system_parachain {
	use polkadot_primitives::Id;
	use xcm_builder::IsChildSystemParachain;

	/// Asset Hub parachain ID.
	pub const ASSET_HUB_ID: u32 = 1000;
	/// Collectives parachain ID.
	pub const COLLECTIVES_ID: u32 = 1001;
	/// Bridge Hub parachain ID.
	pub const BRIDGE_HUB_ID: u32 = 1002;
	/// People parachain ID.
	pub const PEOPLE_ID: u32 = 1004;
<<<<<<< HEAD
	/// Coretime parachain ID.
=======
	/// Coretime Chain ID.
>>>>>>> 9e13618b
	pub const BROKER_ID: u32 = 1005;

	// System parachains from Polkadot point of view.
	pub type SystemParachains = IsChildSystemParachain<Id>;

<<<<<<< HEAD
	/// Coretime constants.
	pub mod coretime {
		/// Coretime timeslice period in blocks.
		/// WARNING: This constant is used accross chains, so additional care should be taken when
		/// changing it.
=======
	/// Coretime constants
	pub mod coretime {
		/// Coretime timeslice period in blocks
		/// WARNING: This constant is used across chains, so additional care should be taken
		/// when changing it.
>>>>>>> 9e13618b
		#[cfg(feature = "fast-runtime")]
		pub const TIMESLICE_PERIOD: u32 = 20;
		#[cfg(not(feature = "fast-runtime"))]
		pub const TIMESLICE_PERIOD: u32 = 80;
	}
}

/// Polkadot Treasury pallet instance.
pub const TREASURY_PALLET_ID: u8 = 19;

#[cfg(test)]
mod tests {
	use super::{
		currency::{CENTS, DOLLARS, MILLICENTS},
		fee::WeightToFee,
	};
	use crate::weights::ExtrinsicBaseWeight;
	use frame_support::weights::WeightToFee as WeightToFeeT;
	use polkadot_runtime_common::MAXIMUM_BLOCK_WEIGHT;

	#[test]
	// Test that the fee for `MAXIMUM_BLOCK_WEIGHT` of weight has sane bounds.
	fn full_block_fee_is_correct() {
		// A full block should cost between 10 and 100 DOLLARS.
		let full_block = WeightToFee::weight_to_fee(&MAXIMUM_BLOCK_WEIGHT);
		assert!(full_block >= 10 * DOLLARS);
		assert!(full_block <= 100 * DOLLARS);
	}

	#[test]
	// This function tests that the fee for `ExtrinsicBaseWeight` of weight is correct
	fn extrinsic_base_fee_is_correct() {
		// `ExtrinsicBaseWeight` should cost 1/10 of a CENT
		println!("Base: {}", ExtrinsicBaseWeight::get());
		let x = WeightToFee::weight_to_fee(&ExtrinsicBaseWeight::get());
		let y = CENTS / 10;
		assert!(x.max(y) - x.min(y) < MILLICENTS);
	}
}<|MERGE_RESOLUTION|>--- conflicted
+++ resolved
@@ -131,29 +131,17 @@
 	pub const BRIDGE_HUB_ID: u32 = 1002;
 	/// People parachain ID.
 	pub const PEOPLE_ID: u32 = 1004;
-<<<<<<< HEAD
-	/// Coretime parachain ID.
-=======
 	/// Coretime Chain ID.
->>>>>>> 9e13618b
 	pub const BROKER_ID: u32 = 1005;
 
 	// System parachains from Polkadot point of view.
 	pub type SystemParachains = IsChildSystemParachain<Id>;
 
-<<<<<<< HEAD
-	/// Coretime constants.
-	pub mod coretime {
-		/// Coretime timeslice period in blocks.
-		/// WARNING: This constant is used accross chains, so additional care should be taken when
-		/// changing it.
-=======
 	/// Coretime constants
 	pub mod coretime {
 		/// Coretime timeslice period in blocks
 		/// WARNING: This constant is used across chains, so additional care should be taken
 		/// when changing it.
->>>>>>> 9e13618b
 		#[cfg(feature = "fast-runtime")]
 		pub const TIMESLICE_PERIOD: u32 = 20;
 		#[cfg(not(feature = "fast-runtime"))]
