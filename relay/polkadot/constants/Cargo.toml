--- conflicted
+++ resolved
@@ -8,21 +8,12 @@
 [dependencies]
 smallvec = "1.8.0"
 
-<<<<<<< HEAD
-frame-support = { default-features = false , version = "23.0.0" }
-primitives = { package = "polkadot-primitives", default-features = false , version = "2.0.0" }
-runtime-common = { package = "polkadot-runtime-common", default-features = false , version = "2.0.0" }
-sp-runtime = { default-features = false , version = "26.0.0" }
-sp-weights = { default-features = false , version = "22.0.0" }
-sp-core = { default-features = false , version = "23.0.0" }
-=======
 frame-support = { default-features = false, version = "23.0.0" }
 primitives = { package = "polkadot-primitives", default-features = false, version = "2.0.0" }
 runtime-common = { package = "polkadot-runtime-common", default-features = false, version = "2.0.0" }
 sp-runtime = { default-features = false, version = "26.0.0" }
 sp-weights = { default-features = false, version = "22.0.0" }
 sp-core = { default-features = false, version = "23.0.0" }
->>>>>>> 4cb280cd
 
 [features]
 default = [ "std" ]
