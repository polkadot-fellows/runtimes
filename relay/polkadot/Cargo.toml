[package]
name = "polkadot-runtime"
build = "build.rs"
repository.workspace = true
version.workspace = true
authors.workspace = true
edition.workspace = true
license.workspace = true

[dependencies]
parity-scale-codec = { version = "3.6.9", default-features = false, features = ["derive", "max-encoded-len"] }
scale-info = { version = "2.10.0", default-features = false, features = ["derive"] }
log = { version = "0.4.20", default-features = false }

authority-discovery-primitives = { package = "sp-authority-discovery", default-features = false , version = "27.0.0" }
babe-primitives = { package = "sp-consensus-babe", default-features = false , version = "0.33.0" }
beefy-primitives = { package = "sp-consensus-beefy", default-features = false , version = "14.0.0" }
binary-merkle-tree = { default-features = false , version = "14.0.0" }
block-builder-api = { package = "sp-block-builder", default-features = false , version = "27.0.0" }
inherents = { package = "sp-inherents", default-features = false , version = "27.0.0" }
offchain-primitives = { package = "sp-offchain", default-features = false , version = "27.0.0" }
tx-pool-api = { package = "sp-transaction-pool", default-features = false , version = "27.0.0" }
sp-arithmetic = { default-features = false , version = "24.0.0" }
sp-api = { default-features = false , version = "27.0.0" }
sp-genesis-builder = { default-features = false , version = "0.8.0" }
sp-std = { default-features = false , version = "14.0.0" }
sp-application-crypto = { default-features = false , version = "31.0.0" }
sp-io = { default-features = false , version = "31.0.0" }
sp-runtime = { default-features = false , version = "32.0.0" }
sp-staking = { default-features = false , version = "27.0.0" }
sp-core = { default-features = false , version = "29.0.0" }
sp-session = { default-features = false , version = "28.0.0" }
sp-storage = { default-features = false , version = "20.0.0" }
sp-version = { default-features = false , version = "30.0.0" }
sp-npos-elections = { default-features = false , version = "27.0.0" }

pallet-asset-rate = { default-features = false , version = "8.0.0" }
pallet-authority-discovery = { default-features = false , version = "29.0.0" }
pallet-authorship = { default-features = false , version = "29.0.0" }
pallet-babe = { default-features = false , version = "29.0.0" }
pallet-bags-list = { default-features = false , version = "28.0.0" }
pallet-balances = { default-features = false , version = "29.0.0" }
pallet-beefy = { default-features = false , version = "29.0.0" }
pallet-beefy-mmr = { default-features = false , version = "29.0.0" }
pallet-bounties = { default-features = false , version = "28.0.0" }
pallet-child-bounties = { default-features = false , version = "28.0.0" }
pallet-transaction-payment = { default-features = false , version = "29.0.0" }
pallet-transaction-payment-rpc-runtime-api = { default-features = false , version = "29.0.0" }
pallet-conviction-voting = { default-features = false , version = "29.0.0" }
pallet-election-provider-multi-phase = { default-features = false , version = "28.0.0" }
pallet-fast-unstake = { default-features = false , version = "28.0.0" }
frame-executive = { default-features = false , version = "29.0.0" }
pallet-grandpa = { default-features = false , version = "29.0.0" }
pallet-identity = { default-features = false , version = "29.0.0" }
pallet-im-online = { default-features = false , version = "28.0.0" }
pallet-indices = { default-features = false , version = "29.0.0" }
pallet-message-queue = { default-features = false , version = "32.0.0" }
pallet-mmr = { default-features = false , version = "28.0.0" }
pallet-multisig = { default-features = false , version = "29.0.0" }
pallet-nomination-pools = { default-features = false , version = "26.0.0" }
pallet-nomination-pools-runtime-api = { default-features = false , version = "24.0.0" }
pallet-offences = { default-features = false , version = "28.0.0" }
pallet-preimage = { default-features = false , version = "29.0.0" }
pallet-proxy = { default-features = false , version = "29.0.0" }
pallet-referenda = { default-features = false , version = "29.0.0" }
pallet-scheduler = { default-features = false , version = "30.0.0" }
pallet-session = { default-features = false , version = "29.0.0" }
frame-support = { default-features = false , version = "29.0.0" }
pallet-staking = { default-features = false , version = "29.0.0" }
pallet-staking-reward-fn = { default-features = false, version = "20.0.0" }
pallet-staking-reward-curve = { version = "11.0.0" }
<<<<<<< HEAD
pallet-staking-runtime-api = { default-features = false , version = "14.0.0" }
pallet-state-trie-migration = { default-features = false , version = "29.0.0" }
frame-system = { default-features = false , version = "28.0.0" }
frame-system-rpc-runtime-api = { default-features = false , version = "26.0.0" }
=======
pallet-staking-runtime-api = { default-features = false , version = "15.0.0" }
frame-system = { default-features = false , version = "29.0.0" }
frame-system-rpc-runtime-api = { default-features = false , version = "27.0.0" }
>>>>>>> f5aeb7e8
polkadot-runtime-constants = { package = "polkadot-runtime-constants", path = "constants", default-features = false }
pallet-timestamp = { default-features = false , version = "28.0.0" }
pallet-treasury = { default-features = false , version = "28.0.0" }
pallet-whitelist = { default-features = false , version = "28.0.0" }
pallet-vesting = { default-features = false , version = "29.0.0" }
pallet-utility = { default-features = false , version = "29.0.0" }
frame-election-provider-support = { default-features = false , version = "29.0.0" }
pallet-xcm = { default-features = false, version = "8.0.2" }
pallet-xcm-benchmarks = { default-features = false, optional = true , version = "8.0.2" }

frame-benchmarking = { default-features = false, optional = true , version = "29.0.0" }
frame-try-runtime = { default-features = false, optional = true , version = "0.35.0" }
frame-system-benchmarking = { default-features = false, optional = true , version = "29.0.0" }
pallet-election-provider-support-benchmarking = { default-features = false, optional = true , version = "28.0.0" }
pallet-offences-benchmarking = { default-features = false, optional = true , version = "29.0.0" }
pallet-session-benchmarking = { default-features = false, optional = true , version = "29.0.0" }
pallet-nomination-pools-benchmarking = { default-features = false, optional = true , version = "27.0.0" }

runtime-common = { package = "polkadot-runtime-common", default-features = false, version = "8.0.1" }
runtime-parachains = { package = "polkadot-runtime-parachains", default-features = false , version = "8.0.1" }
primitives = { package = "polkadot-primitives", default-features = false , version = "8.0.1" }

xcm = { package = "staging-xcm", default-features = false , version = "8.0.1" }
xcm-executor = { package = "staging-xcm-executor", default-features = false , version = "8.0.1" }
xcm-builder = { package = "staging-xcm-builder", default-features = false , version = "8.0.1" }

sp-debug-derive = { default-features = false, version = "14.0.0" }

[dev-dependencies]
keyring = { package = "sp-keyring", version = "32.0.0" }
sp-trie = { version = "30.0.0" }
serde_json = "1.0.113"
separator = "0.4.1"
remote-externalities = { package = "frame-remote-externalities", version = "0.36.0" }
tokio = { version = "1.36.0", features = ["macros"] }
sp-tracing = { default-features = false , version = "16.0.0" }

[build-dependencies]
substrate-wasm-builder = { version = "18.0.0" }

[features]
default = [ "std" ]
no_std = []
only-staking = []
std = [
	"authority-discovery-primitives/std",
	"babe-primitives/std",
	"beefy-primitives/std",
	"binary-merkle-tree/std",
	"block-builder-api/std",
	"frame-benchmarking?/std",
	"frame-election-provider-support/std",
	"frame-executive/std",
	"frame-support/std",
	"frame-system-benchmarking?/std",
	"frame-system-rpc-runtime-api/std",
	"frame-system/std",
	"frame-try-runtime/std",
	"inherents/std",
	"log/std",
	"offchain-primitives/std",
	"pallet-asset-rate/std",
	"pallet-authority-discovery/std",
	"pallet-authorship/std",
	"pallet-babe/std",
	"pallet-bags-list/std",
	"pallet-balances/std",
	"pallet-beefy/std",
	"pallet-beefy-mmr/std",
	"pallet-bounties/std",
	"pallet-child-bounties/std",
	"pallet-conviction-voting/std",
	"pallet-election-provider-multi-phase/std",
	"pallet-election-provider-support-benchmarking?/std",
	"pallet-fast-unstake/std",
	"pallet-grandpa/std",
	"pallet-identity/std",
	"pallet-im-online/std",
	"pallet-indices/std",
	"pallet-message-queue/std",
	"pallet-mmr/std",
	"pallet-multisig/std",
	"pallet-nomination-pools-benchmarking?/std",
	"pallet-nomination-pools-runtime-api/std",
	"pallet-nomination-pools/std",
	"pallet-offences-benchmarking?/std",
	"pallet-offences/std",
	"pallet-preimage/std",
	"pallet-proxy/std",
	"pallet-referenda/std",
	"pallet-scheduler/std",
	"pallet-session-benchmarking?/std",
	"pallet-session/std",
	"pallet-staking-reward-fn/std",
	"pallet-staking-runtime-api/std",
	"pallet-staking/std",
	"pallet-state-trie-migration/std",
	"pallet-timestamp/std",
	"pallet-transaction-payment-rpc-runtime-api/std",
	"pallet-transaction-payment/std",
	"pallet-treasury/std",
	"pallet-utility/std",
	"pallet-vesting/std",
	"pallet-whitelist/std",
	"pallet-xcm-benchmarks?/std",
	"pallet-xcm/std",
	"parity-scale-codec/std",
	"polkadot-runtime-constants/std",
	"primitives/std",
	"runtime-common/std",
	"runtime-parachains/std",
	"scale-info/std",
	"sp-api/std",
	"sp-application-crypto/std",
	"sp-arithmetic/std",
	"sp-core/std",
	"sp-debug-derive/std",
	"sp-genesis-builder/std",
	"sp-io/std",
	"sp-npos-elections/std",
	"sp-runtime/std",
	"sp-session/std",
	"sp-staking/std",
	"sp-std/std",
	"sp-storage/std",
	"sp-tracing/std",
	"sp-version/std",
	"tx-pool-api/std",
	"xcm-builder/std",
	"xcm-executor/std",
	"xcm/std",
]
runtime-benchmarks = [
	"frame-benchmarking/runtime-benchmarks",
	"frame-election-provider-support/runtime-benchmarks",
	"frame-support/runtime-benchmarks",
	"frame-system-benchmarking/runtime-benchmarks",
	"frame-system/runtime-benchmarks",
	"pallet-asset-rate/runtime-benchmarks",
	"pallet-babe/runtime-benchmarks",
	"pallet-bags-list/runtime-benchmarks",
	"pallet-balances/runtime-benchmarks",
	"pallet-bounties/runtime-benchmarks",
	"pallet-child-bounties/runtime-benchmarks",
	"pallet-conviction-voting/runtime-benchmarks",
	"pallet-election-provider-multi-phase/runtime-benchmarks",
	"pallet-election-provider-support-benchmarking/runtime-benchmarks",
	"pallet-fast-unstake/runtime-benchmarks",
	"pallet-grandpa/runtime-benchmarks",
	"pallet-identity/runtime-benchmarks",
	"pallet-im-online/runtime-benchmarks",
	"pallet-indices/runtime-benchmarks",
	"pallet-message-queue/runtime-benchmarks",
	"pallet-mmr/runtime-benchmarks",
	"pallet-multisig/runtime-benchmarks",
	"pallet-nomination-pools-benchmarking/runtime-benchmarks",
	"pallet-nomination-pools/runtime-benchmarks",
	"pallet-offences-benchmarking/runtime-benchmarks",
	"pallet-offences/runtime-benchmarks",
	"pallet-preimage/runtime-benchmarks",
	"pallet-proxy/runtime-benchmarks",
	"pallet-referenda/runtime-benchmarks",
	"pallet-scheduler/runtime-benchmarks",
	"pallet-session-benchmarking/runtime-benchmarks",
	"pallet-staking/runtime-benchmarks",
	"pallet-state-trie-migration/runtime-benchmarks",
	"pallet-timestamp/runtime-benchmarks",
	"pallet-treasury/runtime-benchmarks",
	"pallet-utility/runtime-benchmarks",
	"pallet-vesting/runtime-benchmarks",
	"pallet-whitelist/runtime-benchmarks",
	"pallet-xcm-benchmarks/runtime-benchmarks",
	"pallet-xcm/runtime-benchmarks",
	"primitives/runtime-benchmarks",
	"runtime-common/runtime-benchmarks",
	"runtime-parachains/runtime-benchmarks",
	"sp-runtime/runtime-benchmarks",
	"sp-staking/runtime-benchmarks",
	"xcm-builder/runtime-benchmarks",
	"xcm-executor/runtime-benchmarks",
]
try-runtime = [
	"frame-election-provider-support/try-runtime",
	"frame-executive/try-runtime",
	"frame-support/try-runtime",
	"frame-system/try-runtime",
	"frame-try-runtime",
	"frame-try-runtime/try-runtime",
	"pallet-asset-rate/try-runtime",
	"pallet-authority-discovery/try-runtime",
	"pallet-authorship/try-runtime",
	"pallet-babe/try-runtime",
	"pallet-bags-list/try-runtime",
	"pallet-balances/try-runtime",
	"pallet-beefy-mmr/try-runtime",
	"pallet-beefy/try-runtime",
	"pallet-bounties/try-runtime",
	"pallet-child-bounties/try-runtime",
	"pallet-conviction-voting/try-runtime",
	"pallet-election-provider-multi-phase/try-runtime",
	"pallet-fast-unstake/try-runtime",
	"pallet-grandpa/try-runtime",
	"pallet-identity/try-runtime",
	"pallet-im-online/try-runtime",
	"pallet-indices/try-runtime",
	"pallet-message-queue/try-runtime",
	"pallet-mmr/try-runtime",
	"pallet-multisig/try-runtime",
	"pallet-nomination-pools/try-runtime",
	"pallet-offences/try-runtime",
	"pallet-preimage/try-runtime",
	"pallet-proxy/try-runtime",
	"pallet-referenda/try-runtime",
	"pallet-scheduler/try-runtime",
	"pallet-session/try-runtime",
	"pallet-staking/try-runtime",
	"pallet-state-trie-migration/try-runtime",
	"pallet-timestamp/try-runtime",
	"pallet-transaction-payment/try-runtime",
	"pallet-treasury/try-runtime",
	"pallet-utility/try-runtime",
	"pallet-vesting/try-runtime",
	"pallet-whitelist/try-runtime",
	"pallet-xcm/try-runtime",
	"runtime-common/try-runtime",
	"runtime-parachains/try-runtime",
	"sp-runtime/try-runtime",
]

# A feature that should be enabled when the runtime should be built for on-chain
# deployment. This will disable stuff that shouldn't be part of the on-chain wasm
# to make it smaller, like logging for example.
on-chain-release-build = [ "sp-api/disable-logging" ]

# Set timing constants (e.g. session period) to faster versions to speed up testing.
fast-runtime = []

runtime-metrics = [ "runtime-parachains/runtime-metrics", "sp-io/with-tracing" ]

force-debug = [ "sp-debug-derive/force-debug" ]<|MERGE_RESOLUTION|>--- conflicted
+++ resolved
@@ -69,16 +69,10 @@
 pallet-staking = { default-features = false , version = "29.0.0" }
 pallet-staking-reward-fn = { default-features = false, version = "20.0.0" }
 pallet-staking-reward-curve = { version = "11.0.0" }
-<<<<<<< HEAD
-pallet-staking-runtime-api = { default-features = false , version = "14.0.0" }
-pallet-state-trie-migration = { default-features = false , version = "29.0.0" }
-frame-system = { default-features = false , version = "28.0.0" }
-frame-system-rpc-runtime-api = { default-features = false , version = "26.0.0" }
-=======
 pallet-staking-runtime-api = { default-features = false , version = "15.0.0" }
+pallet-state-trie-migration = { default-features = false , version = "30.0.0" }
 frame-system = { default-features = false , version = "29.0.0" }
 frame-system-rpc-runtime-api = { default-features = false , version = "27.0.0" }
->>>>>>> f5aeb7e8
 polkadot-runtime-constants = { package = "polkadot-runtime-constants", path = "constants", default-features = false }
 pallet-timestamp = { default-features = false , version = "28.0.0" }
 pallet-treasury = { default-features = false , version = "28.0.0" }
