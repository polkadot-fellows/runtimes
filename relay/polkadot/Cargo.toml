[package]
name = "polkadot-runtime"
build = "build.rs"
repository.workspace = true
version.workspace = true
authors.workspace = true
edition.workspace = true
license.workspace = true

[dependencies]
bitvec = { version = "1.0.0", default-features = false, features = ["alloc"] }
parity-scale-codec = { version = "3.6.1", default-features = false, features = ["derive", "max-encoded-len"] }
scale-info = { version = "2.5.0", default-features = false, features = ["derive"] }
log = { version = "0.4.17", default-features = false }
rustc-hex = { version = "2.1.0", default-features = false }
serde = { version = "1.0.188", default-features = false }
serde_derive = { version = "1.0.117", optional = true }
static_assertions = "1.1.0"
smallvec = "1.8.0"

authority-discovery-primitives = { package = "sp-authority-discovery", default-features = false , version = "21.0.0" }
babe-primitives = { package = "sp-consensus-babe", default-features = false , version = "0.27.0" }
beefy-primitives = { package = "sp-consensus-beefy", default-features = false , version = "8.0.0" }
block-builder-api = { package = "sp-block-builder", default-features = false , version = "21.0.0" }
inherents = { package = "sp-inherents", default-features = false , version = "21.0.0" }
offchain-primitives = { package = "sp-offchain", default-features = false , version = "21.0.0" }
tx-pool-api = { package = "sp-transaction-pool", default-features = false , version = "21.0.0" }
sp-arithmetic = { default-features = false , version = "18.0.0" }
sp-api = { default-features = false , version = "21.0.0" }
sp-std = { default-features = false , version = "10.0.0" }
sp-io = { default-features = false , version = "25.0.0" }
sp-mmr-primitives = { default-features = false , version = "21.0.0" }
sp-runtime = { default-features = false , version = "26.0.0" }
sp-staking = { default-features = false , version = "21.0.0" }
sp-core = { default-features = false , version = "23.0.0" }
sp-session = { default-features = false , version = "22.0.0" }
sp-storage = { default-features = false , version = "15.0.0" }
sp-version = { default-features = false , version = "24.0.0" }
sp-npos-elections = { default-features = false , version = "21.0.0" }

<<<<<<< HEAD
pallet-authority-discovery = { git = "https://github.com/paritytech/substrate", branch = "master", default-features = false }
pallet-authorship = { git = "https://github.com/paritytech/substrate", branch = "master", default-features = false }
pallet-babe = { git = "https://github.com/paritytech/substrate", branch = "master", default-features = false }
pallet-bags-list = { git = "https://github.com/paritytech/substrate", branch = "master", default-features = false }
pallet-balances = { git = "https://github.com/paritytech/substrate", branch = "master", default-features = false }
pallet-bounties = { git = "https://github.com/paritytech/substrate", branch = "master", default-features = false }
pallet-child-bounties = { git = "https://github.com/paritytech/substrate", branch = "master", default-features = false }
pallet-transaction-payment = { git = "https://github.com/paritytech/substrate", branch = "master", default-features = false }
pallet-transaction-payment-rpc-runtime-api = { git = "https://github.com/paritytech/substrate", branch = "master", default-features = false }
pallet-collective = { git = "https://github.com/paritytech/substrate", branch = "master", default-features = false }
pallet-conviction-voting = { git = "https://github.com/paritytech/substrate", branch = "master", default-features = false }
pallet-democracy = { git = "https://github.com/paritytech/substrate", branch = "master", default-features = false }
pallet-elections-phragmen = { git = "https://github.com/paritytech/substrate", branch = "master", default-features = false }
pallet-election-provider-multi-phase = { git = "https://github.com/paritytech/substrate", branch = "master", default-features = false }
pallet-fast-unstake = { git = "https://github.com/paritytech/substrate", branch = "master", default-features = false }
frame-executive = { git = "https://github.com/paritytech/substrate", branch = "master", default-features = false }
pallet-grandpa = { git = "https://github.com/paritytech/substrate", branch = "master", default-features = false }
pallet-identity = { git = "https://github.com/paritytech/substrate", branch = "master", default-features = false }
pallet-im-online = { git = "https://github.com/paritytech/substrate", branch = "master", default-features = false }
pallet-indices = { git = "https://github.com/paritytech/substrate", branch = "master", default-features = false }
pallet-membership = { git = "https://github.com/paritytech/substrate", branch = "master", default-features = false }
pallet-message-queue = { git = "https://github.com/paritytech/substrate", branch = "master", default-features = false }
pallet-multisig = { git = "https://github.com/paritytech/substrate", branch = "master", default-features = false }
pallet-nomination-pools = { git = "https://github.com/paritytech/substrate", branch = "master", default-features = false }
pallet-nomination-pools-runtime-api = { git = "https://github.com/paritytech/substrate", branch = "master", default-features = false }
pallet-offences = { git = "https://github.com/paritytech/substrate", branch = "master", default-features = false }
pallet-preimage = { git = "https://github.com/paritytech/substrate", branch = "master", default-features = false }
pallet-proxy = { git = "https://github.com/paritytech/substrate", branch = "master", default-features = false }
pallet-referenda = { git = "https://github.com/paritytech/substrate", branch = "master", default-features = false }
pallet-scheduler = { git = "https://github.com/paritytech/substrate", branch = "master", default-features = false }
pallet-session = { git = "https://github.com/paritytech/substrate", branch = "master", default-features = false }
frame-support = { git = "https://github.com/paritytech/substrate", branch = "master", default-features = false }
pallet-staking = { git = "https://github.com/paritytech/substrate", branch = "master", default-features = false }
pallet-staking-reward-curve = { git = "https://github.com/paritytech/substrate", branch = "master" }
pallet-staking-reward-fn = { git = "https://github.com/paritytech/substrate", branch = "master" }
pallet-staking-runtime-api = { git = "https://github.com/paritytech/substrate", branch = "master", default-features = false }
frame-system = {git = "https://github.com/paritytech/substrate", branch = "master", default-features = false }
frame-system-rpc-runtime-api = { git = "https://github.com/paritytech/substrate", branch = "master", default-features = false }
polkadot-runtime-constants = { package = "polkadot-runtime-constants", path = "constants", default-features = false }
pallet-timestamp = { git = "https://github.com/paritytech/substrate", branch = "master", default-features = false }
pallet-tips = { git = "https://github.com/paritytech/substrate", branch = "master", default-features = false }
pallet-treasury = { git = "https://github.com/paritytech/substrate", branch = "master", default-features = false }
pallet-whitelist = { git = "https://github.com/paritytech/substrate", branch = "master", default-features = false }
pallet-vesting = { git = "https://github.com/paritytech/substrate", branch = "master", default-features = false }
pallet-utility = { git = "https://github.com/paritytech/substrate", branch = "master", default-features = false }
frame-election-provider-support = { git = "https://github.com/paritytech/substrate", branch = "master", default-features = false }
pallet-xcm = { default-features = false, git = "https://github.com/paritytech/polkadot.git", branch = "master" }
=======
pallet-authority-discovery = { default-features = false , version = "23.0.0" }
pallet-authorship = { default-features = false , version = "23.0.0" }
pallet-babe = { default-features = false , version = "23.0.0" }
pallet-bags-list = { default-features = false , version = "22.0.0" }
pallet-balances = { default-features = false , version = "23.0.0" }
pallet-bounties = { default-features = false , version = "22.0.0" }
pallet-child-bounties = { default-features = false , version = "22.0.0" }
pallet-transaction-payment = { default-features = false , version = "23.0.0" }
pallet-transaction-payment-rpc-runtime-api = { default-features = false , version = "23.0.0" }
pallet-collective = { default-features = false , version = "23.0.0" }
pallet-conviction-voting = { default-features = false , version = "23.0.0" }
pallet-democracy = { default-features = false , version = "23.0.0" }
pallet-elections-phragmen = { default-features = false , version = "24.0.0" }
pallet-election-provider-multi-phase = { default-features = false , version = "22.0.0" }
pallet-fast-unstake = { default-features = false , version = "22.0.0" }
frame-executive = { default-features = false , version = "23.0.0" }
pallet-grandpa = { default-features = false , version = "23.0.0" }
pallet-identity = { default-features = false , version = "23.0.0" }
pallet-im-online = { default-features = false , version = "22.0.0" }
pallet-indices = { default-features = false , version = "23.0.0" }
pallet-membership = { default-features = false , version = "23.0.0" }
pallet-message-queue = { default-features = false , version = "26.0.0" }
pallet-multisig = { default-features = false , version = "23.0.0" }
pallet-nomination-pools = { default-features = false , version = "20.0.0" }
pallet-nomination-pools-runtime-api = { default-features = false , version = "18.0.0" }
pallet-offences = { default-features = false , version = "22.0.0" }
pallet-preimage = { default-features = false , version = "23.0.0" }
pallet-proxy = { default-features = false , version = "23.0.0" }
pallet-referenda = { default-features = false , version = "23.0.0" }
pallet-scheduler = { default-features = false , version = "24.0.0" }
pallet-session = { default-features = false , version = "23.0.0" }
frame-support = { default-features = false , version = "23.0.0" }
pallet-staking = { default-features = false , version = "23.0.0" }
pallet-staking-reward-curve = { version = "8.0.0" }
pallet-staking-runtime-api = { default-features = false , version = "9.0.0" }
frame-system = { default-features = false , version = "23.0.0" }
frame-system-rpc-runtime-api = { default-features = false , version = "21.0.0" }
polkadot-runtime-constants = { package = "polkadot-runtime-constants", path = "constants", default-features = false }
pallet-timestamp = { default-features = false , version = "22.0.0" }
pallet-tips = { default-features = false , version = "22.0.0" }
pallet-treasury = { default-features = false , version = "22.0.0" }
pallet-whitelist = { default-features = false , version = "22.0.0" }
pallet-vesting = { default-features = false , version = "23.0.0" }
pallet-utility = { default-features = false , version = "23.0.0" }
frame-election-provider-support = { default-features = false , version = "23.0.0" }
pallet-xcm = { default-features = false, features=["experimental"] , version = "2.0.0" }
pallet-xcm-benchmarks = { default-features = false, optional = true , version = "2.0.0" }
>>>>>>> c86afcc9

frame-benchmarking = { default-features = false, optional = true , version = "23.0.0" }
frame-try-runtime = { default-features = false, optional = true , version = "0.29.0" }
frame-system-benchmarking = { default-features = false, optional = true , version = "23.0.0" }
pallet-election-provider-support-benchmarking = { default-features = false, optional = true , version = "22.0.0" }
pallet-offences-benchmarking = { default-features = false, optional = true , version = "23.0.0" }
pallet-session-benchmarking = { default-features = false, optional = true , version = "23.0.0" }
pallet-nomination-pools-benchmarking = { default-features = false, optional = true , version = "21.0.0" }
hex-literal = { version = "0.4.1", optional = true }

runtime-common = { package = "polkadot-runtime-common", default-features = false, features = ["experimental"] , version = "2.0.0" }
runtime-parachains = { package = "polkadot-runtime-parachains", default-features = false , version = "2.0.0" }
primitives = { package = "polkadot-primitives", default-features = false , version = "2.0.0" }

xcm = { package = "staging-xcm", default-features = false , version = "2.0.0" }
xcm-executor = { package = "staging-xcm-executor", default-features = false , version = "2.0.0" }
xcm-builder = { package = "staging-xcm-builder", default-features = false , version = "2.0.0" }

[dev-dependencies]
hex-literal = "0.4.1"
tiny-keccak = { version = "2.0.2", features = ["keccak"] }
keyring = { package = "sp-keyring", version = "26.0.0" }
sp-trie = { version = "24.0.0" }
serde_json = "1.0.96"
separator = "0.4.1"
remote-externalities = { package = "frame-remote-externalities" , version = "0.30.0" }
tokio = { version = "1.24.2", features = ["macros"] }
sp-tracing = { default-features = false , version = "12.0.0" }

[build-dependencies]
substrate-wasm-builder = { version = "12.0.0" }

[features]
default = [ "std" ]
no_std = []
only-staking = []
std = [
	"authority-discovery-primitives/std",
	"babe-primitives/std",
	"beefy-primitives/std",
	"bitvec/std",
	"block-builder-api/std",
	"frame-benchmarking?/std",
	"frame-election-provider-support/std",
	"frame-executive/std",
	"frame-support/std",
	"frame-system-benchmarking?/std",
	"frame-system-rpc-runtime-api/std",
	"frame-system/std",
	"frame-try-runtime/std",
	"inherents/std",
	"log/std",
	"offchain-primitives/std",
	"pallet-authority-discovery/std",
	"pallet-authorship/std",
	"pallet-babe/std",
	"pallet-bags-list/std",
	"pallet-balances/std",
	"pallet-bounties/std",
	"pallet-child-bounties/std",
	"pallet-collective/std",
	"pallet-conviction-voting/std",
	"pallet-democracy/std",
	"pallet-election-provider-multi-phase/std",
	"pallet-election-provider-support-benchmarking?/std",
	"pallet-elections-phragmen/std",
	"pallet-fast-unstake/std",
	"pallet-grandpa/std",
	"pallet-identity/std",
	"pallet-im-online/std",
	"pallet-indices/std",
	"pallet-membership/std",
	"pallet-message-queue/std",
	"pallet-multisig/std",
	"pallet-nomination-pools-benchmarking?/std",
	"pallet-nomination-pools-runtime-api/std",
	"pallet-nomination-pools/std",
	"pallet-offences-benchmarking?/std",
	"pallet-offences/std",
	"pallet-preimage/std",
	"pallet-proxy/std",
	"pallet-referenda/std",
	"pallet-scheduler/std",
	"pallet-session-benchmarking?/std",
	"pallet-session/std",
	"pallet-staking-runtime-api/std",
	"pallet-staking/std",
	"pallet-timestamp/std",
	"pallet-tips/std",
	"pallet-transaction-payment-rpc-runtime-api/std",
	"pallet-transaction-payment/std",
	"pallet-treasury/std",
	"pallet-utility/std",
	"pallet-vesting/std",
	"pallet-whitelist/std",
	"pallet-xcm-benchmarks?/std",
	"pallet-xcm/std",
	"parity-scale-codec/std",
	"polkadot-runtime-constants/std",
	"primitives/std",
	"runtime-common/std",
	"runtime-parachains/std",
	"rustc-hex/std",
	"scale-info/std",
	"serde/std",
	"serde_derive",
	"sp-api/std",
	"sp-arithmetic/std",
	"sp-core/std",
	"sp-io/std",
	"sp-mmr-primitives/std",
	"sp-npos-elections/std",
	"sp-runtime/std",
	"sp-session/std",
	"sp-staking/std",
	"sp-std/std",
	"sp-storage/std",
	"sp-tracing/std",
	"sp-version/std",
	"tx-pool-api/std",
	"xcm-builder/std",
	"xcm-executor/std",
	"xcm/std",
]
runtime-benchmarks = [
	"frame-benchmarking/runtime-benchmarks",
	"frame-election-provider-support/runtime-benchmarks",
	"frame-support/runtime-benchmarks",
	"frame-system-benchmarking/runtime-benchmarks",
	"frame-system/runtime-benchmarks",
	"hex-literal",
	"pallet-babe/runtime-benchmarks",
	"pallet-bags-list/runtime-benchmarks",
	"pallet-balances/runtime-benchmarks",
	"pallet-bounties/runtime-benchmarks",
	"pallet-child-bounties/runtime-benchmarks",
	"pallet-collective/runtime-benchmarks",
	"pallet-conviction-voting/runtime-benchmarks",
	"pallet-democracy/runtime-benchmarks",
	"pallet-election-provider-multi-phase/runtime-benchmarks",
	"pallet-election-provider-support-benchmarking/runtime-benchmarks",
	"pallet-elections-phragmen/runtime-benchmarks",
	"pallet-fast-unstake/runtime-benchmarks",
	"pallet-grandpa/runtime-benchmarks",
	"pallet-identity/runtime-benchmarks",
	"pallet-im-online/runtime-benchmarks",
	"pallet-indices/runtime-benchmarks",
	"pallet-membership/runtime-benchmarks",
	"pallet-message-queue/runtime-benchmarks",
	"pallet-multisig/runtime-benchmarks",
	"pallet-nomination-pools-benchmarking/runtime-benchmarks",
	"pallet-nomination-pools/runtime-benchmarks",
	"pallet-offences-benchmarking/runtime-benchmarks",
	"pallet-offences/runtime-benchmarks",
	"pallet-preimage/runtime-benchmarks",
	"pallet-proxy/runtime-benchmarks",
	"pallet-referenda/runtime-benchmarks",
	"pallet-scheduler/runtime-benchmarks",
	"pallet-session-benchmarking/runtime-benchmarks",
	"pallet-staking/runtime-benchmarks",
	"pallet-timestamp/runtime-benchmarks",
	"pallet-tips/runtime-benchmarks",
	"pallet-treasury/runtime-benchmarks",
	"pallet-utility/runtime-benchmarks",
	"pallet-vesting/runtime-benchmarks",
	"pallet-whitelist/runtime-benchmarks",
	"pallet-xcm-benchmarks/runtime-benchmarks",
	"pallet-xcm/runtime-benchmarks",
	"primitives/runtime-benchmarks",
	"runtime-common/runtime-benchmarks",
	"runtime-parachains/runtime-benchmarks",
	"sp-runtime/runtime-benchmarks",
	"sp-staking/runtime-benchmarks",
	"xcm-builder/runtime-benchmarks",
	"xcm-executor/runtime-benchmarks",
]
try-runtime = [
	"frame-election-provider-support/try-runtime",
	"frame-executive/try-runtime",
	"frame-support/try-runtime",
	"frame-system/try-runtime",
	"frame-try-runtime",
	"frame-try-runtime/try-runtime",
	"pallet-authority-discovery/try-runtime",
	"pallet-authorship/try-runtime",
	"pallet-babe/try-runtime",
	"pallet-bags-list/try-runtime",
	"pallet-balances/try-runtime",
	"pallet-bounties/try-runtime",
	"pallet-child-bounties/try-runtime",
	"pallet-collective/try-runtime",
	"pallet-conviction-voting/try-runtime",
	"pallet-democracy/try-runtime",
	"pallet-election-provider-multi-phase/try-runtime",
	"pallet-elections-phragmen/try-runtime",
	"pallet-fast-unstake/try-runtime",
	"pallet-grandpa/try-runtime",
	"pallet-identity/try-runtime",
	"pallet-im-online/try-runtime",
	"pallet-indices/try-runtime",
	"pallet-membership/try-runtime",
	"pallet-message-queue/try-runtime",
	"pallet-multisig/try-runtime",
	"pallet-nomination-pools/try-runtime",
	"pallet-offences/try-runtime",
	"pallet-preimage/try-runtime",
	"pallet-proxy/try-runtime",
	"pallet-referenda/try-runtime",
	"pallet-scheduler/try-runtime",
	"pallet-session/try-runtime",
	"pallet-staking/try-runtime",
	"pallet-timestamp/try-runtime",
	"pallet-tips/try-runtime",
	"pallet-transaction-payment/try-runtime",
	"pallet-treasury/try-runtime",
	"pallet-utility/try-runtime",
	"pallet-vesting/try-runtime",
	"pallet-whitelist/try-runtime",
	"pallet-xcm/try-runtime",
	"runtime-common/try-runtime",
	"runtime-parachains/try-runtime",
	"sp-runtime/try-runtime",
]

# A feature that should be enabled when the runtime should be build for on-chain
# deployment. This will disable stuff that shouldn't be part of the on-chain wasm
# to make it smaller like logging for example.
on-chain-release-build = [ "sp-api/disable-logging" ]

# Set timing constants (e.g. session period) to faster versions to speed up testing.
fast-runtime = []

runtime-metrics = [ "runtime-parachains/runtime-metrics", "sp-io/with-tracing" ]<|MERGE_RESOLUTION|>--- conflicted
+++ resolved
@@ -38,55 +38,6 @@
 sp-version = { default-features = false , version = "24.0.0" }
 sp-npos-elections = { default-features = false , version = "21.0.0" }
 
-<<<<<<< HEAD
-pallet-authority-discovery = { git = "https://github.com/paritytech/substrate", branch = "master", default-features = false }
-pallet-authorship = { git = "https://github.com/paritytech/substrate", branch = "master", default-features = false }
-pallet-babe = { git = "https://github.com/paritytech/substrate", branch = "master", default-features = false }
-pallet-bags-list = { git = "https://github.com/paritytech/substrate", branch = "master", default-features = false }
-pallet-balances = { git = "https://github.com/paritytech/substrate", branch = "master", default-features = false }
-pallet-bounties = { git = "https://github.com/paritytech/substrate", branch = "master", default-features = false }
-pallet-child-bounties = { git = "https://github.com/paritytech/substrate", branch = "master", default-features = false }
-pallet-transaction-payment = { git = "https://github.com/paritytech/substrate", branch = "master", default-features = false }
-pallet-transaction-payment-rpc-runtime-api = { git = "https://github.com/paritytech/substrate", branch = "master", default-features = false }
-pallet-collective = { git = "https://github.com/paritytech/substrate", branch = "master", default-features = false }
-pallet-conviction-voting = { git = "https://github.com/paritytech/substrate", branch = "master", default-features = false }
-pallet-democracy = { git = "https://github.com/paritytech/substrate", branch = "master", default-features = false }
-pallet-elections-phragmen = { git = "https://github.com/paritytech/substrate", branch = "master", default-features = false }
-pallet-election-provider-multi-phase = { git = "https://github.com/paritytech/substrate", branch = "master", default-features = false }
-pallet-fast-unstake = { git = "https://github.com/paritytech/substrate", branch = "master", default-features = false }
-frame-executive = { git = "https://github.com/paritytech/substrate", branch = "master", default-features = false }
-pallet-grandpa = { git = "https://github.com/paritytech/substrate", branch = "master", default-features = false }
-pallet-identity = { git = "https://github.com/paritytech/substrate", branch = "master", default-features = false }
-pallet-im-online = { git = "https://github.com/paritytech/substrate", branch = "master", default-features = false }
-pallet-indices = { git = "https://github.com/paritytech/substrate", branch = "master", default-features = false }
-pallet-membership = { git = "https://github.com/paritytech/substrate", branch = "master", default-features = false }
-pallet-message-queue = { git = "https://github.com/paritytech/substrate", branch = "master", default-features = false }
-pallet-multisig = { git = "https://github.com/paritytech/substrate", branch = "master", default-features = false }
-pallet-nomination-pools = { git = "https://github.com/paritytech/substrate", branch = "master", default-features = false }
-pallet-nomination-pools-runtime-api = { git = "https://github.com/paritytech/substrate", branch = "master", default-features = false }
-pallet-offences = { git = "https://github.com/paritytech/substrate", branch = "master", default-features = false }
-pallet-preimage = { git = "https://github.com/paritytech/substrate", branch = "master", default-features = false }
-pallet-proxy = { git = "https://github.com/paritytech/substrate", branch = "master", default-features = false }
-pallet-referenda = { git = "https://github.com/paritytech/substrate", branch = "master", default-features = false }
-pallet-scheduler = { git = "https://github.com/paritytech/substrate", branch = "master", default-features = false }
-pallet-session = { git = "https://github.com/paritytech/substrate", branch = "master", default-features = false }
-frame-support = { git = "https://github.com/paritytech/substrate", branch = "master", default-features = false }
-pallet-staking = { git = "https://github.com/paritytech/substrate", branch = "master", default-features = false }
-pallet-staking-reward-curve = { git = "https://github.com/paritytech/substrate", branch = "master" }
-pallet-staking-reward-fn = { git = "https://github.com/paritytech/substrate", branch = "master" }
-pallet-staking-runtime-api = { git = "https://github.com/paritytech/substrate", branch = "master", default-features = false }
-frame-system = {git = "https://github.com/paritytech/substrate", branch = "master", default-features = false }
-frame-system-rpc-runtime-api = { git = "https://github.com/paritytech/substrate", branch = "master", default-features = false }
-polkadot-runtime-constants = { package = "polkadot-runtime-constants", path = "constants", default-features = false }
-pallet-timestamp = { git = "https://github.com/paritytech/substrate", branch = "master", default-features = false }
-pallet-tips = { git = "https://github.com/paritytech/substrate", branch = "master", default-features = false }
-pallet-treasury = { git = "https://github.com/paritytech/substrate", branch = "master", default-features = false }
-pallet-whitelist = { git = "https://github.com/paritytech/substrate", branch = "master", default-features = false }
-pallet-vesting = { git = "https://github.com/paritytech/substrate", branch = "master", default-features = false }
-pallet-utility = { git = "https://github.com/paritytech/substrate", branch = "master", default-features = false }
-frame-election-provider-support = { git = "https://github.com/paritytech/substrate", branch = "master", default-features = false }
-pallet-xcm = { default-features = false, git = "https://github.com/paritytech/polkadot.git", branch = "master" }
-=======
 pallet-authority-discovery = { default-features = false , version = "23.0.0" }
 pallet-authorship = { default-features = false , version = "23.0.0" }
 pallet-babe = { default-features = false , version = "23.0.0" }
@@ -134,7 +85,6 @@
 frame-election-provider-support = { default-features = false , version = "23.0.0" }
 pallet-xcm = { default-features = false, features=["experimental"] , version = "2.0.0" }
 pallet-xcm-benchmarks = { default-features = false, optional = true , version = "2.0.0" }
->>>>>>> c86afcc9
 
 frame-benchmarking = { default-features = false, optional = true , version = "23.0.0" }
 frame-try-runtime = { default-features = false, optional = true , version = "0.29.0" }
