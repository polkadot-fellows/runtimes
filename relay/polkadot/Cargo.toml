--- conflicted
+++ resolved
@@ -1,12 +1,8 @@
 [package]
 name = "polkadot-runtime"
 build = "build.rs"
-<<<<<<< HEAD
-version = "1.0.0"
-=======
 repository.workspace = true
 version.workspace = true
->>>>>>> ee6196c5
 authors.workspace = true
 edition.workspace = true
 license.workspace = true
