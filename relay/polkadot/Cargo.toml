[package]
name = "polkadot-runtime"
build = "build.rs"
repository.workspace = true
version.workspace = true
authors.workspace = true
edition.workspace = true
license.workspace = true

[dependencies]
bitvec = { version = "1.0.1", default-features = false, features = ["alloc"] }
parity-scale-codec = { version = "3.6.9", default-features = false, features = ["derive", "max-encoded-len"] }
scale-info = { version = "2.10.0", default-features = false, features = ["derive"] }
log = { version = "0.4.20", default-features = false }
rustc-hex = { version = "2.1.0", default-features = false }
serde = { version = "1.0.195", default-features = false }
serde_derive = { version = "1.0.195", optional = true }
static_assertions = "1.1.0"

authority-discovery-primitives = { package = "sp-authority-discovery", default-features = false , version = "25.0.0" }
babe-primitives = { package = "sp-consensus-babe", default-features = false , version = "0.31.0" }
beefy-primitives = { package = "sp-consensus-beefy", default-features = false , version = "12.0.0" }
binary-merkle-tree = { default-features = false , version = "12.0.0" }
block-builder-api = { package = "sp-block-builder", default-features = false , version = "25.0.0" }
inherents = { package = "sp-inherents", default-features = false , version = "25.0.0" }
offchain-primitives = { package = "sp-offchain", default-features = false , version = "25.0.0" }
tx-pool-api = { package = "sp-transaction-pool", default-features = false , version = "25.0.0" }
sp-arithmetic = { default-features = false , version = "22.0.0" }
sp-api = { default-features = false , version = "25.0.0" }
sp-genesis-builder = { default-features = false , version = "0.6.0" }
sp-std = { default-features = false , version = "13.0.0" }
sp-application-crypto = { default-features = false , version = "29.0.0" }
sp-io = { default-features = false , version = "29.0.0" }
sp-mmr-primitives = { default-features = false , version = "25.0.0" }
sp-runtime = { default-features = false , version = "30.0.1" }
sp-staking = { default-features = false , version = "25.0.0" }
sp-core = { default-features = false , version = "27.0.0" }
sp-session = { default-features = false , version = "26.0.0" }
sp-storage = { default-features = false , version = "18.0.0" }
sp-version = { default-features = false , version = "28.0.0" }
sp-npos-elections = { default-features = false , version = "25.0.0" }

pallet-asset-rate = { default-features = false , version = "6.0.0" }
pallet-authority-discovery = { default-features = false , version = "27.0.0" }
pallet-authorship = { default-features = false , version = "27.0.0" }
pallet-babe = { default-features = false , version = "27.0.0" }
pallet-bags-list = { default-features = false , version = "26.0.0" }
pallet-balances = { default-features = false , version = "27.0.0" }
pallet-beefy = { default-features = false , version = "27.0.0" }
pallet-beefy-mmr = { default-features = false , version = "27.0.0" }
pallet-bounties = { default-features = false , version = "26.0.0" }
pallet-child-bounties = { default-features = false , version = "26.0.0" }
pallet-transaction-payment = { default-features = false , version = "27.0.0" }
pallet-transaction-payment-rpc-runtime-api = { default-features = false , version = "27.0.0" }
pallet-collective = { default-features = false , version = "27.0.0" }
pallet-conviction-voting = { default-features = false , version = "27.0.0" }
pallet-democracy = { default-features = false , version = "27.0.0" }
pallet-elections-phragmen = { default-features = false , version = "28.0.0" }
pallet-election-provider-multi-phase = { default-features = false , version = "26.0.0" }
pallet-fast-unstake = { default-features = false , version = "26.0.0" }
frame-executive = { default-features = false , version = "27.0.0" }
pallet-grandpa = { default-features = false , version = "27.0.0" }
pallet-identity = { default-features = false , version = "27.0.0" }
pallet-im-online = { default-features = false , version = "26.0.0" }
pallet-indices = { default-features = false , version = "27.0.0" }
pallet-membership = { default-features = false , version = "27.0.0" }
pallet-message-queue = { default-features = false , version = "30.0.0" }
pallet-mmr = { default-features = false , version = "26.0.0" }
pallet-multisig = { default-features = false , version = "27.0.0" }
<<<<<<< HEAD
pallet-nomination-pools = { default-features = false , version = "24.0.0" }
=======
pallet-nomination-pools = { default-features = false , version = "24.0.2" }
>>>>>>> e7dffeaa
pallet-nomination-pools-runtime-api = { default-features = false , version = "22.0.0" }
pallet-offences = { default-features = false , version = "26.0.0" }
pallet-preimage = { default-features = false , version = "27.0.0" }
pallet-proxy = { default-features = false , version = "27.0.0" }
pallet-referenda = { default-features = false , version = "27.0.0" }
pallet-scheduler = { default-features = false , version = "28.0.0" }
pallet-session = { default-features = false , version = "27.0.0" }
frame-support = { default-features = false , version = "27.0.0" }
pallet-staking = { default-features = false , version = "27.0.0" }
pallet-staking-reward-fn = { default-features = false, version = "18.0.0" }
pallet-staking-reward-curve = { version = "10.0.0" }
pallet-staking-runtime-api = { default-features = false , version = "13.0.0" }
frame-system = { default-features = false , version = "27.0.0" }
frame-system-rpc-runtime-api = { default-features = false , version = "25.0.0" }
polkadot-runtime-constants = { package = "polkadot-runtime-constants", path = "constants", default-features = false }
pallet-timestamp = { default-features = false , version = "26.0.0" }
pallet-tips = { default-features = false , version = "26.0.0" }
pallet-treasury = { default-features = false , version = "26.0.0" }
pallet-whitelist = { default-features = false , version = "26.0.0" }
pallet-vesting = { default-features = false , version = "27.0.0" }
pallet-utility = { default-features = false , version = "27.0.0" }
frame-election-provider-support = { default-features = false , version = "27.0.0" }
pallet-xcm = { default-features = false, version = "6.0.0" }
<<<<<<< HEAD
pallet-xcm-benchmarks = { default-features = false, optional = true , version = "6.0.0" }
=======
pallet-xcm-benchmarks = { default-features = false, optional = true , version = "6.0.2" }
>>>>>>> e7dffeaa

frame-benchmarking = { default-features = false, optional = true , version = "27.0.0" }
frame-try-runtime = { default-features = false, optional = true , version = "0.33.0" }
frame-system-benchmarking = { default-features = false, optional = true , version = "27.0.0" }
pallet-election-provider-support-benchmarking = { default-features = false, optional = true , version = "26.0.0" }
pallet-offences-benchmarking = { default-features = false, optional = true , version = "27.0.0" }
pallet-session-benchmarking = { default-features = false, optional = true , version = "27.0.0" }
pallet-nomination-pools-benchmarking = { default-features = false, optional = true , version = "25.0.0" }
hex-literal = { version = "0.4.1", optional = true }

runtime-common = { package = "polkadot-runtime-common", default-features = false, version = "6.0.0" }
runtime-parachains = { package = "polkadot-runtime-parachains", default-features = false , version = "6.0.0" }
primitives = { package = "polkadot-primitives", default-features = false , version = "6.0.0" }

xcm = { package = "staging-xcm", default-features = false , version = "6.0.0" }
<<<<<<< HEAD
xcm-executor = { package = "staging-xcm-executor", default-features = false , version = "6.0.0" }
xcm-builder = { package = "staging-xcm-builder", default-features = false , version = "6.0.0" }
=======
xcm-executor = { package = "staging-xcm-executor", default-features = false , version = "6.0.2" }
xcm-builder = { package = "staging-xcm-builder", default-features = false , version = "6.0.2" }
>>>>>>> e7dffeaa

sp-debug-derive = { default-features = false, version = "13.0.0" }

[dev-dependencies]
hex-literal = "0.4.1"
tiny-keccak = { version = "2.0.2", features = ["keccak"] }
keyring = { package = "sp-keyring", version = "30.0.0" }
sp-trie = { version = "28.0.0" }
serde_json = "1.0.111"
separator = "0.4.1"
remote-externalities = { package = "frame-remote-externalities", version = "0.34.0" }
tokio = { version = "1.35.1", features = ["macros"] }
sp-tracing = { default-features = false , version = "15.0.0" }

[build-dependencies]
substrate-wasm-builder = { version = "16.0.0" }

[features]
default = [ "std" ]
no_std = []
only-staking = []
std = [
	"authority-discovery-primitives/std",
	"babe-primitives/std",
	"beefy-primitives/std",
	"binary-merkle-tree/std",
	"bitvec/std",
	"block-builder-api/std",
	"frame-benchmarking?/std",
	"frame-election-provider-support/std",
	"frame-executive/std",
	"frame-support/std",
	"frame-system-benchmarking?/std",
	"frame-system-rpc-runtime-api/std",
	"frame-system/std",
	"frame-try-runtime/std",
	"inherents/std",
	"log/std",
	"offchain-primitives/std",
	"pallet-asset-rate/std",
	"pallet-authority-discovery/std",
	"pallet-authorship/std",
	"pallet-babe/std",
	"pallet-bags-list/std",
	"pallet-balances/std",
	"pallet-beefy/std",
	"pallet-beefy-mmr/std",
	"pallet-bounties/std",
	"pallet-child-bounties/std",
	"pallet-collective/std",
	"pallet-conviction-voting/std",
	"pallet-democracy/std",
	"pallet-election-provider-multi-phase/std",
	"pallet-election-provider-support-benchmarking?/std",
	"pallet-elections-phragmen/std",
	"pallet-fast-unstake/std",
	"pallet-grandpa/std",
	"pallet-identity/std",
	"pallet-im-online/std",
	"pallet-indices/std",
	"pallet-membership/std",
	"pallet-message-queue/std",
	"pallet-mmr/std",
	"pallet-multisig/std",
	"pallet-nomination-pools-benchmarking?/std",
	"pallet-nomination-pools-runtime-api/std",
	"pallet-nomination-pools/std",
	"pallet-offences-benchmarking?/std",
	"pallet-offences/std",
	"pallet-preimage/std",
	"pallet-proxy/std",
	"pallet-referenda/std",
	"pallet-scheduler/std",
	"pallet-session-benchmarking?/std",
	"pallet-session/std",
	"pallet-staking-reward-fn/std",
	"pallet-staking-runtime-api/std",
	"pallet-staking/std",
	"pallet-timestamp/std",
	"pallet-tips/std",
	"pallet-transaction-payment-rpc-runtime-api/std",
	"pallet-transaction-payment/std",
	"pallet-treasury/std",
	"pallet-utility/std",
	"pallet-vesting/std",
	"pallet-whitelist/std",
	"pallet-xcm-benchmarks?/std",
	"pallet-xcm/std",
	"parity-scale-codec/std",
	"polkadot-runtime-constants/std",
	"primitives/std",
	"runtime-common/std",
	"runtime-parachains/std",
	"rustc-hex/std",
	"scale-info/std",
	"serde/std",
	"serde_derive",
	"sp-api/std",
	"sp-application-crypto/std",
	"sp-arithmetic/std",
	"sp-core/std",
	"sp-debug-derive/std",
	"sp-genesis-builder/std",
	"sp-io/std",
	"sp-mmr-primitives/std",
	"sp-npos-elections/std",
	"sp-runtime/std",
	"sp-session/std",
	"sp-staking/std",
	"sp-std/std",
	"sp-storage/std",
	"sp-tracing/std",
	"sp-version/std",
	"tx-pool-api/std",
	"xcm-builder/std",
	"xcm-executor/std",
	"xcm/std",
]
runtime-benchmarks = [
	"frame-benchmarking/runtime-benchmarks",
	"frame-election-provider-support/runtime-benchmarks",
	"frame-support/runtime-benchmarks",
	"frame-system-benchmarking/runtime-benchmarks",
	"frame-system/runtime-benchmarks",
	"hex-literal",
	"pallet-asset-rate/runtime-benchmarks",
	"pallet-babe/runtime-benchmarks",
	"pallet-bags-list/runtime-benchmarks",
	"pallet-balances/runtime-benchmarks",
	"pallet-bounties/runtime-benchmarks",
	"pallet-child-bounties/runtime-benchmarks",
	"pallet-collective/runtime-benchmarks",
	"pallet-conviction-voting/runtime-benchmarks",
	"pallet-democracy/runtime-benchmarks",
	"pallet-election-provider-multi-phase/runtime-benchmarks",
	"pallet-election-provider-support-benchmarking/runtime-benchmarks",
	"pallet-elections-phragmen/runtime-benchmarks",
	"pallet-fast-unstake/runtime-benchmarks",
	"pallet-grandpa/runtime-benchmarks",
	"pallet-identity/runtime-benchmarks",
	"pallet-im-online/runtime-benchmarks",
	"pallet-indices/runtime-benchmarks",
	"pallet-membership/runtime-benchmarks",
	"pallet-message-queue/runtime-benchmarks",
	"pallet-mmr/runtime-benchmarks",
	"pallet-multisig/runtime-benchmarks",
	"pallet-nomination-pools-benchmarking/runtime-benchmarks",
	"pallet-nomination-pools/runtime-benchmarks",
	"pallet-offences-benchmarking/runtime-benchmarks",
	"pallet-offences/runtime-benchmarks",
	"pallet-preimage/runtime-benchmarks",
	"pallet-proxy/runtime-benchmarks",
	"pallet-referenda/runtime-benchmarks",
	"pallet-scheduler/runtime-benchmarks",
	"pallet-session-benchmarking/runtime-benchmarks",
	"pallet-staking/runtime-benchmarks",
	"pallet-timestamp/runtime-benchmarks",
	"pallet-tips/runtime-benchmarks",
	"pallet-treasury/runtime-benchmarks",
	"pallet-utility/runtime-benchmarks",
	"pallet-vesting/runtime-benchmarks",
	"pallet-whitelist/runtime-benchmarks",
	"pallet-xcm-benchmarks/runtime-benchmarks",
	"pallet-xcm/runtime-benchmarks",
	"primitives/runtime-benchmarks",
	"runtime-common/runtime-benchmarks",
	"runtime-parachains/runtime-benchmarks",
	"sp-runtime/runtime-benchmarks",
	"sp-staking/runtime-benchmarks",
	"xcm-builder/runtime-benchmarks",
	"xcm-executor/runtime-benchmarks",
]
try-runtime = [
	"frame-election-provider-support/try-runtime",
	"frame-executive/try-runtime",
	"frame-support/try-runtime",
	"frame-system/try-runtime",
	"frame-try-runtime",
	"frame-try-runtime/try-runtime",
	"pallet-asset-rate/try-runtime",
	"pallet-authority-discovery/try-runtime",
	"pallet-authorship/try-runtime",
	"pallet-babe/try-runtime",
	"pallet-bags-list/try-runtime",
	"pallet-balances/try-runtime",
	"pallet-beefy-mmr/try-runtime",
	"pallet-beefy/try-runtime",
	"pallet-bounties/try-runtime",
	"pallet-child-bounties/try-runtime",
	"pallet-collective/try-runtime",
	"pallet-conviction-voting/try-runtime",
	"pallet-democracy/try-runtime",
	"pallet-election-provider-multi-phase/try-runtime",
	"pallet-elections-phragmen/try-runtime",
	"pallet-fast-unstake/try-runtime",
	"pallet-grandpa/try-runtime",
	"pallet-identity/try-runtime",
	"pallet-im-online/try-runtime",
	"pallet-indices/try-runtime",
	"pallet-membership/try-runtime",
	"pallet-message-queue/try-runtime",
	"pallet-mmr/try-runtime",
	"pallet-multisig/try-runtime",
	"pallet-nomination-pools/try-runtime",
	"pallet-offences/try-runtime",
	"pallet-preimage/try-runtime",
	"pallet-proxy/try-runtime",
	"pallet-referenda/try-runtime",
	"pallet-scheduler/try-runtime",
	"pallet-session/try-runtime",
	"pallet-staking/try-runtime",
	"pallet-timestamp/try-runtime",
	"pallet-tips/try-runtime",
	"pallet-transaction-payment/try-runtime",
	"pallet-treasury/try-runtime",
	"pallet-utility/try-runtime",
	"pallet-vesting/try-runtime",
	"pallet-whitelist/try-runtime",
	"pallet-xcm/try-runtime",
	"runtime-common/try-runtime",
	"runtime-parachains/try-runtime",
	"sp-runtime/try-runtime",
]

# A feature that should be enabled when the runtime should be built for on-chain
# deployment. This will disable stuff that shouldn't be part of the on-chain wasm
# to make it smaller, like logging for example.
on-chain-release-build = [ "sp-api/disable-logging" ]

# Set timing constants (e.g. session period) to faster versions to speed up testing.
fast-runtime = []

runtime-metrics = [ "runtime-parachains/runtime-metrics", "sp-io/with-tracing" ]

force-debug = [ "sp-debug-derive/force-debug" ]<|MERGE_RESOLUTION|>--- conflicted
+++ resolved
@@ -67,11 +67,7 @@
 pallet-message-queue = { default-features = false , version = "30.0.0" }
 pallet-mmr = { default-features = false , version = "26.0.0" }
 pallet-multisig = { default-features = false , version = "27.0.0" }
-<<<<<<< HEAD
-pallet-nomination-pools = { default-features = false , version = "24.0.0" }
-=======
 pallet-nomination-pools = { default-features = false , version = "24.0.2" }
->>>>>>> e7dffeaa
 pallet-nomination-pools-runtime-api = { default-features = false , version = "22.0.0" }
 pallet-offences = { default-features = false , version = "26.0.0" }
 pallet-preimage = { default-features = false , version = "27.0.0" }
@@ -95,11 +91,7 @@
 pallet-utility = { default-features = false , version = "27.0.0" }
 frame-election-provider-support = { default-features = false , version = "27.0.0" }
 pallet-xcm = { default-features = false, version = "6.0.0" }
-<<<<<<< HEAD
-pallet-xcm-benchmarks = { default-features = false, optional = true , version = "6.0.0" }
-=======
 pallet-xcm-benchmarks = { default-features = false, optional = true , version = "6.0.2" }
->>>>>>> e7dffeaa
 
 frame-benchmarking = { default-features = false, optional = true , version = "27.0.0" }
 frame-try-runtime = { default-features = false, optional = true , version = "0.33.0" }
@@ -115,13 +107,8 @@
 primitives = { package = "polkadot-primitives", default-features = false , version = "6.0.0" }
 
 xcm = { package = "staging-xcm", default-features = false , version = "6.0.0" }
-<<<<<<< HEAD
-xcm-executor = { package = "staging-xcm-executor", default-features = false , version = "6.0.0" }
-xcm-builder = { package = "staging-xcm-builder", default-features = false , version = "6.0.0" }
-=======
 xcm-executor = { package = "staging-xcm-executor", default-features = false , version = "6.0.2" }
 xcm-builder = { package = "staging-xcm-builder", default-features = false , version = "6.0.2" }
->>>>>>> e7dffeaa
 
 sp-debug-derive = { default-features = false, version = "13.0.0" }
 
