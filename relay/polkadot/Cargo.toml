--- conflicted
+++ resolved
@@ -79,11 +79,7 @@
 pallet-vesting = { default-features = false , version = "29.0.0" }
 pallet-utility = { default-features = false , version = "29.0.0" }
 frame-election-provider-support = { default-features = false , version = "29.0.0" }
-<<<<<<< HEAD
-pallet-xcm = { default-features = false, version = "8.0.1" }
-=======
 pallet-xcm = { default-features = false, version = "8.0.2" }
->>>>>>> ba359a4a
 pallet-xcm-benchmarks = { default-features = false, optional = true , version = "8.0.2" }
 
 frame-benchmarking = { default-features = false, optional = true , version = "29.0.0" }
@@ -98,11 +94,7 @@
 runtime-parachains = { package = "polkadot-runtime-parachains", default-features = false , version = "8.0.1" }
 primitives = { package = "polkadot-primitives", default-features = false , version = "8.0.1" }
 
-<<<<<<< HEAD
-xcm = { package = "staging-xcm", default-features = false , version = "8.0.0" }
-=======
 xcm = { package = "staging-xcm", default-features = false , version = "8.0.1" }
->>>>>>> ba359a4a
 xcm-executor = { package = "staging-xcm-executor", default-features = false , version = "8.0.1" }
 xcm-builder = { package = "staging-xcm-builder", default-features = false , version = "8.0.1" }
 
