[package]
name = "polkadot-runtime"
build = "build.rs"
repository.workspace = true
version.workspace = true
authors.workspace = true
edition.workspace = true
license.workspace = true

[dependencies]
bitvec = { version = "1.0.0", default-features = false, features = ["alloc"] }
parity-scale-codec = { version = "3.6.1", default-features = false, features = ["derive", "max-encoded-len"] }
scale-info = { version = "2.5.0", default-features = false, features = ["derive"] }
log = { version = "0.4.17", default-features = false }
rustc-hex = { version = "2.1.0", default-features = false }
serde = { version = "1.0.188", default-features = false }
serde_derive = { version = "1.0.117", optional = true }
static_assertions = "1.1.0"
smallvec = "1.8.0"

<<<<<<< HEAD
authority-discovery-primitives = { package = "sp-authority-discovery", default-features = false , version = "21.0.0" }
babe-primitives = { package = "sp-consensus-babe", default-features = false , version = "0.27.0" }
beefy-primitives = { package = "sp-consensus-beefy", default-features = false , version = "8.0.0" }
binary-merkle-tree = { default-features = false , version = "8.0.0" }
block-builder-api = { package = "sp-block-builder", default-features = false , version = "21.0.0" }
inherents = { package = "sp-inherents", default-features = false , version = "21.0.0" }
offchain-primitives = { package = "sp-offchain", default-features = false , version = "21.0.0" }
tx-pool-api = { package = "sp-transaction-pool", default-features = false , version = "21.0.0" }
sp-arithmetic = { default-features = false , version = "18.0.0" }
sp-api = { default-features = false , version = "21.0.0" }
sp-application-crypto = { default-features = false , version = "25.0.0" }
sp-std = { default-features = false , version = "10.0.0" }
sp-io = { default-features = false , version = "25.0.0" }
sp-mmr-primitives = { default-features = false , version = "21.0.0" }
sp-runtime = { default-features = false , version = "26.0.0" }
sp-staking = { default-features = false , version = "21.0.0" }
sp-core = { default-features = false , version = "23.0.0" }
sp-session = { default-features = false , version = "22.0.0" }
sp-storage = { default-features = false , version = "15.0.0" }
sp-version = { default-features = false , version = "24.0.0" }
sp-npos-elections = { default-features = false , version = "21.0.0" }

pallet-authority-discovery = { default-features = false , version = "23.0.0" }
pallet-authorship = { default-features = false , version = "23.0.0" }
pallet-babe = { default-features = false , version = "23.0.0" }
pallet-bags-list = { default-features = false , version = "22.0.0" }
pallet-balances = { default-features = false , version = "23.0.0" }
pallet-beefy = { default-features = false , version = "23.0.0" }
pallet-beefy-mmr = { default-features = false , version = "23.0.0" }
pallet-bounties = { default-features = false , version = "22.0.0" }
pallet-child-bounties = { default-features = false , version = "22.0.0" }
pallet-transaction-payment = { default-features = false , version = "23.0.0" }
pallet-transaction-payment-rpc-runtime-api = { default-features = false , version = "23.0.0" }
pallet-collective = { default-features = false , version = "23.0.0" }
pallet-conviction-voting = { default-features = false , version = "23.0.0" }
pallet-democracy = { default-features = false , version = "23.0.0" }
pallet-elections-phragmen = { default-features = false , version = "24.0.0" }
pallet-election-provider-multi-phase = { default-features = false , version = "22.0.0" }
pallet-fast-unstake = { default-features = false , version = "22.0.0" }
frame-executive = { default-features = false , version = "23.0.0" }
pallet-grandpa = { default-features = false , version = "23.0.0" }
pallet-identity = { default-features = false , version = "23.0.0" }
pallet-im-online = { default-features = false , version = "22.0.0" }
pallet-indices = { default-features = false , version = "23.0.0" }
pallet-membership = { default-features = false , version = "23.0.0" }
pallet-message-queue = { default-features = false , version = "26.0.0" }
pallet-mmr = { default-features = false , version = "22.0.0" }
pallet-multisig = { default-features = false , version = "23.0.0" }
pallet-nomination-pools = { default-features = false , version = "20.0.0" }
pallet-nomination-pools-runtime-api = { default-features = false , version = "18.0.0" }
pallet-offences = { default-features = false , version = "22.0.0" }
pallet-preimage = { default-features = false , version = "23.0.0" }
pallet-proxy = { default-features = false , version = "23.0.0" }
pallet-referenda = { default-features = false , version = "23.0.0" }
pallet-scheduler = { default-features = false , version = "24.0.0" }
pallet-session = { default-features = false , version = "23.0.0" }
frame-support = { default-features = false , version = "23.0.0" }
pallet-staking = { default-features = false , version = "23.0.0" }
pallet-staking-reward-curve = { version = "8.0.0" }
pallet-staking-runtime-api = { default-features = false , version = "9.0.0" }
frame-system = { default-features = false , version = "23.0.0" }
frame-system-rpc-runtime-api = { default-features = false , version = "21.0.0" }
=======
authority-discovery-primitives = { package = "sp-authority-discovery", default-features = false , version = "23.0.0" }
babe-primitives = { package = "sp-consensus-babe", default-features = false , version = "0.29.0" }
beefy-primitives = { package = "sp-consensus-beefy", default-features = false , version = "10.0.0" }
block-builder-api = { package = "sp-block-builder", default-features = false , version = "23.0.0" }
inherents = { package = "sp-inherents", default-features = false , version = "23.0.0" }
offchain-primitives = { package = "sp-offchain", default-features = false , version = "23.0.0" }
tx-pool-api = { package = "sp-transaction-pool", default-features = false , version = "23.0.0" }
sp-arithmetic = { default-features = false , version = "20.0.0" }
sp-api = { default-features = false , version = "23.0.0" }
sp-genesis-builder = { default-features = false , version = "0.4.0" }
sp-std = { default-features = false , version = "12.0.0" }
sp-io = { default-features = false , version = "27.0.0" }
sp-mmr-primitives = { default-features = false , version = "23.0.0" }
sp-runtime = { default-features = false , version = "28.0.0" }
sp-staking = { default-features = false , version = "23.0.0" }
sp-core = { default-features = false , version = "25.0.0" }
sp-session = { default-features = false , version = "24.0.0" }
sp-storage = { default-features = false , version = "17.0.0" }
sp-version = { default-features = false , version = "26.0.0" }
sp-npos-elections = { default-features = false , version = "23.0.0" }

pallet-asset-rate = { default-features = false , version = "4.0.0" }
pallet-authority-discovery = { default-features = false , version = "25.0.0" }
pallet-authorship = { default-features = false , version = "25.0.0" }
pallet-babe = { default-features = false , version = "25.0.0" }
pallet-bags-list = { default-features = false , version = "24.0.0" }
pallet-balances = { default-features = false , version = "25.0.0" }
pallet-bounties = { default-features = false , version = "24.0.0" }
pallet-child-bounties = { default-features = false , version = "24.0.0" }
pallet-transaction-payment = { default-features = false , version = "25.0.0" }
pallet-transaction-payment-rpc-runtime-api = { default-features = false , version = "25.0.0" }
pallet-collective = { default-features = false , version = "25.0.0" }
pallet-conviction-voting = { default-features = false , version = "25.0.0" }
pallet-democracy = { default-features = false , version = "25.0.0" }
pallet-elections-phragmen = { default-features = false , version = "26.0.0" }
pallet-election-provider-multi-phase = { default-features = false , version = "24.0.0" }
pallet-fast-unstake = { default-features = false , version = "24.0.0" }
frame-executive = { default-features = false , version = "25.0.0" }
pallet-grandpa = { default-features = false , version = "25.0.0" }
pallet-identity = { default-features = false , version = "25.0.0" }
pallet-im-online = { default-features = false , version = "24.0.0" }
pallet-indices = { default-features = false , version = "25.0.0" }
pallet-membership = { default-features = false , version = "25.0.0" }
pallet-message-queue = { default-features = false , version = "28.0.0" }
pallet-multisig = { default-features = false , version = "25.0.0" }
pallet-nomination-pools = { default-features = false , version = "22.0.0" }
pallet-nomination-pools-runtime-api = { default-features = false , version = "20.0.0" }
pallet-offences = { default-features = false , version = "24.0.0" }
pallet-preimage = { default-features = false , version = "25.0.0" }
pallet-proxy = { default-features = false , version = "25.0.0" }
pallet-referenda = { default-features = false , version = "25.0.0" }
pallet-scheduler = { default-features = false , version = "26.0.0" }
pallet-session = { default-features = false , version = "25.0.0" }
frame-support = { default-features = false , version = "25.0.0" }
pallet-staking = { default-features = false , version = "25.0.0" }
pallet-staking-reward-fn = { default-features = false, version = "16.0.0" }
pallet-staking-reward-curve = { version = "10.0.0" }
pallet-staking-runtime-api = { default-features = false , version = "11.0.0" }
frame-system = { default-features = false , version = "25.0.0" }
frame-system-rpc-runtime-api = { default-features = false , version = "23.0.0" }
>>>>>>> 2b302433
polkadot-runtime-constants = { package = "polkadot-runtime-constants", path = "constants", default-features = false }
pallet-timestamp = { default-features = false , version = "24.0.0" }
pallet-tips = { default-features = false , version = "24.0.0" }
pallet-treasury = { default-features = false , version = "24.0.0" }
pallet-whitelist = { default-features = false , version = "24.0.0" }
pallet-vesting = { default-features = false , version = "25.0.0" }
pallet-utility = { default-features = false , version = "25.0.0" }
frame-election-provider-support = { default-features = false , version = "25.0.0" }
pallet-xcm = { default-features = false, version = "4.0.0" }
pallet-xcm-benchmarks = { default-features = false, optional = true , version = "4.0.0" }

frame-benchmarking = { default-features = false, optional = true , version = "25.0.0" }
frame-try-runtime = { default-features = false, optional = true , version = "0.31.0" }
frame-system-benchmarking = { default-features = false, optional = true , version = "25.0.0" }
pallet-election-provider-support-benchmarking = { default-features = false, optional = true , version = "24.0.0" }
pallet-offences-benchmarking = { default-features = false, optional = true , version = "25.0.0" }
pallet-session-benchmarking = { default-features = false, optional = true , version = "25.0.0" }
pallet-nomination-pools-benchmarking = { default-features = false, optional = true , version = "23.0.0" }
hex-literal = { version = "0.4.1", optional = true }

runtime-common = { package = "polkadot-runtime-common", default-features = false, version = "4.0.0" }
runtime-parachains = { package = "polkadot-runtime-parachains", default-features = false , version = "4.0.0" }
primitives = { package = "polkadot-primitives", default-features = false , version = "4.0.0" }

xcm = { package = "staging-xcm", default-features = false , version = "4.0.0" }
xcm-executor = { package = "staging-xcm-executor", default-features = false , version = "4.0.0" }
xcm-builder = { package = "staging-xcm-builder", default-features = false , version = "4.0.0" }

[dev-dependencies]
hex-literal = "0.4.1"
tiny-keccak = { version = "2.0.2", features = ["keccak"] }
keyring = { package = "sp-keyring", version = "28.0.0" }
sp-trie = { version = "26.0.0" }
serde_json = "1.0.96"
separator = "0.4.1"
remote-externalities = { package = "frame-remote-externalities" , version = "0.32.0" }
tokio = { version = "1.24.2", features = ["macros"] }
sp-tracing = { default-features = false , version = "14.0.0" }

[build-dependencies]
substrate-wasm-builder = { version = "14.0.0" }

[features]
default = [ "std" ]
no_std = []
only-staking = []
std = [
	"authority-discovery-primitives/std",
	"babe-primitives/std",
	"beefy-primitives/std",
	"binary-merkle-tree/std",
	"bitvec/std",
	"block-builder-api/std",
	"frame-benchmarking?/std",
	"frame-election-provider-support/std",
	"frame-executive/std",
	"frame-support/std",
	"frame-system-benchmarking?/std",
	"frame-system-rpc-runtime-api/std",
	"frame-system/std",
	"frame-try-runtime/std",
	"inherents/std",
	"log/std",
	"offchain-primitives/std",
	"pallet-asset-rate/std",
	"pallet-authority-discovery/std",
	"pallet-authorship/std",
	"pallet-babe/std",
	"pallet-bags-list/std",
	"pallet-balances/std",
	"pallet-beefy/std",
	"pallet-beefy-mmr/std",
	"pallet-bounties/std",
	"pallet-child-bounties/std",
	"pallet-collective/std",
	"pallet-conviction-voting/std",
	"pallet-democracy/std",
	"pallet-election-provider-multi-phase/std",
	"pallet-election-provider-support-benchmarking?/std",
	"pallet-elections-phragmen/std",
	"pallet-fast-unstake/std",
	"pallet-grandpa/std",
	"pallet-identity/std",
	"pallet-im-online/std",
	"pallet-indices/std",
	"pallet-membership/std",
	"pallet-message-queue/std",
	"pallet-mmr/std",
	"pallet-multisig/std",
	"pallet-nomination-pools-benchmarking?/std",
	"pallet-nomination-pools-runtime-api/std",
	"pallet-nomination-pools/std",
	"pallet-offences-benchmarking?/std",
	"pallet-offences/std",
	"pallet-preimage/std",
	"pallet-proxy/std",
	"pallet-referenda/std",
	"pallet-scheduler/std",
	"pallet-session-benchmarking?/std",
	"pallet-session/std",
	"pallet-staking-reward-fn/std",
	"pallet-staking-runtime-api/std",
	"pallet-staking/std",
	"pallet-timestamp/std",
	"pallet-tips/std",
	"pallet-transaction-payment-rpc-runtime-api/std",
	"pallet-transaction-payment/std",
	"pallet-treasury/std",
	"pallet-utility/std",
	"pallet-vesting/std",
	"pallet-whitelist/std",
	"pallet-xcm-benchmarks?/std",
	"pallet-xcm/std",
	"parity-scale-codec/std",
	"polkadot-runtime-constants/std",
	"primitives/std",
	"runtime-common/std",
	"runtime-parachains/std",
	"rustc-hex/std",
	"scale-info/std",
	"serde/std",
	"serde_derive",
	"sp-api/std",
	"sp-application-crypto/std",
	"sp-arithmetic/std",
	"sp-core/std",
	"sp-genesis-builder/std",
	"sp-io/std",
	"sp-mmr-primitives/std",
	"sp-npos-elections/std",
	"sp-runtime/std",
	"sp-session/std",
	"sp-staking/std",
	"sp-std/std",
	"sp-storage/std",
	"sp-tracing/std",
	"sp-version/std",
	"tx-pool-api/std",
	"xcm-builder/std",
	"xcm-executor/std",
	"xcm/std",
]
runtime-benchmarks = [
	"frame-benchmarking/runtime-benchmarks",
	"frame-election-provider-support/runtime-benchmarks",
	"frame-support/runtime-benchmarks",
	"frame-system-benchmarking/runtime-benchmarks",
	"frame-system/runtime-benchmarks",
	"hex-literal",
	"pallet-asset-rate/runtime-benchmarks",
	"pallet-babe/runtime-benchmarks",
	"pallet-bags-list/runtime-benchmarks",
	"pallet-balances/runtime-benchmarks",
	"pallet-bounties/runtime-benchmarks",
	"pallet-child-bounties/runtime-benchmarks",
	"pallet-collective/runtime-benchmarks",
	"pallet-conviction-voting/runtime-benchmarks",
	"pallet-democracy/runtime-benchmarks",
	"pallet-election-provider-multi-phase/runtime-benchmarks",
	"pallet-election-provider-support-benchmarking/runtime-benchmarks",
	"pallet-elections-phragmen/runtime-benchmarks",
	"pallet-fast-unstake/runtime-benchmarks",
	"pallet-grandpa/runtime-benchmarks",
	"pallet-identity/runtime-benchmarks",
	"pallet-im-online/runtime-benchmarks",
	"pallet-indices/runtime-benchmarks",
	"pallet-membership/runtime-benchmarks",
	"pallet-message-queue/runtime-benchmarks",
	"pallet-mmr/runtime-benchmarks",
	"pallet-multisig/runtime-benchmarks",
	"pallet-nomination-pools-benchmarking/runtime-benchmarks",
	"pallet-nomination-pools/runtime-benchmarks",
	"pallet-offences-benchmarking/runtime-benchmarks",
	"pallet-offences/runtime-benchmarks",
	"pallet-preimage/runtime-benchmarks",
	"pallet-proxy/runtime-benchmarks",
	"pallet-referenda/runtime-benchmarks",
	"pallet-scheduler/runtime-benchmarks",
	"pallet-session-benchmarking/runtime-benchmarks",
	"pallet-staking/runtime-benchmarks",
	"pallet-timestamp/runtime-benchmarks",
	"pallet-tips/runtime-benchmarks",
	"pallet-treasury/runtime-benchmarks",
	"pallet-utility/runtime-benchmarks",
	"pallet-vesting/runtime-benchmarks",
	"pallet-whitelist/runtime-benchmarks",
	"pallet-xcm-benchmarks/runtime-benchmarks",
	"pallet-xcm/runtime-benchmarks",
	"primitives/runtime-benchmarks",
	"runtime-common/runtime-benchmarks",
	"runtime-parachains/runtime-benchmarks",
	"sp-runtime/runtime-benchmarks",
	"sp-staking/runtime-benchmarks",
	"xcm-builder/runtime-benchmarks",
	"xcm-executor/runtime-benchmarks",
]
try-runtime = [
	"frame-election-provider-support/try-runtime",
	"frame-executive/try-runtime",
	"frame-support/try-runtime",
	"frame-system/try-runtime",
	"frame-try-runtime",
	"frame-try-runtime/try-runtime",
	"pallet-asset-rate/try-runtime",
	"pallet-authority-discovery/try-runtime",
	"pallet-authorship/try-runtime",
	"pallet-babe/try-runtime",
	"pallet-bags-list/try-runtime",
	"pallet-balances/try-runtime",
	"pallet-beefy-mmr/try-runtime",
	"pallet-beefy/try-runtime",
	"pallet-bounties/try-runtime",
	"pallet-child-bounties/try-runtime",
	"pallet-collective/try-runtime",
	"pallet-conviction-voting/try-runtime",
	"pallet-democracy/try-runtime",
	"pallet-election-provider-multi-phase/try-runtime",
	"pallet-elections-phragmen/try-runtime",
	"pallet-fast-unstake/try-runtime",
	"pallet-grandpa/try-runtime",
	"pallet-identity/try-runtime",
	"pallet-im-online/try-runtime",
	"pallet-indices/try-runtime",
	"pallet-membership/try-runtime",
	"pallet-message-queue/try-runtime",
	"pallet-mmr/try-runtime",
	"pallet-multisig/try-runtime",
	"pallet-nomination-pools/try-runtime",
	"pallet-offences/try-runtime",
	"pallet-preimage/try-runtime",
	"pallet-proxy/try-runtime",
	"pallet-referenda/try-runtime",
	"pallet-scheduler/try-runtime",
	"pallet-session/try-runtime",
	"pallet-staking/try-runtime",
	"pallet-timestamp/try-runtime",
	"pallet-tips/try-runtime",
	"pallet-transaction-payment/try-runtime",
	"pallet-treasury/try-runtime",
	"pallet-utility/try-runtime",
	"pallet-vesting/try-runtime",
	"pallet-whitelist/try-runtime",
	"pallet-xcm/try-runtime",
	"runtime-common/try-runtime",
	"runtime-parachains/try-runtime",
	"sp-runtime/try-runtime",
]

# A feature that should be enabled when the runtime should be build for on-chain
# deployment. This will disable stuff that shouldn't be part of the on-chain wasm
# to make it smaller like logging for example.
on-chain-release-build = [ "sp-api/disable-logging" ]

# Set timing constants (e.g. session period) to faster versions to speed up testing.
fast-runtime = []

runtime-metrics = [ "runtime-parachains/runtime-metrics", "sp-io/with-tracing" ]<|MERGE_RESOLUTION|>--- conflicted
+++ resolved
@@ -18,73 +18,10 @@
 static_assertions = "1.1.0"
 smallvec = "1.8.0"
 
-<<<<<<< HEAD
-authority-discovery-primitives = { package = "sp-authority-discovery", default-features = false , version = "21.0.0" }
-babe-primitives = { package = "sp-consensus-babe", default-features = false , version = "0.27.0" }
-beefy-primitives = { package = "sp-consensus-beefy", default-features = false , version = "8.0.0" }
-binary-merkle-tree = { default-features = false , version = "8.0.0" }
-block-builder-api = { package = "sp-block-builder", default-features = false , version = "21.0.0" }
-inherents = { package = "sp-inherents", default-features = false , version = "21.0.0" }
-offchain-primitives = { package = "sp-offchain", default-features = false , version = "21.0.0" }
-tx-pool-api = { package = "sp-transaction-pool", default-features = false , version = "21.0.0" }
-sp-arithmetic = { default-features = false , version = "18.0.0" }
-sp-api = { default-features = false , version = "21.0.0" }
-sp-application-crypto = { default-features = false , version = "25.0.0" }
-sp-std = { default-features = false , version = "10.0.0" }
-sp-io = { default-features = false , version = "25.0.0" }
-sp-mmr-primitives = { default-features = false , version = "21.0.0" }
-sp-runtime = { default-features = false , version = "26.0.0" }
-sp-staking = { default-features = false , version = "21.0.0" }
-sp-core = { default-features = false , version = "23.0.0" }
-sp-session = { default-features = false , version = "22.0.0" }
-sp-storage = { default-features = false , version = "15.0.0" }
-sp-version = { default-features = false , version = "24.0.0" }
-sp-npos-elections = { default-features = false , version = "21.0.0" }
-
-pallet-authority-discovery = { default-features = false , version = "23.0.0" }
-pallet-authorship = { default-features = false , version = "23.0.0" }
-pallet-babe = { default-features = false , version = "23.0.0" }
-pallet-bags-list = { default-features = false , version = "22.0.0" }
-pallet-balances = { default-features = false , version = "23.0.0" }
-pallet-beefy = { default-features = false , version = "23.0.0" }
-pallet-beefy-mmr = { default-features = false , version = "23.0.0" }
-pallet-bounties = { default-features = false , version = "22.0.0" }
-pallet-child-bounties = { default-features = false , version = "22.0.0" }
-pallet-transaction-payment = { default-features = false , version = "23.0.0" }
-pallet-transaction-payment-rpc-runtime-api = { default-features = false , version = "23.0.0" }
-pallet-collective = { default-features = false , version = "23.0.0" }
-pallet-conviction-voting = { default-features = false , version = "23.0.0" }
-pallet-democracy = { default-features = false , version = "23.0.0" }
-pallet-elections-phragmen = { default-features = false , version = "24.0.0" }
-pallet-election-provider-multi-phase = { default-features = false , version = "22.0.0" }
-pallet-fast-unstake = { default-features = false , version = "22.0.0" }
-frame-executive = { default-features = false , version = "23.0.0" }
-pallet-grandpa = { default-features = false , version = "23.0.0" }
-pallet-identity = { default-features = false , version = "23.0.0" }
-pallet-im-online = { default-features = false , version = "22.0.0" }
-pallet-indices = { default-features = false , version = "23.0.0" }
-pallet-membership = { default-features = false , version = "23.0.0" }
-pallet-message-queue = { default-features = false , version = "26.0.0" }
-pallet-mmr = { default-features = false , version = "22.0.0" }
-pallet-multisig = { default-features = false , version = "23.0.0" }
-pallet-nomination-pools = { default-features = false , version = "20.0.0" }
-pallet-nomination-pools-runtime-api = { default-features = false , version = "18.0.0" }
-pallet-offences = { default-features = false , version = "22.0.0" }
-pallet-preimage = { default-features = false , version = "23.0.0" }
-pallet-proxy = { default-features = false , version = "23.0.0" }
-pallet-referenda = { default-features = false , version = "23.0.0" }
-pallet-scheduler = { default-features = false , version = "24.0.0" }
-pallet-session = { default-features = false , version = "23.0.0" }
-frame-support = { default-features = false , version = "23.0.0" }
-pallet-staking = { default-features = false , version = "23.0.0" }
-pallet-staking-reward-curve = { version = "8.0.0" }
-pallet-staking-runtime-api = { default-features = false , version = "9.0.0" }
-frame-system = { default-features = false , version = "23.0.0" }
-frame-system-rpc-runtime-api = { default-features = false , version = "21.0.0" }
-=======
 authority-discovery-primitives = { package = "sp-authority-discovery", default-features = false , version = "23.0.0" }
 babe-primitives = { package = "sp-consensus-babe", default-features = false , version = "0.29.0" }
 beefy-primitives = { package = "sp-consensus-beefy", default-features = false , version = "10.0.0" }
+binary-merkle-tree = { default-features = false , version = "10.0.0" }
 block-builder-api = { package = "sp-block-builder", default-features = false , version = "23.0.0" }
 inherents = { package = "sp-inherents", default-features = false , version = "23.0.0" }
 offchain-primitives = { package = "sp-offchain", default-features = false , version = "23.0.0" }
@@ -93,6 +30,7 @@
 sp-api = { default-features = false , version = "23.0.0" }
 sp-genesis-builder = { default-features = false , version = "0.4.0" }
 sp-std = { default-features = false , version = "12.0.0" }
+sp-application-crypto = { default-features = false , version = "27.0.0" }
 sp-io = { default-features = false , version = "27.0.0" }
 sp-mmr-primitives = { default-features = false , version = "23.0.0" }
 sp-runtime = { default-features = false , version = "28.0.0" }
@@ -109,6 +47,8 @@
 pallet-babe = { default-features = false , version = "25.0.0" }
 pallet-bags-list = { default-features = false , version = "24.0.0" }
 pallet-balances = { default-features = false , version = "25.0.0" }
+pallet-beefy = { default-features = false , version = "25.0.0" }
+pallet-beefy-mmr = { default-features = false , version = "25.0.0" }
 pallet-bounties = { default-features = false , version = "24.0.0" }
 pallet-child-bounties = { default-features = false , version = "24.0.0" }
 pallet-transaction-payment = { default-features = false , version = "25.0.0" }
@@ -126,6 +66,7 @@
 pallet-indices = { default-features = false , version = "25.0.0" }
 pallet-membership = { default-features = false , version = "25.0.0" }
 pallet-message-queue = { default-features = false , version = "28.0.0" }
+pallet-mmr = { default-features = false , version = "24.0.0" }
 pallet-multisig = { default-features = false , version = "25.0.0" }
 pallet-nomination-pools = { default-features = false , version = "22.0.0" }
 pallet-nomination-pools-runtime-api = { default-features = false , version = "20.0.0" }
@@ -142,7 +83,6 @@
 pallet-staking-runtime-api = { default-features = false , version = "11.0.0" }
 frame-system = { default-features = false , version = "25.0.0" }
 frame-system-rpc-runtime-api = { default-features = false , version = "23.0.0" }
->>>>>>> 2b302433
 polkadot-runtime-constants = { package = "polkadot-runtime-constants", path = "constants", default-features = false }
 pallet-timestamp = { default-features = false , version = "24.0.0" }
 pallet-tips = { default-features = false , version = "24.0.0" }
