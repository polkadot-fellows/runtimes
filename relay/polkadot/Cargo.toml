--- conflicted
+++ resolved
@@ -38,7 +38,6 @@
 sp-version = { default-features = false , version = "25.0.0" }
 sp-npos-elections = { default-features = false , version = "22.0.0" }
 
-<<<<<<< HEAD
 pallet-authority-discovery = { default-features = false , version = "24.0.0" }
 pallet-authorship = { default-features = false , version = "24.0.0" }
 pallet-babe = { default-features = false , version = "24.0.0" }
@@ -73,49 +72,10 @@
 frame-support = { default-features = false , version = "24.0.0" }
 pallet-staking = { default-features = false , version = "24.0.0" }
 pallet-staking-reward-curve = { version = "9.0.0" }
+pallet-staking-reward-fn = { default-features = false, version = "14.0.0" }
 pallet-staking-runtime-api = { default-features = false , version = "10.0.0" }
 frame-system = { default-features = false , version = "24.0.0" }
 frame-system-rpc-runtime-api = { default-features = false , version = "22.0.0" }
-=======
-pallet-authority-discovery = { default-features = false , version = "23.0.0" }
-pallet-authorship = { default-features = false , version = "23.0.0" }
-pallet-babe = { default-features = false , version = "23.0.0" }
-pallet-bags-list = { default-features = false , version = "22.0.0" }
-pallet-balances = { default-features = false , version = "23.0.0" }
-pallet-bounties = { default-features = false , version = "22.0.0" }
-pallet-child-bounties = { default-features = false , version = "22.0.0" }
-pallet-transaction-payment = { default-features = false , version = "23.0.0" }
-pallet-transaction-payment-rpc-runtime-api = { default-features = false , version = "23.0.0" }
-pallet-collective = { default-features = false , version = "23.0.0" }
-pallet-conviction-voting = { default-features = false , version = "23.0.0" }
-pallet-democracy = { default-features = false , version = "23.0.0" }
-pallet-elections-phragmen = { default-features = false , version = "24.0.0" }
-pallet-election-provider-multi-phase = { default-features = false , version = "22.0.0" }
-pallet-fast-unstake = { default-features = false , version = "22.0.0" }
-frame-executive = { default-features = false , version = "23.0.0" }
-pallet-grandpa = { default-features = false , version = "23.0.0" }
-pallet-identity = { default-features = false , version = "23.0.0" }
-pallet-im-online = { default-features = false , version = "22.0.0" }
-pallet-indices = { default-features = false , version = "23.0.0" }
-pallet-membership = { default-features = false , version = "23.0.0" }
-pallet-message-queue = { default-features = false , version = "26.0.0" }
-pallet-multisig = { default-features = false , version = "23.0.0" }
-pallet-nomination-pools = { default-features = false , version = "20.0.0" }
-pallet-nomination-pools-runtime-api = { default-features = false , version = "18.0.0" }
-pallet-offences = { default-features = false , version = "22.0.0" }
-pallet-preimage = { default-features = false , version = "23.0.0" }
-pallet-proxy = { default-features = false , version = "23.0.0" }
-pallet-referenda = { default-features = false , version = "23.0.0" }
-pallet-scheduler = { default-features = false , version = "24.0.0" }
-pallet-session = { default-features = false , version = "23.0.0" }
-frame-support = { default-features = false , version = "23.0.0" }
-pallet-staking = { default-features = false , version = "23.0.0" }
-pallet-staking-reward-fn = { default-features = false, version = "14.0.0" }
-pallet-staking-reward-curve = { version = "8.0.0" }
-pallet-staking-runtime-api = { default-features = false , version = "9.0.0" }
-frame-system = { default-features = false , version = "23.0.0" }
-frame-system-rpc-runtime-api = { default-features = false , version = "21.0.0" }
->>>>>>> dd7f86f0
 polkadot-runtime-constants = { package = "polkadot-runtime-constants", path = "constants", default-features = false }
 pallet-timestamp = { default-features = false , version = "23.0.0" }
 pallet-tips = { default-features = false , version = "23.0.0" }
@@ -140,15 +100,9 @@
 runtime-parachains = { package = "polkadot-runtime-parachains", default-features = false , version = "3.0.0" }
 primitives = { package = "polkadot-primitives", default-features = false , version = "3.0.0" }
 
-<<<<<<< HEAD
-xcm = { package = "staging-xcm", default-features = false , version = "3.0.0" }
+xcm = { package = "staging-xcm", default-features = false , version = "3.0.1" }
 xcm-executor = { package = "staging-xcm-executor", default-features = false , version = "3.0.0" }
-xcm-builder = { package = "staging-xcm-builder", default-features = false , version = "3.0.0" }
-=======
-xcm = { package = "staging-xcm", default-features = false , version = "2.0.1" }
-xcm-executor = { package = "staging-xcm-executor", default-features = false , version = "2.0.0" }
-xcm-builder = { package = "staging-xcm-builder", default-features = false , version = "2.0.1" }
->>>>>>> dd7f86f0
+xcm-builder = { package = "staging-xcm-builder", default-features = false , version = "3.0.1" }
 
 [dev-dependencies]
 hex-literal = "0.4.1"
