--- conflicted
+++ resolved
@@ -79,16 +79,10 @@
 pallet-staking = { default-features = false , version = "27.0.0" }
 pallet-staking-reward-fn = { default-features = false, version = "18.0.0" }
 pallet-staking-reward-curve = { version = "10.0.0" }
-<<<<<<< HEAD
-pallet-staking-runtime-api = { default-features = false , version = "11.0.0" }
-pallet-state-trie-migration = { default-features = false , version = "26.0.0" }
-frame-system = { default-features = false , version = "25.0.0" }
-frame-system-rpc-runtime-api = { default-features = false , version = "23.0.0" }
-=======
 pallet-staking-runtime-api = { default-features = false , version = "13.0.0" }
+pallet-state-trie-migration = { default-features = false , version = "29.0.0" }
 frame-system = { default-features = false , version = "27.0.0" }
 frame-system-rpc-runtime-api = { default-features = false , version = "25.0.0" }
->>>>>>> e5a723fe
 polkadot-runtime-constants = { package = "polkadot-runtime-constants", path = "constants", default-features = false }
 pallet-timestamp = { default-features = false , version = "26.0.0" }
 pallet-tips = { default-features = false , version = "26.0.0" }
