--- conflicted
+++ resolved
@@ -141,18 +141,12 @@
 	pub const MaxAssetsIntoHolding: u32 = 64;
 }
 
-<<<<<<< HEAD
-/// Polkadot Relay recognizes/respects the Asset Hub chain as a teleporter.
-pub type TrustedTeleporters =
-	(xcm_builder::Case<DotForAssetHub>, xcm_builder::Case<DotForCollectives>);
-=======
 /// Polkadot Relay recognizes/respects the asset hub chain as a teleporter.
 pub type TrustedTeleporters = (
 	xcm_builder::Case<DotForAssetHub>,
 	xcm_builder::Case<DotForCollectives>,
 	xcm_builder::Case<DotForBridgeHub>,
 );
->>>>>>> 4e4da085
 
 match_types! {
 	pub type OnlyParachains: impl Contains<MultiLocation> = {
