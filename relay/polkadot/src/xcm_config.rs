--- conflicted
+++ resolved
@@ -46,11 +46,6 @@
 	WeightInfoBounds, WithComputedOrigin, WithUniqueTopic, XcmFeeManagerFromComponents,
 };
 
-<<<<<<< HEAD
-use polkadot_runtime_constants::system_parachain::{AssetHubParaId, PeopleParaId};
-
-=======
->>>>>>> 508b6b80
 parameter_types! {
 	pub const RootLocation: Location = Here.into_location();
 	/// The location of the DOT token, from the context of this chain. Since this token is native to this
@@ -146,7 +141,7 @@
 	pub DotForCoretime: (AssetFilter, Location) = (Dot::get(), CoretimeLocation::get());
 	pub BridgeHubLocation: Location = Parachain(BRIDGE_HUB_ID).into_location();
 	pub DotForBridgeHub: (AssetFilter, Location) = (Dot::get(), BridgeHubLocation::get());
-	pub People: Location = Parachain(PeopleParaId::get().into()).into_location();
+	pub People: Location = Parachain(PEOPLE_ID).into_location();
 	pub DotForPeople: (AssetFilter, Location) = (Dot::get(), People::get());
 	pub const MaxAssetsIntoHolding: u32 = 64;
 }
