// Copyright (C) Parity Technologies (UK) Ltd.
// This file is part of Polkadot.

// Polkadot is free software: you can redistribute it and/or modify
// it under the terms of the GNU General Public License as published by
// the Free Software Foundation, either version 3 of the License, or
// (at your option) any later version.

// Polkadot is distributed in the hope that it will be useful,
// but WITHOUT ANY WARRANTY; without even the implied warranty of
// MERCHANTABILITY or FITNESS FOR A PARTICULAR PURPOSE.  See the
// GNU General Public License for more details.

// You should have received a copy of the GNU General Public License
// along with Polkadot.  If not, see <http://www.gnu.org/licenses/>.

//! XCM configuration for Polkadot.

use super::{
	parachains_origin, AccountId, AllPalletsWithSystem, Balances, Dmp, FellowshipAdmin,
	GeneralAdmin, ParaId, Runtime, RuntimeCall, RuntimeEvent, RuntimeOrigin, StakingAdmin,
	TransactionByteFee, Treasurer, Treasury, WeightToFee, XcmPallet,
};
use frame_support::{
	match_types, parameter_types,
	traits::{Contains, Everything, Nothing},
	weights::Weight,
};
use frame_system::EnsureRoot;
use pallet_xcm::XcmPassthrough;
use polkadot_runtime_constants::{
	currency::CENTS,
	system_parachain::*,
	xcm::body::{FELLOWSHIP_ADMIN_INDEX, TREASURER_INDEX},
};
use runtime_common::{
	crowdloan, paras_registrar,
	xcm_sender::{ChildParachainRouter, ExponentialPrice},
	ToAuthor,
};
use sp_core::ConstU32;
use xcm::latest::prelude::*;
use xcm_builder::{
	AccountId32Aliases, AllowExplicitUnpaidExecutionFrom, AllowKnownQueryResponses,
	AllowSubscriptionsFrom, AllowTopLevelPaidExecutionFrom, ChildParachainAsNative,
	ChildParachainConvertsVia, CurrencyAdapter as XcmCurrencyAdapter, DescribeAllTerminal,
	DescribeFamily, HashedDescription, IsConcrete, MintLocation, OriginToPluralityVoice,
	SignedAccountId32AsNative, SignedToAccountId32, SovereignSignedViaLocation, TakeWeightCredit,
	TrailingSetTopicAsId, UsingComponents, WeightInfoBounds, WithComputedOrigin, WithUniqueTopic,
	XcmFeesToAccount,
};
use xcm_executor::traits::WithOriginFilter;

parameter_types! {
	/// The location of the DOT token, from the context of this chain. Since this token is native to this
	/// chain, we make it synonymous with it and thus it is the `Here` location, which means "equivalent to
	/// the context".
	pub const TokenLocation: MultiLocation = Here.into_location();
	/// The Polkadot network ID. This is named.
	pub const ThisNetwork: NetworkId = NetworkId::Polkadot;
	/// Our location in the universe of consensus systems.
	pub const UniversalLocation: InteriorMultiLocation = X1(GlobalConsensus(ThisNetwork::get()));
	/// The Checking Account, which holds any native assets that have been teleported out and not back in (yet).
	pub CheckAccount: AccountId = XcmPallet::check_account();
	/// The Checking Account along with the indication that the local chain is able to mint tokens.
	pub LocalCheckAccount: (AccountId, MintLocation) = (CheckAccount::get(), MintLocation::Local);
	/// Account of the treasury pallet.
	pub TreasuryAccount: AccountId = Treasury::account_id();
}

/// The canonical means of converting a `MultiLocation` into an `AccountId`, used when we want to
/// determine the sovereign account controlled by a location.
pub type SovereignAccountOf = (
	// We can convert a child parachain using the standard `AccountId` conversion.
	ChildParachainConvertsVia<ParaId, AccountId>,
	// We can directly alias an `AccountId32` into a local account.
	AccountId32Aliases<ThisNetwork, AccountId>,
	// Foreign locations alias into accounts according to a hash of their standard description.
	HashedDescription<AccountId, DescribeFamily<DescribeAllTerminal>>,
);

/// Our asset transactor. This is what allows us to interact with the runtime assets from the point
/// of view of XCM-only concepts like `MultiLocation` and `MultiAsset`.
///
/// Ours is only aware of the Balances pallet, which is mapped to `TokenLocation`.
pub type LocalAssetTransactor = XcmCurrencyAdapter<
	// Use this currency:
	Balances,
	// Use this currency when it is a fungible asset matching the given location or name:
	IsConcrete<TokenLocation>,
	// We can convert the MultiLocations with our converter above:
	SovereignAccountOf,
	// Our chain's account ID type (we can't get away without mentioning it explicitly):
	AccountId,
	// We track our teleports in/out to keep total issuance correct.
	LocalCheckAccount,
>;

/// The means that we convert an XCM origin `MultiLocation` into the runtime's `Origin` type for
/// local dispatch. This is a conversion function from an `OriginKind` type along with the
/// `MultiLocation` value and returns an `Origin` value or an error.
type LocalOriginConverter = (
	// If the origin kind is `Sovereign`, then return a `Signed` origin with the account determined
	// by the `SovereignAccountOf` converter.
	SovereignSignedViaLocation<SovereignAccountOf, RuntimeOrigin>,
	// If the origin kind is `Native` and the XCM origin is a child parachain, then we can express
	// it with the special `parachains_origin::Origin` origin variant.
	ChildParachainAsNative<parachains_origin::Origin, RuntimeOrigin>,
	// If the origin kind is `Native` and the XCM origin is the `AccountId32` location, then it can
	// be expressed using the `Signed` origin variant.
	SignedAccountId32AsNative<ThisNetwork, RuntimeOrigin>,
	// Xcm origins can be represented natively under the Xcm pallet's Xcm origin.
	XcmPassthrough<RuntimeOrigin>,
);

parameter_types! {
	/// The amount of weight an XCM operation takes. This is a safe overestimate.
	pub const BaseXcmWeight: Weight = Weight::from_parts(1_000_000_000, 1024);
	/// Maximum number of instructions in a single XCM fragment. A sanity check against weight
	/// calculations getting too crazy.
	pub const MaxInstructions: u32 = 100;
	/// The asset ID for the asset that we use to pay for message delivery fees.
	pub FeeAssetId: AssetId = Concrete(TokenLocation::get());
	/// The base fee for the message delivery fees.
	pub const BaseDeliveryFee: u128 = CENTS.saturating_mul(3);
}

pub type PriceForChildParachainDelivery =
	ExponentialPrice<FeeAssetId, BaseDeliveryFee, TransactionByteFee, Dmp>;

/// The XCM router. When we want to send an XCM message, we use this type. It amalgamates all of our
/// individual routers.
pub type XcmRouter = WithUniqueTopic<(
	// Only one router so far - use DMP to communicate with child parachains.
	ChildParachainRouter<Runtime, XcmPallet, PriceForChildParachainDelivery>,
)>;

parameter_types! {
	pub const Dot: MultiAssetFilter = Wild(AllOf { fun: WildFungible, id: Concrete(TokenLocation::get()) });
	pub const AssetHubLocation: MultiLocation = Parachain(ASSET_HUB_ID).into_location();
	pub const DotForAssetHub: (MultiAssetFilter, MultiLocation) = (Dot::get(), AssetHubLocation::get());
	pub const CollectivesLocation: MultiLocation = Parachain(COLLECTIVES_ID).into_location();
	pub const DotForCollectives: (MultiAssetFilter, MultiLocation) = (Dot::get(), CollectivesLocation::get());
	pub const BridgeHubLocation: MultiLocation = Parachain(BRIDGE_HUB_ID).into_location();
	pub const DotForBridgeHub: (MultiAssetFilter, MultiLocation) = (Dot::get(), BridgeHubLocation::get());
	pub const MaxAssetsIntoHolding: u32 = 64;
}

<<<<<<< HEAD
/// Polkadot Relay recognizes/respects AssetHub, Collectives and BridgeHub chains as teleporters.
=======
/// Polkadot Relay recognizes/respects AssetHub, Collectives, and BridgeHub chains as teleporters.
>>>>>>> 30e0dbfd
pub type TrustedTeleporters = (
	xcm_builder::Case<DotForAssetHub>,
	xcm_builder::Case<DotForCollectives>,
	xcm_builder::Case<DotForBridgeHub>,
);

match_types! {
	pub type OnlyParachains: impl Contains<MultiLocation> = {
		MultiLocation { parents: 0, interior: X1(Parachain(_)) }
	};
	pub type CollectivesOrFellows: impl Contains<MultiLocation> = {
		MultiLocation { parents: 0, interior: X1(Parachain(COLLECTIVES_ID)) } |
		MultiLocation { parents: 0, interior: X2(Parachain(COLLECTIVES_ID), Plurality { id: BodyId::Technical, .. }) }
	};
}

/// The barriers one of which must be passed for an XCM message to be executed.
pub type Barrier = TrailingSetTopicAsId<(
	// Weight that is paid for may be consumed.
	TakeWeightCredit,
	// Expected responses are OK.
	AllowKnownQueryResponses<XcmPallet>,
	WithComputedOrigin<
		(
			// If the message is one that immediately attempts to pay for execution, then allow it.
			AllowTopLevelPaidExecutionFrom<Everything>,
			// Subscriptions for version tracking are OK.
			AllowSubscriptionsFrom<OnlyParachains>,
			// Collectives and Fellows plurality get free execution.
			AllowExplicitUnpaidExecutionFrom<CollectivesOrFellows>,
		),
		UniversalLocation,
		ConstU32<8>,
	>,
)>;

/// A call filter for the XCM Transact instruction. This is a temporary measure until we
/// properly account for proof size weights.
///
/// Calls that are allowed through this filter must:
/// 1. Have a fixed weight;
/// 2. Cannot lead to another call being made;
/// 3. Have a defined proof size weight, e.g. no unbounded vecs in call parameters.
pub struct SafeCallFilter;
impl Contains<RuntimeCall> for SafeCallFilter {
	fn contains(call: &RuntimeCall) -> bool {
		#[cfg(feature = "runtime-benchmarks")]
		{
			if matches!(call, RuntimeCall::System(frame_system::Call::remark_with_event { .. })) {
				return true
			}
		}

		match call {
			RuntimeCall::System(
				frame_system::Call::kill_prefix { .. } | frame_system::Call::set_heap_pages { .. },
			) |
			RuntimeCall::Babe(..) |
			RuntimeCall::Timestamp(..) |
			RuntimeCall::Indices(..) |
			RuntimeCall::Balances(..) |
			RuntimeCall::Crowdloan(
				crowdloan::Call::create { .. } |
				crowdloan::Call::contribute { .. } |
				crowdloan::Call::withdraw { .. } |
				crowdloan::Call::refund { .. } |
				crowdloan::Call::dissolve { .. } |
				crowdloan::Call::edit { .. } |
				crowdloan::Call::poke { .. } |
				crowdloan::Call::contribute_all { .. },
			) |
			RuntimeCall::Staking(
				pallet_staking::Call::bond { .. } |
				pallet_staking::Call::bond_extra { .. } |
				pallet_staking::Call::unbond { .. } |
				pallet_staking::Call::withdraw_unbonded { .. } |
				pallet_staking::Call::validate { .. } |
				pallet_staking::Call::nominate { .. } |
				pallet_staking::Call::chill { .. } |
				pallet_staking::Call::set_payee { .. } |
				pallet_staking::Call::set_controller { .. } |
				pallet_staking::Call::set_validator_count { .. } |
				pallet_staking::Call::increase_validator_count { .. } |
				pallet_staking::Call::scale_validator_count { .. } |
				pallet_staking::Call::force_no_eras { .. } |
				pallet_staking::Call::force_new_era { .. } |
				pallet_staking::Call::set_invulnerables { .. } |
				pallet_staking::Call::force_unstake { .. } |
				pallet_staking::Call::force_new_era_always { .. } |
				pallet_staking::Call::payout_stakers { .. } |
				pallet_staking::Call::rebond { .. } |
				pallet_staking::Call::reap_stash { .. } |
				pallet_staking::Call::set_staking_configs { .. } |
				pallet_staking::Call::chill_other { .. } |
				pallet_staking::Call::force_apply_min_commission { .. },
			) |
			RuntimeCall::Session(pallet_session::Call::purge_keys { .. }) |
			RuntimeCall::Grandpa(..) |
			RuntimeCall::ImOnline(..) |
			RuntimeCall::Treasury(..) |
			RuntimeCall::ConvictionVoting(..) |
			RuntimeCall::Referenda(
				pallet_referenda::Call::place_decision_deposit { .. } |
				pallet_referenda::Call::refund_decision_deposit { .. } |
				pallet_referenda::Call::cancel { .. } |
				pallet_referenda::Call::kill { .. } |
				pallet_referenda::Call::nudge_referendum { .. } |
				pallet_referenda::Call::one_fewer_deciding { .. },
			) |
			RuntimeCall::Claims(
				super::claims::Call::claim { .. } |
				super::claims::Call::mint_claim { .. } |
				super::claims::Call::move_claim { .. },
			) |
			RuntimeCall::Utility(pallet_utility::Call::as_derivative { .. }) |
			RuntimeCall::Identity(
				pallet_identity::Call::add_registrar { .. } |
				pallet_identity::Call::set_identity { .. } |
				pallet_identity::Call::clear_identity { .. } |
				pallet_identity::Call::request_judgement { .. } |
				pallet_identity::Call::cancel_request { .. } |
				pallet_identity::Call::set_fee { .. } |
				pallet_identity::Call::set_account_id { .. } |
				pallet_identity::Call::set_fields { .. } |
				pallet_identity::Call::provide_judgement { .. } |
				pallet_identity::Call::kill_identity { .. } |
				pallet_identity::Call::add_sub { .. } |
				pallet_identity::Call::rename_sub { .. } |
				pallet_identity::Call::remove_sub { .. } |
				pallet_identity::Call::quit_sub { .. },
			) |
			RuntimeCall::Vesting(..) |
			RuntimeCall::Bounties(
				pallet_bounties::Call::propose_bounty { .. } |
				pallet_bounties::Call::approve_bounty { .. } |
				pallet_bounties::Call::propose_curator { .. } |
				pallet_bounties::Call::unassign_curator { .. } |
				pallet_bounties::Call::accept_curator { .. } |
				pallet_bounties::Call::award_bounty { .. } |
				pallet_bounties::Call::claim_bounty { .. } |
				pallet_bounties::Call::close_bounty { .. },
			) |
			RuntimeCall::ChildBounties(..) |
			RuntimeCall::ElectionProviderMultiPhase(..) |
			RuntimeCall::VoterList(..) |
			RuntimeCall::NominationPools(
				pallet_nomination_pools::Call::join { .. } |
				pallet_nomination_pools::Call::bond_extra { .. } |
				pallet_nomination_pools::Call::claim_payout { .. } |
				pallet_nomination_pools::Call::unbond { .. } |
				pallet_nomination_pools::Call::pool_withdraw_unbonded { .. } |
				pallet_nomination_pools::Call::withdraw_unbonded { .. } |
				pallet_nomination_pools::Call::create { .. } |
				pallet_nomination_pools::Call::create_with_pool_id { .. } |
				pallet_nomination_pools::Call::set_state { .. } |
				pallet_nomination_pools::Call::set_configs { .. } |
				pallet_nomination_pools::Call::update_roles { .. } |
				pallet_nomination_pools::Call::chill { .. },
			) |
			RuntimeCall::Hrmp(..) |
			RuntimeCall::Registrar(
				paras_registrar::Call::deregister { .. } |
				paras_registrar::Call::swap { .. } |
				paras_registrar::Call::remove_lock { .. } |
				paras_registrar::Call::reserve { .. } |
				paras_registrar::Call::add_lock { .. },
			) |
			RuntimeCall::XcmPallet(pallet_xcm::Call::limited_reserve_transfer_assets {
				..
			}) |
			RuntimeCall::Whitelist(pallet_whitelist::Call::whitelist_call { .. }) |
			RuntimeCall::Proxy(..) => true,
			_ => false,
		}
	}
}

pub struct XcmConfig;
impl xcm_executor::Config for XcmConfig {
	type RuntimeCall = RuntimeCall;
	type XcmSender = XcmRouter;
	type AssetTransactor = LocalAssetTransactor;
	type OriginConverter = LocalOriginConverter;
	// Polkadot Relay recognises no chains which act as reserves.
	type IsReserve = ();
	type IsTeleporter = TrustedTeleporters;
	type UniversalLocation = UniversalLocation;
	type Barrier = Barrier;
	type Weigher = WeightInfoBounds<
		crate::weights::xcm::PolkadotXcmWeight<RuntimeCall>,
		RuntimeCall,
		MaxInstructions,
	>;
	// The weight trader piggybacks on the existing transaction-fee conversion logic.
	type Trader =
		UsingComponents<WeightToFee, TokenLocation, AccountId, Balances, ToAuthor<Runtime>>;
	type ResponseHandler = XcmPallet;
	type AssetTrap = XcmPallet;
	type AssetLocker = ();
	type AssetExchanger = ();
	type AssetClaims = XcmPallet;
	type SubscriptionService = XcmPallet;
	type PalletInstancesInfo = AllPalletsWithSystem;
	type MaxAssetsIntoHolding = MaxAssetsIntoHolding;
	type FeeManager = XcmFeesToAccount<Self, SystemParachains, AccountId, TreasuryAccount>;
	// No bridges yet...
	type MessageExporter = ();
	type UniversalAliases = Nothing;
	type CallDispatcher = WithOriginFilter<SafeCallFilter>;
	type SafeCallFilter = SafeCallFilter;
	type Aliasers = Nothing;
}

parameter_types! {
	// `GeneralAdmin` pluralistic body.
	pub const GeneralAdminBodyId: BodyId = BodyId::Administration;
	// StakingAdmin pluralistic body.
	pub const StakingAdminBodyId: BodyId = BodyId::Defense;
	// FellowshipAdmin pluralistic body.
	pub const FellowshipAdminBodyId: BodyId = BodyId::Index(FELLOWSHIP_ADMIN_INDEX);
	// `Treasurer` pluralistic body.
	pub const TreasurerBodyId: BodyId = BodyId::Index(TREASURER_INDEX);
}

#[cfg(feature = "runtime-benchmarks")]
parameter_types! {
	pub ReachableDest: Option<MultiLocation> = Some(Parachain(1000).into());
}

/// Type to convert the `GeneralAdmin` origin to a Plurality `MultiLocation` value.
pub type GeneralAdminToPlurality =
	OriginToPluralityVoice<RuntimeOrigin, GeneralAdmin, GeneralAdminBodyId>;

/// Type to convert an `Origin` type value into a `MultiLocation` value which represents an interior
/// location of this chain.
pub type LocalOriginToLocation = (
	GeneralAdminToPlurality,
	// And a usual Signed origin to be used in XCM as a corresponding AccountId32
	SignedToAccountId32<RuntimeOrigin, AccountId, ThisNetwork>,
);

/// Type to convert the `StakingAdmin` origin to a Plurality `MultiLocation` value.
pub type StakingAdminToPlurality =
	OriginToPluralityVoice<RuntimeOrigin, StakingAdmin, StakingAdminBodyId>;

/// Type to convert the `FellowshipAdmin` origin to a Plurality `MultiLocation` value.
pub type FellowshipAdminToPlurality =
	OriginToPluralityVoice<RuntimeOrigin, FellowshipAdmin, FellowshipAdminBodyId>;

/// Type to convert the `Treasurer` origin to a Plurality `MultiLocation` value.
pub type TreasurerToPlurality = OriginToPluralityVoice<RuntimeOrigin, Treasurer, TreasurerBodyId>;

/// Type to convert a pallet `Origin` type value into a `MultiLocation` value which represents an
/// interior location of this chain for a destination chain.
pub type LocalPalletOriginToLocation = (
	// GeneralAdmin origin to be used in XCM as a corresponding Plurality `MultiLocation` value.
	GeneralAdminToPlurality,
	// StakingAdmin origin to be used in XCM as a corresponding Plurality `MultiLocation` value.
	StakingAdminToPlurality,
	// FellowshipAdmin origin to be used in XCM as a corresponding Plurality `MultiLocation` value.
	FellowshipAdminToPlurality,
	// `Treasurer` origin to be used in XCM as a corresponding Plurality `MultiLocation` value.
	TreasurerToPlurality,
);

impl pallet_xcm::Config for Runtime {
	type RuntimeEvent = RuntimeEvent;
	// We only allow the root, the general admin, the fellowship admin and the staking admin to send
	// messages.
	type SendXcmOrigin = xcm_builder::EnsureXcmOrigin<RuntimeOrigin, LocalPalletOriginToLocation>;
	type XcmRouter = XcmRouter;
	// Anyone can execute XCM messages locally...
	type ExecuteXcmOrigin = xcm_builder::EnsureXcmOrigin<RuntimeOrigin, LocalOriginToLocation>;
	// ...but they must match our filter, which rejects all.
	type XcmExecuteFilter = Nothing; // == Deny All
	type XcmExecutor = xcm_executor::XcmExecutor<XcmConfig>;
	type XcmTeleportFilter = Everything; // == Allow All
	type XcmReserveTransferFilter = Everything; // == Allow All
	type Weigher = WeightInfoBounds<
		crate::weights::xcm::PolkadotXcmWeight<RuntimeCall>,
		RuntimeCall,
		MaxInstructions,
	>;
	type UniversalLocation = UniversalLocation;
	type RuntimeOrigin = RuntimeOrigin;
	type RuntimeCall = RuntimeCall;
	const VERSION_DISCOVERY_QUEUE_SIZE: u32 = 100;
	type AdvertisedXcmVersion = pallet_xcm::CurrentXcmVersion;
	type Currency = Balances;
	type CurrencyMatcher = ();
	type TrustedLockers = ();
	type SovereignAccountOf = SovereignAccountOf;
	type MaxLockers = ConstU32<8>;
	type MaxRemoteLockConsumers = ConstU32<0>;
	type RemoteLockConsumerIdentifier = ();
	type WeightInfo = crate::weights::pallet_xcm::WeightInfo<Runtime>;
	#[cfg(feature = "runtime-benchmarks")]
	type ReachableDest = ReachableDest;
	type AdminOrigin = EnsureRoot<AccountId>;
}<|MERGE_RESOLUTION|>--- conflicted
+++ resolved
@@ -146,11 +146,7 @@
 	pub const MaxAssetsIntoHolding: u32 = 64;
 }
 
-<<<<<<< HEAD
-/// Polkadot Relay recognizes/respects AssetHub, Collectives and BridgeHub chains as teleporters.
-=======
 /// Polkadot Relay recognizes/respects AssetHub, Collectives, and BridgeHub chains as teleporters.
->>>>>>> 30e0dbfd
 pub type TrustedTeleporters = (
 	xcm_builder::Case<DotForAssetHub>,
 	xcm_builder::Case<DotForCollectives>,
