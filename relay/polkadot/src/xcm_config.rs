--- conflicted
+++ resolved
@@ -46,13 +46,8 @@
 	WeightInfoBounds, WithComputedOrigin, WithUniqueTopic, XcmFeeManagerFromComponents,
 };
 
-<<<<<<< HEAD
 use pallets_common::LocationAsSuperuser;
-
-pub use pallet_rc_migrator::xcm_config::*;
-=======
 pub use pallet_rc_migrator::xcm_config::{AssetHubLocation, CollectivesLocation};
->>>>>>> 4a8d1ac3
 
 parameter_types! {
 	/// The location of the DOT token, from the context of this chain. Since this token is native to this
