--- conflicted
+++ resolved
@@ -85,11 +85,7 @@
 	Balances,
 	// Use this currency when it is a fungible asset matching the given location or name:
 	IsConcrete<TokenLocation>,
-<<<<<<< HEAD
-	// We can convert the Locations with our converter above:
-=======
 	// We can convert the `Location`s with our converter above:
->>>>>>> efe60b99
 	SovereignAccountOf,
 	// Our chain's account ID type (we can't get away without mentioning it explicitly):
 	AccountId,
