// Copyright (C) Parity Technologies (UK) Ltd.
// This file is part of Polkadot.

// Polkadot is free software: you can redistribute it and/or modify
// it under the terms of the GNU General Public License as published by
// the Free Software Foundation, either version 3 of the License, or
// (at your option) any later version.

// Polkadot is distributed in the hope that it will be useful,
// but WITHOUT ANY WARRANTY; without even the implied warranty of
// MERCHANTABILITY or FITNESS FOR A PARTICULAR PURPOSE.  See the
// GNU General Public License for more details.

// You should have received a copy of the GNU General Public License
// along with Polkadot.  If not, see <http://www.gnu.org/licenses/>.

//! The Polkadot runtime. This can be compiled with `#[no_std]`, ready for Wasm.

#![cfg_attr(not(feature = "std"), no_std)]
// `construct_runtime!` does a lot of recursion and requires us to increase the limit to 256.
#![recursion_limit = "512"]

use pallet_transaction_payment::FungibleAdapter;
use polkadot_runtime_common::{
	auctions, claims, crowdloan, impl_runtime_weights,
	impls::{
		ContainsParts as ContainsLocationParts, DealWithFees, LocatableAssetConverter,
		VersionedLocatableAsset, VersionedLocationConverter,
	},
	paras_registrar, prod_or_fast, slots,
	traits::OnSwap,
	BlockHashCount, BlockLength, CurrencyToVote, SlowAdjustingFeeUpdate,
};
use relay_common::apis::InflationInfo;

use runtime_parachains::{
	assigner_coretime as parachains_assigner_coretime, configuration as parachains_configuration,
	configuration::ActiveConfigHrmpChannelSizeAndCapacityRatio,
	coretime, disputes as parachains_disputes,
	disputes::slashing as parachains_slashing,
	dmp as parachains_dmp, hrmp as parachains_hrmp, inclusion as parachains_inclusion,
	inclusion::{AggregateMessageOrigin, UmpQueueId},
	initializer as parachains_initializer, on_demand as parachains_on_demand,
	origin as parachains_origin, paras as parachains_paras,
	paras_inherent as parachains_paras_inherent, reward_points as parachains_reward_points,
	runtime_api_impl::{
		v10 as parachains_runtime_api_impl, vstaging as parachains_vstaging_api_impl,
	},
	scheduler as parachains_scheduler, session_info as parachains_session_info,
	shared as parachains_shared,
};

use ah_migration::phase1 as ahm_phase1;
use authority_discovery_primitives::AuthorityId as AuthorityDiscoveryId;
use beefy_primitives::{
	ecdsa_crypto::{AuthorityId as BeefyId, Signature as BeefySignature},
	mmr::{BeefyDataProvider, MmrLeafVersion},
	OpaqueKeyOwnershipProof,
};
use codec::{Decode, Encode, MaxEncodedLen};
use frame_election_provider_support::{
	bounds::ElectionBoundsBuilder, generate_solution_type, onchain, SequentialPhragmen,
};
use frame_support::{
	construct_runtime,
	genesis_builder_helper::{build_state, get_preset},
	parameter_types,
	traits::{
		fungible::HoldConsideration,
		tokens::{imbalance::ResolveTo, UnityOrOuterConversion},
		ConstU32, ConstU8, Contains, EitherOf, EitherOfDiverse, FromContains, Get, InstanceFilter,
		KeyOwnerProofSystem, LinearStoragePrice, OnRuntimeUpgrade, PrivilegeCmp, ProcessMessage,
		ProcessMessageError, WithdrawReasons,
	},
	weights::{
		constants::{WEIGHT_PROOF_SIZE_PER_KB, WEIGHT_REF_TIME_PER_MICROS},
		ConstantMultiplier, WeightMeter, WeightToFee as _,
	},
	PalletId,
};
use frame_system::EnsureRoot;
use pallet_grandpa::{fg_primitives, AuthorityId as GrandpaId};
use pallet_session::historical as session_historical;
use pallet_transaction_payment::{FeeDetails, RuntimeDispatchInfo};
use pallet_xcm::{EnsureXcm, IsVoiceOfBody};
use polkadot_primitives::{
	slashing, AccountId, AccountIndex, ApprovalVotingParams, Balance, BlockNumber, CandidateEvent,
	CandidateHash, CommittedCandidateReceipt, CoreIndex, CoreState, DisputeState, ExecutorParams,
	GroupRotationInfo, Hash, Id as ParaId, InboundDownwardMessage, InboundHrmpMessage, Moment,
	NodeFeatures, Nonce, OccupiedCoreAssumption, PersistedValidationData, ScrapedOnChainVotes,
	SessionInfo, Signature, ValidationCode, ValidationCodeHash, ValidatorId, ValidatorIndex,
	PARACHAIN_KEY_TYPE_ID,
};
use sp_core::{OpaqueMetadata, H256};
use sp_runtime::{
	create_runtime_str, generic, impl_opaque_keys,
	traits::{
		AccountIdConversion, AccountIdLookup, BlakeTwo256, Block as BlockT, ConvertInto,
		Extrinsic as ExtrinsicT, IdentityLookup, Keccak256, OpaqueKeys, SaturatedConversion,
		Verify,
	},
	transaction_validity::{TransactionPriority, TransactionSource, TransactionValidity},
	ApplyExtrinsicResult, FixedU128, KeyTypeId, OpaqueValue, Perbill, Percent, Permill,
	RuntimeDebug,
};
use sp_staking::SessionIndex;
use sp_std::{
	cmp::Ordering,
	collections::{btree_map::BTreeMap, vec_deque::VecDeque},
	prelude::*,
};
#[cfg(any(feature = "std", test))]
use sp_version::NativeVersion;
use sp_version::RuntimeVersion;
use xcm::prelude::*;
use xcm_builder::PayOverXcm;
use xcm_config::{AssetHubLocation, CollectivesLocation, FellowsBodyId};
use xcm_runtime_apis::{
	dry_run::{CallDryRunEffects, Error as XcmDryRunApiError, XcmDryRunEffects},
	fees::Error as XcmPaymentApiError,
};

pub use frame_system::Call as SystemCall;
pub use pallet_balances::Call as BalancesCall;
pub use pallet_election_provider_multi_phase::{Call as EPMCall, GeometricDepositBase};
use pallet_staking::UseValidatorsMap;
pub use pallet_timestamp::Call as TimestampCall;
use pallet_treasury::TreasuryAccountId;
#[cfg(any(feature = "std", test))]
pub use sp_runtime::BuildStorage;

/// Constant values used within the runtime.
use polkadot_runtime_constants::{
	currency::*, fee::*, proxy::ProxyType, system_parachain, time::*, TREASURY_PALLET_ID,
};

// Weights used in the runtime.
mod weights;

mod bag_thresholds;
// Genesis preset configurations.
pub mod genesis_config_presets;
// Governance configurations.
pub mod ah_migration;
pub mod governance;
use governance::{
	pallet_custom_origins, AuctionAdmin, FellowshipAdmin, GeneralAdmin, LeaseAdmin, StakingAdmin,
	Treasurer, TreasurySpender,
};
pub mod impls;
pub mod xcm_config;

mod coretime_migration;

/// Default logging target.
pub const LOG_TARGET: &str = "runtime::polkadot";

impl_runtime_weights!(polkadot_runtime_constants);

// Make the WASM binary available.
#[cfg(feature = "std")]
include!(concat!(env!("OUT_DIR"), "/wasm_binary.rs"));

// Polkadot version identifier;
/// Runtime version (Polkadot).
#[sp_version::runtime_version]
pub const VERSION: RuntimeVersion = RuntimeVersion {
	spec_name: create_runtime_str!("polkadot"),
	impl_name: create_runtime_str!("parity-polkadot"),
	authoring_version: 0,
	spec_version: 1_005_000,
	impl_version: 0,
	apis: RUNTIME_API_VERSIONS,
	transaction_version: 26,
	state_version: 1,
};

/// The BABE epoch configuration at genesis.
pub const BABE_GENESIS_EPOCH_CONFIG: babe_primitives::BabeEpochConfiguration =
	babe_primitives::BabeEpochConfiguration {
		c: PRIMARY_PROBABILITY,
		allowed_slots: babe_primitives::AllowedSlots::PrimaryAndSecondaryVRFSlots,
	};

/// Native version.
#[cfg(any(feature = "std", test))]
pub fn native_version() -> NativeVersion {
	NativeVersion { runtime_version: VERSION, can_author_with: Default::default() }
}

parameter_types! {
	pub const Version: RuntimeVersion = VERSION;
	pub const SS58Prefix: u8 = 0;
}

impl frame_system::Config for Runtime {
	type BaseCallFilter = RcMigrator;
	type BlockWeights = BlockWeights;
	type BlockLength = BlockLength;
	type RuntimeOrigin = RuntimeOrigin;
	type RuntimeCall = RuntimeCall;
	type Nonce = Nonce;
	type Hash = Hash;
	type Hashing = BlakeTwo256;
	type AccountId = AccountId;
	type Lookup = AccountIdLookup<AccountId, ()>;
	type Block = Block;
	type RuntimeEvent = RuntimeEvent;
	type RuntimeTask = RuntimeTask;
	type BlockHashCount = BlockHashCount;
	type DbWeight = RocksDbWeight;
	type Version = Version;
	type PalletInfo = PalletInfo;
	type AccountData = pallet_balances::AccountData<Balance>;
	type OnNewAccount = ();
	type OnKilledAccount = ();
	type SystemWeightInfo = weights::frame_system::WeightInfo<Runtime>;
	type SS58Prefix = SS58Prefix;
	type OnSetCode = ();
	type MaxConsumers = frame_support::traits::ConstU32<16>;
	type SingleBlockMigrations = ();
	type MultiBlockMigrator = ();
	type PreInherents = ();
	type PostInherents = ();
	type PostTransactions = ();
}

parameter_types! {
	pub MaximumSchedulerWeight: Weight = Perbill::from_percent(80) *
		BlockWeights::get().max_block;
	pub ZeroWeight: Weight = Weight::zero();
	pub const MaxScheduledPerBlock: u32 = 50;
	pub const NoPreimagePostponement: Option<u32> = Some(10);
}

/// Used the compare the privilege of an origin inside the scheduler.
pub struct OriginPrivilegeCmp;

impl PrivilegeCmp<OriginCaller> for OriginPrivilegeCmp {
	fn cmp_privilege(left: &OriginCaller, right: &OriginCaller) -> Option<Ordering> {
		if left == right {
			return Some(Ordering::Equal);
		}

		match (left, right) {
			// Root is greater than anything.
			(OriginCaller::system(frame_system::RawOrigin::Root), _) => Some(Ordering::Greater),
			// For every other origin we don't care, as they are not used for `ScheduleOrigin`.
			_ => None,
		}
	}
}

impl pallet_scheduler::Config for Runtime {
	type RuntimeOrigin = RuntimeOrigin;
	type RuntimeEvent = RuntimeEvent;
	type PalletsOrigin = OriginCaller;
	type RuntimeCall = RuntimeCall;
	type MaximumWeight =
		pallet_rc_migrator::types::LeftOrRight<RcMigrator, ZeroWeight, MaximumSchedulerWeight>;
	// The goal of having ScheduleOrigin include AuctionAdmin is to allow the auctions track of
	// OpenGov to schedule periodic auctions.
	// Also allow Treasurer to schedule recurring payments.
	type ScheduleOrigin = EitherOf<EitherOf<EnsureRoot<AccountId>, AuctionAdmin>, Treasurer>;
	type MaxScheduledPerBlock = MaxScheduledPerBlock;
	type WeightInfo = weights::pallet_scheduler::WeightInfo<Runtime>;
	type OriginPrivilegeCmp = OriginPrivilegeCmp;
	type Preimages = Preimage;
}

parameter_types! {
	pub const PreimageBaseDeposit: Balance = deposit(2, 64);
	pub const PreimageByteDeposit: Balance = deposit(0, 1);
	pub const PreimageHoldReason: RuntimeHoldReason =
		RuntimeHoldReason::Preimage(pallet_preimage::HoldReason::Preimage);
}

impl pallet_preimage::Config for Runtime {
	type WeightInfo = weights::pallet_preimage::WeightInfo<Runtime>;
	type RuntimeEvent = RuntimeEvent;
	type Currency = Balances;
	type ManagerOrigin = EnsureRoot<AccountId>;
	type Consideration = HoldConsideration<
		AccountId,
		Balances,
		PreimageHoldReason,
		LinearStoragePrice<PreimageBaseDeposit, PreimageByteDeposit, Balance>,
	>;
}

parameter_types! {
	pub EpochDuration: u64 = prod_or_fast!(
		EPOCH_DURATION_IN_SLOTS as u64,
		2 * MINUTES as u64,
		"DOT_EPOCH_DURATION"
	);
	pub const ExpectedBlockTime: Moment = MILLISECS_PER_BLOCK;
	pub ReportLongevity: u64 =
		BondingDuration::get() as u64 * SessionsPerEra::get() as u64 * EpochDuration::get();
}

impl pallet_babe::Config for Runtime {
	type EpochDuration = EpochDuration;
	type ExpectedBlockTime = ExpectedBlockTime;

	// session module is the trigger
	type EpochChangeTrigger = pallet_babe::ExternalTrigger;

	type DisabledValidators = Session;

	type WeightInfo = ();

	type MaxAuthorities = MaxAuthorities;
	type MaxNominators = MaxNominators;

	type KeyOwnerProof =
		<Historical as KeyOwnerProofSystem<(KeyTypeId, pallet_babe::AuthorityId)>>::Proof;

	type EquivocationReportSystem =
		pallet_babe::EquivocationReportSystem<Self, Offences, Historical, ReportLongevity>;
}

parameter_types! {
	pub const IndexDeposit: Balance = 10 * DOLLARS;
}

impl pallet_indices::Config for Runtime {
	type AccountIndex = AccountIndex;
	type Currency = Balances;
	type Deposit = IndexDeposit;
	type RuntimeEvent = RuntimeEvent;
	type WeightInfo = weights::pallet_indices::WeightInfo<Runtime>;
}

parameter_types! {
	pub const ExistentialDeposit: Balance = EXISTENTIAL_DEPOSIT;
	pub const MaxLocks: u32 = 50;
	pub const MaxReserves: u32 = 50;
}

impl pallet_balances::Config for Runtime {
	type Balance = Balance;
	type DustRemoval = ();
	type RuntimeEvent = RuntimeEvent;
	type ExistentialDeposit = ExistentialDeposit;
	type AccountStore = System;
	type MaxLocks = MaxLocks;
	type MaxReserves = MaxReserves;
	type ReserveIdentifier = [u8; 8];
	type WeightInfo = weights::pallet_balances::WeightInfo<Runtime>;
	type RuntimeHoldReason = RuntimeHoldReason;
	type RuntimeFreezeReason = RuntimeFreezeReason;
	type FreezeIdentifier = RuntimeFreezeReason;
	type MaxFreezes = ConstU32<8>;
}

parameter_types! {
	pub BeefySetIdSessionEntries: u32 = BondingDuration::get() * SessionsPerEra::get();
}

impl pallet_beefy::Config for Runtime {
	type BeefyId = BeefyId;
	type MaxAuthorities = MaxAuthorities;
	type MaxNominators = MaxNominators;
	type MaxSetIdSessionEntries = BeefySetIdSessionEntries;
	type OnNewValidatorSet = BeefyMmrLeaf;
	type AncestryHelper = BeefyMmrLeaf;
	type WeightInfo = ();
	type KeyOwnerProof = <Historical as KeyOwnerProofSystem<(KeyTypeId, BeefyId)>>::Proof;
	type EquivocationReportSystem =
		pallet_beefy::EquivocationReportSystem<Self, Offences, Historical, ReportLongevity>;
}

impl pallet_mmr::Config for Runtime {
	const INDEXING_PREFIX: &'static [u8] = mmr::INDEXING_PREFIX;
	type Hashing = Keccak256;
	type OnNewRoot = pallet_beefy_mmr::DepositBeefyDigest<Runtime>;
	type WeightInfo = ();
	type LeafData = pallet_beefy_mmr::Pallet<Runtime>;
	type BlockHashProvider = pallet_mmr::DefaultBlockHashProvider<Runtime>;
	#[cfg(feature = "runtime-benchmarks")]
	type BenchmarkHelper = parachains_paras::benchmarking::mmr_setup::MmrSetup<Runtime>;
}

/// MMR helper types.
mod mmr {
	use super::Runtime;
	pub use pallet_mmr::primitives::*;

	pub type Leaf = <<Runtime as pallet_mmr::Config>::LeafData as LeafDataProvider>::LeafData;
	pub type Hashing = <Runtime as pallet_mmr::Config>::Hashing;
	pub type Hash = <Hashing as sp_runtime::traits::Hash>::Output;
}

parameter_types! {
	/// Version of the produced MMR leaf.
	///
	/// The version consists of two parts;
	/// - `major` (3 bits)
	/// - `minor` (5 bits)
	///
	/// `major` should be updated only if decoding the previous MMR Leaf format from the payload
	/// is not possible (i.e. backward incompatible change).
	/// `minor` should be updated if fields are added to the previous MMR Leaf, which given SCALE
	/// encoding does not prevent old leafs from being decoded.
	///
	/// Hence we expect `major` to be changed really rarely (think never).
	/// See [`MmrLeafVersion`] type documentation for more details.
	pub LeafVersion: MmrLeafVersion = MmrLeafVersion::new(0, 0);
}

/// A BEEFY data provider that merkelizes all the parachain heads at the current block
/// (sorted by their parachain id).
pub struct ParaHeadsRootProvider;
impl BeefyDataProvider<H256> for ParaHeadsRootProvider {
	fn extra_data() -> H256 {
		let mut para_heads: Vec<(u32, Vec<u8>)> = parachains_paras::Parachains::<Runtime>::get()
			.into_iter()
			.filter_map(|id| {
				parachains_paras::Heads::<Runtime>::get(id).map(|head| (id.into(), head.0))
			})
			.collect();
		para_heads.sort_by_key(|k| k.0);
		binary_merkle_tree::merkle_root::<mmr::Hashing, _>(
			para_heads.into_iter().map(|pair| pair.encode()),
		)
	}
}

impl pallet_beefy_mmr::Config for Runtime {
	type LeafVersion = LeafVersion;
	type BeefyAuthorityToMerkleLeaf = pallet_beefy_mmr::BeefyEcdsaToEthereum;
	type LeafExtra = H256;
	type BeefyDataProvider = ParaHeadsRootProvider;
	type WeightInfo = weights::pallet_beefy_mmr::WeightInfo<Runtime>;
}

parameter_types! {
	pub const TransactionByteFee: Balance = polkadot_runtime_constants::fee::TRANSACTION_BYTE_FEE;
	/// This value increases the priority of `Operational` transactions by adding
	/// a "virtual tip" that's equal to the `OperationalFeeMultiplier * final_fee`.
	pub const OperationalFeeMultiplier: u8 = 5;
}

impl pallet_transaction_payment::Config for Runtime {
	type RuntimeEvent = RuntimeEvent;
	type OnChargeTransaction = FungibleAdapter<Balances, DealWithFees<Runtime>>;
	type OperationalFeeMultiplier = OperationalFeeMultiplier;
	type WeightToFee = WeightToFee;
	type LengthToFee = ConstantMultiplier<Balance, TransactionByteFee>;
	type FeeMultiplierUpdate = SlowAdjustingFeeUpdate<Self>;
}

parameter_types! {
	pub const MinimumPeriod: u64 = SLOT_DURATION / 2;
}
impl pallet_timestamp::Config for Runtime {
	type Moment = u64;
	type OnTimestampSet = Babe;
	type MinimumPeriod = MinimumPeriod;
	type WeightInfo = weights::pallet_timestamp::WeightInfo<Runtime>;
}

impl pallet_authorship::Config for Runtime {
	type FindAuthor = pallet_session::FindAccountFromAuthorIndex<Self, Babe>;
	type EventHandler = Staking;
}

impl_opaque_keys! {
	pub struct SessionKeys {
		pub grandpa: Grandpa,
		pub babe: Babe,
		pub para_validator: Initializer,
		pub para_assignment: ParaSessionInfo,
		pub authority_discovery: AuthorityDiscovery,
		pub beefy: Beefy,
	}
}

impl pallet_session::Config for Runtime {
	type RuntimeEvent = RuntimeEvent;
	type ValidatorId = AccountId;
	type ValidatorIdOf = pallet_staking::StashOf<Self>;
	type ShouldEndSession = Babe;
	type NextSessionRotation = Babe;
	type SessionManager = pallet_session::historical::NoteHistoricalRoot<Self, Staking>;
	type SessionHandler = <SessionKeys as OpaqueKeys>::KeyTypeIdProviders;
	type Keys = SessionKeys;
	type WeightInfo = weights::pallet_session::WeightInfo<Runtime>;
}

impl pallet_session::historical::Config for Runtime {
	type FullIdentification = pallet_staking::Exposure<AccountId, Balance>;
	type FullIdentificationOf = pallet_staking::ExposureOf<Runtime>;
}

parameter_types! {
	// phase durations. 1/4 of the last session for each.
	// in testing: 1min or half of the session for each
	pub SignedPhase: u32 = prod_or_fast!(
		EPOCH_DURATION_IN_SLOTS / 4,
		MINUTES.min(EpochDuration::get().saturated_into::<u32>() / 2),
		"DOT_SIGNED_PHASE"
	);
	pub UnsignedPhase: u32 = prod_or_fast!(
		EPOCH_DURATION_IN_SLOTS / 4,
		MINUTES.min(EpochDuration::get().saturated_into::<u32>() / 2),
		"DOT_UNSIGNED_PHASE"
	);

	// signed config
	pub const SignedMaxSubmissions: u32 = 16;
	pub const SignedMaxRefunds: u32 = 16 / 4;
	pub const SignedFixedDeposit: Balance = deposit(2, 0);
	pub const SignedDepositIncreaseFactor: Percent = Percent::from_percent(10);
	// 0.01 DOT per KB of solution data.
	pub const SignedDepositByte: Balance = deposit(0, 10) / 1024;
	// Each good submission will get 1 DOT as reward
	pub SignedRewardBase: Balance = UNITS;

	// 4 hour session, 1 hour unsigned phase, 32 offchain executions.
	pub OffchainRepeat: BlockNumber = UnsignedPhase::get() / 32;

	pub const MaxElectingVoters: u32 = 22_500;
	/// We take the top 22500 nominators as electing voters and all of the validators as electable
	/// targets. Whilst this is the case, we cannot and shall not increase the size of the
	/// validator intentions.
	pub ElectionBounds: frame_election_provider_support::bounds::ElectionBounds =
		ElectionBoundsBuilder::default().voters_count(MaxElectingVoters::get().into()).build();
	/// Setup election pallet to support maximum winners upto 1200. This will mean Staking Pallet
	/// cannot have active validators higher than this count.
	pub const MaxActiveValidators: u32 = 1200;
}

generate_solution_type!(
	#[compact]
	pub struct NposCompactSolution16::<
		VoterIndex = u32,
		TargetIndex = u16,
		Accuracy = sp_runtime::PerU16,
		MaxVoters = MaxElectingVoters,
	>(16)
);

pub struct OnChainSeqPhragmen;
impl onchain::Config for OnChainSeqPhragmen {
	type System = Runtime;
	type Solver =
		SequentialPhragmen<AccountId, polkadot_runtime_common::elections::OnChainAccuracy>;
	type DataProvider = Staking;
	type WeightInfo = weights::frame_election_provider_support::WeightInfo<Runtime>;
	type MaxWinners = MaxActiveValidators;
	type Bounds = ElectionBounds;
}

impl pallet_election_provider_multi_phase::MinerConfig for Runtime {
	type AccountId = AccountId;
	type MaxLength = OffchainSolutionLengthLimit;
	type MaxWeight = OffchainSolutionWeightLimit;
	type Solution = NposCompactSolution16;
	type MaxVotesPerVoter = <
		<Self as pallet_election_provider_multi_phase::Config>::DataProvider
		as
		frame_election_provider_support::ElectionDataProvider
	>::MaxVotesPerVoter;
	type MaxWinners = MaxActiveValidators;

	// The unsigned submissions have to respect the weight of the submit_unsigned call, thus their
	// weight estimate function is wired to this call's weight.
	fn solution_weight(v: u32, t: u32, a: u32, d: u32) -> Weight {
		<
			<Self as pallet_election_provider_multi_phase::Config>::WeightInfo
			as
			pallet_election_provider_multi_phase::WeightInfo
		>::submit_unsigned(v, t, a, d)
	}
}

impl pallet_election_provider_multi_phase::Config for Runtime {
	type RuntimeEvent = RuntimeEvent;
	type Currency = Balances;
	type EstimateCallFee = TransactionPayment;
	type SignedPhase = SignedPhase;
	type UnsignedPhase = UnsignedPhase;
	type SignedMaxSubmissions = SignedMaxSubmissions;
	type SignedMaxRefunds = SignedMaxRefunds;
	type SignedRewardBase = SignedRewardBase;
	type SignedDepositBase =
		GeometricDepositBase<Balance, SignedFixedDeposit, SignedDepositIncreaseFactor>;
	type SignedDepositByte = SignedDepositByte;
	type SignedDepositWeight = ();
	type SignedMaxWeight =
		<Self::MinerConfig as pallet_election_provider_multi_phase::MinerConfig>::MaxWeight;
	type MinerConfig = Self;
	type SlashHandler = (); // burn slashes
	type RewardHandler = (); // nothing to do upon rewards
	type BetterSignedThreshold = ();
	type OffchainRepeat = OffchainRepeat;
	type MinerTxPriority = NposSolutionPriority;
	type DataProvider = Staking;
	#[cfg(any(feature = "fast-runtime", feature = "runtime-benchmarks"))]
	type Fallback = onchain::OnChainExecution<OnChainSeqPhragmen>;
	#[cfg(not(any(feature = "fast-runtime", feature = "runtime-benchmarks")))]
	type Fallback = frame_election_provider_support::NoElection<(
		AccountId,
		BlockNumber,
		Staking,
		MaxActiveValidators,
	)>;
	type GovernanceFallback = onchain::OnChainExecution<OnChainSeqPhragmen>;
	type Solver = SequentialPhragmen<
		AccountId,
		pallet_election_provider_multi_phase::SolutionAccuracyOf<Self>,
		(),
	>;
	type BenchmarkingConfig = polkadot_runtime_common::elections::BenchmarkConfig;
	type ForceOrigin = EitherOf<EnsureRoot<Self::AccountId>, StakingAdmin>;
	type WeightInfo = weights::pallet_election_provider_multi_phase::WeightInfo<Self>;
	type MaxWinners = MaxActiveValidators;
	type ElectionBounds = ElectionBounds;
}

parameter_types! {
	pub const BagThresholds: &'static [u64] = &bag_thresholds::THRESHOLDS;
}

type VoterBagsListInstance = pallet_bags_list::Instance1;
impl pallet_bags_list::Config<VoterBagsListInstance> for Runtime {
	type RuntimeEvent = RuntimeEvent;
	type ScoreProvider = Staking;
	type WeightInfo = weights::pallet_bags_list::WeightInfo<Runtime>;
	type BagThresholds = BagThresholds;
	type Score = sp_npos_elections::VoteWeight;
}

/// Defines how much should the inflation be for an era given its duration.
pub struct EraPayout;
impl pallet_staking::EraPayout<Balance> for EraPayout {
	fn era_payout(
		_total_staked: Balance,
		_total_issuance: Balance,
		era_duration_millis: u64,
	) -> (Balance, Balance) {
		const MILLISECONDS_PER_YEAR: u64 = (1000 * 3600 * 24 * 36525) / 100;
		// A normal-sized era will have 1 / 365.25 here:
		let relative_era_len =
			FixedU128::from_rational(era_duration_millis.into(), MILLISECONDS_PER_YEAR.into());

		// TI at the time of execution of [Referendum 1139](https://polkadot.subsquare.io/referenda/1139), block hash: `0x39422610299a75ef69860417f4d0e1d94e77699f45005645ffc5e8e619950f9f`.
		let fixed_total_issuance: i128 = 15_011_657_390_566_252_333;
		let fixed_inflation_rate = FixedU128::from_rational(8, 100);
		let yearly_emission = fixed_inflation_rate.saturating_mul_int(fixed_total_issuance);

		let era_emission = relative_era_len.saturating_mul_int(yearly_emission);
		// 15% to treasury, as per ref 1139.
		let to_treasury = FixedU128::from_rational(15, 100).saturating_mul_int(era_emission);
		let to_stakers = era_emission.saturating_sub(to_treasury);

		(to_stakers.saturated_into(), to_treasury.saturated_into())
	}
}

parameter_types! {
	// Six sessions in an era (24 hours).
	pub const SessionsPerEra: SessionIndex = prod_or_fast!(6, 1);

	// 28 eras for unbonding (28 days).
	pub BondingDuration: sp_staking::EraIndex = prod_or_fast!(
		28,
		28,
		"DOT_BONDING_DURATION"
	);
	pub SlashDeferDuration: sp_staking::EraIndex = prod_or_fast!(
		27,
		27,
		"DOT_SLASH_DEFER_DURATION"
	);
	pub const MaxExposurePageSize: u32 = 512;
	// Note: this is not really correct as Max Nominators is (MaxExposurePageSize * page_count) but
	// this is an unbounded number. We just set it to a reasonably high value, 1 full page
	// of nominators.
	pub const MaxNominators: u32 = 512;
	pub const OffendingValidatorsThreshold: Perbill = Perbill::from_percent(17);
	// 16
	pub const MaxNominations: u32 = <NposCompactSolution16 as frame_election_provider_support::NposSolution>::LIMIT as u32;
}

impl pallet_staking::Config for Runtime {
	type Currency = Balances;
	type CurrencyBalance = Balance;
	type UnixTime = Timestamp;
	type CurrencyToVote = CurrencyToVote;
	type RewardRemainder = Treasury;
	type RuntimeEvent = RuntimeEvent;
	type Slash = Treasury;
	type Reward = ();
	type SessionsPerEra = SessionsPerEra;
	type BondingDuration = BondingDuration;
	type SlashDeferDuration = SlashDeferDuration;
	type AdminOrigin = EitherOf<EnsureRoot<Self::AccountId>, StakingAdmin>;
	type SessionInterface = Self;
	type EraPayout = EraPayout;
	type MaxExposurePageSize = MaxExposurePageSize;
	type NextNewSession = Session;
	type ElectionProvider = ElectionProviderMultiPhase;
	type GenesisElectionProvider = onchain::OnChainExecution<OnChainSeqPhragmen>;
	type VoterList = VoterList;
	type TargetList = UseValidatorsMap<Self>;
	type NominationsQuota = pallet_staking::FixedNominationsQuota<{ MaxNominations::get() }>;
	type MaxUnlockingChunks = frame_support::traits::ConstU32<32>;
	type HistoryDepth = frame_support::traits::ConstU32<84>;
	type MaxControllersInDeprecationBatch = ConstU32<5314>;
	type BenchmarkingConfig = polkadot_runtime_common::StakingBenchmarkingConfig;
	type EventListeners = (NominationPools, DelegatedStaking);
	type DisablingStrategy = pallet_staking::UpToLimitDisablingStrategy;
	type WeightInfo = weights::pallet_staking::WeightInfo<Runtime>;
	type Filter = pallet_nomination_pools::AllPoolMembers<Runtime>;
}

impl pallet_fast_unstake::Config for Runtime {
	type RuntimeEvent = RuntimeEvent;
	type Currency = Balances;
	type BatchSize = frame_support::traits::ConstU32<16>;
	type Deposit = frame_support::traits::ConstU128<{ UNITS }>;
	type ControlOrigin = EnsureRoot<AccountId>;
	type Staking = Staking;
	type MaxErasToCheckPerBlock = ConstU32<1>;
	type WeightInfo = pallet_rc_migrator::types::MaxOnIdleOrInner<
		RcMigrator,
		weights::pallet_fast_unstake::WeightInfo<Runtime>,
	>;
}

parameter_types! {
	pub const ProposalBond: Permill = Permill::from_percent(5);
	pub const ProposalBondMinimum: Balance = 100 * DOLLARS;
	pub const ProposalBondMaximum: Balance = 500 * DOLLARS;
	pub const SpendPeriod: BlockNumber = 24 * DAYS;
	pub const DisableSpends: BlockNumber = BlockNumber::MAX;
	pub const Burn: Permill = Permill::from_percent(1);
	pub const TreasuryPalletId: PalletId = PalletId(*b"py/trsry");
	pub const PayoutSpendPeriod: BlockNumber = 30 * DAYS;
	// The asset's interior location for the paying account. This is the Treasury
	// pallet instance (which sits at index 19).
	pub TreasuryInteriorLocation: InteriorLocation = PalletInstance(TREASURY_PALLET_ID).into();

	pub const TipCountdown: BlockNumber = DAYS;
	pub const TipFindersFee: Percent = Percent::from_percent(20);
	pub const TipReportDepositBase: Balance = DOLLARS;
	pub const DataDepositPerByte: Balance = CENTS;
	pub const MaxApprovals: u32 = 100;
	pub const MaxAuthorities: u32 = 100_000;
	pub const MaxKeys: u32 = 10_000;
	pub const MaxPeerInHeartbeats: u32 = 10_000;
	pub const RootSpendOriginMaxAmount: Balance = Balance::MAX;
	pub const CouncilSpendOriginMaxAmount: Balance = Balance::MAX;
}

impl pallet_treasury::Config for Runtime {
	type PalletId = TreasuryPalletId;
	type Currency = Balances;
	type RejectOrigin = EitherOfDiverse<EnsureRoot<AccountId>, Treasurer>;
	type RuntimeEvent = RuntimeEvent;
	type SpendPeriod =
		pallet_rc_migrator::types::LeftOrRight<RcMigrator, DisableSpends, SpendPeriod>;
	type Burn = Burn;
	type BurnDestination = ();
	type SpendFunds = Bounties;
	type MaxApprovals = MaxApprovals;
	type WeightInfo = weights::pallet_treasury::WeightInfo<Runtime>;
	type SpendOrigin = TreasurySpender;
	type AssetKind = VersionedLocatableAsset;
	type Beneficiary = VersionedLocation;
	type BeneficiaryLookup = IdentityLookup<Self::Beneficiary>;
	type Paymaster = PayOverXcm<
		TreasuryInteriorLocation,
		crate::xcm_config::XcmRouter,
		crate::XcmPallet,
		ConstU32<{ 6 * HOURS }>,
		Self::Beneficiary,
		Self::AssetKind,
		LocatableAssetConverter,
		VersionedLocationConverter,
	>;
	type BalanceConverter = AssetRateWithNative;
	type PayoutPeriod = PayoutSpendPeriod;
	#[cfg(feature = "runtime-benchmarks")]
	type BenchmarkHelper = polkadot_runtime_common::impls::benchmarks::TreasuryArguments;
}

parameter_types! {
	pub const BountyDepositBase: Balance = DOLLARS;
	pub const BountyDepositPayoutDelay: BlockNumber = 0;
	pub const BountyUpdatePeriod: BlockNumber = 90 * DAYS;
	pub const MaximumReasonLength: u32 = 16384;
	pub const CuratorDepositMultiplier: Permill = Permill::from_percent(50);
	pub const CuratorDepositMin: Balance = 10 * DOLLARS;
	pub const CuratorDepositMax: Balance = 200 * DOLLARS;
	pub const BountyValueMinimum: Balance = 10 * DOLLARS;
}

impl pallet_bounties::Config for Runtime {
	type RuntimeEvent = RuntimeEvent;
	type BountyDepositBase = BountyDepositBase;
	type BountyDepositPayoutDelay = BountyDepositPayoutDelay;
	type BountyUpdatePeriod = BountyUpdatePeriod;
	type CuratorDepositMultiplier = CuratorDepositMultiplier;
	type CuratorDepositMin = CuratorDepositMin;
	type CuratorDepositMax = CuratorDepositMax;
	type BountyValueMinimum = BountyValueMinimum;
	type ChildBountyManager = ChildBounties;
	type DataDepositPerByte = DataDepositPerByte;
	type MaximumReasonLength = MaximumReasonLength;
	type OnSlash = Treasury;
	type WeightInfo = weights::pallet_bounties::WeightInfo<Runtime>;
}

parameter_types! {
	pub const MaxActiveChildBountyCount: u32 = 100;
	pub const ChildBountyValueMinimum: Balance = BountyValueMinimum::get() / 10;
}

impl pallet_child_bounties::Config for Runtime {
	type RuntimeEvent = RuntimeEvent;
	type MaxActiveChildBountyCount = MaxActiveChildBountyCount;
	type ChildBountyValueMinimum = ChildBountyValueMinimum;
	type WeightInfo = weights::pallet_child_bounties::WeightInfo<Runtime>;
}

impl pallet_offences::Config for Runtime {
	type RuntimeEvent = RuntimeEvent;
	type IdentificationTuple = pallet_session::historical::IdentificationTuple<Self>;
	type OnOffenceHandler = Staking;
}

impl pallet_authority_discovery::Config for Runtime {
	type MaxAuthorities = MaxAuthorities;
}

parameter_types! {
	pub NposSolutionPriority: TransactionPriority =
		Perbill::from_percent(90) * TransactionPriority::MAX;
}

parameter_types! {
	pub MaxSetIdSessionEntries: u32 = BondingDuration::get() * SessionsPerEra::get();
}

impl pallet_grandpa::Config for Runtime {
	type RuntimeEvent = RuntimeEvent;

	type WeightInfo = ();
	type MaxAuthorities = MaxAuthorities;
	type MaxNominators = MaxNominators;
	type MaxSetIdSessionEntries = MaxSetIdSessionEntries;

	type KeyOwnerProof = <Historical as KeyOwnerProofSystem<(KeyTypeId, GrandpaId)>>::Proof;

	type EquivocationReportSystem =
		pallet_grandpa::EquivocationReportSystem<Self, Offences, Historical, ReportLongevity>;
}

/// Submits a transaction with the node's public and signature type. Adheres to the signed extension
/// format of the chain.
impl<LocalCall> frame_system::offchain::CreateSignedTransaction<LocalCall> for Runtime
where
	RuntimeCall: From<LocalCall>,
{
	fn create_transaction<C: frame_system::offchain::AppCrypto<Self::Public, Self::Signature>>(
		call: RuntimeCall,
		public: <Signature as Verify>::Signer,
		account: AccountId,
		nonce: <Runtime as frame_system::Config>::Nonce,
	) -> Option<(RuntimeCall, <UncheckedExtrinsic as ExtrinsicT>::SignaturePayload)> {
		use sp_runtime::traits::StaticLookup;
		// take the biggest period possible.
		let period =
			BlockHashCount::get().checked_next_power_of_two().map(|c| c / 2).unwrap_or(2) as u64;

		let current_block = System::block_number()
			.saturated_into::<u64>()
			// The `System::block_number` is initialized with `n+1`,
			// so the actual block number is `n`.
			.saturating_sub(1);
		let tip = 0;
		let extra: SignedExtra = (
			frame_system::CheckNonZeroSender::<Runtime>::new(),
			frame_system::CheckSpecVersion::<Runtime>::new(),
			frame_system::CheckTxVersion::<Runtime>::new(),
			frame_system::CheckGenesis::<Runtime>::new(),
			frame_system::CheckMortality::<Runtime>::from(generic::Era::mortal(
				period,
				current_block,
			)),
			frame_system::CheckNonce::<Runtime>::from(nonce),
			frame_system::CheckWeight::<Runtime>::new(),
			pallet_transaction_payment::ChargeTransactionPayment::<Runtime>::from(tip),
			claims::PrevalidateAttests::<Runtime>::new(),
			frame_metadata_hash_extension::CheckMetadataHash::new(false),
		);
		let raw_payload = SignedPayload::new(call, extra)
			.map_err(|e| {
				log::warn!(target: LOG_TARGET, "Unable to create signed payload: {:?}", e);
			})
			.ok()?;
		let signature = raw_payload.using_encoded(|payload| C::sign(payload, public))?;
		let (call, extra, _) = raw_payload.deconstruct();
		let address = <Runtime as frame_system::Config>::Lookup::unlookup(account);
		Some((call, (address, signature, extra)))
	}
}

impl frame_system::offchain::SigningTypes for Runtime {
	type Public = <Signature as Verify>::Signer;
	type Signature = Signature;
}

impl<C> frame_system::offchain::SendTransactionTypes<C> for Runtime
where
	RuntimeCall: From<C>,
{
	type Extrinsic = UncheckedExtrinsic;
	type OverarchingCall = RuntimeCall;
}

parameter_types! {
	// Deposit for a parathread (on-demand parachain)
	pub const ParathreadDeposit: Balance = 500 * DOLLARS;
	pub const MaxRetries: u32 = 3;
}

parameter_types! {
	pub Prefix: &'static [u8] = b"Pay DOTs to the Polkadot account:";
}

impl claims::Config for Runtime {
	type RuntimeEvent = RuntimeEvent;
	type VestingSchedule = Vesting;
	type Prefix = Prefix;
	/// Only Root can move a claim.
	type MoveClaimOrigin = EnsureRoot<AccountId>;
	type WeightInfo = weights::polkadot_runtime_common_claims::WeightInfo<Runtime>;
}

parameter_types! {
	pub const MinVestedTransfer: Balance = DOLLARS;
	pub UnvestedFundsAllowedWithdrawReasons: WithdrawReasons =
		WithdrawReasons::except(WithdrawReasons::TRANSFER | WithdrawReasons::RESERVE);
}

impl pallet_vesting::Config for Runtime {
	type RuntimeEvent = RuntimeEvent;
	type Currency = Balances;
	type BlockNumberToBalance = ConvertInto;
	type MinVestedTransfer = MinVestedTransfer;
	type WeightInfo = weights::pallet_vesting::WeightInfo<Runtime>;
	type UnvestedFundsAllowedWithdrawReasons = UnvestedFundsAllowedWithdrawReasons;
	type BlockNumberProvider = System;
	const MAX_VESTING_SCHEDULES: u32 = 28;
}

impl pallet_utility::Config for Runtime {
	type RuntimeEvent = RuntimeEvent;
	type RuntimeCall = RuntimeCall;
	type PalletsOrigin = OriginCaller;
	type WeightInfo = weights::pallet_utility::WeightInfo<Runtime>;
}

parameter_types! {
	// One storage item; key size is 32; value is size 4+4+16+32 bytes = 56 bytes.
	pub const DepositBase: Balance = deposit(1, 88);
	// Additional storage item size of 32 bytes.
	pub const DepositFactor: Balance = deposit(0, 32);
	pub const MaxSignatories: u32 = 100;
}

impl pallet_multisig::Config for Runtime {
	type RuntimeEvent = RuntimeEvent;
	type RuntimeCall = RuntimeCall;
	type Currency = Balances;
	type DepositBase = DepositBase;
	type DepositFactor = DepositFactor;
	type MaxSignatories = MaxSignatories;
	type WeightInfo = weights::pallet_multisig::WeightInfo<Runtime>;
}

parameter_types! {
	// One storage item; key size 32, value size 8; .
	pub const ProxyDepositBase: Balance = deposit(1, 8);
	// Additional storage item size of 33 bytes.
	pub const ProxyDepositFactor: Balance = deposit(0, 33);
	pub const MaxProxies: u16 = 32;
	pub const AnnouncementDepositBase: Balance = deposit(1, 8);
	pub const AnnouncementDepositFactor: Balance = deposit(0, 66);
	pub const MaxPending: u16 = 32;
}

/// Transparent wrapper around the actual [`ProxyType`].
///
/// This is done to have [`ProxyType`] declared in a different crate (constants) and being able to
/// implement [`InstanceFilter`] in this crate.
#[derive(
	Copy,
	Clone,
	Eq,
	PartialEq,
	Ord,
	PartialOrd,
	Encode,
	Decode,
	RuntimeDebug,
	MaxEncodedLen,
	Default,
)]
pub struct TransparentProxyType<T>(pub T);

impl Into<ProxyType> for TransparentProxyType<ProxyType> {
	fn into(self) -> ProxyType {
		self.0
	}
}

impl<T: scale_info::TypeInfo> scale_info::TypeInfo for TransparentProxyType<T> {
	type Identity = T::Identity;

	fn type_info() -> scale_info::Type {
		T::type_info()
	}
}

impl InstanceFilter<RuntimeCall> for TransparentProxyType<ProxyType> {
	fn filter(&self, c: &RuntimeCall) -> bool {
		match self.0 {
			ProxyType::Any => true,
			ProxyType::NonTransfer => matches!(
				c,
				RuntimeCall::System(..) |
				RuntimeCall::Scheduler(..) |
				RuntimeCall::Babe(..) |
				RuntimeCall::Timestamp(..) |
				RuntimeCall::Indices(pallet_indices::Call::claim{..}) |
				RuntimeCall::Indices(pallet_indices::Call::free{..}) |
				RuntimeCall::Indices(pallet_indices::Call::freeze{..}) |
				// Specifically omitting Indices `transfer`, `force_transfer`
				// Specifically omitting the entire Balances pallet
				RuntimeCall::Staking(..) |
				RuntimeCall::Session(..) |
				RuntimeCall::Grandpa(..) |
				RuntimeCall::Treasury(..) |
				RuntimeCall::Bounties(..) |
				RuntimeCall::ChildBounties(..) |
				RuntimeCall::ConvictionVoting(..) |
				RuntimeCall::Referenda(..) |
				RuntimeCall::Whitelist(..) |
				RuntimeCall::Claims(..) |
				RuntimeCall::Vesting(pallet_vesting::Call::vest{..}) |
				RuntimeCall::Vesting(pallet_vesting::Call::vest_other{..}) |
				// Specifically omitting Vesting `vested_transfer`, and `force_vested_transfer`
				RuntimeCall::Utility(..) |
				RuntimeCall::Proxy(..) |
				RuntimeCall::Multisig(..) |
				RuntimeCall::Registrar(paras_registrar::Call::register {..}) |
				RuntimeCall::Registrar(paras_registrar::Call::deregister {..}) |
				// Specifically omitting Registrar `swap`
				RuntimeCall::Registrar(paras_registrar::Call::reserve {..}) |
				RuntimeCall::Crowdloan(..) |
				RuntimeCall::Slots(..) |
				RuntimeCall::Auctions(..) | // Specifically omitting the entire XCM Pallet
				RuntimeCall::VoterList(..) |
				RuntimeCall::NominationPools(..) |
				RuntimeCall::FastUnstake(..)
			),
			ProxyType::Governance => matches!(
				c,
				RuntimeCall::Treasury(..) |
					RuntimeCall::Bounties(..) |
					RuntimeCall::Utility(..) |
					RuntimeCall::ChildBounties(..) |
					RuntimeCall::ConvictionVoting(..) |
					RuntimeCall::Referenda(..) |
					RuntimeCall::Whitelist(..)
			),
			ProxyType::Staking => {
				matches!(
					c,
					RuntimeCall::Staking(..) |
						RuntimeCall::Session(..) |
						RuntimeCall::Utility(..) |
						RuntimeCall::FastUnstake(..) |
						RuntimeCall::VoterList(..) |
						RuntimeCall::NominationPools(..)
				)
			},
			ProxyType::NominationPools => {
				matches!(c, RuntimeCall::NominationPools(..) | RuntimeCall::Utility(..))
			},
			ProxyType::CancelProxy => {
				matches!(c, RuntimeCall::Proxy(pallet_proxy::Call::reject_announcement { .. }))
			},
			ProxyType::Auction => matches!(
				c,
				RuntimeCall::Auctions(..) |
					RuntimeCall::Crowdloan(..) |
					RuntimeCall::Registrar(..) |
					RuntimeCall::Slots(..)
			),
			ProxyType::ParaRegistration => matches!(
				c,
				RuntimeCall::Registrar(paras_registrar::Call::reserve { .. }) |
					RuntimeCall::Registrar(paras_registrar::Call::register { .. }) |
					RuntimeCall::Utility(pallet_utility::Call::batch { .. }) |
					RuntimeCall::Utility(pallet_utility::Call::batch_all { .. }) |
					RuntimeCall::Utility(pallet_utility::Call::force_batch { .. }) |
					RuntimeCall::Proxy(pallet_proxy::Call::remove_proxy { .. })
			),
		}
	}

	fn is_superset(&self, o: &Self) -> bool {
		match (self.0, o.0) {
			(x, y) if x == y => true,
			(ProxyType::Any, _) => true,
			(_, ProxyType::Any) => false,
			(ProxyType::NonTransfer, _) => true,
			_ => false,
		}
	}
}

impl pallet_proxy::Config for Runtime {
	type RuntimeEvent = RuntimeEvent;
	type RuntimeCall = RuntimeCall;
	type Currency = Balances;
	type ProxyType = TransparentProxyType<ProxyType>;
	type ProxyDepositBase = ProxyDepositBase;
	type ProxyDepositFactor = ProxyDepositFactor;
	type MaxProxies = MaxProxies;
	type WeightInfo = weights::pallet_proxy::WeightInfo<Runtime>;
	type MaxPending = MaxPending;
	type CallHasher = BlakeTwo256;
	type AnnouncementDepositBase = AnnouncementDepositBase;
	type AnnouncementDepositFactor = AnnouncementDepositFactor;
}

impl parachains_origin::Config for Runtime {}

impl parachains_configuration::Config for Runtime {
	type WeightInfo = weights::runtime_parachains_configuration::WeightInfo<Runtime>;
}

impl parachains_shared::Config for Runtime {
	type DisabledValidators = Session;
}

impl parachains_session_info::Config for Runtime {
	type ValidatorSet = Historical;
}

impl parachains_inclusion::Config for Runtime {
	type RuntimeEvent = RuntimeEvent;
	type DisputesHandler = ParasDisputes;
	type RewardValidators = parachains_reward_points::RewardValidatorsWithEraPoints<Runtime>;
	type MessageQueue = MessageQueue;
	type WeightInfo = weights::runtime_parachains_inclusion::WeightInfo<Runtime>;
}

parameter_types! {
	pub const ParasUnsignedPriority: TransactionPriority = TransactionPriority::MAX;
}

impl parachains_paras::Config for Runtime {
	type RuntimeEvent = RuntimeEvent;
	type WeightInfo = weights::runtime_parachains_paras::WeightInfo<Runtime>;
	type UnsignedPriority = ParasUnsignedPriority;
	type QueueFootprinter = ParaInclusion;
	type NextSessionRotation = Babe;
	type OnNewHead = Registrar;
	type AssignCoretime = CoretimeAssignmentProvider;
}

parameter_types! {
	/// Amount of weight that can be spent per block to service messages.
	///
	/// # WARNING
	///
	/// This is not a good value for para-chains since the `Scheduler` already uses up to 80% block weight.
	pub MessageQueueServiceWeight: Weight = Perbill::from_percent(20) * BlockWeights::get().max_block;
	pub MessageQueueIdleServiceWeight: Weight = Perbill::from_percent(20) * BlockWeights::get().max_block;
	pub const MessageQueueHeapSize: u32 = 65_536;
	pub const MessageQueueMaxStale: u32 = 8;
}

/// Message processor to handle any messages that were enqueued into the `MessageQueue` pallet.
pub struct MessageProcessor;
impl ProcessMessage for MessageProcessor {
	type Origin = AggregateMessageOrigin;

	fn process_message(
		message: &[u8],
		origin: Self::Origin,
		meter: &mut WeightMeter,
		id: &mut [u8; 32],
	) -> Result<bool, ProcessMessageError> {
		let para = match origin {
			AggregateMessageOrigin::Ump(UmpQueueId::Para(para)) => para,
		};
		xcm_builder::ProcessXcmMessage::<
			Junction,
			xcm_executor::XcmExecutor<xcm_config::XcmConfig>,
			RuntimeCall,
		>::process_message(message, Junction::Parachain(para.into()), meter, id)
	}
}

impl pallet_message_queue::Config for Runtime {
	type RuntimeEvent = RuntimeEvent;
	type Size = u32;
	type HeapSize = MessageQueueHeapSize;
	type MaxStale = MessageQueueMaxStale;
	type ServiceWeight = MessageQueueServiceWeight;
	#[cfg(not(feature = "runtime-benchmarks"))]
	type MessageProcessor = MessageProcessor;
	#[cfg(feature = "runtime-benchmarks")]
	type MessageProcessor =
		pallet_message_queue::mock_helpers::NoopMessageProcessor<AggregateMessageOrigin>;
	type QueueChangeHandler = ParaInclusion;
	type QueuePausedQuery = ();
	type WeightInfo = weights::pallet_message_queue::WeightInfo<Runtime>;
	type IdleMaxServiceWeight = MessageQueueIdleServiceWeight;
}

impl parachains_dmp::Config for Runtime {}

parameter_types! {
	pub const HrmpChannelSizeAndCapacityWithSystemRatio: Percent = Percent::from_percent(100);
}

impl parachains_hrmp::Config for Runtime {
	type RuntimeOrigin = RuntimeOrigin;
	type RuntimeEvent = RuntimeEvent;
	type ChannelManager = EitherOf<EnsureRoot<Self::AccountId>, GeneralAdmin>;
	type Currency = Balances;
	// Use the `HrmpChannelSizeAndCapacityWithSystemRatio` ratio from the actual active
	// `HostConfiguration` configuration for `hrmp_channel_max_message_size` and
	// `hrmp_channel_max_capacity`.
	type DefaultChannelSizeAndCapacityWithSystem = ActiveConfigHrmpChannelSizeAndCapacityRatio<
		Runtime,
		HrmpChannelSizeAndCapacityWithSystemRatio,
	>;
	type WeightInfo = weights::runtime_parachains_hrmp::WeightInfo<Self>;
	type VersionWrapper = XcmPallet;
}

impl parachains_paras_inherent::Config for Runtime {
	type WeightInfo = weights::runtime_parachains_paras_inherent::WeightInfo<Runtime>;
}

impl parachains_scheduler::Config for Runtime {
	// If you change this, make sure the `Assignment` type of the new provider is binary compatible,
	// otherwise provide a migration.
	type AssignmentProvider = CoretimeAssignmentProvider;
}

parameter_types! {
	pub const BrokerId: u32 = system_parachain::BROKER_ID;
	pub const BrokerPalletId: PalletId = PalletId(*b"py/broke");
	pub MaxXcmTransactWeight: Weight = Weight::from_parts(
		250 * WEIGHT_REF_TIME_PER_MICROS,
		20 * WEIGHT_PROOF_SIZE_PER_KB
	);
}

pub struct BrokerPot;
impl Get<InteriorLocation> for BrokerPot {
	fn get() -> InteriorLocation {
		Junction::AccountId32 { network: None, id: BrokerPalletId::get().into_account_truncating() }
			.into()
	}
}

impl coretime::Config for Runtime {
	type RuntimeOrigin = RuntimeOrigin;
	type RuntimeEvent = RuntimeEvent;
	type Currency = Balances;
	type BrokerId = BrokerId;
	type WeightInfo = weights::runtime_parachains_coretime::WeightInfo<Runtime>;
	type SendXcm = crate::xcm_config::XcmRouter;
	type MaxXcmTransactWeight = MaxXcmTransactWeight;
	type BrokerPotLocation = BrokerPot;
	type AssetTransactor = crate::xcm_config::LocalAssetTransactor;
	type AccountToLocation = xcm_builder::AliasesIntoAccountId32<
		xcm_config::ThisNetwork,
		<Runtime as frame_system::Config>::AccountId,
	>;
}

parameter_types! {
	pub const OnDemandTrafficDefaultValue: FixedU128 = FixedU128::from_u32(1);
	pub const MaxHistoricalRevenue: BlockNumber = 2 * system_parachain::coretime::TIMESLICE_PERIOD;
	pub const OnDemandPalletId: PalletId = PalletId(*b"py/ondmd");
}

impl parachains_on_demand::Config for Runtime {
	type RuntimeEvent = RuntimeEvent;
	type Currency = Balances;
	type TrafficDefaultValue = OnDemandTrafficDefaultValue;
	type WeightInfo = weights::runtime_parachains_on_demand::WeightInfo<Runtime>;
	type MaxHistoricalRevenue = MaxHistoricalRevenue;
	type PalletId = OnDemandPalletId;
}

impl parachains_assigner_coretime::Config for Runtime {}

impl parachains_initializer::Config for Runtime {
	type Randomness = pallet_babe::RandomnessFromOneEpochAgo<Runtime>;
	type ForceOrigin = EnsureRoot<AccountId>;
	type WeightInfo = weights::runtime_parachains_initializer::WeightInfo<Runtime>;
	type CoretimeOnNewSession = Coretime;
}

impl parachains_disputes::Config for Runtime {
	type RuntimeEvent = RuntimeEvent;
	type RewardValidators = parachains_reward_points::RewardValidatorsWithEraPoints<Runtime>;
	type SlashingHandler = parachains_slashing::SlashValidatorsForDisputes<ParasSlashing>;
	type WeightInfo = weights::runtime_parachains_disputes::WeightInfo<Runtime>;
}

impl parachains_slashing::Config for Runtime {
	type KeyOwnerProofSystem = Historical;
	type KeyOwnerProof =
		<Self::KeyOwnerProofSystem as KeyOwnerProofSystem<(KeyTypeId, ValidatorId)>>::Proof;
	type KeyOwnerIdentification = <Self::KeyOwnerProofSystem as KeyOwnerProofSystem<(
		KeyTypeId,
		ValidatorId,
	)>>::IdentificationTuple;
	type HandleReports = parachains_slashing::SlashingReportHandler<
		Self::KeyOwnerIdentification,
		Offences,
		ReportLongevity,
	>;
	type WeightInfo = weights::runtime_parachains_disputes_slashing::WeightInfo<Runtime>;
	type BenchmarkingConfig = parachains_slashing::BenchConfig<1000>;
}

parameter_types! {
	// Mostly arbitrary deposit price, but should provide an adequate incentive not to spam reserve
	// `ParaId`s.
	pub const ParaDeposit: Balance = 100 * DOLLARS;
	pub const ParaDataByteDeposit: Balance = deposit(0, 1);
}

impl paras_registrar::Config for Runtime {
	type RuntimeOrigin = RuntimeOrigin;
	type RuntimeEvent = RuntimeEvent;
	type Currency = Balances;
	type OnSwap = (Crowdloan, Slots, SwapLeases);
	type ParaDeposit = ParaDeposit;
	type DataDepositPerByte = ParaDataByteDeposit;
	type WeightInfo = weights::polkadot_runtime_common_paras_registrar::WeightInfo<Runtime>;
}

parameter_types! {
	// 12 weeks = 3 months per lease period -> 8 lease periods ~ 2 years
	pub LeasePeriod: BlockNumber = prod_or_fast!(12 * WEEKS, 12 * WEEKS, "DOT_LEASE_PERIOD");
	// Polkadot Genesis was on May 26, 2020.
	// Target Parachain Onboarding Date: Dec 15, 2021.
	// Difference is 568 days.
	// We want a lease period to start on the target onboarding date.
	// 568 % (12 * 7) = 64 day offset
	pub LeaseOffset: BlockNumber = prod_or_fast!(64 * DAYS, 0, "DOT_LEASE_OFFSET");
}

impl slots::Config for Runtime {
	type RuntimeEvent = RuntimeEvent;
	type Currency = Balances;
	type Registrar = Registrar;
	type LeasePeriod = LeasePeriod;
	type LeaseOffset = LeaseOffset;
	type ForceOrigin = EitherOf<EnsureRoot<Self::AccountId>, LeaseAdmin>;
	type WeightInfo = weights::polkadot_runtime_common_slots::WeightInfo<Runtime>;
}

parameter_types! {
	pub const CrowdloanId: PalletId = PalletId(*b"py/cfund");
	// Accounts for 10_000 contributions, each using 48 bytes (16 bytes for balance, and 32 bytes
	// for a memo).
	pub const SubmissionDeposit: Balance = deposit(1, 480_000);
	// The minimum crowdloan contribution.
	pub const MinContribution: Balance = 5 * DOLLARS;
	pub const RemoveKeysLimit: u32 = 1000;
	// Allow 32 bytes for an additional memo to a crowdloan.
	pub const MaxMemoLength: u8 = 32;
}

impl crowdloan::Config for Runtime {
	type RuntimeEvent = RuntimeEvent;
	type PalletId = CrowdloanId;
	type SubmissionDeposit = SubmissionDeposit;
	type MinContribution = MinContribution;
	type RemoveKeysLimit = RemoveKeysLimit;
	type Registrar = Registrar;
	type Auctioneer = Auctions;
	type MaxMemoLength = MaxMemoLength;
	type WeightInfo = weights::polkadot_runtime_common_crowdloan::WeightInfo<Runtime>;
}

parameter_types! {
	// The average auction is 7 days long, so this will be 70% for ending period.
	// 5 Days = 72000 Blocks @ 6 sec per block
	pub const EndingPeriod: BlockNumber = 5 * DAYS;
	// ~ 1000 samples per day -> ~ 20 blocks per sample -> 2 minute samples
	pub const SampleLength: BlockNumber = 2 * MINUTES;
}

impl auctions::Config for Runtime {
	type RuntimeEvent = RuntimeEvent;
	type Leaser = Slots;
	type Registrar = Registrar;
	type EndingPeriod = EndingPeriod;
	type SampleLength = SampleLength;
	type Randomness = pallet_babe::RandomnessFromOneEpochAgo<Runtime>;
	type InitiateOrigin = EitherOf<EnsureRoot<Self::AccountId>, AuctionAdmin>;
	type WeightInfo = weights::polkadot_runtime_common_auctions::WeightInfo<Runtime>;
}

parameter_types! {
	pub const PoolsPalletId: PalletId = PalletId(*b"py/nopls");
	// Allow pools that got slashed up to 90% to remain operational.
	pub const MaxPointsToBalance: u8 = 10;
}

impl pallet_nomination_pools::Config for Runtime {
	type RuntimeEvent = RuntimeEvent;
	type Currency = Balances;
	type RuntimeFreezeReason = RuntimeFreezeReason;
	type RewardCounter = FixedU128;
	type BalanceToU256 = polkadot_runtime_common::BalanceToU256;
	type U256ToBalance = polkadot_runtime_common::U256ToBalance;
	type StakeAdapter =
		pallet_nomination_pools::adapter::DelegateStake<Self, Staking, DelegatedStaking>;
	type PostUnbondingPoolsWindow = frame_support::traits::ConstU32<4>;
	type MaxMetadataLen = frame_support::traits::ConstU32<256>;
	// we use the same number of allowed unlocking chunks as with staking.
	type MaxUnbonding = <Self as pallet_staking::Config>::MaxUnlockingChunks;
	type PalletId = PoolsPalletId;
	type MaxPointsToBalance = MaxPointsToBalance;
	type WeightInfo = weights::pallet_nomination_pools::WeightInfo<Self>;
	type AdminOrigin = EitherOf<EnsureRoot<AccountId>, StakingAdmin>;
	type Filter = pallet_staking::AllStakers<Runtime>;
}

parameter_types! {
	pub const DelegatedStakingPalletId: PalletId = PalletId(*b"py/dlstk");
	pub const SlashRewardFraction: Perbill = Perbill::from_percent(1);
}

impl pallet_delegated_staking::Config for Runtime {
	type RuntimeEvent = RuntimeEvent;
	type PalletId = DelegatedStakingPalletId;
	type Currency = Balances;
	// slashes are sent to the treasury.
	type OnSlash = ResolveTo<TreasuryAccountId<Self>, Balances>;
	type SlashRewardFraction = SlashRewardFraction;
	type RuntimeHoldReason = RuntimeHoldReason;
	type CoreStaking = Staking;
}

parameter_types! {
	// The deposit configuration for the singed migration. Specially if you want to allow any signed account to do the migration (see `SignedFilter`, these deposits should be high)
	pub const MigrationSignedDepositPerItem: Balance = CENTS;
	pub const MigrationSignedDepositBase: Balance = 20 * CENTS * 100;
	pub const MigrationMaxKeyLen: u32 = 512;
}

impl pallet_state_trie_migration::Config for Runtime {
	type RuntimeHoldReason = RuntimeHoldReason;
	type RuntimeEvent = RuntimeEvent;
	type Currency = Balances;
	type SignedDepositPerItem = MigrationSignedDepositPerItem;
	type SignedDepositBase = MigrationSignedDepositBase;
	type ControlOrigin = EnsureRoot<AccountId>;
	type SignedFilter = frame_support::traits::NeverEnsureOrigin<AccountId>;

	// Use same weights as substrate ones.
	type WeightInfo = pallet_state_trie_migration::weights::SubstrateWeight<Runtime>;
	type MaxKeyLen = MigrationMaxKeyLen;
}

/// The [frame_support::traits::tokens::ConversionFromAssetBalance] implementation provided by the
/// `AssetRate` pallet instance.
///
/// With additional decoration to identify different IDs/locations of native asset and provide a
/// one-to-one balance conversion for them.
pub type AssetRateWithNative = UnityOrOuterConversion<
	ContainsLocationParts<
		FromContains<
			xcm_builder::IsChildSystemParachain<ParaId>,
			xcm_builder::IsParentsOnly<ConstU8<1>>,
		>,
	>,
	AssetRate,
>;

impl pallet_asset_rate::Config for Runtime {
	type WeightInfo = weights::pallet_asset_rate::WeightInfo<Runtime>;
	type RuntimeEvent = RuntimeEvent;
	type CreateOrigin = EitherOfDiverse<EnsureRoot<AccountId>, Treasurer>;
	type RemoveOrigin = EitherOfDiverse<EnsureRoot<AccountId>, Treasurer>;
	type UpdateOrigin = EitherOfDiverse<EnsureRoot<AccountId>, Treasurer>;
	type Currency = Balances;
	type AssetKind = <Runtime as pallet_treasury::Config>::AssetKind;
	#[cfg(feature = "runtime-benchmarks")]
	type BenchmarkHelper = polkadot_runtime_common::impls::benchmarks::AssetRateArguments;
}
/// Notify the `coretime` pallet when a lease swap occurs.
pub struct SwapLeases;
impl OnSwap for SwapLeases {
	fn on_swap(one: ParaId, other: ParaId) {
		coretime::Pallet::<Runtime>::on_legacy_lease_swap(one, other);
	}
}

// Derived from `polkadot_asset_hub_runtime::RuntimeBlockWeights`.
const AH_MAXIMUM_BLOCK_WEIGHT: Weight = Weight::from_parts(
	frame_support::weights::constants::WEIGHT_REF_TIME_PER_SECOND.saturating_div(2),
	polkadot_primitives::MAX_POV_SIZE as u64,
);

parameter_types! {
	// Exvivalent to `polkadot_asset_hub_runtime::MessageQueueServiceWeight`.
	pub AhMqServiceWeight: Weight = Perbill::from_percent(50) * AH_MAXIMUM_BLOCK_WEIGHT;
	// 80 percent of the `AhMqServiceWeight` to leave some space for XCM message base processing.
	pub AhMigratorMaxWeight: Weight = Perbill::from_percent(80) * AhMqServiceWeight::get(); // ~ 0.2 sec + 2 mb
	pub RcMigratorMaxWeight: Weight = Perbill::from_percent(50) * BlockWeights::get().max_block; // TODO set the actual max weight
	pub AhExistentialDeposit: Balance = EXISTENTIAL_DEPOSIT / 100;
<<<<<<< HEAD
	pub const XcmResponseTimeout: BlockNumber = 30 * DAYS;
=======
	pub const AhUmpQueuePriorityPattern: (BlockNumber, BlockNumber) = (18, 2);
>>>>>>> 7535bb7e
}

pub struct ContainsAssetHub;
impl Contains<Location> for ContainsAssetHub {
	fn contains(loc: &Location) -> bool {
		*loc == AssetHubLocation::get()
	}
}

impl pallet_rc_migrator::Config for Runtime {
	type RuntimeOrigin = RuntimeOrigin;
	type RuntimeCall = RuntimeCall;
	type RuntimeHoldReason = RuntimeHoldReason;
	type RuntimeEvent = RuntimeEvent;
	type ManagerOrigin = EitherOfDiverse<
		EnsureRoot<AccountId>,
		EitherOfDiverse<
			EnsureXcm<IsVoiceOfBody<CollectivesLocation, FellowsBodyId>>,
			EnsureXcm<ContainsAssetHub, Location>,
		>,
	>;
	type Currency = Balances;
	type CheckingAccount = xcm_config::CheckAccount;
	type SendXcm = xcm_config::XcmRouter;
	type MaxRcWeight = RcMigratorMaxWeight;
	type MaxAhWeight = AhMigratorMaxWeight;
	type AhExistentialDeposit = AhExistentialDeposit;
	type RcWeightInfo = weights::pallet_rc_migrator::WeightInfo<Runtime>;
	type AhWeightInfo = weights::pallet_ah_migrator::WeightInfo<ah_migration::weights::AhDbConfig>;
	type RcIntraMigrationCalls = ahm_phase1::CallsEnabledDuringMigration;
	type RcPostMigrationCalls = ahm_phase1::CallsEnabledAfterMigration;
	type StakingDelegationReason = ahm_phase1::StakingDelegationReason;
	type OnDemandPalletId = OnDemandPalletId;
	type UnprocessedMsgBuffer = ConstU32<5>;
<<<<<<< HEAD
	type XcmResponseTimeout = XcmResponseTimeout;
=======
	// TODO: set actual message queue instance when upgraded to sdk/2503
	type MessageQueue = ();
	type AhUmpQueuePriorityPattern = AhUmpQueuePriorityPattern;
>>>>>>> 7535bb7e
}

#[cfg(not(feature = "zombie-bite-sudo"))]
construct_runtime! {
	pub enum Runtime
	{
		// Basic stuff; balances is uncallable initially.
		System: frame_system = 0,
		Scheduler: pallet_scheduler = 1,
		Preimage: pallet_preimage = 10,

		// Babe must be before session.
		Babe: pallet_babe = 2,

		Timestamp: pallet_timestamp = 3,
		Indices: pallet_indices = 4,
		Balances: pallet_balances = 5,
		TransactionPayment: pallet_transaction_payment = 32,

		// Consensus support.
		// Authorship must be before session in order to note author in the correct session and era
		// for staking.
		Authorship: pallet_authorship = 6,
		Staking: pallet_staking = 7,
		Offences: pallet_offences = 8,
		Historical: session_historical = 33,

		Session: pallet_session = 9,
		Grandpa: pallet_grandpa = 11,
		AuthorityDiscovery: pallet_authority_discovery = 13,

		// OpenGov stuff.
		Treasury: pallet_treasury = 19,
		ConvictionVoting: pallet_conviction_voting = 20,
		Referenda: pallet_referenda = 21,
		Origins: pallet_custom_origins = 22,
		Whitelist: pallet_whitelist = 23,

		// Claims. Usable initially.
		Claims: claims = 24,
		// Vesting. Usable initially, but removed once all vesting is finished.
		Vesting: pallet_vesting = 25,
		// Cunning utilities. Usable initially.
		Utility: pallet_utility = 26,

		// Identity: pallet_identity = 28, (removed post 1.2.8)

		// Proxy module. Late addition.
		Proxy: pallet_proxy = 29,

		// Multisig dispatch. Late addition.
		Multisig: pallet_multisig = 30,

		// Bounties modules.
		Bounties: pallet_bounties = 34,
		ChildBounties: pallet_child_bounties = 38,

		// Election pallet. Only works with staking, but placed here to maintain indices.
		ElectionProviderMultiPhase: pallet_election_provider_multi_phase = 36,

		// Provides a semi-sorted list of nominators for staking.
		VoterList: pallet_bags_list::<Instance1> = 37,

		// Nomination pools: extension to staking.
		NominationPools: pallet_nomination_pools = 39,

		// Fast unstake pallet: extension to staking.
		FastUnstake: pallet_fast_unstake = 40,

		// Staking extension for delegation
		DelegatedStaking: pallet_delegated_staking = 41,

		// Parachains pallets. Start indices at 50 to leave room.
		ParachainsOrigin: parachains_origin = 50,
		Configuration: parachains_configuration = 51,
		ParasShared: parachains_shared = 52,
		ParaInclusion: parachains_inclusion = 53,
		ParaInherent: parachains_paras_inherent = 54,
		ParaScheduler: parachains_scheduler = 55,
		Paras: parachains_paras = 56,
		Initializer: parachains_initializer = 57,
		Dmp: parachains_dmp = 58,
		// Ump 59
		Hrmp: parachains_hrmp = 60,
		ParaSessionInfo: parachains_session_info = 61,
		ParasDisputes: parachains_disputes = 62,
		ParasSlashing: parachains_slashing = 63,
		OnDemand: parachains_on_demand = 64,
		CoretimeAssignmentProvider: parachains_assigner_coretime = 65,

		// Parachain Onboarding Pallets. Start indices at 70 to leave room.
		Registrar: paras_registrar = 70,
		Slots: slots = 71,
		Auctions: auctions = 72,
		Crowdloan: crowdloan = 73,
		Coretime: coretime = 74,

		// State trie migration pallet, only temporary.
		StateTrieMigration: pallet_state_trie_migration = 98,

		// Pallet for sending XCM.
		XcmPallet: pallet_xcm = 99,

		// Generalized message queue
		MessageQueue: pallet_message_queue = 100,

		// Asset rate.
		AssetRate: pallet_asset_rate = 101,

		// BEEFY Bridges support.
		Beefy: pallet_beefy = 200,
		// MMR leaf construction must be after session in order to have a leaf's next_auth_set
		// refer to block<N>. See issue #160 for details.
		Mmr: pallet_mmr = 201,
		BeefyMmrLeaf: pallet_beefy_mmr = 202,

		// Relay Chain Migrator
		// The pallet must be located below `MessageQueue` to get the XCM message acknowledgements
		// from Asset Hub before we get the `RcMigrator` `on_initialize` executed.
		RcMigrator: pallet_rc_migrator = 255,
	}
}

#[cfg(feature = "zombie-bite-sudo")] // FAIL-CI
construct_runtime! {
	pub enum Runtime
	{
		// Basic stuff; balances is uncallable initially.
		System: frame_system = 0,
		Scheduler: pallet_scheduler = 1,
		Preimage: pallet_preimage = 10,

		// Babe must be before session.
		Babe: pallet_babe = 2,

		Timestamp: pallet_timestamp = 3,
		Indices: pallet_indices = 4,
		Balances: pallet_balances = 5,
		TransactionPayment: pallet_transaction_payment = 32,

		// Consensus support.
		// Authorship must be before session in order to note author in the correct session and era
		// for staking.
		Authorship: pallet_authorship = 6,
		Staking: pallet_staking = 7,
		Offences: pallet_offences = 8,
		Historical: session_historical = 33,

		Session: pallet_session = 9,
		Grandpa: pallet_grandpa = 11,
		AuthorityDiscovery: pallet_authority_discovery = 13,

		// OpenGov stuff.
		Treasury: pallet_treasury = 19,
		ConvictionVoting: pallet_conviction_voting = 20,
		Referenda: pallet_referenda = 21,
		Origins: pallet_custom_origins = 22,
		Whitelist: pallet_whitelist = 23,

		// Claims. Usable initially.
		Claims: claims = 24,
		// Vesting. Usable initially, but removed once all vesting is finished.
		Vesting: pallet_vesting = 25,
		// Cunning utilities. Usable initially.
		Utility: pallet_utility = 26,

		// Identity: pallet_identity = 28, (removed post 1.2.8)

		// Proxy module. Late addition.
		Proxy: pallet_proxy = 29,

		// Multisig dispatch. Late addition.
		Multisig: pallet_multisig = 30,

		// Bounties modules.
		Bounties: pallet_bounties = 34,
		ChildBounties: pallet_child_bounties = 38,

		// Election pallet. Only works with staking, but placed here to maintain indices.
		ElectionProviderMultiPhase: pallet_election_provider_multi_phase = 36,

		// Provides a semi-sorted list of nominators for staking.
		VoterList: pallet_bags_list::<Instance1> = 37,

		// Nomination pools: extension to staking.
		NominationPools: pallet_nomination_pools = 39,

		// Fast unstake pallet: extension to staking.
		FastUnstake: pallet_fast_unstake = 40,

		// Staking extension for delegation
		DelegatedStaking: pallet_delegated_staking = 41,

		// Parachains pallets. Start indices at 50 to leave room.
		ParachainsOrigin: parachains_origin = 50,
		Configuration: parachains_configuration = 51,
		ParasShared: parachains_shared = 52,
		ParaInclusion: parachains_inclusion = 53,
		ParaInherent: parachains_paras_inherent = 54,
		ParaScheduler: parachains_scheduler = 55,
		Paras: parachains_paras = 56,
		Initializer: parachains_initializer = 57,
		Dmp: parachains_dmp = 58,
		// Ump 59
		Hrmp: parachains_hrmp = 60,
		ParaSessionInfo: parachains_session_info = 61,
		ParasDisputes: parachains_disputes = 62,
		ParasSlashing: parachains_slashing = 63,
		OnDemand: parachains_on_demand = 64,
		CoretimeAssignmentProvider: parachains_assigner_coretime = 65,

		// Parachain Onboarding Pallets. Start indices at 70 to leave room.
		Registrar: paras_registrar = 70,
		Slots: slots = 71,
		Auctions: auctions = 72,
		Crowdloan: crowdloan = 73,
		Coretime: coretime = 74,

		// State trie migration pallet, only temporary.
		StateTrieMigration: pallet_state_trie_migration = 98,

		// Pallet for sending XCM.
		XcmPallet: pallet_xcm = 99,

		// Generalized message queue
		MessageQueue: pallet_message_queue = 100,

		// Asset rate.
		AssetRate: pallet_asset_rate = 101,

		// BEEFY Bridges support.
		Beefy: pallet_beefy = 200,
		// MMR leaf construction must be after session in order to have a leaf's next_auth_set
		// refer to block<N>. See issue #160 for details.
		Mmr: pallet_mmr = 201,
		BeefyMmrLeaf: pallet_beefy_mmr = 202,

		// AHM
		Sudo: pallet_sudo = 250,

		// Relay Chain Migrator
		// The pallet must be located below `MessageQueue` to get the XCM message acknowledgements
		// from Asset Hub before we get the `RcMigrator` `on_initialize` executed.
		RcMigrator: pallet_rc_migrator = 255,
	}
}

#[cfg(feature = "zombie-bite-sudo")]
impl pallet_sudo::Config for Runtime {
	type RuntimeEvent = RuntimeEvent;
	type RuntimeCall = RuntimeCall;
	type WeightInfo = ();
}

/// The address format for describing accounts.
pub type Address = sp_runtime::MultiAddress<AccountId, ()>;
/// Block header type as expected by this runtime.
pub type Header = generic::Header<BlockNumber, BlakeTwo256>;
/// Block type as expected by this runtime.
pub type Block = generic::Block<Header, UncheckedExtrinsic>;
/// A Block signed with a Justification
pub type SignedBlock = generic::SignedBlock<Block>;
/// `BlockId` type as expected by this runtime.
pub type BlockId = generic::BlockId<Block>;
/// The `SignedExtension` to the basic transaction logic.
pub type SignedExtra = (
	frame_system::CheckNonZeroSender<Runtime>,
	frame_system::CheckSpecVersion<Runtime>,
	frame_system::CheckTxVersion<Runtime>,
	frame_system::CheckGenesis<Runtime>,
	frame_system::CheckMortality<Runtime>,
	frame_system::CheckNonce<Runtime>,
	frame_system::CheckWeight<Runtime>,
	pallet_transaction_payment::ChargeTransactionPayment<Runtime>,
	claims::PrevalidateAttests<Runtime>,
	frame_metadata_hash_extension::CheckMetadataHash<Runtime>,
);

pub struct NominationPoolsMigrationV4OldPallet;
impl Get<Perbill> for NominationPoolsMigrationV4OldPallet {
	fn get() -> Perbill {
		Perbill::zero()
	}
}

/// Migration to remove deprecated judgement proxies.
mod clear_judgement_proxies {
	use super::*;

	use frame_support::{
		pallet_prelude::{TypeInfo, ValueQuery},
		storage_alias,
		traits::{Currency, OnRuntimeUpgrade, ReservableCurrency},
		Twox64Concat,
	};
	use frame_system::pallet_prelude::BlockNumberFor;
	use pallet_proxy::ProxyDefinition;
	use sp_runtime::{BoundedVec, Saturating};

	/// ProxyType including the deprecated `IdentityJudgement`.
	#[derive(
		Copy,
		Clone,
		Eq,
		PartialEq,
		Ord,
		PartialOrd,
		Encode,
		Decode,
		RuntimeDebug,
		MaxEncodedLen,
		TypeInfo,
	)]
	pub enum PrevProxyType {
		Any = 0,
		NonTransfer = 1,
		Governance = 2,
		Staking = 3,
		// Skip 4 as it is now removed (was SudoBalances)
		IdentityJudgement = 5,
		CancelProxy = 6,
		Auction = 7,
		NominationPools = 8,
	}

	type BalanceOf<T> = <<T as pallet_proxy::Config>::Currency as Currency<
		<T as frame_system::Config>::AccountId,
	>>::Balance;

	type PrevProxiesValue<T> = (
		BoundedVec<ProxyDefinition<AccountId, PrevProxyType, BlockNumberFor<T>>, MaxProxies>,
		BalanceOf<T>,
	);

	/// Proxies including the deprecated `IdentityJudgement` type.
	#[storage_alias]
	pub type Proxies<T: pallet_proxy::Config> = StorageMap<
		pallet_proxy::Pallet<T>,
		Twox64Concat,
		AccountId,
		PrevProxiesValue<T>,
		ValueQuery,
	>;

	pub struct Migration;
	impl OnRuntimeUpgrade for Migration {
		/// Compute the expected post-upgrade state for Proxies storage, and the reserved value
		/// for all accounts with a proxy.
		#[cfg(feature = "try-runtime")]
		fn pre_upgrade() -> Result<Vec<u8>, sp_runtime::TryRuntimeError> {
			let mut expected_proxies: BTreeMap<AccountId, PrevProxiesValue<Runtime>> =
				BTreeMap::new();
			let mut expected_reserved_amounts: BTreeMap<AccountId, Balance> = BTreeMap::new();

			for (who, (mut proxies, old_deposit)) in Proxies::<Runtime>::iter().collect::<Vec<_>>()
			{
				let proxies_len_before = proxies.len() as u64;
				proxies.retain(|proxy| proxy.proxy_type != PrevProxyType::IdentityJudgement);
				let proxies_len_after = proxies.len() as u64;

				let new_deposit = pallet_proxy::Pallet::<Runtime>::deposit(proxies.len() as u32);

				let current_reserved =
					<Balances as ReservableCurrency<AccountId>>::reserved_balance(&who);

				// Update the deposit only if proxies were removed and the deposit decreased.
				if new_deposit < old_deposit && proxies_len_after < proxies_len_before {
					// If there're no proxies left, they should be removed
					if proxies.len() > 0 {
						expected_proxies.insert(who.clone(), (proxies, new_deposit));
					}
					expected_reserved_amounts
						.insert(who, current_reserved.saturating_sub(old_deposit - new_deposit));
				} else {
					// Deposit should not change. If any proxies needed to be removed, this
					// won't impact that.
					expected_proxies.insert(who.clone(), (proxies, old_deposit));
					expected_reserved_amounts.insert(who, current_reserved);
				}
			}

			let pre_upgrade_state = (expected_proxies, expected_reserved_amounts);
			Ok(pre_upgrade_state.encode())
		}

		fn on_runtime_upgrade() -> Weight {
			let mut reads = 0u64;
			let mut writes = 0u64;
			let mut proxies_removed_total = 0u64;

			Proxies::<Runtime>::translate(
				|who: AccountId, (mut proxies, old_deposit): PrevProxiesValue<Runtime>| {
					// Remove filter out IdentityJudgement proxies.
					let proxies_len_before = proxies.len() as u64;
					proxies.retain(|proxy| proxy.proxy_type != PrevProxyType::IdentityJudgement);
					let proxies_len_after = proxies.len() as u64;

					let deposit = if proxies_len_before > proxies_len_after {
						log::info!(
							"Removing {} IdentityJudgement proxies for {:?}",
							proxies_len_before - proxies_len_after,
							&who
						);
						proxies_removed_total
							.saturating_accrue(proxies_len_before - proxies_len_after);

						let new_deposit =
							pallet_proxy::Pallet::<Runtime>::deposit(proxies.len() as u32);

						// Be kind and don't increase the deposit in case it increased (can
						// happen if param change).
						let deposit = new_deposit.min(old_deposit);
						if deposit < old_deposit {
							writes.saturating_inc();
							<Balances as ReservableCurrency<AccountId>>::unreserve(
								&who,
								old_deposit - deposit,
							);
						}

						deposit
					} else {
						// Nothing to do, use the old deposit.
						old_deposit
					};

					reads.saturating_accrue(proxies_len_before + 1);
					writes.saturating_accrue(proxies_len_after + 1);

					// No need to keep the k/v around if there're no proxies left.
					match proxies.is_empty() {
						true => {
							debug_assert_eq!(deposit, 0);
							None
						},
						false => Some((proxies, deposit)),
					}
				},
			);

			log::info!("Removed {} IdentityJudgement proxies in total", proxies_removed_total);
			<Runtime as frame_system::Config>::DbWeight::get().reads_writes(reads, writes)
		}

		#[cfg(feature = "try-runtime")]
		fn post_upgrade(state: Vec<u8>) -> Result<(), sp_runtime::TryRuntimeError> {
			use frame_support::ensure;
			use sp_runtime::TryRuntimeError;

			let (expected_proxies, expected_total_reserved): (
				BTreeMap<AccountId, PrevProxiesValue<Runtime>>,
				BTreeMap<AccountId, Balance>,
			) = Decode::decode(&mut &state[..]).expect("Failed to decode pre-upgrade state");

			// Check Proxies storage is as expected
			for (who, (proxies, deposit)) in Proxies::<Runtime>::iter() {
				match expected_proxies.get(&who) {
					Some((expected_proxies, expected_deposit)) => {
						ensure!(&proxies == expected_proxies, "Unexpected Proxy");
						ensure!(&deposit == expected_deposit, "Unexpected deposit");
					},
					None => {
						return Err(TryRuntimeError::Other("Missing Proxy"));
					},
				}
			}

			// Check the total reserved amounts for every account is as expected
			for (who, expected_reserved) in expected_total_reserved.iter() {
				let current_reserved =
					<Balances as ReservableCurrency<AccountId>>::reserved_balance(who);

				ensure!(current_reserved == *expected_reserved, "Reserved balance mismatch");
			}

			// Check there are no extra entries in the expected state that are not in the
			// current state
			for (who, _) in expected_proxies.iter() {
				if !Proxies::<Runtime>::contains_key(who) {
					return Err(TryRuntimeError::Other("Extra entry in expected state"));
				}
			}

			Ok(())
		}
	}
}

parameter_types! {
	pub const IdentityPalletName: &'static str = "Identity";
	pub const IdentityMigratorPalletName: &'static str = "IdentityMigrator";
}

/// All migrations that will run on the next runtime upgrade.
///
/// This contains the combined migrations of the last 10 releases. It allows to skip runtime
/// upgrades in case governance decides to do so. THE ORDER IS IMPORTANT.
pub type Migrations = (migrations::Unreleased, migrations::Permanent);

/// The runtime migrations per release.
#[allow(deprecated, missing_docs)]
pub mod migrations {
	use polkadot_runtime_common::traits::Leaser;

	use super::*;

	pub struct GetLegacyLeaseImpl;
	impl coretime_migration::GetLegacyLease<BlockNumber> for GetLegacyLeaseImpl {
		fn get_parachain_lease_in_blocks(para: ParaId) -> Option<BlockNumber> {
			let now = frame_system::Pallet::<Runtime>::block_number();
			let lease = slots::Leases::<Runtime>::get(para);
			if lease.is_empty() {
				return None;
			}
			let (index, _) =
				<slots::Pallet<Runtime> as Leaser<BlockNumber>>::lease_period_index(now)?;
			Some(index.saturating_add(lease.len() as u32).saturating_mul(LeasePeriod::get()))
		}

		fn get_all_parachains_with_leases() -> Vec<ParaId> {
			slots::Leases::<Runtime>::iter()
				.filter(|(_, lease)| !lease.is_empty())
				.map(|(para, _)| para)
				.collect::<Vec<_>>()
		}
	}

	/// Cancel all ongoing auctions.
	///
	/// Any leases that come into existence after coretime was launched will not be served. Yet,
	/// any ongoing auctions must be cancelled.
	///
	/// Safety:
	///
	/// - After coretime is launched, there are no auctions anymore. So if this forgotten to be
	///   removed after the runtime upgrade, running this again on the next one is harmless.
	/// - I am assuming scheduler `TaskName`s are unique, so removal of the scheduled entry multiple
	///   times should also be fine.
	pub struct CancelAuctions;
	impl OnRuntimeUpgrade for CancelAuctions {
		fn on_runtime_upgrade() -> Weight {
			if let Err(err) = Auctions::cancel_auction(frame_system::RawOrigin::Root.into()) {
				log::debug!(target: "runtime", "Cancelling auctions failed: {:?}", err);
			}
			// Cancel scheduled auction as well:
			if let Err(err) = Scheduler::cancel_named(
				pallet_custom_origins::Origin::AuctionAdmin.into(),
				[
					0x87, 0xa8, 0x71, 0xb4, 0xd6, 0x21, 0xf0, 0xb9, 0x73, 0x47, 0x5a, 0xaf, 0xcc,
					0x32, 0x61, 0x0b, 0xd7, 0x68, 0x8f, 0x15, 0x02, 0x33, 0x8a, 0xcd, 0x00, 0xee,
					0x48, 0x8a, 0xc3, 0x62, 0x0f, 0x4c,
				],
			) {
				log::debug!(target: "runtime", "Cancelling scheduled auctions failed: {:?}", err);
			}
			use pallet_scheduler::WeightInfo as _;
			use polkadot_runtime_common::auctions::WeightInfo as _;
			weights::polkadot_runtime_common_auctions::WeightInfo::<Runtime>::cancel_auction()
				.saturating_add(weights::pallet_scheduler::WeightInfo::<Runtime>::cancel_named(
					<Runtime as pallet_scheduler::Config>::MaxScheduledPerBlock::get(),
				))
		}
	}

	parameter_types! {
		// This is used to bound number of pools migrating in the runtime upgrade.  This is set to
		// ~existing_pool_count * 2 to also account for any new pools getting created before the
		// migration is actually executed.
		pub const MaxPoolsToMigrate: u32 = 500;
	}

	/// Unreleased migrations. Add new ones here:
	pub type Unreleased = (
		parachains_configuration::migration::v12::MigrateToV12<Runtime>,
		parachains_inclusion::migration::MigrateToV1<Runtime>,
		pallet_staking::migrations::v15::MigrateV14ToV15<Runtime>,
		frame_support::migrations::RemovePallet<
			IdentityPalletName,
			<Runtime as frame_system::Config>::DbWeight,
		>,
		frame_support::migrations::RemovePallet<
			IdentityMigratorPalletName,
			<Runtime as frame_system::Config>::DbWeight,
		>,
		clear_judgement_proxies::Migration,
		// Migrate from legacy lease to coretime. Needs to run after configuration v11
		coretime_migration::MigrateToCoretime<
			Runtime,
			crate::xcm_config::XcmRouter,
			GetLegacyLeaseImpl,
		>,
		CancelAuctions,
		// Migrate NominationPools to `DelegateStake` adapter.
		pallet_nomination_pools::migration::unversioned::DelegationStakeMigration<
			Runtime,
			MaxPoolsToMigrate,
		>,
		// FAIL-CI restore_corrupt_ledger_2::Migrate,
	);

	/// Migrations/checks that do not need to be versioned and can run on every update.
	pub type Permanent = (pallet_xcm::migration::MigrateToLatestXcmVersion<Runtime>,);
}

/// Unchecked extrinsic type as expected by this runtime.
pub type UncheckedExtrinsic =
	generic::UncheckedExtrinsic<Address, RuntimeCall, Signature, SignedExtra>;
/// Executive: handles dispatch to the various modules.
pub type Executive = frame_executive::Executive<
	Runtime,
	Block,
	frame_system::ChainContext<Runtime>,
	Runtime,
	AllPalletsWithSystem,
	Migrations,
>;

/// The payload being signed in transactions.
pub type SignedPayload = generic::SignedPayload<RuntimeCall, SignedExtra>;

#[cfg(feature = "runtime-benchmarks")]
mod benches {
	use super::*;

	frame_benchmarking::define_benchmarks!(
		// Polkadot
		[polkadot_runtime_common::auctions, Auctions]
		[polkadot_runtime_common::claims, Claims]
		[polkadot_runtime_common::crowdloan, Crowdloan]
		[polkadot_runtime_common::slots, Slots]
		[polkadot_runtime_common::paras_registrar, Registrar]
		[runtime_parachains::configuration, Configuration]
		[runtime_parachains::disputes, ParasDisputes]
		[runtime_parachains::disputes::slashing, ParasSlashing]
		[runtime_parachains::hrmp, Hrmp]
		[runtime_parachains::inclusion, ParaInclusion]
		[runtime_parachains::initializer, Initializer]
		[runtime_parachains::paras, Paras]
		[runtime_parachains::paras_inherent, ParaInherent]
		[runtime_parachains::on_demand, OnDemand]
		[runtime_parachains::coretime, Coretime]
		// Substrate
		[pallet_bags_list, VoterList]
		[pallet_balances, Balances]
		[pallet_beefy_mmr, BeefyMmrLeaf]
		[frame_benchmarking::baseline, Baseline::<Runtime>]
		[pallet_bounties, Bounties]
		[pallet_child_bounties, ChildBounties]
		[pallet_election_provider_multi_phase, ElectionProviderMultiPhase]
		[frame_election_provider_support, ElectionProviderBench::<Runtime>]
		[pallet_fast_unstake, FastUnstake]
		[pallet_indices, Indices]
		[pallet_message_queue, MessageQueue]
		[pallet_multisig, Multisig]
		[pallet_nomination_pools, NominationPoolsBench::<Runtime>]
		[pallet_offences, OffencesBench::<Runtime>]
		[pallet_preimage, Preimage]
		[pallet_proxy, Proxy]
		[pallet_scheduler, Scheduler]
		[pallet_session, SessionBench::<Runtime>]
		[pallet_staking, Staking]
		[frame_system, SystemBench::<Runtime>]
		[pallet_timestamp, Timestamp]
		[pallet_treasury, Treasury]
		[pallet_utility, Utility]
		[pallet_vesting, Vesting]
		[pallet_conviction_voting, ConvictionVoting]
		[pallet_referenda, Referenda]
		[pallet_whitelist, Whitelist]
		[pallet_asset_rate, AssetRate]
		[pallet_rc_migrator, RcMigrator]
		// XCM
		[pallet_xcm, PalletXcmExtrinsiscsBenchmark::<Runtime>]
		[pallet_xcm_benchmarks::fungible, pallet_xcm_benchmarks::fungible::Pallet::<Runtime>]
		[pallet_xcm_benchmarks::generic, pallet_xcm_benchmarks::generic::Pallet::<Runtime>]
	);

	pub use frame_benchmarking::{BenchmarkBatch, BenchmarkError, BenchmarkList, Benchmarking};
	pub use frame_support::traits::{StorageInfoTrait, WhitelistedStorageKeys};
	pub use sp_storage::TrackedStorageKey;
	// Trying to add benchmarks directly to some pallets caused cyclic dependency issues.
	// To get around that, we separated the benchmarks into its own crate.
	pub use frame_benchmarking::baseline::Pallet as Baseline;
	pub use frame_system_benchmarking::Pallet as SystemBench;
	pub use pallet_election_provider_support_benchmarking::Pallet as ElectionProviderBench;
	pub use pallet_nomination_pools_benchmarking::Pallet as NominationPoolsBench;
	pub use pallet_offences_benchmarking::Pallet as OffencesBench;
	pub use pallet_session_benchmarking::Pallet as SessionBench;
	pub use pallet_xcm::benchmarking::Pallet as PalletXcmExtrinsiscsBenchmark;

	use xcm_builder::MintLocation;
	use xcm_config::{
		AssetHubLocation, SovereignAccountOf, TeleportTracking, TokenLocation, XcmConfig,
	};

	impl pallet_session_benchmarking::Config for Runtime {}
	impl pallet_offences_benchmarking::Config for Runtime {}
	impl pallet_election_provider_support_benchmarking::Config for Runtime {}
	impl frame_system_benchmarking::Config for Runtime {}
	impl frame_benchmarking::baseline::Config for Runtime {}
	impl pallet_nomination_pools_benchmarking::Config for Runtime {}
	impl runtime_parachains::disputes::slashing::benchmarking::Config for Runtime {}

	parameter_types! {
		pub ExistentialDepositAsset: Option<Asset> = Some((
			TokenLocation::get(),
			ExistentialDeposit::get()
		).into());
		pub AssetHubParaId: ParaId = polkadot_runtime_constants::system_parachain::ASSET_HUB_ID.into();
		pub const RandomParaId: ParaId = ParaId::new(43211234);
	}

	impl pallet_xcm::benchmarking::Config for Runtime {
		type DeliveryHelper = (
			polkadot_runtime_common::xcm_sender::ToParachainDeliveryHelper<
				XcmConfig,
				ExistentialDepositAsset,
				xcm_config::PriceForChildParachainDelivery,
				AssetHubParaId,
				(),
			>,
			polkadot_runtime_common::xcm_sender::ToParachainDeliveryHelper<
				XcmConfig,
				ExistentialDepositAsset,
				xcm_config::PriceForChildParachainDelivery,
				RandomParaId,
				(),
			>,
		);

		fn reachable_dest() -> Option<Location> {
			Some(crate::xcm_config::AssetHubLocation::get())
		}

		fn teleportable_asset_and_dest() -> Option<(Asset, Location)> {
			// Relay/native token can be teleported to/from AH.
			Some((
				Asset { fun: Fungible(ExistentialDeposit::get()), id: AssetId(Here.into()) },
				crate::xcm_config::AssetHubLocation::get(),
			))
		}

		fn reserve_transferable_asset_and_dest() -> Option<(Asset, Location)> {
			// Relay can reserve transfer native token to some random parachain.
			Some((
				Asset { fun: Fungible(ExistentialDeposit::get()), id: AssetId(Here.into()) },
				Parachain(RandomParaId::get().into()).into(),
			))
		}

		fn set_up_complex_asset_transfer() -> Option<(Assets, u32, Location, Box<dyn FnOnce()>)> {
			// Relay supports only native token, either reserve transfer it to non-system
			// parachains, or teleport it to system parachain. Use the teleport case for
			// benchmarking as it's slightly heavier.
			// Relay/native token can be teleported to/from AH.
			let native_location = Here.into();
			let dest = crate::xcm_config::AssetHubLocation::get();
			pallet_xcm::benchmarking::helpers::native_teleport_as_asset_transfer::<Runtime>(
				native_location,
				dest,
			)
		}

		fn get_asset() -> Asset {
			Asset { id: AssetId(Location::here()), fun: Fungible(ExistentialDeposit::get()) }
		}
	}

	impl pallet_xcm_benchmarks::Config for Runtime {
		type XcmConfig = XcmConfig;
		type AccountIdConverter = SovereignAccountOf;
		type DeliveryHelper = polkadot_runtime_common::xcm_sender::ToParachainDeliveryHelper<
			XcmConfig,
			ExistentialDepositAsset,
			xcm_config::PriceForChildParachainDelivery,
			AssetHubParaId,
			(),
		>;
		fn valid_destination() -> Result<Location, BenchmarkError> {
			Ok(AssetHubLocation::get())
		}
		fn worst_case_holding(_depositable_count: u32) -> Assets {
			// Polkadot only knows about DOT
			vec![Asset { id: AssetId(TokenLocation::get()), fun: Fungible(1_000_000 * UNITS) }]
				.into()
		}
	}

	parameter_types! {
		pub TrustedTeleporter: Option<(Location, Asset)> = Some((
			AssetHubLocation::get(),
			Asset { id: AssetId(TokenLocation::get()), fun: Fungible(1 * UNITS) }
		));
		pub const TrustedReserve: Option<(Location, Asset)> = None;
		pub LocalCheckAccount: (AccountId, MintLocation) = TeleportTracking::get().unwrap();
	}

	impl pallet_xcm_benchmarks::fungible::Config for Runtime {
		type TransactAsset = Balances;

		type CheckedAccount = LocalCheckAccount;
		type TrustedTeleporter = TrustedTeleporter;
		type TrustedReserve = TrustedReserve;

		fn get_asset() -> Asset {
			Asset { id: AssetId(TokenLocation::get()), fun: Fungible(1 * UNITS) }
		}
	}

	impl pallet_xcm_benchmarks::generic::Config for Runtime {
		type TransactAsset = Balances;
		type RuntimeCall = RuntimeCall;

		fn worst_case_response() -> (u64, Response) {
			(0u64, Response::Version(Default::default()))
		}

		fn worst_case_asset_exchange() -> Result<(Assets, Assets), BenchmarkError> {
			// Polkadot doesn't support asset exchanges
			Err(BenchmarkError::Skip)
		}

		fn universal_alias() -> Result<(Location, Junction), BenchmarkError> {
			// The XCM executor of Polkadot doesn't have a configured `UniversalAliases`
			Err(BenchmarkError::Skip)
		}

		fn transact_origin_and_runtime_call() -> Result<(Location, RuntimeCall), BenchmarkError> {
			Ok((
				AssetHubLocation::get(),
				frame_system::Call::remark_with_event { remark: vec![] }.into(),
			))
		}

		fn subscribe_origin() -> Result<Location, BenchmarkError> {
			Ok(AssetHubLocation::get())
		}

		fn claimable_asset() -> Result<(Location, Location, Assets), BenchmarkError> {
			let origin = AssetHubLocation::get();
			let assets: Assets = (AssetId(TokenLocation::get()), 1_000 * UNITS).into();
			let ticket = Location { parents: 0, interior: Here };
			Ok((origin, ticket, assets))
		}

		fn fee_asset() -> Result<Asset, BenchmarkError> {
			Ok(Asset { id: AssetId(TokenLocation::get()), fun: Fungible(1_000_000 * UNITS) })
		}

		fn unlockable_asset() -> Result<(Location, Location, Asset), BenchmarkError> {
			// Polkadot doesn't support asset locking
			Err(BenchmarkError::Skip)
		}

		fn export_message_origin_and_destination(
		) -> Result<(Location, NetworkId, InteriorLocation), BenchmarkError> {
			// Polkadot doesn't support exporting messages
			Err(BenchmarkError::Skip)
		}

		fn alias_origin() -> Result<(Location, Location), BenchmarkError> {
			// The XCM executor of Polkadot doesn't have a configured `Aliasers`
			Err(BenchmarkError::Skip)
		}
	}
}

#[cfg(feature = "runtime-benchmarks")]
use benches::*;

impl Runtime {
	fn impl_experimental_inflation_info() -> InflationInfo {
		use pallet_staking::{ActiveEra, EraPayout, ErasTotalStake};
		let (staked, _start) = ActiveEra::<Runtime>::get()
			.map(|ae| (ErasTotalStake::<Runtime>::get(ae.index), ae.start.unwrap_or(0)))
			.unwrap_or((0, 0));
		let stake_able_issuance = Balances::total_issuance();

		// We assume un-delayed 24h eras.
		let era_duration = 24 * (HOURS as Moment) * MILLISECS_PER_BLOCK;
		let next_mint = <Self as pallet_staking::Config>::EraPayout::era_payout(
			staked,
			stake_able_issuance,
			era_duration,
		);
		// reverse-engineer the current inflation by looking at the total minted against the total
		// issuance.
		let inflation = Perquintill::from_rational(
			(next_mint.0 + next_mint.1) * 36525 / 100,
			stake_able_issuance,
		);

		InflationInfo { inflation, next_mint }
	}
}

sp_api::impl_runtime_apis! {
	impl relay_common::apis::Inflation<Block> for Runtime {
		fn experimental_inflation_prediction_info() -> InflationInfo {
			Runtime::impl_experimental_inflation_info()
		}
	}

	impl sp_api::Core<Block> for Runtime {
		fn version() -> RuntimeVersion {
			VERSION
		}

		fn execute_block(block: Block) {
			Executive::execute_block(block);
		}

		fn initialize_block(header: &<Block as BlockT>::Header) -> sp_runtime::ExtrinsicInclusionMode {
			Executive::initialize_block(header)
		}
	}

	impl sp_api::Metadata<Block> for Runtime {
		fn metadata() -> OpaqueMetadata {
			OpaqueMetadata::new(Runtime::metadata().into())
		}

		fn metadata_at_version(version: u32) -> Option<OpaqueMetadata> {
			Runtime::metadata_at_version(version)
		}

		fn metadata_versions() -> sp_std::vec::Vec<u32> {
			Runtime::metadata_versions()
		}
	}

	impl sp_block_builder::BlockBuilder<Block> for Runtime {
		fn apply_extrinsic(extrinsic: <Block as BlockT>::Extrinsic) -> ApplyExtrinsicResult {
			Executive::apply_extrinsic(extrinsic)
		}

		fn finalize_block() -> <Block as BlockT>::Header {
			Executive::finalize_block()
		}

		fn inherent_extrinsics(data: sp_inherents::InherentData) -> Vec<<Block as BlockT>::Extrinsic> {
			data.create_extrinsics()
		}

		fn check_inherents(
			block: Block,
			data: sp_inherents::InherentData,
		) -> sp_inherents::CheckInherentsResult {
			data.check_extrinsics(&block)
		}
	}

	impl pallet_nomination_pools_runtime_api::NominationPoolsApi<
		Block,
		AccountId,
		Balance,
	> for Runtime {
		fn pending_rewards(member: AccountId) -> Balance {
			NominationPools::api_pending_rewards(member).unwrap_or_default()
		}

		fn points_to_balance(pool_id: pallet_nomination_pools::PoolId, points: Balance) -> Balance {
			NominationPools::api_points_to_balance(pool_id, points)
		}

		fn balance_to_points(pool_id: pallet_nomination_pools::PoolId, new_funds: Balance) -> Balance {
			NominationPools::api_balance_to_points(pool_id, new_funds)
		}

		fn pool_pending_slash(pool_id: pallet_nomination_pools::PoolId) -> Balance {
			NominationPools::api_pool_pending_slash(pool_id)
		}

		fn member_pending_slash(member: AccountId) -> Balance {
			NominationPools::api_member_pending_slash(member)
		}

		fn pool_needs_delegate_migration(pool_id: pallet_nomination_pools::PoolId) -> bool {
			NominationPools::api_pool_needs_delegate_migration(pool_id)
		}

		fn member_needs_delegate_migration(member: AccountId) -> bool {
			NominationPools::api_member_needs_delegate_migration(member)
		}

		fn member_total_balance(who: AccountId) -> Balance {
			NominationPools::api_member_total_balance(who)
		}

		fn pool_balance(pool_id: pallet_nomination_pools::PoolId) -> Balance {
			NominationPools::api_pool_balance(pool_id)
		}
	}

	impl pallet_staking_runtime_api::StakingApi<Block, Balance, AccountId> for Runtime {
		fn nominations_quota(balance: Balance) -> u32 {
			Staking::api_nominations_quota(balance)
		}

		fn eras_stakers_page_count(era: sp_staking::EraIndex, account: AccountId) -> sp_staking::Page {
			Staking::api_eras_stakers_page_count(era, account)
		}

		fn pending_rewards(era: sp_staking::EraIndex, account: AccountId) -> bool {
			Staking::api_pending_rewards(era, account)
		}
	}

	impl sp_transaction_pool::runtime_api::TaggedTransactionQueue<Block> for Runtime {
		fn validate_transaction(
			source: TransactionSource,
			tx: <Block as BlockT>::Extrinsic,
			block_hash: <Block as BlockT>::Hash,
		) -> TransactionValidity {
			Executive::validate_transaction(source, tx, block_hash)
		}
	}

	impl sp_offchain::OffchainWorkerApi<Block> for Runtime {
		fn offchain_worker(header: &<Block as BlockT>::Header) {
			Executive::offchain_worker(header)
		}
	}

	#[api_version(11)]
	impl polkadot_primitives::runtime_api::ParachainHost<Block> for Runtime {
		fn validators() -> Vec<ValidatorId> {
			parachains_runtime_api_impl::validators::<Runtime>()
		}

		fn validator_groups() -> (Vec<Vec<ValidatorIndex>>, GroupRotationInfo<BlockNumber>) {
			parachains_runtime_api_impl::validator_groups::<Runtime>()
		}

		fn availability_cores() -> Vec<CoreState<Hash, BlockNumber>> {
			parachains_runtime_api_impl::availability_cores::<Runtime>()
		}

		fn persisted_validation_data(para_id: ParaId, assumption: OccupiedCoreAssumption)
			-> Option<PersistedValidationData<Hash, BlockNumber>> {
			parachains_runtime_api_impl::persisted_validation_data::<Runtime>(para_id, assumption)
		}

		fn assumed_validation_data(
			para_id: ParaId,
			expected_persisted_validation_data_hash: Hash,
		) -> Option<(PersistedValidationData<Hash, BlockNumber>, ValidationCodeHash)> {
			parachains_runtime_api_impl::assumed_validation_data::<Runtime>(
				para_id,
				expected_persisted_validation_data_hash,
			)
		}

		fn check_validation_outputs(
			para_id: ParaId,
			outputs: polkadot_primitives::CandidateCommitments,
		) -> bool {
			parachains_runtime_api_impl::check_validation_outputs::<Runtime>(para_id, outputs)
		}

		fn session_index_for_child() -> SessionIndex {
			parachains_runtime_api_impl::session_index_for_child::<Runtime>()
		}

		fn validation_code(para_id: ParaId, assumption: OccupiedCoreAssumption)
			-> Option<ValidationCode> {
			parachains_runtime_api_impl::validation_code::<Runtime>(para_id, assumption)
		}

		fn candidate_pending_availability(para_id: ParaId) -> Option<CommittedCandidateReceipt<Hash>> {
			#[allow(deprecated)]
			parachains_runtime_api_impl::candidate_pending_availability::<Runtime>(para_id)
		}

		fn candidate_events() -> Vec<CandidateEvent<Hash>> {
			parachains_runtime_api_impl::candidate_events::<Runtime, _>(|ev| {
				match ev {
					RuntimeEvent::ParaInclusion(ev) => {
						Some(ev)
					}
					_ => None,
				}
			})
		}

		fn session_info(index: SessionIndex) -> Option<SessionInfo> {
			parachains_runtime_api_impl::session_info::<Runtime>(index)
		}

		fn session_executor_params(session_index: SessionIndex) -> Option<ExecutorParams> {
			parachains_runtime_api_impl::session_executor_params::<Runtime>(session_index)
		}

		fn dmq_contents(recipient: ParaId) -> Vec<InboundDownwardMessage<BlockNumber>> {
			parachains_runtime_api_impl::dmq_contents::<Runtime>(recipient)
		}

		fn inbound_hrmp_channels_contents(
			recipient: ParaId
		) -> BTreeMap<ParaId, Vec<InboundHrmpMessage<BlockNumber>>> {
			parachains_runtime_api_impl::inbound_hrmp_channels_contents::<Runtime>(recipient)
		}

		fn validation_code_by_hash(hash: ValidationCodeHash) -> Option<ValidationCode> {
			parachains_runtime_api_impl::validation_code_by_hash::<Runtime>(hash)
		}

		fn on_chain_votes() -> Option<ScrapedOnChainVotes<Hash>> {
			parachains_runtime_api_impl::on_chain_votes::<Runtime>()
		}

		fn submit_pvf_check_statement(
			stmt: polkadot_primitives::PvfCheckStatement,
			signature: polkadot_primitives::ValidatorSignature,
		) {
			parachains_runtime_api_impl::submit_pvf_check_statement::<Runtime>(stmt, signature)
		}

		fn pvfs_require_precheck() -> Vec<ValidationCodeHash> {
			parachains_runtime_api_impl::pvfs_require_precheck::<Runtime>()
		}

		fn validation_code_hash(para_id: ParaId, assumption: OccupiedCoreAssumption)
			-> Option<ValidationCodeHash>
		{
			parachains_runtime_api_impl::validation_code_hash::<Runtime>(para_id, assumption)
		}

		fn disputes() -> Vec<(SessionIndex, CandidateHash, DisputeState<BlockNumber>)> {
			parachains_runtime_api_impl::get_session_disputes::<Runtime>()
		}

		fn unapplied_slashes(
		) -> Vec<(SessionIndex, CandidateHash, slashing::PendingSlashes)> {
			parachains_runtime_api_impl::unapplied_slashes::<Runtime>()
		}

		fn key_ownership_proof(
			validator_id: ValidatorId,
		) -> Option<slashing::OpaqueKeyOwnershipProof> {
			use codec::Encode;

			Historical::prove((PARACHAIN_KEY_TYPE_ID, validator_id))
				.map(|p| p.encode())
				.map(slashing::OpaqueKeyOwnershipProof::new)
		}

		fn submit_report_dispute_lost(
			dispute_proof: slashing::DisputeProof,
			key_ownership_proof: slashing::OpaqueKeyOwnershipProof,
		) -> Option<()> {
			parachains_runtime_api_impl::submit_unsigned_slashing_report::<Runtime>(
				dispute_proof,
				key_ownership_proof,
			)
		}

		fn minimum_backing_votes() -> u32 {
			parachains_runtime_api_impl::minimum_backing_votes::<Runtime>()
		}

		fn para_backing_state(para_id: ParaId) -> Option<polkadot_primitives::async_backing::BackingState> {
			parachains_runtime_api_impl::backing_state::<Runtime>(para_id)
		}

		fn async_backing_params() -> polkadot_primitives::AsyncBackingParams {
			parachains_runtime_api_impl::async_backing_params::<Runtime>()
		}

		fn disabled_validators() -> Vec<ValidatorIndex> {
			parachains_runtime_api_impl::disabled_validators::<Runtime>()
		}

		fn node_features() -> NodeFeatures {
			parachains_runtime_api_impl::node_features::<Runtime>()
		}

		fn approval_voting_params() -> ApprovalVotingParams {
			parachains_runtime_api_impl::approval_voting_params::<Runtime>()
		}

		fn claim_queue() -> BTreeMap<CoreIndex, VecDeque<ParaId>> {
			parachains_vstaging_api_impl::claim_queue::<Runtime>()
		}

		fn candidates_pending_availability(para_id: ParaId) -> Vec<CommittedCandidateReceipt<Hash>> {
			parachains_vstaging_api_impl::candidates_pending_availability::<Runtime>(para_id)
		}
	}

	impl beefy_primitives::BeefyApi<Block, BeefyId> for Runtime {
		fn beefy_genesis() -> Option<BlockNumber> {
			pallet_beefy::GenesisBlock::<Runtime>::get()
		}

		fn validator_set() -> Option<beefy_primitives::ValidatorSet<BeefyId>> {
			Beefy::validator_set()
		}

		fn generate_key_ownership_proof(
			_set_id: beefy_primitives::ValidatorSetId,
			authority_id: BeefyId,
		) -> Option<beefy_primitives::OpaqueKeyOwnershipProof> {
			use codec::Encode;

			Historical::prove((beefy_primitives::KEY_TYPE, authority_id))
				.map(|p| p.encode())
				.map(beefy_primitives::OpaqueKeyOwnershipProof::new)
		}

		fn submit_report_double_voting_unsigned_extrinsic(
			equivocation_proof: beefy_primitives::DoubleVotingProof<BlockNumber, BeefyId, BeefySignature>,
			key_owner_proof: OpaqueValue,
		) -> Option<()> {
			let key_owner_proof = key_owner_proof.decode()?;

			Beefy::submit_unsigned_double_voting_report(
				equivocation_proof,
				key_owner_proof,
			)
		}

		fn submit_report_fork_voting_unsigned_extrinsic(
			equivocation_proof: beefy_primitives::ForkVotingProof<Header, BeefyId, OpaqueValue>,
			key_owner_proof: OpaqueKeyOwnershipProof,
		) -> Option<()> {
			Beefy::submit_unsigned_fork_voting_report(
				equivocation_proof.try_into()?,
				key_owner_proof.decode()?,
			)
		}

		fn submit_report_future_block_voting_unsigned_extrinsic(
			equivocation_proof: beefy_primitives::FutureBlockVotingProof<BlockNumber,BeefyId> ,
			key_owner_proof: OpaqueKeyOwnershipProof,
		) -> Option<()> {
			Beefy::submit_unsigned_future_block_voting_report(
				equivocation_proof,
				key_owner_proof.decode()?,
			)
		}

		fn generate_ancestry_proof(
			prev_block_number: BlockNumber,
			best_known_block_number: Option<BlockNumber>,
		) -> Option<sp_runtime::OpaqueValue> {
			Mmr::generate_ancestry_proof(prev_block_number, best_known_block_number)
				.map(|p| p.encode())
				.map(OpaqueKeyOwnershipProof::new)
				.ok()
		}
	}

	impl mmr::MmrApi<Block, Hash, BlockNumber> for Runtime {
		fn mmr_root() -> Result<mmr::Hash, mmr::Error> {
			Ok(Mmr::mmr_root())
		}

		fn mmr_leaf_count() -> Result<mmr::LeafIndex, mmr::Error> {
			Ok(Mmr::mmr_leaves())
		}

		fn generate_proof(
			block_numbers: Vec<BlockNumber>,
			best_known_block_number: Option<BlockNumber>,
		) -> Result<(Vec<mmr::EncodableOpaqueLeaf>, mmr::LeafProof<mmr::Hash>), mmr::Error> {
			Mmr::generate_proof(block_numbers, best_known_block_number).map(
				|(leaves, proof)| {
					(
						leaves
							.into_iter()
							.map(|leaf| mmr::EncodableOpaqueLeaf::from_leaf(&leaf))
							.collect(),
						proof,
					)
				},
			)
		}

		fn verify_proof(leaves: Vec<mmr::EncodableOpaqueLeaf>, proof: mmr::LeafProof<mmr::Hash>)
			-> Result<(), mmr::Error>
		{
			let leaves = leaves.into_iter().map(|leaf|
				leaf.into_opaque_leaf()
				.try_decode()
				.ok_or(mmr::Error::Verify)).collect::<Result<Vec<mmr::Leaf>, mmr::Error>>()?;
			Mmr::verify_leaves(leaves, proof)
		}

		fn verify_proof_stateless(
			root: mmr::Hash,
			leaves: Vec<mmr::EncodableOpaqueLeaf>,
			proof: mmr::LeafProof<mmr::Hash>
		) -> Result<(), mmr::Error> {
			let nodes = leaves.into_iter().map(|leaf|mmr::DataOrHash::Data(leaf.into_opaque_leaf())).collect();
			pallet_mmr::verify_leaves_proof::<mmr::Hashing, _>(root, nodes, proof)
		}
	}

	impl pallet_beefy_mmr::BeefyMmrApi<Block, Hash> for RuntimeApi {
		fn authority_set_proof() -> beefy_primitives::mmr::BeefyAuthoritySet<Hash> {
			BeefyMmrLeaf::authority_set_proof()
		}

		fn next_authority_set_proof() -> beefy_primitives::mmr::BeefyNextAuthoritySet<Hash> {
			BeefyMmrLeaf::next_authority_set_proof()
		}
	}

	impl fg_primitives::GrandpaApi<Block> for Runtime {
		fn grandpa_authorities() -> Vec<(GrandpaId, u64)> {
			Grandpa::grandpa_authorities()
		}

		fn current_set_id() -> fg_primitives::SetId {
			Grandpa::current_set_id()
		}

		fn submit_report_equivocation_unsigned_extrinsic(
			equivocation_proof: fg_primitives::EquivocationProof<
				<Block as BlockT>::Hash,
				sp_runtime::traits::NumberFor<Block>,
			>,
			key_owner_proof: fg_primitives::OpaqueKeyOwnershipProof,
		) -> Option<()> {
			let key_owner_proof = key_owner_proof.decode()?;

			Grandpa::submit_unsigned_equivocation_report(
				equivocation_proof,
				key_owner_proof,
			)
		}

		fn generate_key_ownership_proof(
			_set_id: fg_primitives::SetId,
			authority_id: fg_primitives::AuthorityId,
		) -> Option<fg_primitives::OpaqueKeyOwnershipProof> {
			use codec::Encode;

			Historical::prove((fg_primitives::KEY_TYPE, authority_id))
				.map(|p| p.encode())
				.map(fg_primitives::OpaqueKeyOwnershipProof::new)
		}
	}

	impl babe_primitives::BabeApi<Block> for Runtime {
		fn configuration() -> babe_primitives::BabeConfiguration {
			let epoch_config = Babe::epoch_config().unwrap_or(BABE_GENESIS_EPOCH_CONFIG);
			babe_primitives::BabeConfiguration {
				slot_duration: Babe::slot_duration(),
				epoch_length: EpochDuration::get(),
				c: epoch_config.c,
				authorities: Babe::authorities().to_vec(),
				randomness: Babe::randomness(),
				allowed_slots: epoch_config.allowed_slots,
			}
		}

		fn current_epoch_start() -> babe_primitives::Slot {
			Babe::current_epoch_start()
		}

		fn current_epoch() -> babe_primitives::Epoch {
			Babe::current_epoch()
		}

		fn next_epoch() -> babe_primitives::Epoch {
			Babe::next_epoch()
		}

		fn generate_key_ownership_proof(
			_slot: babe_primitives::Slot,
			authority_id: babe_primitives::AuthorityId,
		) -> Option<babe_primitives::OpaqueKeyOwnershipProof> {
			use codec::Encode;

			Historical::prove((babe_primitives::KEY_TYPE, authority_id))
				.map(|p| p.encode())
				.map(babe_primitives::OpaqueKeyOwnershipProof::new)
		}

		fn submit_report_equivocation_unsigned_extrinsic(
			equivocation_proof: babe_primitives::EquivocationProof<<Block as BlockT>::Header>,
			key_owner_proof: babe_primitives::OpaqueKeyOwnershipProof,
		) -> Option<()> {
			let key_owner_proof = key_owner_proof.decode()?;

			Babe::submit_unsigned_equivocation_report(
				equivocation_proof,
				key_owner_proof,
			)
		}
	}

	impl authority_discovery_primitives::AuthorityDiscoveryApi<Block> for Runtime {
		fn authorities() -> Vec<AuthorityDiscoveryId> {
			parachains_runtime_api_impl::relevant_authority_ids::<Runtime>()
		}
	}

	impl sp_session::SessionKeys<Block> for Runtime {
		fn generate_session_keys(seed: Option<Vec<u8>>) -> Vec<u8> {
			SessionKeys::generate(seed)
		}

		fn decode_session_keys(
			encoded: Vec<u8>,
		) -> Option<Vec<(Vec<u8>, sp_core::crypto::KeyTypeId)>> {
			SessionKeys::decode_into_raw_public_keys(&encoded)
		}
	}

	impl frame_system_rpc_runtime_api::AccountNonceApi<Block, AccountId, Nonce> for Runtime {
		fn account_nonce(account: AccountId) -> Nonce {
			System::account_nonce(account)
		}
	}

	impl pallet_transaction_payment_rpc_runtime_api::TransactionPaymentApi<
		Block,
		Balance,
	> for Runtime {
		fn query_info(uxt: <Block as BlockT>::Extrinsic, len: u32) -> RuntimeDispatchInfo<Balance> {
			TransactionPayment::query_info(uxt, len)
		}
		fn query_fee_details(uxt: <Block as BlockT>::Extrinsic, len: u32) -> FeeDetails<Balance> {
			TransactionPayment::query_fee_details(uxt, len)
		}
		fn query_weight_to_fee(weight: Weight) -> Balance {
			TransactionPayment::weight_to_fee(weight)
		}
		fn query_length_to_fee(length: u32) -> Balance {
			TransactionPayment::length_to_fee(length)
		}
	}

	impl pallet_transaction_payment_rpc_runtime_api::TransactionPaymentCallApi<Block, Balance, RuntimeCall>
		for Runtime
	{
		fn query_call_info(call: RuntimeCall, len: u32) -> RuntimeDispatchInfo<Balance> {
			TransactionPayment::query_call_info(call, len)
		}
		fn query_call_fee_details(call: RuntimeCall, len: u32) -> FeeDetails<Balance> {
			TransactionPayment::query_call_fee_details(call, len)
		}
		fn query_weight_to_fee(weight: Weight) -> Balance {
			TransactionPayment::weight_to_fee(weight)
		}
		fn query_length_to_fee(length: u32) -> Balance {
			TransactionPayment::length_to_fee(length)
		}
	}

	impl xcm_runtime_apis::fees::XcmPaymentApi<Block> for Runtime {
		fn query_acceptable_payment_assets(xcm_version: xcm::Version) -> Result<Vec<VersionedAssetId>, XcmPaymentApiError> {
			let acceptable_assets = vec![AssetId(xcm_config::TokenLocation::get())];
			XcmPallet::query_acceptable_payment_assets(xcm_version, acceptable_assets)
		}

		fn query_weight_to_asset_fee(weight: Weight, asset: VersionedAssetId) -> Result<u128, XcmPaymentApiError> {
			let latest_asset_id: Result<AssetId, ()> = asset.clone().try_into();
			match latest_asset_id {
				Ok(asset_id) if asset_id.0 == xcm_config::TokenLocation::get() => {
					// for native token
					Ok(WeightToFee::weight_to_fee(&weight))
				},
				Ok(asset_id) => {
					log::trace!(target: "xcm::xcm_runtime_apis", "query_weight_to_asset_fee - unhandled asset_id: {asset_id:?}!");
					Err(XcmPaymentApiError::AssetNotFound)
				},
				Err(_) => {
					log::trace!(target: "xcm::xcm_runtime_apis", "query_weight_to_asset_fee - failed to convert asset: {asset:?}!");
					Err(XcmPaymentApiError::VersionedConversionFailed)
				}
			}
		}

		fn query_xcm_weight(message: VersionedXcm<()>) -> Result<Weight, XcmPaymentApiError> {
			XcmPallet::query_xcm_weight(message)
		}

		fn query_delivery_fees(destination: VersionedLocation, message: VersionedXcm<()>) -> Result<VersionedAssets, XcmPaymentApiError> {
			XcmPallet::query_delivery_fees(destination, message)
		}
	}

	impl xcm_runtime_apis::dry_run::DryRunApi<Block, RuntimeCall, RuntimeEvent, OriginCaller> for Runtime {
		fn dry_run_call(origin: OriginCaller, call: RuntimeCall) -> Result<CallDryRunEffects<RuntimeEvent>, XcmDryRunApiError> {
			XcmPallet::dry_run_call::<Runtime, xcm_config::XcmRouter, OriginCaller, RuntimeCall>(origin, call)
		}

		fn dry_run_xcm(origin_location: VersionedLocation, xcm: VersionedXcm<RuntimeCall>) -> Result<XcmDryRunEffects<RuntimeEvent>, XcmDryRunApiError> {
			XcmPallet::dry_run_xcm::<Runtime, xcm_config::XcmRouter, RuntimeCall, xcm_config::XcmConfig>(origin_location, xcm)
		}
	}

	impl xcm_runtime_apis::conversions::LocationToAccountApi<Block, AccountId> for Runtime {
		fn convert_location(location: VersionedLocation) -> Result<
			AccountId,
			xcm_runtime_apis::conversions::Error
		> {
			xcm_runtime_apis::conversions::LocationToAccountHelper::<
				AccountId,
				xcm_config::SovereignAccountOf,
			>::convert_location(location)
		}
	}

	impl sp_genesis_builder::GenesisBuilder<Block> for Runtime {
		fn build_state(config: Vec<u8>) -> sp_genesis_builder::Result {
			build_state::<RuntimeGenesisConfig>(config)
		}

		fn get_preset(id: &Option<sp_genesis_builder::PresetId>) -> Option<Vec<u8>> {
			get_preset::<RuntimeGenesisConfig>(id, &genesis_config_presets::get_preset)
		}

		fn preset_names() -> Vec<sp_genesis_builder::PresetId> {
			genesis_config_presets::preset_names()
		}
	}

	#[cfg(feature = "try-runtime")]
	impl frame_try_runtime::TryRuntime<Block> for Runtime {
		fn on_runtime_upgrade(checks: frame_try_runtime::UpgradeCheckSelect) -> (Weight, Weight) {
			log::info!(target: LOG_TARGET, "try-runtime::on_runtime_upgrade polkadot.");
			let weight = Executive::try_runtime_upgrade(checks).unwrap();
			(weight, BlockWeights::get().max_block)
		}

		fn execute_block(
			block: Block,
			state_root_check: bool,
			signature_check: bool,
			select: frame_try_runtime::TryStateSelect,
		) -> Weight {
			// NOTE: intentional unwrap: we don't want to propagate the error backwards, and want to
			// have a backtrace here.
			Executive::try_execute_block(block, state_root_check, signature_check, select).unwrap()
		}
	}

	#[cfg(feature = "runtime-benchmarks")]
	impl frame_benchmarking::Benchmark<Block> for Runtime {
		fn benchmark_metadata(extra: bool) -> (
			Vec<frame_benchmarking::BenchmarkList>,
			Vec<frame_support::traits::StorageInfo>,
		) {
			let mut list = Vec::<BenchmarkList>::new();
			list_benchmarks!(list, extra);

			let storage_info = AllPalletsWithSystem::storage_info();
			return (list, storage_info)
		}

		fn dispatch_benchmark(
			config: frame_benchmarking::BenchmarkConfig
		) -> Result<
			Vec<frame_benchmarking::BenchmarkBatch>,
			sp_runtime::RuntimeString,
		> {
			let mut whitelist: Vec<TrackedStorageKey> = AllPalletsWithSystem::whitelisted_storage_keys();
			let treasury_key = frame_system::Account::<Runtime>::hashed_key_for(Treasury::account_id());
			whitelist.push(treasury_key.to_vec().into());

			let mut batches = Vec::<BenchmarkBatch>::new();
			let params = (&config, &whitelist);

			add_benchmarks!(params, batches);

			Ok(batches)
		}
	}
}

#[cfg(test)]
mod test_fees {
	use super::*;
	use frame_support::{dispatch::GetDispatchInfo, weights::WeightToFee as WeightToFeeT};
	use polkadot_runtime_common::MinimumMultiplier;
	use separator::Separatable;
	use sp_keyring::Sr25519Keyring::{Alice, Charlie};
	use sp_runtime::{assert_eq_error_rate, MultiAddress, MultiSignature};

	#[test]
	fn payout_weight_portion() {
		use pallet_staking::WeightInfo;
		let payout_weight =
			<Runtime as pallet_staking::Config>::WeightInfo::payout_stakers_alive_staked(
				MaxNominators::get(),
			)
			.ref_time() as f64;
		let block_weight = BlockWeights::get().max_block.ref_time() as f64;

		println!(
			"a full payout takes {:.2} of the block weight [{} / {}]",
			payout_weight / block_weight,
			payout_weight,
			block_weight
		);
		assert!(payout_weight * 2f64 < block_weight);
	}

	#[test]
	fn block_cost() {
		let max_block_weight = BlockWeights::get().max_block;
		let raw_fee = WeightToFee::weight_to_fee(&max_block_weight);

		let fee_with_multiplier = |m: Multiplier| {
			println!(
				"Full Block weight == {} // multiplier: {:?} // WeightToFee(full_block) == {} plank",
				max_block_weight,
				m,
				m.saturating_mul_int(raw_fee).separated_string(),
			);
		};
		fee_with_multiplier(MinimumMultiplier::get());
		fee_with_multiplier(Multiplier::from_rational(1, 2));
		fee_with_multiplier(Multiplier::from_u32(1));
		fee_with_multiplier(Multiplier::from_u32(2));
	}

	#[test]
	fn transfer_cost_min_multiplier() {
		let min_multiplier = MinimumMultiplier::get();
		let call = pallet_balances::Call::<Runtime>::transfer_keep_alive {
			dest: Charlie.to_account_id().into(),
			value: Default::default(),
		};
		let info = call.get_dispatch_info();
		println!("call = {:?} / info = {:?}", call, info);
		// convert to runtime call.
		let call = RuntimeCall::Balances(call);
		let extra: SignedExtra = (
			frame_system::CheckNonZeroSender::<Runtime>::new(),
			frame_system::CheckSpecVersion::<Runtime>::new(),
			frame_system::CheckTxVersion::<Runtime>::new(),
			frame_system::CheckGenesis::<Runtime>::new(),
			frame_system::CheckMortality::<Runtime>::from(generic::Era::immortal()),
			frame_system::CheckNonce::<Runtime>::from(1),
			frame_system::CheckWeight::<Runtime>::new(),
			pallet_transaction_payment::ChargeTransactionPayment::<Runtime>::from(0),
			claims::PrevalidateAttests::<Runtime>::new(),
			frame_metadata_hash_extension::CheckMetadataHash::<Runtime>::new(false),
		);
		let uxt = UncheckedExtrinsic {
			function: call,
			signature: Some((
				MultiAddress::Id(Alice.to_account_id()),
				MultiSignature::Sr25519(Alice.sign(b"foo")),
				extra,
			)),
		};
		let len = uxt.encoded_size();

		let mut ext = sp_io::TestExternalities::new_empty();
		let mut test_with_multiplier = |m: Multiplier| {
			ext.execute_with(|| {
				pallet_transaction_payment::NextFeeMultiplier::<Runtime>::put(m);
				let fee = TransactionPayment::query_fee_details(uxt.clone(), len as u32);
				println!(
					"multiplier = {:?} // fee details = {:?} // final fee = {:?}",
					pallet_transaction_payment::NextFeeMultiplier::<Runtime>::get(),
					fee,
					fee.final_fee().separated_string(),
				);
			});
		};

		test_with_multiplier(min_multiplier);
		test_with_multiplier(Multiplier::saturating_from_rational(1u128, 1u128));
		test_with_multiplier(Multiplier::saturating_from_rational(1u128, 1_0u128));
		test_with_multiplier(Multiplier::saturating_from_rational(1u128, 1_00u128));
		test_with_multiplier(Multiplier::saturating_from_rational(1u128, 1_000u128));
		test_with_multiplier(Multiplier::saturating_from_rational(1u128, 1_000_000u128));
		test_with_multiplier(Multiplier::saturating_from_rational(1u128, 1_000_000_000u128));
	}

	#[test]
	fn nominator_limit() {
		use pallet_election_provider_multi_phase::WeightInfo;
		// starting point of the nominators.
		let target_voters: u32 = 50_000;

		// assuming we want around 5k candidates and 1k active validators. (March 31, 2021)
		let all_targets: u32 = 5_000;
		let desired: u32 = 1_000;
		let weight_with = |active| {
			<Runtime as pallet_election_provider_multi_phase::Config>::WeightInfo::submit_unsigned(
				active,
				all_targets,
				active,
				desired,
			)
		};

		let mut active = target_voters;
		while weight_with(active).all_lte(OffchainSolutionWeightLimit::get()) ||
			active == target_voters
		{
			active += 1;
		}

		println!("can support {} nominators to yield a weight of {}", active, weight_with(active));
		assert!(active > target_voters, "we need to reevaluate the weight of the election system");
	}

	#[test]
	fn signed_deposit_is_sensible() {
		// ensure this number does not change, or that it is checked after each change.
		// a 1 MB solution should take (40 + 10) DOTs of deposit.
		let deposit = SignedFixedDeposit::get() + (SignedDepositByte::get() * 1024 * 1024);
		assert_eq_error_rate!(deposit, 50 * DOLLARS, DOLLARS);
	}
}

#[cfg(test)]
mod test {
	use std::collections::HashSet;

	use super::*;
	use frame_support::traits::WhitelistedStorageKeys;
	use scale_info::TypeInfo;
	use sp_core::hexdisplay::HexDisplay;

	#[test]
	fn call_size() {
		RuntimeCall::assert_size_under(256);
	}

	#[test]
	fn check_whitelist() {
		let whitelist: HashSet<String> = AllPalletsWithSystem::whitelisted_storage_keys()
			.iter()
			.map(|e| HexDisplay::from(&e.key).to_string())
			.collect();

		// Block number
		assert!(
			whitelist.contains("26aa394eea5630e07c48ae0c9558cef702a5c1b19ab7a04f536c519aca4983ac")
		);
		// Total issuance
		assert!(
			whitelist.contains("c2261276cc9d1f8598ea4b6a74b15c2f57c875e4cff74148e4628f264b974c80")
		);
		// Execution phase
		assert!(
			whitelist.contains("26aa394eea5630e07c48ae0c9558cef7ff553b5a9862a516939d82b3d3d8661a")
		);
		// Event count
		assert!(
			whitelist.contains("26aa394eea5630e07c48ae0c9558cef70a98fdbe9ce6c55837576c60c7af3850")
		);
		// System events
		assert!(
			whitelist.contains("26aa394eea5630e07c48ae0c9558cef780d41e5e16056765bc8461851072c9d7")
		);
		// XcmPallet VersionDiscoveryQueue
		assert!(
			whitelist.contains("1405f2411d0af5a7ff397e7c9dc68d194a222ba0333561192e474c59ed8e30e1")
		);
		// XcmPallet SafeXcmVersion
		assert!(
			whitelist.contains("1405f2411d0af5a7ff397e7c9dc68d196323ae84c43568be0d1394d5d0d522c4")
		);
	}

	#[test]
	fn check_treasury_pallet_id() {
		assert_eq!(
			<Treasury as frame_support::traits::PalletInfoAccess>::index() as u8,
			polkadot_runtime_constants::TREASURY_PALLET_ID
		);
	}

	#[test]
	fn ensure_xcm_metadata_is_correct() {
		let path = xcm::VersionedXcm::<()>::type_info().path;
		// Ensure that the name doesn't include `staging` (from the pallet name)
		assert_eq!(vec!["xcm", "VersionedXcm"], path.segments);
	}
}

#[cfg(test)]
mod multiplier_tests {
	use super::*;
	use frame_support::{
		dispatch::DispatchInfo,
		traits::{OnFinalize, PalletInfoAccess},
	};
	use pallet_staking::EraPayout;
	use polkadot_runtime_common::{MinimumMultiplier, TargetBlockFullness};
	use separator::Separatable;
	use sp_runtime::traits::Convert;

	fn run_with_system_weight<F>(w: Weight, mut assertions: F)
	where
		F: FnMut(),
	{
		let mut t: sp_io::TestExternalities = frame_system::GenesisConfig::<Runtime>::default()
			.build_storage()
			.unwrap()
			.into();
		t.execute_with(|| {
			System::set_block_consumed_resources(w, 0);
			assertions()
		});
	}

	#[test]
	fn multiplier_can_grow_from_zero() {
		let minimum_multiplier = MinimumMultiplier::get();
		let target = TargetBlockFullness::get() *
			BlockWeights::get().get(DispatchClass::Normal).max_total.unwrap();
		// if the min is too small, then this will not change, and we are doomed forever.
		// the weight is 1/100th bigger than target.
		run_with_system_weight(target.saturating_mul(101) / 100, || {
			let next = SlowAdjustingFeeUpdate::<Runtime>::convert(minimum_multiplier);
			assert!(next > minimum_multiplier, "{:?} !>= {:?}", next, minimum_multiplier);
		})
	}

	use approx::assert_relative_eq;
	const MILLISECONDS_PER_DAY: u64 = 24 * 60 * 60 * 1000;

	#[test]
	fn staking_inflation_correct_single_era() {
		let (to_stakers, to_treasury) = super::EraPayout::era_payout(
			123, // ignored
			456, // ignored
			MILLISECONDS_PER_DAY,
		);

		// Values are within 0.1%
		assert_relative_eq!(to_stakers as f64, (279_477 * UNITS) as f64, max_relative = 0.001);
		assert_relative_eq!(to_treasury as f64, (49_320 * UNITS) as f64, max_relative = 0.001);
		// Total per day is ~328,797 DOT
		assert_relative_eq!(
			(to_stakers as f64 + to_treasury as f64),
			(328_797 * UNITS) as f64,
			max_relative = 0.001
		);
	}

	#[test]
	fn staking_inflation_correct_longer_era() {
		// Twice the era duration means twice the emission:
		let (to_stakers, to_treasury) = super::EraPayout::era_payout(
			123, // ignored
			456, // ignored
			2 * MILLISECONDS_PER_DAY,
		);

		assert_relative_eq!(
			to_stakers as f64,
			(279_477 * UNITS) as f64 * 2.0,
			max_relative = 0.001
		);
		assert_relative_eq!(
			to_treasury as f64,
			(49_320 * UNITS) as f64 * 2.0,
			max_relative = 0.001
		);
	}

	#[test]
	fn staking_inflation_correct_whole_year() {
		let (to_stakers, to_treasury) = super::EraPayout::era_payout(
			123,                                  // ignored
			456,                                  // ignored
			(36525 * MILLISECONDS_PER_DAY) / 100, // 1 year
		);

		// Our yearly emissions is about 120M DOT:
		let yearly_emission = 120_093_259 * UNITS;
		assert_relative_eq!(
			to_stakers as f64 + to_treasury as f64,
			yearly_emission as f64,
			max_relative = 0.001
		);

		assert_relative_eq!(to_stakers as f64, yearly_emission as f64 * 0.85, max_relative = 0.001);
		assert_relative_eq!(
			to_treasury as f64,
			yearly_emission as f64 * 0.15,
			max_relative = 0.001
		);
	}

	// 10 years into the future, our values do not overflow.
	#[test]
	fn staking_inflation_correct_not_overflow() {
		let (to_stakers, to_treasury) = super::EraPayout::era_payout(
			123,                                 // ignored
			456,                                 // ignored
			(36525 * MILLISECONDS_PER_DAY) / 10, // 10 years
		);
		let initial_ti: i128 = 15_011_657_390_566_252_333;
		let projected_total_issuance = (to_stakers as i128 + to_treasury as i128) + initial_ti;

		// In 2034, there will be about 2.7 billion DOT in existence.
		assert_relative_eq!(
			projected_total_issuance as f64,
			(2_700_000_000 * UNITS) as f64,
			max_relative = 0.001
		);
	}

	// Print percent per year, just as convenience.
	#[test]
	fn staking_inflation_correct_print_percent() {
		let (to_stakers, to_treasury) = super::EraPayout::era_payout(
			123,                                  // ignored
			456,                                  // ignored
			(36525 * MILLISECONDS_PER_DAY) / 100, // 1 year
		);
		let yearly_emission = to_stakers + to_treasury;
		let mut ti: i128 = 15_011_657_390_566_252_333;

		for y in 0..10 {
			let new_ti = ti + yearly_emission as i128;
			let inflation = 100.0 * (new_ti - ti) as f64 / ti as f64;
			println!("Year {y} inflation: {inflation}%");
			ti = new_ti;

			assert!(inflation <= 8.0 && inflation > 2.0, "sanity check");
		}
	}

	#[test]
	fn fast_unstake_estimate() {
		use pallet_fast_unstake::WeightInfo;
		let block_time = BlockWeights::get().max_block.ref_time() as f32;
		let on_idle = weights::pallet_fast_unstake::WeightInfo::<Runtime>::on_idle_check(
			300,
			<Runtime as pallet_fast_unstake::Config>::BatchSize::get(),
		)
		.ref_time() as f32;
		println!("ratio of block weight for full batch fast-unstake {}", on_idle / block_time);
		assert!(on_idle / block_time <= 0.5f32)
	}

	#[test]
	fn treasury_pallet_index_is_correct() {
		assert_eq!(TREASURY_PALLET_ID, <Treasury as PalletInfoAccess>::index() as u8);
	}

	#[test]
	#[ignore]
	fn multiplier_growth_simulator() {
		// assume the multiplier is initially set to its minimum. We update it with values twice the
		//target (target is 25%, thus 50%) and we see at which point it reaches 1.
		let mut multiplier = MinimumMultiplier::get();
		let block_weight = BlockWeights::get().get(DispatchClass::Normal).max_total.unwrap();
		let mut blocks = 0;
		let mut fees_paid = 0;

		frame_system::Pallet::<Runtime>::set_block_consumed_resources(Weight::MAX, 0);
		let info = DispatchInfo { weight: Weight::MAX, ..Default::default() };

		let mut t: sp_io::TestExternalities = frame_system::GenesisConfig::<Runtime>::default()
			.build_storage()
			.unwrap()
			.into();
		// set the minimum
		t.execute_with(|| {
			pallet_transaction_payment::NextFeeMultiplier::<Runtime>::set(MinimumMultiplier::get());
		});

		while multiplier <= Multiplier::from_u32(1) {
			t.execute_with(|| {
				// imagine this tx was called.
				let fee = TransactionPayment::compute_fee(0, &info, 0);
				fees_paid += fee;

				// this will update the multiplier.
				System::set_block_consumed_resources(block_weight, 0);
				TransactionPayment::on_finalize(1);
				let next = TransactionPayment::next_fee_multiplier();

				assert!(next > multiplier, "{:?} !>= {:?}", next, multiplier);
				multiplier = next;

				println!(
					"block = {} / multiplier {:?} / fee = {:?} / fess so far {:?}",
					blocks,
					multiplier,
					fee.separated_string(),
					fees_paid.separated_string()
				);
			});
			blocks += 1;
		}
	}

	#[test]
	#[ignore]
	fn multiplier_cool_down_simulator() {
		// assume the multiplier is initially set to its minimum. We update it with values twice the
		//target (target is 25%, thus 50%) and we see at which point it reaches 1.
		let mut multiplier = Multiplier::from_u32(2);
		let mut blocks = 0;

		let mut t: sp_io::TestExternalities = frame_system::GenesisConfig::<Runtime>::default()
			.build_storage()
			.unwrap()
			.into();
		// set the minimum
		t.execute_with(|| {
			pallet_transaction_payment::NextFeeMultiplier::<Runtime>::set(multiplier);
		});

		while multiplier > Multiplier::from_u32(0) {
			t.execute_with(|| {
				// this will update the multiplier.
				TransactionPayment::on_finalize(1);
				let next = TransactionPayment::next_fee_multiplier();

				assert!(next < multiplier, "{:?} !>= {:?}", next, multiplier);
				multiplier = next;

				println!("block = {} / multiplier {:?}", blocks, multiplier);
			});
			blocks += 1;
		}
	}
}

#[cfg(all(test, feature = "try-runtime"))]
mod remote_tests {
	use super::*;
	use frame_try_runtime::{runtime_decl_for_try_runtime::TryRuntime, UpgradeCheckSelect};
	use remote_externalities::{
		Builder, Mode, OfflineConfig, OnlineConfig, RemoteExternalities, SnapshotConfig, Transport,
	};
	use std::env::var;

	async fn remote_ext_test_setup() -> RemoteExternalities<Block> {
		let transport: Transport =
			var("WS").unwrap_or("wss://rpc.polkadot.io:443".to_string()).into();
		let maybe_state_snapshot: Option<SnapshotConfig> = var("SNAP").map(|s| s.into()).ok();
		Builder::<Block>::default()
			.mode(if let Some(state_snapshot) = maybe_state_snapshot {
				Mode::OfflineOrElseOnline(
					OfflineConfig { state_snapshot: state_snapshot.clone() },
					OnlineConfig {
						transport,
						state_snapshot: Some(state_snapshot),
						..Default::default()
					},
				)
			} else {
				Mode::Online(OnlineConfig { transport, ..Default::default() })
			})
			.build()
			.await
			.unwrap()
	}

	#[tokio::test]
	async fn dispatch_all_proposals() {
		if var("RUN_OPENGOV_TEST").is_err() {
			return;
		}

		sp_tracing::try_init_simple();
		let mut ext = remote_ext_test_setup().await;
		ext.execute_with(|| {
			type Ref = pallet_referenda::ReferendumInfoOf<Runtime, ()>;
			type RefStatus = pallet_referenda::ReferendumStatusOf<Runtime, ()>;
			use sp_runtime::traits::Dispatchable;
			let all_refs: Vec<(u32, RefStatus)> =
				pallet_referenda::ReferendumInfoFor::<Runtime>::iter()
					.filter_map(|(idx, reff): (_, Ref)| {
						if let Ref::Ongoing(ref_status) = reff {
							Some((idx, ref_status))
						} else {
							None
						}
					})
					.collect::<Vec<_>>();

			for (ref_index, referenda) in all_refs {
				log::info!(target: LOG_TARGET, "🚀 executing referenda #{}", ref_index);
				let RefStatus { origin, proposal, .. } = referenda;
				// we do more or less what the scheduler will do under the hood, as best as we can
				// imitate:
				let (call, _len) = match <
					<Runtime as pallet_scheduler::Config>::Preimages
					as
					frame_support::traits::QueryPreimage
				>::peek(&proposal) {
					Ok(x) => x,
					Err(e) => {
						log::error!(target: LOG_TARGET, "failed to get preimage: {:?}", e);
						continue;
					}
				};

				let dispatch_result = call.dispatch(origin.clone().into());
				log::info!(target: LOG_TARGET, "outcome of dispatch with origin {:?}: {:?}", origin, dispatch_result);
			}
		});
	}

	#[tokio::test]
	async fn run_migrations() {
		if var("RUN_MIGRATION_TESTS").is_err() {
			return;
		}

		sp_tracing::try_init_simple();
		let mut ext = remote_ext_test_setup().await;
		ext.execute_with(|| Runtime::on_runtime_upgrade(UpgradeCheckSelect::PreAndPost));
	}

	#[tokio::test]
	#[ignore = "this test is meant to be executed manually"]
	async fn try_fast_unstake_all() {
		sp_tracing::try_init_simple();
		let transport: Transport =
			var("WS").unwrap_or("wss://rpc.polkadot.io:443".to_string()).into();
		let maybe_state_snapshot: Option<SnapshotConfig> = var("SNAP").map(|s| s.into()).ok();
		let mut ext = Builder::<Block>::default()
			.mode(if let Some(state_snapshot) = maybe_state_snapshot {
				Mode::OfflineOrElseOnline(
					OfflineConfig { state_snapshot: state_snapshot.clone() },
					OnlineConfig {
						transport,
						state_snapshot: Some(state_snapshot),
						..Default::default()
					},
				)
			} else {
				Mode::Online(OnlineConfig { transport, ..Default::default() })
			})
			.build()
			.await
			.unwrap();
		ext.execute_with(|| {
			pallet_fast_unstake::ErasToCheckPerBlock::<Runtime>::put(1);
			polkadot_runtime_common::try_runtime::migrate_all_inactive_nominators::<Runtime>()
		});
	}

	#[tokio::test]
	async fn next_inflation() {
		use hex_literal::hex;
		sp_tracing::try_init_simple();
		let transport: Transport =
			var("WS").unwrap_or("wss://rpc.dotters.network/polkadot".to_string()).into();
		let mut ext = Builder::<Block>::default()
			.mode(Mode::Online(OnlineConfig {
				transport,
				hashed_prefixes: vec![
					// staking eras total stake
					hex!("5f3e4907f716ac89b6347d15ececedcaa141c4fe67c2d11f4a10c6aca7a79a04")
						.to_vec(),
				],
				hashed_keys: vec![
					// staking active era
					hex!("5f3e4907f716ac89b6347d15ececedca487df464e44a534ba6b0cbb32407b587")
						.to_vec(),
					// balances ti
					hex!("c2261276cc9d1f8598ea4b6a74b15c2f57c875e4cff74148e4628f264b974c80")
						.to_vec(),
					// timestamp now
					hex!("f0c365c3cf59d671eb72da0e7a4113c49f1f0515f462cdcf84e0f1d6045dfcbb")
						.to_vec(),
				],
				..Default::default()
			}))
			.build()
			.await
			.unwrap();
		ext.execute_with(|| {
			use pallet_staking::EraPayout;
			let (total_staked, started) = pallet_staking::ActiveEra::<Runtime>::get()
				.map(|ae| {
					(pallet_staking::ErasTotalStake::<Runtime>::get(ae.index), ae.start.unwrap())
				})
				.unwrap();
			let total_issuance = Balances::total_issuance();
			let _real_era_duration_millis =
				pallet_timestamp::Now::<Runtime>::get().saturating_sub(started);
			// 24h in milliseconds
			let average_era_duration_millis = 24 * (HOURS as Moment) * MILLISECS_PER_BLOCK;
			let (staking, leftover) = <Runtime as pallet_staking::Config>::EraPayout::era_payout(
				total_staked,
				total_issuance,
				average_era_duration_millis.into(),
			);
			use ss58_registry::TokenRegistry;
			let token: ss58_registry::Token = TokenRegistry::Dot.into();

			log::info!(target: LOG_TARGET, "total-staked = {:?}", token.amount(total_staked));
			log::info!(target: LOG_TARGET, "total-issuance = {:?}", token.amount(total_issuance));
			log::info!(target: LOG_TARGET, "staking-rate = {:?}", Perquintill::from_rational(total_staked, total_issuance));
			log::info!(target: LOG_TARGET, "era-duration = {:?}", average_era_duration_millis);
			log::info!(target: LOG_TARGET, "maxStakingRewards = {:?}", pallet_staking::MaxStakedRewards::<Runtime>::get());
			log::info!(target: LOG_TARGET, "💰 Inflation ==> staking = {:?} / leftover = {:?}", token.amount(staking), token.amount(leftover));
			log::info!(target: LOG_TARGET, "inflation_rate runtime API: {:?}", Runtime::impl_experimental_inflation_info());
		});
	}
}<|MERGE_RESOLUTION|>--- conflicted
+++ resolved
@@ -1533,11 +1533,8 @@
 	pub AhMigratorMaxWeight: Weight = Perbill::from_percent(80) * AhMqServiceWeight::get(); // ~ 0.2 sec + 2 mb
 	pub RcMigratorMaxWeight: Weight = Perbill::from_percent(50) * BlockWeights::get().max_block; // TODO set the actual max weight
 	pub AhExistentialDeposit: Balance = EXISTENTIAL_DEPOSIT / 100;
-<<<<<<< HEAD
 	pub const XcmResponseTimeout: BlockNumber = 30 * DAYS;
-=======
 	pub const AhUmpQueuePriorityPattern: (BlockNumber, BlockNumber) = (18, 2);
->>>>>>> 7535bb7e
 }
 
 pub struct ContainsAssetHub;
@@ -1572,13 +1569,10 @@
 	type StakingDelegationReason = ahm_phase1::StakingDelegationReason;
 	type OnDemandPalletId = OnDemandPalletId;
 	type UnprocessedMsgBuffer = ConstU32<5>;
-<<<<<<< HEAD
 	type XcmResponseTimeout = XcmResponseTimeout;
-=======
 	// TODO: set actual message queue instance when upgraded to sdk/2503
 	type MessageQueue = ();
 	type AhUmpQueuePriorityPattern = AhUmpQueuePriorityPattern;
->>>>>>> 7535bb7e
 }
 
 #[cfg(not(feature = "zombie-bite-sudo"))]
