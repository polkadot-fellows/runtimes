// Copyright (C) Parity Technologies (UK) Ltd.
// This file is part of Polkadot.

// Polkadot is free software: you can redistribute it and/or modify
// it under the terms of the GNU General Public License as published by
// the Free Software Foundation, either version 3 of the License, or
// (at your option) any later version.

// Polkadot is distributed in the hope that it will be useful,
// but WITHOUT ANY WARRANTY; without even the implied warranty of
// MERCHANTABILITY or FITNESS FOR A PARTICULAR PURPOSE.  See the
// GNU General Public License for more details.

// You should have received a copy of the GNU General Public License
// along with Polkadot.  If not, see <http://www.gnu.org/licenses/>.

//! The Polkadot runtime. This can be compiled with `#[no_std]`, ready for Wasm.

#![cfg_attr(not(feature = "std"), no_std)]
// `construct_runtime!` does a lot of recursion and requires us to increase the limit to 256.
#![recursion_limit = "512"]

extern crate alloc;

use ah_migration::phase1 as ahm_phase1;
use alloc::{
	collections::{BTreeMap, VecDeque},
	vec,
	vec::Vec,
};
use authority_discovery_primitives::AuthorityId as AuthorityDiscoveryId;
use beefy_primitives::{
	ecdsa_crypto::{AuthorityId as BeefyId, Signature as BeefySignature},
	mmr::{BeefyDataProvider, MmrLeafVersion},
	OpaqueKeyOwnershipProof,
};
use codec::{Decode, DecodeWithMemTracking, Encode, MaxEncodedLen};
use core::cmp::Ordering;
use frame_election_provider_support::{
	bounds::ElectionBoundsBuilder, generate_solution_type, onchain, SequentialPhragmen,
};
use frame_support::{
	construct_runtime,
	genesis_builder_helper::{build_state, get_preset},
	parameter_types,
	traits::{
		fungible::HoldConsideration,
		tokens::{imbalance::ResolveTo, UnityOrOuterConversion},
		ConstU32, ConstU8, ConstUint, EitherOf, EitherOfDiverse, Equals, FromContains, Get,
		InstanceFilter, KeyOwnerProofSystem, LinearStoragePrice, PrivilegeCmp, ProcessMessage,
		ProcessMessageError, WithdrawReasons,
	},
	weights::{
		constants::{WEIGHT_PROOF_SIZE_PER_KB, WEIGHT_REF_TIME_PER_MICROS},
		ConstantMultiplier, WeightMeter,
	},
	PalletId,
};
pub use frame_system::Call as SystemCall;
use frame_system::EnsureRoot;
pub use pallet_balances::Call as BalancesCall;
pub use pallet_election_provider_multi_phase::{Call as EPMCall, GeometricDepositBase};
use pallet_grandpa::{fg_primitives, AuthorityId as GrandpaId};
use pallet_session::historical as session_historical;
use pallet_staking::UseValidatorsMap;
pub use pallet_timestamp::Call as TimestampCall;
use pallet_transaction_payment::{FeeDetails, FungibleAdapter, RuntimeDispatchInfo};
use pallet_treasury::TreasuryAccountId;
use pallet_xcm::{EnsureXcm, IsVoiceOfBody};
use polkadot_primitives::{
	slashing,
	vstaging::{
		async_backing::Constraints, CandidateEvent,
		CommittedCandidateReceiptV2 as CommittedCandidateReceipt, CoreState, ScrapedOnChainVotes,
	},
	AccountId, AccountIndex, ApprovalVotingParams, Balance, BlockNumber, CandidateHash, CoreIndex,
	DisputeState, ExecutorParams, GroupRotationInfo, Hash, Id as ParaId, InboundDownwardMessage,
	InboundHrmpMessage, Moment, NodeFeatures, Nonce, OccupiedCoreAssumption,
	PersistedValidationData, SessionInfo, Signature, ValidationCode, ValidationCodeHash,
	ValidatorId, ValidatorIndex, PARACHAIN_KEY_TYPE_ID,
};
use polkadot_runtime_common::{
	auctions, claims, crowdloan, impl_runtime_weights,
	impls::{
		ContainsParts as ContainsLocationParts, DealWithFees, LocatableAssetConverter,
		VersionedLocatableAsset, VersionedLocationConverter,
	},
	paras_registrar, prod_or_fast, slots,
	traits::OnSwap,
	BlockHashCount, BlockLength, CurrencyToVote, SlowAdjustingFeeUpdate,
};
use sp_runtime::traits::Convert;

use relay_common::apis::InflationInfo;
use runtime_parachains::{
	assigner_coretime as parachains_assigner_coretime, configuration as parachains_configuration,
	configuration::ActiveConfigHrmpChannelSizeAndCapacityRatio,
	coretime, disputes as parachains_disputes,
	disputes::slashing as parachains_slashing,
	dmp as parachains_dmp, hrmp as parachains_hrmp, inclusion as parachains_inclusion,
	inclusion::{AggregateMessageOrigin, UmpQueueId},
	initializer as parachains_initializer, on_demand as parachains_on_demand,
	origin as parachains_origin, paras as parachains_paras,
	paras_inherent as parachains_paras_inherent, reward_points as parachains_reward_points,
	runtime_api_impl::{
		v11 as parachains_runtime_api_impl, vstaging as parachains_runtime_api_impl_vstaging,
	},
	scheduler as parachains_scheduler, session_info as parachains_session_info,
	shared as parachains_shared,
};
use sp_core::{ConstBool, OpaqueMetadata, H256};
#[cfg(any(feature = "std", test))]
pub use sp_runtime::BuildStorage;
use sp_runtime::{
	generic, impl_opaque_keys,
	traits::{
		AccountIdConversion, AccountIdLookup, BlakeTwo256, Block as BlockT, ConvertInto,
		IdentityLookup, Keccak256, OpaqueKeys, SaturatedConversion, Verify,
	},
	transaction_validity::{TransactionPriority, TransactionSource, TransactionValidity},
	ApplyExtrinsicResult, FixedU128, KeyTypeId, OpaqueValue, Perbill, Percent, Permill,
	RuntimeDebug,
};
use sp_staking::{EraIndex, SessionIndex};
#[cfg(any(feature = "std", test))]
use sp_version::NativeVersion;
use sp_version::RuntimeVersion;
use xcm::prelude::*;
use xcm_builder::PayOverXcm;
use xcm_config::{
	AssetHubLocation, CollectivesLocation, FellowsBodyId, GeneralAdminBodyId, StakingAdminBodyId,
};
use xcm_runtime_apis::{
	dry_run::{CallDryRunEffects, Error as XcmDryRunApiError, XcmDryRunEffects},
	fees::Error as XcmPaymentApiError,
};

/// Constant values used within the runtime.
use polkadot_runtime_constants::{
	currency::*, fee::*, proxy::ProxyType, system_parachain, time::*, TREASURY_PALLET_ID,
};

// Weights used in the runtime.
mod weights;

mod bag_thresholds;
// Genesis preset configurations.
pub mod genesis_config_presets;
// Governance configurations.
pub mod ah_migration;
pub mod governance;
use governance::{
	pallet_custom_origins, AuctionAdmin, FellowshipAdmin, GeneralAdmin, LeaseAdmin, StakingAdmin,
	Treasurer, TreasurySpender,
};
pub mod impls;
pub mod xcm_config;

/// Default logging target.
pub const LOG_TARGET: &str = "runtime::polkadot";

impl_runtime_weights!(polkadot_runtime_constants);

// Make the WASM binary available.
#[cfg(feature = "std")]
include!(concat!(env!("OUT_DIR"), "/wasm_binary.rs"));

#[cfg(all(not(feature = "polkadot-ahm"), feature = "on-chain-release-build"))]
compile_error!("Asset Hub migration requires the `polkadot-ahm` feature");

// Polkadot version identifier;
/// Runtime version (Polkadot).
#[sp_version::runtime_version]
pub const VERSION: RuntimeVersion = RuntimeVersion {
	spec_name: alloc::borrow::Cow::Borrowed("polkadot"),
	impl_name: alloc::borrow::Cow::Borrowed("parity-polkadot"),
	authoring_version: 0,
	spec_version: 1_009_000,
	impl_version: 0,
	apis: RUNTIME_API_VERSIONS,
	transaction_version: 26,
	system_version: 1,
};

/// The BABE epoch configuration at genesis.
pub const BABE_GENESIS_EPOCH_CONFIG: babe_primitives::BabeEpochConfiguration =
	babe_primitives::BabeEpochConfiguration {
		c: PRIMARY_PROBABILITY,
		allowed_slots: babe_primitives::AllowedSlots::PrimaryAndSecondaryVRFSlots,
	};

/// Native version.
#[cfg(any(feature = "std", test))]
pub fn native_version() -> NativeVersion {
	NativeVersion { runtime_version: VERSION, can_author_with: Default::default() }
}

parameter_types! {
	pub const Version: RuntimeVersion = VERSION;
	pub const SS58Prefix: u8 = 0;
}

impl frame_system::Config for Runtime {
	type BaseCallFilter = RcMigrator;
	type BlockWeights = BlockWeights;
	type BlockLength = BlockLength;
	type RuntimeOrigin = RuntimeOrigin;
	type RuntimeCall = RuntimeCall;
	type Nonce = Nonce;
	type Hash = Hash;
	type Hashing = BlakeTwo256;
	type AccountId = AccountId;
	type Lookup = AccountIdLookup<AccountId, ()>;
	type Block = Block;
	type RuntimeEvent = RuntimeEvent;
	type RuntimeTask = RuntimeTask;
	type BlockHashCount = BlockHashCount;
	type DbWeight = RocksDbWeight;
	type Version = Version;
	type PalletInfo = PalletInfo;
	type AccountData = pallet_balances::AccountData<Balance>;
	type OnNewAccount = ();
	type OnKilledAccount = ();
	type SystemWeightInfo = weights::frame_system::WeightInfo<Runtime>;
	type ExtensionsWeightInfo = weights::frame_system_extensions::WeightInfo<Runtime>;
	type SS58Prefix = SS58Prefix;
	type OnSetCode = ();
	type MaxConsumers = frame_support::traits::ConstU32<16>;
	type SingleBlockMigrations = ();
	type MultiBlockMigrator = ();
	type PreInherents = ();
	type PostInherents = ();
	type PostTransactions = ();
}

parameter_types! {
	pub MaximumSchedulerWeight: Weight = Perbill::from_percent(80) *
		BlockWeights::get().max_block;
	pub ZeroWeight: Weight = Weight::zero();
	pub const MaxScheduledPerBlock: u32 = 50;
	pub const NoPreimagePostponement: Option<u32> = Some(10);
}

/// Used the compare the privilege of an origin inside the scheduler.
pub struct OriginPrivilegeCmp;

impl PrivilegeCmp<OriginCaller> for OriginPrivilegeCmp {
	fn cmp_privilege(left: &OriginCaller, right: &OriginCaller) -> Option<Ordering> {
		if left == right {
			return Some(Ordering::Equal);
		}

		match (left, right) {
			// Root is greater than anything.
			(OriginCaller::system(frame_system::RawOrigin::Root), _) => Some(Ordering::Greater),
			// For every other origin we don't care, as they are not used for `ScheduleOrigin`.
			_ => None,
		}
	}
}

impl pallet_scheduler::Config for Runtime {
	type RuntimeOrigin = RuntimeOrigin;
	type RuntimeEvent = RuntimeEvent;
	type PalletsOrigin = OriginCaller;
	type RuntimeCall = RuntimeCall;
	type MaximumWeight =
		pallet_rc_migrator::types::LeftOrRight<RcMigrator, ZeroWeight, MaximumSchedulerWeight>;
	// The goal of having ScheduleOrigin include AuctionAdmin is to allow the auctions track of
	// OpenGov to schedule periodic auctions.
	// Also allow Treasurer to schedule recurring payments.
	type ScheduleOrigin = EitherOf<EitherOf<EnsureRoot<AccountId>, AuctionAdmin>, Treasurer>;
	type MaxScheduledPerBlock = MaxScheduledPerBlock;
	type WeightInfo = weights::pallet_scheduler::WeightInfo<Runtime>;
	type OriginPrivilegeCmp = OriginPrivilegeCmp;
	type Preimages = Preimage;
	type BlockNumberProvider = System;
}

parameter_types! {
	pub const PreimageBaseDeposit: Balance = deposit(2, 64);
	pub const PreimageByteDeposit: Balance = deposit(0, 1);
	pub const PreimageHoldReason: RuntimeHoldReason =
		RuntimeHoldReason::Preimage(pallet_preimage::HoldReason::Preimage);
}

impl pallet_preimage::Config for Runtime {
	type WeightInfo = weights::pallet_preimage::WeightInfo<Runtime>;
	type RuntimeEvent = RuntimeEvent;
	type Currency = Balances;
	type ManagerOrigin = EnsureRoot<AccountId>;
	type Consideration = HoldConsideration<
		AccountId,
		Balances,
		PreimageHoldReason,
		LinearStoragePrice<PreimageBaseDeposit, PreimageByteDeposit, Balance>,
	>;
}

parameter_types! {
	pub EpochDuration: u64 = prod_or_fast!(
		EPOCH_DURATION_IN_SLOTS as u64,
		2 * MINUTES as u64,
		"DOT_EPOCH_DURATION"
	);
	pub const ExpectedBlockTime: Moment = MILLISECS_PER_BLOCK;
	pub ReportLongevity: u64 =
		BondingDuration::get() as u64 * SessionsPerEra::get() as u64 * EpochDuration::get();
}

impl pallet_babe::Config for Runtime {
	type EpochDuration = EpochDuration;
	type ExpectedBlockTime = ExpectedBlockTime;

	// session module is the trigger
	type EpochChangeTrigger = pallet_babe::ExternalTrigger;

	type DisabledValidators = Session;

	type WeightInfo = ();

	type MaxAuthorities = MaxAuthorities;
	type MaxNominators = MaxNominators;

	type KeyOwnerProof =
		<Historical as KeyOwnerProofSystem<(KeyTypeId, pallet_babe::AuthorityId)>>::Proof;

	type EquivocationReportSystem =
		pallet_babe::EquivocationReportSystem<Self, Offences, Historical, ReportLongevity>;
}

parameter_types! {
	pub const IndexDeposit: Balance = 10 * DOLLARS;
}

impl pallet_indices::Config for Runtime {
	type AccountIndex = AccountIndex;
	type Currency = Balances;
	type Deposit = IndexDeposit;
	type RuntimeEvent = RuntimeEvent;
	type WeightInfo = weights::pallet_indices::WeightInfo<Runtime>;
}

parameter_types! {
	pub const ExistentialDeposit: Balance = EXISTENTIAL_DEPOSIT;
	pub const MaxLocks: u32 = 50;
	pub const MaxReserves: u32 = 50;
}

impl pallet_balances::Config for Runtime {
	type Balance = Balance;
	type DustRemoval = ();
	type RuntimeEvent = RuntimeEvent;
	type ExistentialDeposit = ExistentialDeposit;
	type AccountStore = System;
	type MaxLocks = MaxLocks;
	type MaxReserves = MaxReserves;
	type ReserveIdentifier = [u8; 8];
	type WeightInfo = weights::pallet_balances::WeightInfo<Runtime>;
	type RuntimeHoldReason = RuntimeHoldReason;
	type RuntimeFreezeReason = RuntimeFreezeReason;
	type FreezeIdentifier = RuntimeFreezeReason;
	type MaxFreezes = ConstU32<8>;
	type DoneSlashHandler = ();
}

parameter_types! {
	pub BeefySetIdSessionEntries: u32 = BondingDuration::get() * SessionsPerEra::get();
}

impl pallet_beefy::Config for Runtime {
	type BeefyId = BeefyId;
	type MaxAuthorities = MaxAuthorities;
	type MaxNominators = MaxNominators;
	type MaxSetIdSessionEntries = BeefySetIdSessionEntries;
	type OnNewValidatorSet = BeefyMmrLeaf;
	type AncestryHelper = BeefyMmrLeaf;
	type WeightInfo = ();
	type KeyOwnerProof = <Historical as KeyOwnerProofSystem<(KeyTypeId, BeefyId)>>::Proof;
	type EquivocationReportSystem =
		pallet_beefy::EquivocationReportSystem<Self, Offences, Historical, ReportLongevity>;
}

impl pallet_mmr::Config for Runtime {
	const INDEXING_PREFIX: &'static [u8] = mmr::INDEXING_PREFIX;
	type Hashing = Keccak256;
	type OnNewRoot = pallet_beefy_mmr::DepositBeefyDigest<Runtime>;
	type WeightInfo = ();
	type LeafData = pallet_beefy_mmr::Pallet<Runtime>;
	type BlockHashProvider = pallet_mmr::DefaultBlockHashProvider<Runtime>;
	#[cfg(feature = "runtime-benchmarks")]
	type BenchmarkHelper = parachains_paras::benchmarking::mmr_setup::MmrSetup<Runtime>;
}

/// MMR helper types.
mod mmr {
	use super::Runtime;
	pub use pallet_mmr::primitives::*;

	pub type Leaf = <<Runtime as pallet_mmr::Config>::LeafData as LeafDataProvider>::LeafData;
	pub type Hashing = <Runtime as pallet_mmr::Config>::Hashing;
	pub type Hash = <Hashing as sp_runtime::traits::Hash>::Output;
}

parameter_types! {
	/// Version of the produced MMR leaf.
	///
	/// The version consists of two parts;
	/// - `major` (3 bits)
	/// - `minor` (5 bits)
	///
	/// `major` should be updated only if decoding the previous MMR Leaf format from the payload
	/// is not possible (i.e. backward incompatible change).
	/// `minor` should be updated if fields are added to the previous MMR Leaf, which given SCALE
	/// encoding does not prevent old leafs from being decoded.
	///
	/// Hence we expect `major` to be changed really rarely (think never).
	/// See [`MmrLeafVersion`] type documentation for more details.
	pub LeafVersion: MmrLeafVersion = MmrLeafVersion::new(0, 0);
}

/// A BEEFY data provider that merkelizes all the parachain heads at the current block
/// (sorted by their parachain id).
pub struct ParaHeadsRootProvider;
impl BeefyDataProvider<H256> for ParaHeadsRootProvider {
	fn extra_data() -> H256 {
		let mut para_heads: Vec<(u32, Vec<u8>)> = parachains_paras::Parachains::<Runtime>::get()
			.into_iter()
			.filter_map(|id| {
				parachains_paras::Heads::<Runtime>::get(id).map(|head| (id.into(), head.0))
			})
			.collect();
		para_heads.sort_by_key(|k| k.0);
		binary_merkle_tree::merkle_root::<mmr::Hashing, _>(
			para_heads.into_iter().map(|pair| pair.encode()),
		)
	}
}

impl pallet_beefy_mmr::Config for Runtime {
	type LeafVersion = LeafVersion;
	type BeefyAuthorityToMerkleLeaf = pallet_beefy_mmr::BeefyEcdsaToEthereum;
	type LeafExtra = H256;
	type BeefyDataProvider = ParaHeadsRootProvider;
	type WeightInfo = weights::pallet_beefy_mmr::WeightInfo<Runtime>;
}

parameter_types! {
	pub const TransactionByteFee: Balance = polkadot_runtime_constants::fee::TRANSACTION_BYTE_FEE;
	/// This value increases the priority of `Operational` transactions by adding
	/// a "virtual tip" that's equal to the `OperationalFeeMultiplier * final_fee`.
	pub const OperationalFeeMultiplier: u8 = 5;
}

impl pallet_transaction_payment::Config for Runtime {
	type RuntimeEvent = RuntimeEvent;
	type OnChargeTransaction = FungibleAdapter<Balances, DealWithFees<Runtime>>;
	type OperationalFeeMultiplier = OperationalFeeMultiplier;
	type WeightToFee = WeightToFee;
	type LengthToFee = ConstantMultiplier<Balance, TransactionByteFee>;
	type FeeMultiplierUpdate = SlowAdjustingFeeUpdate<Self>;
	type WeightInfo = weights::pallet_transaction_payment::WeightInfo<Runtime>;
}

parameter_types! {
	pub const MinimumPeriod: u64 = SLOT_DURATION / 2;
}
impl pallet_timestamp::Config for Runtime {
	type Moment = u64;
	type OnTimestampSet = Babe;
	type MinimumPeriod = MinimumPeriod;
	type WeightInfo = weights::pallet_timestamp::WeightInfo<Runtime>;
}

impl pallet_authorship::Config for Runtime {
	type FindAuthor = pallet_session::FindAccountFromAuthorIndex<Self, Babe>;
	type EventHandler = StakingAhClient;
}

impl_opaque_keys! {
	pub struct SessionKeys {
		pub grandpa: Grandpa,
		pub babe: Babe,
		pub para_validator: Initializer,
		pub para_assignment: ParaSessionInfo,
		pub authority_discovery: AuthorityDiscovery,
		pub beefy: Beefy,
	}
}

parameter_types! {
	// all keys are 32 bytes, except beefy being 33
	pub KeyDeposit: Balance = deposit(1, 5 * 32 + 33);
}

impl pallet_session::Config for Runtime {
	type Currency = Balances;
	type RuntimeEvent = RuntimeEvent;
	type ValidatorId = AccountId;
	type ValidatorIdOf = ConvertInto;
	type ShouldEndSession = Babe;
	type NextSessionRotation = Babe;
	type SessionManager = session_historical::NoteHistoricalRoot<Self, StakingAhClient>;
	type SessionHandler = <SessionKeys as OpaqueKeys>::KeyTypeIdProviders;
	type Keys = SessionKeys;
	type WeightInfo = weights::pallet_session::WeightInfo<Runtime>;
	type DisablingStrategy = pallet_session::disabling::UpToLimitWithReEnablingDisablingStrategy;
	// TODO: we will set this post-AHM
	type KeyDeposit = ();
}

impl pallet_session::historical::Config for Runtime {
	type RuntimeEvent = RuntimeEvent;
	type FullIdentification = pallet_staking::Exposure<AccountId, Balance>;
	type FullIdentificationOf = pallet_staking::DefaultExposureOf<Runtime>;
}

parameter_types! {
	// phase durations. 1/4 of the last session for each.
	// in testing: 1min or half of the session for each
	pub SignedPhase: u32 = prod_or_fast!(
		EPOCH_DURATION_IN_SLOTS / 4,
		MINUTES.min(EpochDuration::get().saturated_into::<u32>() / 2),
		"DOT_SIGNED_PHASE"
	);
	pub UnsignedPhase: u32 = prod_or_fast!(
		EPOCH_DURATION_IN_SLOTS / 4,
		MINUTES.min(EpochDuration::get().saturated_into::<u32>() / 2),
		"DOT_UNSIGNED_PHASE"
	);

	// signed config
	pub const SignedMaxSubmissions: u32 = 16;
	pub const SignedMaxRefunds: u32 = 16 / 4;
	pub const SignedFixedDeposit: Balance = deposit(2, 0);
	pub const SignedDepositIncreaseFactor: Percent = Percent::from_percent(10);
	// 0.01 DOT per KB of solution data.
	pub const SignedDepositByte: Balance = deposit(0, 10) / 1024;
	// Each good submission will get 1 DOT as reward
	pub SignedRewardBase: Balance = UNITS;

	// 4 hour session, 1 hour unsigned phase, 32 offchain executions.
	pub OffchainRepeat: BlockNumber = UnsignedPhase::get() / 32;

	pub const MaxElectingVoters: u32 = 22_500;
	/// We take the top 22500 nominators as electing voters and all of the validators as electable
	/// targets. Whilst this is the case, we cannot and shall not increase the size of the
	/// validator intentions.
	pub ElectionBounds: frame_election_provider_support::bounds::ElectionBounds =
		ElectionBoundsBuilder::default().voters_count(MaxElectingVoters::get().into()).build();
	/// Setup election pallet to support maximum winners upto 1200. This will mean Staking Pallet
	/// cannot have active validators higher than this count.
	pub const MaxActiveValidators: u32 = 1200;
	// One page only, fill the whole page with the `MaxActiveValidators`.
	pub const MaxWinnersPerPage: u32 = MaxActiveValidators::get();
	// Unbounded, thus the max backers per winner maps to the max electing voters limit.
	pub const MaxBackersPerWinner: u32 = MaxElectingVoters::get();
}

generate_solution_type!(
	#[compact]
	pub struct NposCompactSolution16::<
		VoterIndex = u32,
		TargetIndex = u16,
		Accuracy = sp_runtime::PerU16,
		MaxVoters = MaxElectingVoters,
	>(16)
);

pub struct OnChainSeqPhragmen;
impl onchain::Config for OnChainSeqPhragmen {
	type Sort = ConstBool<true>;
	type System = Runtime;
	type Solver =
		SequentialPhragmen<AccountId, polkadot_runtime_common::elections::OnChainAccuracy>;
	type DataProvider = Staking;
	type WeightInfo = weights::frame_election_provider_support::WeightInfo<Runtime>;
	type Bounds = ElectionBounds;
	type MaxBackersPerWinner = MaxBackersPerWinner;
	type MaxWinnersPerPage = MaxWinnersPerPage;
}

impl pallet_election_provider_multi_phase::MinerConfig for Runtime {
	type AccountId = AccountId;
	type MaxLength = OffchainSolutionLengthLimit;
	type MaxWeight = OffchainSolutionWeightLimit;
	type Solution = NposCompactSolution16;
	type MaxBackersPerWinner = MaxBackersPerWinner;
	type MaxWinners = MaxWinnersPerPage;
	type MaxVotesPerVoter = <
		<Self as pallet_election_provider_multi_phase::Config>::DataProvider
		as
		frame_election_provider_support::ElectionDataProvider
	>::MaxVotesPerVoter;

	// The unsigned submissions have to respect the weight of the submit_unsigned call, thus their
	// weight estimate function is wired to this call's weight.
	fn solution_weight(v: u32, t: u32, a: u32, d: u32) -> Weight {
		<
			<Self as pallet_election_provider_multi_phase::Config>::WeightInfo
			as
			pallet_election_provider_multi_phase::WeightInfo
		>::submit_unsigned(v, t, a, d)
	}
}

impl pallet_election_provider_multi_phase::Config for Runtime {
	type RuntimeEvent = RuntimeEvent;
	type Currency = Balances;
	type EstimateCallFee = TransactionPayment;
	type SignedPhase = SignedPhase;
	type UnsignedPhase = UnsignedPhase;
	type SignedMaxSubmissions = SignedMaxSubmissions;
	type SignedMaxRefunds = SignedMaxRefunds;
	type SignedRewardBase = SignedRewardBase;
	type SignedDepositBase =
		GeometricDepositBase<Balance, SignedFixedDeposit, SignedDepositIncreaseFactor>;
	type SignedDepositByte = SignedDepositByte;
	type SignedDepositWeight = ();
	type SignedMaxWeight =
		<Self::MinerConfig as pallet_election_provider_multi_phase::MinerConfig>::MaxWeight;
	type MinerConfig = Self;
	type SlashHandler = (); // burn slashes
	type RewardHandler = (); // nothing to do upon rewards
	type BetterSignedThreshold = ();
	type OffchainRepeat = OffchainRepeat;
	type MinerTxPriority = NposSolutionPriority;
	type MaxWinners = MaxWinnersPerPage;
	type MaxBackersPerWinner = MaxBackersPerWinner;
	type DataProvider = Staking;
	#[cfg(any(feature = "fast-runtime", feature = "runtime-benchmarks"))]
	type Fallback = onchain::OnChainExecution<OnChainSeqPhragmen>;
	#[cfg(not(any(feature = "fast-runtime", feature = "runtime-benchmarks")))]
	type Fallback = frame_election_provider_support::NoElection<(
		AccountId,
		BlockNumber,
		Staking,
		MaxWinnersPerPage,
		MaxBackersPerWinner,
	)>;
	type GovernanceFallback = onchain::OnChainExecution<OnChainSeqPhragmen>;
	type Solver = SequentialPhragmen<
		AccountId,
		pallet_election_provider_multi_phase::SolutionAccuracyOf<Self>,
		(),
	>;
	type BenchmarkingConfig = polkadot_runtime_common::elections::BenchmarkConfig;
	type ForceOrigin = EitherOfDiverse<
		EitherOf<EnsureRoot<Self::AccountId>, StakingAdmin>,
		EnsureXcm<IsVoiceOfBody<AssetHubLocation, StakingAdminBodyId>>,
	>;
	type WeightInfo = weights::pallet_election_provider_multi_phase::WeightInfo<Self>;
	type ElectionBounds = ElectionBounds;
}

parameter_types! {
	pub const BagThresholds: &'static [u64] = &bag_thresholds::THRESHOLDS;
}

type VoterBagsListInstance = pallet_bags_list::Instance1;
impl pallet_bags_list::Config<VoterBagsListInstance> for Runtime {
	type RuntimeEvent = RuntimeEvent;
	type ScoreProvider = Staking;
	type WeightInfo = weights::pallet_bags_list::WeightInfo<Runtime>;
	type BagThresholds = BagThresholds;
	type Score = sp_npos_elections::VoteWeight;
	#[cfg(feature = "runtime-benchmarks")]
	type MaxAutoRebagPerBlock = ConstU32<5>;
	#[cfg(not(feature = "runtime-benchmarks"))]
	type MaxAutoRebagPerBlock = ();
}

/// Defines how much should the inflation be for an era given its duration.
pub struct EraPayout;
impl pallet_staking::EraPayout<Balance> for EraPayout {
	fn era_payout(
		_total_staked: Balance,
		_total_issuance: Balance,
		era_duration_millis: u64,
	) -> (Balance, Balance) {
		const MILLISECONDS_PER_YEAR: u64 = (1000 * 3600 * 24 * 36525) / 100;
		// A normal-sized era will have 1 / 365.25 here:
		let relative_era_len =
			FixedU128::from_rational(era_duration_millis.into(), MILLISECONDS_PER_YEAR.into());

		// TI at the time of execution of [Referendum 1139](https://polkadot.subsquare.io/referenda/1139), block hash: `0x39422610299a75ef69860417f4d0e1d94e77699f45005645ffc5e8e619950f9f`.
		let fixed_total_issuance: i128 = 15_011_657_390_566_252_333;
		let fixed_inflation_rate = FixedU128::from_rational(8, 100);
		let yearly_emission = fixed_inflation_rate.saturating_mul_int(fixed_total_issuance);

		let era_emission = relative_era_len.saturating_mul_int(yearly_emission);
		// 15% to treasury, as per ref 1139.
		let to_treasury = FixedU128::from_rational(15, 100).saturating_mul_int(era_emission);
		let to_stakers = era_emission.saturating_sub(to_treasury);

		(to_stakers.saturated_into(), to_treasury.saturated_into())
	}
}

parameter_types! {
	// Six sessions in an era (24 hours).
	pub const SessionsPerEra: SessionIndex = prod_or_fast!(6, 1);

	// 28 eras for unbonding (28 days).
	pub BondingDuration: EraIndex = prod_or_fast!(
		28,
		28,
		"DOT_BONDING_DURATION"
	);
	pub SlashDeferDuration: EraIndex = prod_or_fast!(
		27,
		27,
		"DOT_SLASH_DEFER_DURATION"
	);
	pub const MaxExposurePageSize: u32 = 512;
	// Note: this is not really correct as Max Nominators is (MaxExposurePageSize * page_count) but
	// this is an unbounded number. We just set it to a reasonably high value, 1 full page
	// of nominators.
	pub const MaxNominators: u32 = 512;
	pub const OffendingValidatorsThreshold: Perbill = Perbill::from_percent(17);
	// 16
	pub const MaxNominations: u32 = <NposCompactSolution16 as frame_election_provider_support::NposSolution>::LIMIT as u32;
	pub TreasuryAccount: AccountId = Treasury::account_id();
}

impl pallet_staking::Config for Runtime {
	type OldCurrency = Balances;
	type Currency = Balances;
	type CurrencyBalance = Balance;
	type RuntimeHoldReason = RuntimeHoldReason;
	type UnixTime = Timestamp;
	type CurrencyToVote = CurrencyToVote;
	type RewardRemainder = ResolveTo<TreasuryAccount, Balances>;
	type RuntimeEvent = RuntimeEvent;
	type Slash = ResolveTo<TreasuryAccount, Balances>;
	type Reward = ();
	type SessionsPerEra = SessionsPerEra;
	type BondingDuration = BondingDuration;
	type SlashDeferDuration = SlashDeferDuration;
	type AdminOrigin = EitherOfDiverse<
		EitherOf<EnsureRoot<Self::AccountId>, StakingAdmin>,
		EnsureXcm<IsVoiceOfBody<AssetHubLocation, StakingAdminBodyId>>,
	>;
	type SessionInterface = Self;
	type EraPayout = EraPayout;
	type MaxExposurePageSize = MaxExposurePageSize;
	type NextNewSession = Session;
	type ElectionProvider = ElectionProviderMultiPhase;
	type GenesisElectionProvider = onchain::OnChainExecution<OnChainSeqPhragmen>;
	type VoterList = VoterList;
	type TargetList = UseValidatorsMap<Self>;
	type MaxValidatorSet = MaxActiveValidators;
	type NominationsQuota = pallet_staking::FixedNominationsQuota<{ MaxNominations::get() }>;
	type MaxUnlockingChunks = ConstU32<32>;
	type HistoryDepth = ConstU32<84>;
	type MaxControllersInDeprecationBatch = ConstU32<5314>;
	type BenchmarkingConfig = polkadot_runtime_common::StakingBenchmarkingConfig;
	type EventListeners = (NominationPools, DelegatedStaking);
	type WeightInfo = weights::pallet_staking::WeightInfo<Runtime>;
	type Filter = pallet_nomination_pools::AllPoolMembers<Runtime>;
}

impl pallet_fast_unstake::Config for Runtime {
	type RuntimeEvent = RuntimeEvent;
	type Currency = Balances;
	type BatchSize = frame_support::traits::ConstU32<16>;
	type Deposit = frame_support::traits::ConstU128<{ UNITS }>;
	type ControlOrigin = EnsureRoot<AccountId>;
	type Staking = Staking;
	type MaxErasToCheckPerBlock = ConstU32<1>;
	type WeightInfo = pallet_rc_migrator::types::MaxOnIdleOrInner<
		RcMigrator,
		weights::pallet_fast_unstake::WeightInfo<Runtime>,
	>;
}

parameter_types! {
	pub const ProposalBond: Permill = Permill::from_percent(5);
	pub const ProposalBondMinimum: Balance = 100 * DOLLARS;
	pub const ProposalBondMaximum: Balance = 500 * DOLLARS;
	pub const SpendPeriod: BlockNumber = 24 * DAYS;
	pub const DisableSpends: BlockNumber = BlockNumber::MAX;
	pub const Burn: Permill = Permill::from_percent(1);
	pub const TreasuryPalletId: PalletId = PalletId(*b"py/trsry");
	pub const PayoutSpendPeriod: BlockNumber = 90 * DAYS;
	// The asset's interior location for the paying account. This is the Treasury
	// pallet instance (which sits at index 19).
	pub TreasuryInteriorLocation: InteriorLocation = PalletInstance(TREASURY_PALLET_ID).into();

	pub const TipCountdown: BlockNumber = DAYS;
	pub const TipFindersFee: Percent = Percent::from_percent(20);
	pub const TipReportDepositBase: Balance = DOLLARS;
	pub const DataDepositPerByte: Balance = CENTS;
	pub const MaxApprovals: u32 = 100;
	pub const MaxAuthorities: u32 = 100_000;
	pub const MaxKeys: u32 = 10_000;
	pub const MaxPeerInHeartbeats: u32 = 10_000;
	pub const RootSpendOriginMaxAmount: Balance = Balance::MAX;
	pub const CouncilSpendOriginMaxAmount: Balance = Balance::MAX;
}

pub type TreasuryPaymaster = PayOverXcm<
	TreasuryInteriorLocation,
	crate::xcm_config::XcmRouter,
	crate::XcmPallet,
	ConstU32<{ 6 * HOURS }>,
	<Runtime as pallet_treasury::Config>::Beneficiary,
	<Runtime as pallet_treasury::Config>::AssetKind,
	LocatableAssetConverter,
	VersionedLocationConverter,
>;

impl pallet_treasury::Config for Runtime {
	type PalletId = TreasuryPalletId;
	type Currency = Balances;
	type RejectOrigin = EitherOfDiverse<EnsureRoot<AccountId>, Treasurer>;
	type RuntimeEvent = RuntimeEvent;
	type SpendPeriod =
		pallet_rc_migrator::types::LeftOrRight<RcMigrator, DisableSpends, SpendPeriod>;
	type Burn = Burn;
	type BurnDestination = ();
	type SpendFunds = Bounties;
	type MaxApprovals = MaxApprovals;
	type WeightInfo = weights::pallet_treasury::WeightInfo<Runtime>;
	type SpendOrigin = TreasurySpender;
	type AssetKind = VersionedLocatableAsset;
	type Beneficiary = VersionedLocation;
	type BeneficiaryLookup = IdentityLookup<Self::Beneficiary>;
	type Paymaster = TreasuryPaymaster;
	type BalanceConverter = AssetRateWithNative;
	type PayoutPeriod = PayoutSpendPeriod;
	type BlockNumberProvider = System;
	#[cfg(feature = "runtime-benchmarks")]
	type BenchmarkHelper = polkadot_runtime_common::impls::benchmarks::TreasuryArguments;
}

parameter_types! {
	pub const BountyDepositBase: Balance = DOLLARS;
	pub const BountyDepositPayoutDelay: BlockNumber = 0;
	// Bounties expire after 10 years.
	pub const BountyUpdatePeriod: BlockNumber = 10 * 12 * 30 * DAYS;
	pub const MaximumReasonLength: u32 = 16384;
	pub const CuratorDepositMultiplier: Permill = Permill::from_percent(50);
	pub const CuratorDepositMin: Balance = 10 * DOLLARS;
	pub const CuratorDepositMax: Balance = 200 * DOLLARS;
	pub const BountyValueMinimum: Balance = 10 * DOLLARS;
}

impl pallet_bounties::Config for Runtime {
	type RuntimeEvent = RuntimeEvent;
	type BountyDepositBase = BountyDepositBase;
	type BountyDepositPayoutDelay = BountyDepositPayoutDelay;
	type BountyUpdatePeriod = BountyUpdatePeriod;
	type CuratorDepositMultiplier = CuratorDepositMultiplier;
	type CuratorDepositMin = CuratorDepositMin;
	type CuratorDepositMax = CuratorDepositMax;
	type BountyValueMinimum = BountyValueMinimum;
	type ChildBountyManager = ChildBounties;
	type DataDepositPerByte = DataDepositPerByte;
	type MaximumReasonLength = MaximumReasonLength;
	type OnSlash = Treasury;
	type WeightInfo = weights::pallet_bounties::WeightInfo<Runtime>;
}

parameter_types! {
	pub const MaxActiveChildBountyCount: u32 = 100;
	pub const ChildBountyValueMinimum: Balance = BountyValueMinimum::get() / 10;
}

impl pallet_child_bounties::Config for Runtime {
	type RuntimeEvent = RuntimeEvent;
	type MaxActiveChildBountyCount = MaxActiveChildBountyCount;
	type ChildBountyValueMinimum = ChildBountyValueMinimum;
	type WeightInfo = weights::pallet_child_bounties::WeightInfo<Runtime>;
}

impl pallet_offences::Config for Runtime {
	type RuntimeEvent = RuntimeEvent;
	type IdentificationTuple = pallet_session::historical::IdentificationTuple<Self>;
	type OnOffenceHandler = StakingAhClient;
}

impl pallet_authority_discovery::Config for Runtime {
	type MaxAuthorities = MaxAuthorities;
}

parameter_types! {
	pub NposSolutionPriority: TransactionPriority =
		Perbill::from_percent(90) * TransactionPriority::MAX;
}

parameter_types! {
	pub MaxSetIdSessionEntries: u32 = BondingDuration::get() * SessionsPerEra::get();
}

impl pallet_grandpa::Config for Runtime {
	type RuntimeEvent = RuntimeEvent;

	type WeightInfo = ();
	type MaxAuthorities = MaxAuthorities;
	type MaxNominators = MaxNominators;
	type MaxSetIdSessionEntries = MaxSetIdSessionEntries;

	type KeyOwnerProof = <Historical as KeyOwnerProofSystem<(KeyTypeId, GrandpaId)>>::Proof;

	type EquivocationReportSystem =
		pallet_grandpa::EquivocationReportSystem<Self, Offences, Historical, ReportLongevity>;
}

impl frame_system::offchain::SigningTypes for Runtime {
	type Public = <Signature as Verify>::Signer;
	type Signature = Signature;
}

impl<C> frame_system::offchain::CreateTransactionBase<C> for Runtime
where
	RuntimeCall: From<C>,
{
	type RuntimeCall = RuntimeCall;
	type Extrinsic = UncheckedExtrinsic;
}

impl<LocalCall> frame_system::offchain::CreateTransaction<LocalCall> for Runtime
where
	RuntimeCall: From<LocalCall>,
{
	type Extension = TxExtension;

	fn create_transaction(call: RuntimeCall, extension: TxExtension) -> UncheckedExtrinsic {
		UncheckedExtrinsic::new_transaction(call, extension)
	}
}

/// Submits a transaction with the node's public and signature type. Adheres to the signed extension
/// format of the chain.
impl<LocalCall> frame_system::offchain::CreateSignedTransaction<LocalCall> for Runtime
where
	RuntimeCall: From<LocalCall>,
{
	fn create_signed_transaction<
		C: frame_system::offchain::AppCrypto<Self::Public, Self::Signature>,
	>(
		call: RuntimeCall,
		public: <Signature as Verify>::Signer,
		account: AccountId,
		nonce: <Runtime as frame_system::Config>::Nonce,
	) -> Option<UncheckedExtrinsic> {
		use sp_runtime::traits::StaticLookup;
		// take the biggest period possible.
		let period =
			BlockHashCount::get().checked_next_power_of_two().map(|c| c / 2).unwrap_or(2) as u64;

		let current_block = System::block_number()
			.saturated_into::<u64>()
			// The `System::block_number` is initialized with `n+1`,
			// so the actual block number is `n`.
			.saturating_sub(1);
		let tip = 0;
		let tx_ext: TxExtension = (
			frame_system::CheckNonZeroSender::<Runtime>::new(),
			frame_system::CheckSpecVersion::<Runtime>::new(),
			frame_system::CheckTxVersion::<Runtime>::new(),
			frame_system::CheckGenesis::<Runtime>::new(),
			frame_system::CheckMortality::<Runtime>::from(generic::Era::mortal(
				period,
				current_block,
			)),
			frame_system::CheckNonce::<Runtime>::from(nonce),
			frame_system::CheckWeight::<Runtime>::new(),
			pallet_transaction_payment::ChargeTransactionPayment::<Runtime>::from(tip),
			claims::PrevalidateAttests::<Runtime>::new(),
			frame_metadata_hash_extension::CheckMetadataHash::new(false),
		);
		let raw_payload = SignedPayload::new(call, tx_ext)
			.map_err(|e| {
				log::warn!(target: LOG_TARGET, "Unable to create signed payload: {e:?}");
			})
			.ok()?;
		let signature = raw_payload.using_encoded(|payload| C::sign(payload, public))?;
		let (call, tx_ext, _) = raw_payload.deconstruct();
		let address = <Runtime as frame_system::Config>::Lookup::unlookup(account);
		let transaction = UncheckedExtrinsic::new_signed(call, address, signature, tx_ext);
		Some(transaction)
	}
}

parameter_types! {
	// Deposit for a parathread (on-demand parachain)
	pub const ParathreadDeposit: Balance = 500 * DOLLARS;
	pub const MaxRetries: u32 = 3;
}

parameter_types! {
	pub Prefix: &'static [u8] = b"Pay DOTs to the Polkadot account:";
}

impl claims::Config for Runtime {
	type RuntimeEvent = RuntimeEvent;
	type VestingSchedule = Vesting;
	type Prefix = Prefix;
	/// Only Root can move a claim.
	type MoveClaimOrigin = EnsureRoot<AccountId>;
	type WeightInfo = weights::polkadot_runtime_common_claims::WeightInfo<Runtime>;
}

parameter_types! {
	pub const MinVestedTransfer: Balance = DOLLARS;
	pub UnvestedFundsAllowedWithdrawReasons: WithdrawReasons =
		WithdrawReasons::except(WithdrawReasons::TRANSFER | WithdrawReasons::RESERVE);
}

impl pallet_vesting::Config for Runtime {
	type RuntimeEvent = RuntimeEvent;
	type Currency = Balances;
	type BlockNumberToBalance = ConvertInto;
	type MinVestedTransfer = MinVestedTransfer;
	type WeightInfo = weights::pallet_vesting::WeightInfo<Runtime>;
	type UnvestedFundsAllowedWithdrawReasons = UnvestedFundsAllowedWithdrawReasons;
	type BlockNumberProvider = System;
	const MAX_VESTING_SCHEDULES: u32 = 28;
}

impl pallet_utility::Config for Runtime {
	type RuntimeEvent = RuntimeEvent;
	type RuntimeCall = RuntimeCall;
	type PalletsOrigin = OriginCaller;
	type WeightInfo = weights::pallet_utility::WeightInfo<Runtime>;
}

parameter_types! {
	// One storage item; key size is 32; value is size 4+4+16+32 bytes = 56 bytes.
	pub const DepositBase: Balance = deposit(1, 88);
	// Additional storage item size of 32 bytes.
	pub const DepositFactor: Balance = deposit(0, 32);
	pub const MaxSignatories: u32 = 100;
}

impl pallet_multisig::Config for Runtime {
	type RuntimeEvent = RuntimeEvent;
	type RuntimeCall = RuntimeCall;
	type Currency = Balances;
	type DepositBase = DepositBase;
	type DepositFactor = DepositFactor;
	type MaxSignatories = MaxSignatories;
	type WeightInfo = weights::pallet_multisig::WeightInfo<Runtime>;
	type BlockNumberProvider = System;
}

parameter_types! {
	// One storage item; key size 32, value size 8; .
	pub const ProxyDepositBase: Balance = deposit(1, 8);
	// Additional storage item size of 33 bytes.
	pub const ProxyDepositFactor: Balance = deposit(0, 33);
	pub const MaxProxies: u16 = 32;
	pub const AnnouncementDepositBase: Balance = deposit(1, 8);
	pub const AnnouncementDepositFactor: Balance = deposit(0, 66);
	pub const MaxPending: u16 = 32;
}

/// Transparent wrapper around the actual [`ProxyType`].
///
/// This is done to have [`ProxyType`] declared in a different crate (constants) and being able to
/// implement [`InstanceFilter`] in this crate.
#[derive(
	Copy,
	Clone,
	Eq,
	PartialEq,
	Ord,
	PartialOrd,
	Encode,
	Decode,
	DecodeWithMemTracking,
	RuntimeDebug,
	MaxEncodedLen,
	Default,
)]
pub struct TransparentProxyType<T>(pub T);

impl From<TransparentProxyType<ProxyType>> for ProxyType {
	fn from(transparent_proxy_type: TransparentProxyType<ProxyType>) -> Self {
		transparent_proxy_type.0
	}
}

impl<T: scale_info::TypeInfo> scale_info::TypeInfo for TransparentProxyType<T> {
	type Identity = T::Identity;

	fn type_info() -> scale_info::Type {
		T::type_info()
	}
}

impl InstanceFilter<RuntimeCall> for TransparentProxyType<ProxyType> {
	fn filter(&self, c: &RuntimeCall) -> bool {
		match self.0 {
			ProxyType::Any => true,
			ProxyType::NonTransfer => matches!(
				c,
				RuntimeCall::System(..) |
				RuntimeCall::Scheduler(..) |
				RuntimeCall::Babe(..) |
				RuntimeCall::Timestamp(..) |
				RuntimeCall::Indices(pallet_indices::Call::claim{..}) |
				RuntimeCall::Indices(pallet_indices::Call::free{..}) |
				RuntimeCall::Indices(pallet_indices::Call::freeze{..}) |
				// Specifically omitting Indices `transfer`, `force_transfer`
				// Specifically omitting the entire Balances pallet
				RuntimeCall::Staking(..) |
				RuntimeCall::Session(..) |
				RuntimeCall::Grandpa(..) |
				RuntimeCall::Treasury(..) |
				RuntimeCall::Bounties(..) |
				RuntimeCall::ChildBounties(..) |
				RuntimeCall::ConvictionVoting(..) |
				RuntimeCall::Referenda(..) |
				RuntimeCall::Whitelist(..) |
				RuntimeCall::Claims(..) |
				RuntimeCall::Vesting(pallet_vesting::Call::vest{..}) |
				RuntimeCall::Vesting(pallet_vesting::Call::vest_other{..}) |
				// Specifically omitting Vesting `vested_transfer`, and `force_vested_transfer`
				RuntimeCall::Utility(..) |
				RuntimeCall::Proxy(..) |
				RuntimeCall::Multisig(..) |
				RuntimeCall::Registrar(paras_registrar::Call::register {..}) |
				RuntimeCall::Registrar(paras_registrar::Call::deregister {..}) |
				// Specifically omitting Registrar `swap`
				RuntimeCall::Registrar(paras_registrar::Call::reserve {..}) |
				RuntimeCall::Crowdloan(..) |
				RuntimeCall::Slots(..) |
				RuntimeCall::Auctions(..) | // Specifically omitting the entire XCM Pallet
				RuntimeCall::VoterList(..) |
				RuntimeCall::NominationPools(..) |
				RuntimeCall::FastUnstake(..)
			),
			ProxyType::Governance => matches!(
				c,
				RuntimeCall::Treasury(..) |
					RuntimeCall::Bounties(..) |
					RuntimeCall::Utility(..) |
					RuntimeCall::ChildBounties(..) |
					RuntimeCall::ConvictionVoting(..) |
					RuntimeCall::Referenda(..) |
					RuntimeCall::Whitelist(..)
			),
			ProxyType::Staking => {
				matches!(
					c,
					RuntimeCall::Staking(..) |
						RuntimeCall::Session(..) |
						RuntimeCall::Utility(..) |
						RuntimeCall::FastUnstake(..) |
						RuntimeCall::VoterList(..) |
						RuntimeCall::NominationPools(..)
				)
			},
			ProxyType::NominationPools => {
				matches!(c, RuntimeCall::NominationPools(..) | RuntimeCall::Utility(..))
			},
			ProxyType::CancelProxy => {
				matches!(
					c,
					RuntimeCall::Proxy(pallet_proxy::Call::reject_announcement { .. }) |
						RuntimeCall::Utility { .. } |
						RuntimeCall::Multisig { .. }
				)
			},
			ProxyType::Auction => matches!(
				c,
				RuntimeCall::Auctions(..) |
					RuntimeCall::Crowdloan(..) |
					RuntimeCall::Registrar(..) |
					RuntimeCall::Slots(..)
			),
			ProxyType::ParaRegistration => matches!(
				c,
				RuntimeCall::Registrar(paras_registrar::Call::reserve { .. }) |
					RuntimeCall::Registrar(paras_registrar::Call::register { .. }) |
					RuntimeCall::Utility(pallet_utility::Call::batch { .. }) |
					RuntimeCall::Utility(pallet_utility::Call::batch_all { .. }) |
					RuntimeCall::Utility(pallet_utility::Call::force_batch { .. }) |
					RuntimeCall::Proxy(pallet_proxy::Call::remove_proxy { .. })
			),
		}
	}

	fn is_superset(&self, o: &Self) -> bool {
		match (self.0, o.0) {
			(x, y) if x == y => true,
			(ProxyType::Any, _) => true,
			(_, ProxyType::Any) => false,
			(ProxyType::NonTransfer, _) => true,
			_ => false,
		}
	}
}

impl pallet_proxy::Config for Runtime {
	type RuntimeEvent = RuntimeEvent;
	type RuntimeCall = RuntimeCall;
	type Currency = Balances;
	type ProxyType = TransparentProxyType<ProxyType>;
	type ProxyDepositBase = ProxyDepositBase;
	type ProxyDepositFactor = ProxyDepositFactor;
	type MaxProxies = MaxProxies;
	type WeightInfo = weights::pallet_proxy::WeightInfo<Runtime>;
	type MaxPending = MaxPending;
	type CallHasher = BlakeTwo256;
	type AnnouncementDepositBase = AnnouncementDepositBase;
	type AnnouncementDepositFactor = AnnouncementDepositFactor;
	type BlockNumberProvider = System;
}

impl parachains_origin::Config for Runtime {}

impl parachains_configuration::Config for Runtime {
	type WeightInfo = weights::runtime_parachains_configuration::WeightInfo<Runtime>;
}

impl parachains_shared::Config for Runtime {
	type DisabledValidators = Session;
}

impl parachains_session_info::Config for Runtime {
	type ValidatorSet = Historical;
}

impl parachains_inclusion::Config for Runtime {
	type RuntimeEvent = RuntimeEvent;
	type DisputesHandler = ParasDisputes;
	type RewardValidators =
		parachains_reward_points::RewardValidatorsWithEraPoints<Runtime, StakingAhClient>;
	type MessageQueue = MessageQueue;
	type WeightInfo = weights::runtime_parachains_inclusion::WeightInfo<Runtime>;
}

parameter_types! {
	pub const ParasUnsignedPriority: TransactionPriority = TransactionPriority::MAX;
}

impl parachains_paras::Config for Runtime {
	type RuntimeEvent = RuntimeEvent;
	type WeightInfo = weights::runtime_parachains_paras::WeightInfo<Runtime>;
	type UnsignedPriority = ParasUnsignedPriority;
	type QueueFootprinter = ParaInclusion;
	type NextSessionRotation = Babe;
	type OnNewHead = Registrar;
	type AssignCoretime = CoretimeAssignmentProvider;
	type Fungible = Balances;
	// Per day the cooldown is removed earlier, it should cost 5000.
	type CooldownRemovalMultiplier = ConstUint<{ 5000 * UNITS / DAYS as u128 }>;
	type AuthorizeCurrentCodeOrigin = EnsureRoot<AccountId>;
}

parameter_types! {
	/// Amount of weight that can be spent per block to service messages.
	///
	/// # WARNING
	///
	/// This is not a good value for para-chains since the `Scheduler` already uses up to 80% block weight.
	pub MessageQueueServiceWeight: Weight = Perbill::from_percent(20) * BlockWeights::get().max_block;
	pub MessageQueueIdleServiceWeight: Weight = Perbill::from_percent(20) * BlockWeights::get().max_block;
	pub const MessageQueueHeapSize: u32 = 65_536;
	pub const MessageQueueMaxStale: u32 = 8;
}

/// Message processor to handle any messages that were enqueued into the `MessageQueue` pallet.
pub struct MessageProcessor;
impl ProcessMessage for MessageProcessor {
	type Origin = AggregateMessageOrigin;

	fn process_message(
		message: &[u8],
		origin: Self::Origin,
		meter: &mut WeightMeter,
		id: &mut [u8; 32],
	) -> Result<bool, ProcessMessageError> {
		let para = match origin {
			AggregateMessageOrigin::Ump(UmpQueueId::Para(para)) => para,
		};
		xcm_builder::ProcessXcmMessage::<
			Junction,
			xcm_executor::XcmExecutor<xcm_config::XcmConfig>,
			RuntimeCall,
		>::process_message(message, Junction::Parachain(para.into()), meter, id)
	}
}

impl pallet_message_queue::Config for Runtime {
	type RuntimeEvent = RuntimeEvent;
	type Size = u32;
	type HeapSize = MessageQueueHeapSize;
	type MaxStale = MessageQueueMaxStale;
	type ServiceWeight = MessageQueueServiceWeight;
	#[cfg(not(feature = "runtime-benchmarks"))]
	type MessageProcessor = MessageProcessor;
	#[cfg(feature = "runtime-benchmarks")]
	type MessageProcessor =
		pallet_message_queue::mock_helpers::NoopMessageProcessor<AggregateMessageOrigin>;
	type QueueChangeHandler = ParaInclusion;
	type QueuePausedQuery = ();
	type WeightInfo = weights::pallet_message_queue::WeightInfo<Runtime>;
	type IdleMaxServiceWeight = MessageQueueIdleServiceWeight;
}

impl parachains_dmp::Config for Runtime {}

parameter_types! {
	pub const HrmpChannelSizeAndCapacityWithSystemRatio: Percent = Percent::from_percent(100);
}

impl parachains_hrmp::Config for Runtime {
	type RuntimeOrigin = RuntimeOrigin;
	type RuntimeEvent = RuntimeEvent;
	type ChannelManager = EitherOfDiverse<
		EitherOf<EnsureRoot<Self::AccountId>, GeneralAdmin>,
		EnsureXcm<IsVoiceOfBody<AssetHubLocation, GeneralAdminBodyId>>,
	>;
	type Currency = Balances;
	// Use the `HrmpChannelSizeAndCapacityWithSystemRatio` ratio from the actual active
	// `HostConfiguration` configuration for `hrmp_channel_max_message_size` and
	// `hrmp_channel_max_capacity`.
	type DefaultChannelSizeAndCapacityWithSystem = ActiveConfigHrmpChannelSizeAndCapacityRatio<
		Runtime,
		HrmpChannelSizeAndCapacityWithSystemRatio,
	>;
	type WeightInfo = weights::runtime_parachains_hrmp::WeightInfo<Self>;
	type VersionWrapper = XcmPallet;
}

impl parachains_paras_inherent::Config for Runtime {
	type WeightInfo = weights::runtime_parachains_paras_inherent::WeightInfo<Runtime>;
}

impl parachains_scheduler::Config for Runtime {
	// If you change this, make sure the `Assignment` type of the new provider is binary compatible,
	// otherwise provide a migration.
	type AssignmentProvider = CoretimeAssignmentProvider;
}

parameter_types! {
	pub const BrokerId: u32 = system_parachain::BROKER_ID;
	pub const BrokerPalletId: PalletId = PalletId(*b"py/broke");
	pub MaxXcmTransactWeight: Weight = Weight::from_parts(
		250 * WEIGHT_REF_TIME_PER_MICROS,
		20 * WEIGHT_PROOF_SIZE_PER_KB
	);
}

pub struct BrokerPot;
impl Get<InteriorLocation> for BrokerPot {
	fn get() -> InteriorLocation {
		Junction::AccountId32 { network: None, id: BrokerPalletId::get().into_account_truncating() }
			.into()
	}
}

impl coretime::Config for Runtime {
	type RuntimeOrigin = RuntimeOrigin;
	type RuntimeEvent = RuntimeEvent;
	type BrokerId = BrokerId;
	type WeightInfo = weights::runtime_parachains_coretime::WeightInfo<Runtime>;
	type SendXcm = crate::xcm_config::XcmRouter;
	type MaxXcmTransactWeight = MaxXcmTransactWeight;
	type BrokerPotLocation = BrokerPot;
	type AssetTransactor = crate::xcm_config::LocalAssetTransactor;
	type AccountToLocation = xcm_builder::AliasesIntoAccountId32<
		xcm_config::ThisNetwork,
		<Runtime as frame_system::Config>::AccountId,
	>;
}

parameter_types! {
	pub const OnDemandTrafficDefaultValue: FixedU128 = FixedU128::from_u32(1);
	pub const MaxHistoricalRevenue: BlockNumber = 2 * system_parachain::coretime::TIMESLICE_PERIOD;
	pub const OnDemandPalletId: PalletId = PalletId(*b"py/ondmd");
}

impl parachains_on_demand::Config for Runtime {
	type RuntimeEvent = RuntimeEvent;
	type Currency = Balances;
	type TrafficDefaultValue = OnDemandTrafficDefaultValue;
	type WeightInfo = weights::runtime_parachains_on_demand::WeightInfo<Runtime>;
	type MaxHistoricalRevenue = MaxHistoricalRevenue;
	type PalletId = OnDemandPalletId;
}

impl parachains_assigner_coretime::Config for Runtime {}

impl parachains_initializer::Config for Runtime {
	type Randomness = pallet_babe::RandomnessFromOneEpochAgo<Runtime>;
	type ForceOrigin = EnsureRoot<AccountId>;
	type WeightInfo = weights::runtime_parachains_initializer::WeightInfo<Runtime>;
	type CoretimeOnNewSession = Coretime;
}

impl parachains_disputes::Config for Runtime {
	type RuntimeEvent = RuntimeEvent;
	type RewardValidators =
		parachains_reward_points::RewardValidatorsWithEraPoints<Runtime, StakingAhClient>;
	type SlashingHandler = parachains_slashing::SlashValidatorsForDisputes<ParasSlashing>;
	type WeightInfo = weights::runtime_parachains_disputes::WeightInfo<Runtime>;
}

impl parachains_slashing::Config for Runtime {
	type KeyOwnerProofSystem = Historical;
	type KeyOwnerProof =
		<Self::KeyOwnerProofSystem as KeyOwnerProofSystem<(KeyTypeId, ValidatorId)>>::Proof;
	type KeyOwnerIdentification = <Self::KeyOwnerProofSystem as KeyOwnerProofSystem<(
		KeyTypeId,
		ValidatorId,
	)>>::IdentificationTuple;
	type HandleReports = parachains_slashing::SlashingReportHandler<
		Self::KeyOwnerIdentification,
		Offences,
		ReportLongevity,
	>;
	type WeightInfo = weights::runtime_parachains_disputes_slashing::WeightInfo<Runtime>;
	type BenchmarkingConfig = parachains_slashing::BenchConfig<1000>;
}

parameter_types! {
	// Mostly arbitrary deposit price, but should provide an adequate incentive not to spam reserve
	// `ParaId`s.
	pub const ParaDeposit: Balance = 100 * DOLLARS;
	pub const ParaDataByteDeposit: Balance = deposit(0, 1);
}

impl paras_registrar::Config for Runtime {
	type RuntimeOrigin = RuntimeOrigin;
	type RuntimeEvent = RuntimeEvent;
	type Currency = Balances;
	type OnSwap = (Crowdloan, Slots, SwapLeases);
	type ParaDeposit = ParaDeposit;
	type DataDepositPerByte = ParaDataByteDeposit;
	type WeightInfo = weights::polkadot_runtime_common_paras_registrar::WeightInfo<Runtime>;
}

parameter_types! {
	// 12 weeks = 3 months per lease period -> 8 lease periods ~ 2 years
	pub LeasePeriod: BlockNumber = prod_or_fast!(12 * WEEKS, 12 * WEEKS, "DOT_LEASE_PERIOD");
	// Polkadot Genesis was on May 26, 2020.
	// Target Parachain Onboarding Date: Dec 15, 2021.
	// Difference is 568 days.
	// We want a lease period to start on the target onboarding date.
	// 568 % (12 * 7) = 64 day offset
	pub LeaseOffset: BlockNumber = prod_or_fast!(64 * DAYS, 0, "DOT_LEASE_OFFSET");
}

impl slots::Config for Runtime {
	type RuntimeEvent = RuntimeEvent;
	type Currency = Balances;
	type Registrar = Registrar;
	type LeasePeriod = LeasePeriod;
	type LeaseOffset = LeaseOffset;
	type ForceOrigin = EitherOf<EnsureRoot<Self::AccountId>, LeaseAdmin>;
	type WeightInfo = weights::polkadot_runtime_common_slots::WeightInfo<Runtime>;
}

parameter_types! {
	pub const CrowdloanId: PalletId = PalletId(*b"py/cfund");
	// Accounts for 10_000 contributions, each using 48 bytes (16 bytes for balance, and 32 bytes
	// for a memo).
	pub const SubmissionDeposit: Balance = deposit(1, 480_000);
	// The minimum crowdloan contribution.
	pub const MinContribution: Balance = 5 * DOLLARS;
	pub const RemoveKeysLimit: u32 = 1000;
	// Allow 32 bytes for an additional memo to a crowdloan.
	pub const MaxMemoLength: u8 = 32;
}

impl crowdloan::Config for Runtime {
	type RuntimeEvent = RuntimeEvent;
	type PalletId = CrowdloanId;
	type SubmissionDeposit = SubmissionDeposit;
	type MinContribution = MinContribution;
	type RemoveKeysLimit = RemoveKeysLimit;
	type Registrar = Registrar;
	type Auctioneer = Auctions;
	type MaxMemoLength = MaxMemoLength;
	type WeightInfo = weights::polkadot_runtime_common_crowdloan::WeightInfo<Runtime>;
}

parameter_types! {
	// The average auction is 7 days long, so this will be 70% for ending period.
	// 5 Days = 72000 Blocks @ 6 sec per block
	pub const EndingPeriod: BlockNumber = 5 * DAYS;
	// ~ 1000 samples per day -> ~ 20 blocks per sample -> 2 minute samples
	pub const SampleLength: BlockNumber = 2 * MINUTES;
}

impl auctions::Config for Runtime {
	type RuntimeEvent = RuntimeEvent;
	type Leaser = Slots;
	type Registrar = Registrar;
	type EndingPeriod = EndingPeriod;
	type SampleLength = SampleLength;
	type Randomness = pallet_babe::RandomnessFromOneEpochAgo<Runtime>;
	type InitiateOrigin = EitherOf<EnsureRoot<Self::AccountId>, AuctionAdmin>;
	type WeightInfo = weights::polkadot_runtime_common_auctions::WeightInfo<Runtime>;
}

parameter_types! {
	pub const PoolsPalletId: PalletId = PalletId(*b"py/nopls");
	// Allow pools that got slashed up to 90% to remain operational.
	pub const MaxPointsToBalance: u8 = 10;
}

impl pallet_nomination_pools::Config for Runtime {
	type RuntimeEvent = RuntimeEvent;
	type Currency = Balances;
	type RuntimeFreezeReason = RuntimeFreezeReason;
	type RewardCounter = FixedU128;
	type BalanceToU256 = polkadot_runtime_common::BalanceToU256;
	type U256ToBalance = polkadot_runtime_common::U256ToBalance;
	type StakeAdapter =
		pallet_nomination_pools::adapter::DelegateStake<Self, Staking, DelegatedStaking>;
	type PostUnbondingPoolsWindow = frame_support::traits::ConstU32<4>;
	type MaxMetadataLen = frame_support::traits::ConstU32<256>;
	// we use the same number of allowed unlocking chunks as with staking.
	type MaxUnbonding = <Self as pallet_staking::Config>::MaxUnlockingChunks;
	type PalletId = PoolsPalletId;
	type MaxPointsToBalance = MaxPointsToBalance;
	type WeightInfo = weights::pallet_nomination_pools::WeightInfo<Self>;
	type AdminOrigin = EitherOf<EnsureRoot<AccountId>, StakingAdmin>;
	type Filter = pallet_staking::AllStakers<Runtime>;
	type BlockNumberProvider = System;
}

parameter_types! {
	pub const DelegatedStakingPalletId: PalletId = PalletId(*b"py/dlstk");
	pub const SlashRewardFraction: Perbill = Perbill::from_percent(1);
}

impl pallet_delegated_staking::Config for Runtime {
	type RuntimeEvent = RuntimeEvent;
	type PalletId = DelegatedStakingPalletId;
	type Currency = Balances;
	// slashes are sent to the treasury.
	type OnSlash = ResolveTo<TreasuryAccountId<Self>, Balances>;
	type SlashRewardFraction = SlashRewardFraction;
	type RuntimeHoldReason = RuntimeHoldReason;
	type CoreStaking = Staking;
}

impl pallet_staking_async_ah_client::Config for Runtime {
	type CurrencyBalance = Balance;
	type AssetHubOrigin =
		frame_support::traits::EitherOfDiverse<EnsureRoot<AccountId>, EnsureAssetHub>;
	type AdminOrigin = EnsureRoot<AccountId>;
	type SessionInterface = Self;
	type SendToAssetHub = StakingXcmToAssetHub;
	// Polkadot RC currently has 600 validators. 500 minimum for now.
	type MinimumValidatorSetSize = ConstU32<500>;
	type UnixTime = Timestamp;
	type PointsPerBlock = ConstU32<20>;
	type MaxOffenceBatchSize = ConstU32<32>;
	type Fallback = Staking;
	type WeightInfo = pallet_staking_async_ah_client::weights::SubstrateWeight<Runtime>;
}

pub struct EnsureAssetHub;
impl frame_support::traits::EnsureOrigin<RuntimeOrigin> for EnsureAssetHub {
	type Success = ();
	fn try_origin(o: RuntimeOrigin) -> Result<Self::Success, RuntimeOrigin> {
		match <RuntimeOrigin as Into<Result<parachains_origin::Origin, RuntimeOrigin>>>::into(
			o.clone(),
		) {
			Ok(parachains_origin::Origin::Parachain(id))
				if id == polkadot_runtime_constants::system_parachain::ASSET_HUB_ID.into() =>
				Ok(()),
			_ => Err(o),
		}
	}

	#[cfg(feature = "runtime-benchmarks")]
	fn try_successful_origin() -> Result<RuntimeOrigin, ()> {
		Ok(RuntimeOrigin::root())
	}
}

#[derive(Encode, Decode)]
enum AssetHubRuntimePallets<AccountId> {
	// Audit: `StakingRcClient` in asset-hub-westend
	#[codec(index = 84)]
	RcClient(RcClientCalls<AccountId>),
}

#[derive(Encode, Decode)]
enum RcClientCalls<AccountId> {
	#[codec(index = 0)]
	RelaySessionReport(pallet_staking_async_rc_client::SessionReport<AccountId>),
	#[codec(index = 1)]
	RelayNewOffence(SessionIndex, Vec<pallet_staking_async_rc_client::Offence<AccountId>>),
}

pub struct SessionReportToXcm;
impl sp_runtime::traits::Convert<pallet_staking_async_rc_client::SessionReport<AccountId>, Xcm<()>>
	for SessionReportToXcm
{
	fn convert(a: pallet_staking_async_rc_client::SessionReport<AccountId>) -> Xcm<()> {
		Xcm(vec![
			Instruction::UnpaidExecution {
				weight_limit: WeightLimit::Unlimited,
				check_origin: None,
			},
			Instruction::Transact {
				origin_kind: OriginKind::Superuser,
				fallback_max_weight: None,
				call: AssetHubRuntimePallets::RcClient(RcClientCalls::RelaySessionReport(a))
					.encode()
					.into(),
			},
		])
	}
}

pub struct StakingXcmToAssetHub;
impl pallet_staking_async_ah_client::SendToAssetHub for StakingXcmToAssetHub {
	type AccountId = AccountId;

	fn relay_session_report(
		session_report: pallet_staking_async_rc_client::SessionReport<Self::AccountId>,
	) {
		// TODO: after https://github.com/paritytech/polkadot-sdk/pull/9619, use `XCMSender::send` and handle error
		let message = SessionReportToXcm::convert(session_report);
		let dest = AssetHubLocation::get();
		let _ = xcm::prelude::send_xcm::<xcm_config::XcmRouter>(dest, message).inspect_err(|err| {
			log::error!(target: "runtime::ah-client", "Failed to send relay session report: {err:?}");
		});
	}

	fn relay_new_offence(
		session_index: SessionIndex,
		offences: Vec<pallet_staking_async_rc_client::Offence<Self::AccountId>>,
	) {
		let message = Xcm(vec![
			Instruction::UnpaidExecution {
				weight_limit: WeightLimit::Unlimited,
				check_origin: None,
			},
			Instruction::Transact {
				origin_kind: OriginKind::Superuser,
				fallback_max_weight: None,
				call: AssetHubRuntimePallets::RcClient(RcClientCalls::RelayNewOffence(
					session_index,
					offences,
				))
				.encode()
				.into(),
			},
		]);
		// TODO: after https://github.com/paritytech/polkadot-sdk/pull/9619, use `XCMSender::send` and handle error
		let _ = send_xcm::<xcm_config::XcmRouter>(AssetHubLocation::get(), message).inspect_err(
			|err| {
				log::error!(target: "runtime::ah-client", "Failed to send relay offence message: {err:?}");
			},
		);
	}
}

parameter_types! {
	// The deposit configuration for the singed migration. Specially if you want to allow any signed account to do the migration (see `SignedFilter`, these deposits should be high)
	pub const MigrationSignedDepositPerItem: Balance = CENTS;
	pub const MigrationSignedDepositBase: Balance = 20 * CENTS * 100;
	pub const MigrationMaxKeyLen: u32 = 512;
}

impl pallet_state_trie_migration::Config for Runtime {
	type RuntimeHoldReason = RuntimeHoldReason;
	type RuntimeEvent = RuntimeEvent;
	type Currency = Balances;
	type SignedDepositPerItem = MigrationSignedDepositPerItem;
	type SignedDepositBase = MigrationSignedDepositBase;
	type ControlOrigin = EnsureRoot<AccountId>;
	type SignedFilter = frame_support::traits::NeverEnsureOrigin<AccountId>;

	// Use same weights as substrate ones.
	type WeightInfo = pallet_state_trie_migration::weights::SubstrateWeight<Runtime>;
	type MaxKeyLen = MigrationMaxKeyLen;
}

/// The [frame_support::traits::tokens::ConversionFromAssetBalance] implementation provided by the
/// `AssetRate` pallet instance.
///
/// With additional decoration to identify different IDs/locations of native asset and provide a
/// one-to-one balance conversion for them.
pub type AssetRateWithNative = UnityOrOuterConversion<
	ContainsLocationParts<
		FromContains<
			xcm_builder::IsChildSystemParachain<ParaId>,
			xcm_builder::IsParentsOnly<ConstU8<1>>,
		>,
	>,
	AssetRate,
>;

impl pallet_asset_rate::Config for Runtime {
	type WeightInfo = weights::pallet_asset_rate::WeightInfo<Runtime>;
	type RuntimeEvent = RuntimeEvent;
	type CreateOrigin = EitherOfDiverse<EnsureRoot<AccountId>, Treasurer>;
	type RemoveOrigin = EitherOfDiverse<EnsureRoot<AccountId>, Treasurer>;
	type UpdateOrigin = EitherOfDiverse<EnsureRoot<AccountId>, Treasurer>;
	type Currency = Balances;
	type AssetKind = <Runtime as pallet_treasury::Config>::AssetKind;
	#[cfg(feature = "runtime-benchmarks")]
	type BenchmarkHelper = polkadot_runtime_common::impls::benchmarks::AssetRateArguments;
}
/// Notify the `coretime` pallet when a lease swap occurs.
pub struct SwapLeases;
impl OnSwap for SwapLeases {
	fn on_swap(one: ParaId, other: ParaId) {
		coretime::Pallet::<Runtime>::on_legacy_lease_swap(one, other);
	}
}

// Derived from `polkadot_asset_hub_runtime::RuntimeBlockWeights`.
const AH_MAXIMUM_BLOCK_WEIGHT: Weight = Weight::from_parts(
	frame_support::weights::constants::WEIGHT_REF_TIME_PER_SECOND.saturating_mul(2),
	polkadot_primitives::MAX_POV_SIZE as u64,
);

parameter_types! {
	// Exvivalent to `polkadot_asset_hub_runtime::MessageQueueServiceWeight`.
	pub AhMqServiceWeight: Weight = Perbill::from_percent(50) * AH_MAXIMUM_BLOCK_WEIGHT;
	// 80 percent of the `AhMqServiceWeight` to leave some space for XCM message base processing.
	pub AhMigratorMaxWeight: Weight = Perbill::from_percent(80) * AhMqServiceWeight::get();
	pub RcMigratorMaxWeight: Weight = Perbill::from_percent(60) * BlockWeights::get().max_block;
	pub AhExistentialDeposit: Balance = EXISTENTIAL_DEPOSIT / 100;
	pub const XcmResponseTimeout: BlockNumber = 30 * DAYS;
	pub const AhUmpQueuePriorityPattern: (BlockNumber, BlockNumber) = (18, 2);
}

pub struct ProxyTypeAny;
impl frame_support::traits::Contains<TransparentProxyType<ProxyType>> for ProxyTypeAny {
	fn contains(proxy_type: &TransparentProxyType<ProxyType>) -> bool {
		proxy_type.0 == polkadot_runtime_constants::proxy::ProxyType::Any
	}
}

impl pallet_rc_migrator::Config for Runtime {
	type RuntimeOrigin = RuntimeOrigin;
	type RuntimeCall = RuntimeCall;
	type RuntimeHoldReason = RuntimeHoldReason;
	type RuntimeFreezeReason = RuntimeFreezeReason;
	type RuntimeEvent = RuntimeEvent;
	type AdminOrigin = EitherOfDiverse<
		EnsureRoot<AccountId>,
		EitherOfDiverse<
			EnsureXcm<IsVoiceOfBody<CollectivesLocation, FellowsBodyId>>,
			EnsureXcm<Equals<AssetHubLocation>, Location>,
		>,
	>;
	type Currency = Balances;
	type CheckingAccount = xcm_config::CheckAccount;
	type TreasuryBlockNumberProvider = System;
	type TreasuryPaymaster = TreasuryPaymaster;
	type PureProxyFreeVariants = ProxyTypeAny;
	type SessionDuration = EpochDuration; // Session == Epoch
	type SendXcm = xcm_config::XcmRouterWithoutException;
	type MaxRcWeight = RcMigratorMaxWeight;
	type MaxAhWeight = AhMigratorMaxWeight;
	type AhExistentialDeposit = AhExistentialDeposit;
	type RcWeightInfo = weights::pallet_rc_migrator::WeightInfo<Runtime>;
	type AhWeightInfo = weights::pallet_ah_migrator::WeightInfo<ah_migration::weights::AhDbConfig>;
	type RcIntraMigrationCalls = ahm_phase1::CallsEnabledDuringMigration;
	type RcPostMigrationCalls = ahm_phase1::CallsEnabledAfterMigration;
	type StakingDelegationReason = ahm_phase1::StakingDelegationReason;
	type OnDemandPalletId = OnDemandPalletId;
	type UnprocessedMsgBuffer = ConstU32<50>;
	type XcmResponseTimeout = XcmResponseTimeout;
	type MessageQueue = MessageQueue;
	type AhUmpQueuePriorityPattern = AhUmpQueuePriorityPattern;
<<<<<<< HEAD
=======
	type MultisigMembers = ();
	type MultisigThreshold = ConstU32<{ u32::MAX }>;
>>>>>>> 9a5bb876
}

construct_runtime! {
	pub enum Runtime
		{
		// Basic stuff; balances is uncallable initially.
		System: frame_system = 0,
		Scheduler: pallet_scheduler = 1,
		Preimage: pallet_preimage = 10,

		// Babe must be before session.
		Babe: pallet_babe = 2,

		Timestamp: pallet_timestamp = 3,
		Indices: pallet_indices = 4,
		Balances: pallet_balances = 5,
		TransactionPayment: pallet_transaction_payment = 32,

		// Consensus support.
		// Authorship must be before session in order to note author in the correct session and era
		// for staking.
		Authorship: pallet_authorship = 6,
		Staking: pallet_staking = 7,
		Offences: pallet_offences = 8,
		Historical: session_historical = 33,

		Session: pallet_session = 9,
		Grandpa: pallet_grandpa = 11,
		AuthorityDiscovery: pallet_authority_discovery = 13,

		// OpenGov stuff.
		Treasury: pallet_treasury = 19,
		ConvictionVoting: pallet_conviction_voting = 20,
		Referenda: pallet_referenda = 21,
		Origins: pallet_custom_origins = 22,
		Whitelist: pallet_whitelist = 23,

		// Claims. Usable initially.
		Claims: claims = 24,
		// Vesting. Usable initially, but removed once all vesting is finished.
		Vesting: pallet_vesting = 25,
		// Cunning utilities. Usable initially.
		Utility: pallet_utility = 26,

		// Identity: pallet_identity = 28, (removed post 1.2.8)

		// Proxy module. Late addition.
		Proxy: pallet_proxy = 29,

		// Multisig dispatch. Late addition.
		Multisig: pallet_multisig = 30,

		// Bounties modules.
		Bounties: pallet_bounties = 34,
		ChildBounties: pallet_child_bounties = 38,

		// Staking 36-40s, see also Staking, Offences, Historical and Session
		ElectionProviderMultiPhase: pallet_election_provider_multi_phase = 36,
		VoterList: pallet_bags_list::<Instance1> = 37,
		NominationPools: pallet_nomination_pools = 39,
		FastUnstake: pallet_fast_unstake = 40,
		DelegatedStaking: pallet_delegated_staking = 41,
		StakingAhClient: pallet_staking_async_ah_client = 42,

		// Parachains pallets. Start indices at 50 to leave room.
		ParachainsOrigin: parachains_origin = 50,
		Configuration: parachains_configuration = 51,
		ParasShared: parachains_shared = 52,
		ParaInclusion: parachains_inclusion = 53,
		ParaInherent: parachains_paras_inherent = 54,
		ParaScheduler: parachains_scheduler = 55,
		Paras: parachains_paras = 56,
		Initializer: parachains_initializer = 57,
		Dmp: parachains_dmp = 58,
		// Ump 59
		Hrmp: parachains_hrmp = 60,
		ParaSessionInfo: parachains_session_info = 61,
		ParasDisputes: parachains_disputes = 62,
		ParasSlashing: parachains_slashing = 63,
		OnDemand: parachains_on_demand = 64,
		CoretimeAssignmentProvider: parachains_assigner_coretime = 65,

		// Parachain Onboarding Pallets. Start indices at 70 to leave room.
		Registrar: paras_registrar = 70,
		Slots: slots = 71,
		Auctions: auctions = 72,
		Crowdloan: crowdloan = 73,
		Coretime: coretime = 74,

		// State trie migration pallet, only temporary.
		StateTrieMigration: pallet_state_trie_migration = 98,

		// Pallet for sending XCM.
		XcmPallet: pallet_xcm = 99,

		// Generalized message queue
		MessageQueue: pallet_message_queue = 100,

		// Asset rate.
		AssetRate: pallet_asset_rate = 101,

		// BEEFY Bridges support.
		Beefy: pallet_beefy = 200,
		// MMR leaf construction must be after session in order to have a leaf's next_auth_set
		// refer to block<N>. See issue #160 for details.
		Mmr: pallet_mmr = 201,
		BeefyMmrLeaf: pallet_beefy_mmr = 202,

		// Relay Chain Migrator
		// The pallet must be located below `MessageQueue` to get the XCM message acknowledgements
		// from Asset Hub before we get the `RcMigrator` `on_initialize` executed.
		RcMigrator: pallet_rc_migrator = 255,
	}
}

impl<LocalCall> frame_system::offchain::CreateBare<LocalCall> for Runtime
where
	RuntimeCall: From<LocalCall>,
{
	fn create_bare(call: RuntimeCall) -> UncheckedExtrinsic {
		UncheckedExtrinsic::new_bare(call)
	}
}

/// The address format for describing accounts.
pub type Address = sp_runtime::MultiAddress<AccountId, ()>;
/// Block header type as expected by this runtime.
pub type Header = generic::Header<BlockNumber, BlakeTwo256>;
/// Block type as expected by this runtime.
pub type Block = generic::Block<Header, UncheckedExtrinsic>;
/// A Block signed with a Justification
pub type SignedBlock = generic::SignedBlock<Block>;
/// `BlockId` type as expected by this runtime.
pub type BlockId = generic::BlockId<Block>;
/// The `TransactionExtension` to the basic transaction logic.
pub type TxExtension = (
	frame_system::CheckNonZeroSender<Runtime>,
	frame_system::CheckSpecVersion<Runtime>,
	frame_system::CheckTxVersion<Runtime>,
	frame_system::CheckGenesis<Runtime>,
	frame_system::CheckMortality<Runtime>,
	frame_system::CheckNonce<Runtime>,
	frame_system::CheckWeight<Runtime>,
	pallet_transaction_payment::ChargeTransactionPayment<Runtime>,
	claims::PrevalidateAttests<Runtime>,
	frame_metadata_hash_extension::CheckMetadataHash<Runtime>,
);

/// All migrations that will run on the next runtime upgrade.
///
/// This contains the combined migrations of the last 10 releases. It allows to skip runtime
/// upgrades in case governance decides to do so. THE ORDER IS IMPORTANT.
pub type Migrations = (migrations::Unreleased, migrations::Permanent);

/// The runtime migrations per release.
#[allow(deprecated, missing_docs)]
pub mod migrations {
	use super::*;

	/// Unreleased migrations. Add new ones here:
	pub type Unreleased = ();

	/// Migrations/checks that do not need to be versioned and can run on every update.
	pub type Permanent = pallet_xcm::migration::MigrateToLatestXcmVersion<Runtime>;
}

/// Unchecked extrinsic type as expected by this runtime.
pub type UncheckedExtrinsic =
	generic::UncheckedExtrinsic<Address, RuntimeCall, Signature, TxExtension>;
/// Executive: handles dispatch to the various modules.
pub type Executive = frame_executive::Executive<
	Runtime,
	Block,
	frame_system::ChainContext<Runtime>,
	Runtime,
	AllPalletsWithSystem,
	Migrations,
>;

/// The payload being signed in transactions.
pub type SignedPayload = generic::SignedPayload<RuntimeCall, TxExtension>;

#[cfg(feature = "runtime-benchmarks")]
mod benches {
	use super::*;

	frame_benchmarking::define_benchmarks!(
		// Polkadot
		[polkadot_runtime_common::auctions, Auctions]
		[polkadot_runtime_common::claims, Claims]
		[polkadot_runtime_common::crowdloan, Crowdloan]
		[polkadot_runtime_common::slots, Slots]
		[polkadot_runtime_common::paras_registrar, Registrar]
		[runtime_parachains::configuration, Configuration]
		[runtime_parachains::disputes, ParasDisputes]
		[runtime_parachains::disputes::slashing, ParasSlashing]
		[runtime_parachains::hrmp, Hrmp]
		[runtime_parachains::inclusion, ParaInclusion]
		[runtime_parachains::initializer, Initializer]
		[runtime_parachains::paras, Paras]
		[runtime_parachains::paras_inherent, ParaInherent]
		[runtime_parachains::on_demand, OnDemand]
		[runtime_parachains::coretime, Coretime]
		// Substrate
		[pallet_bags_list, VoterList]
		[pallet_balances, Balances]
		[pallet_beefy_mmr, BeefyMmrLeaf]
		[frame_benchmarking::baseline, Baseline::<Runtime>]
		[pallet_bounties, Bounties]
		[pallet_child_bounties, ChildBounties]
		[pallet_election_provider_multi_phase, ElectionProviderMultiPhase]
		[frame_election_provider_support, ElectionProviderBench::<Runtime>]
		[pallet_fast_unstake, FastUnstake]
		[pallet_indices, Indices]
		[pallet_message_queue, MessageQueue]
		[pallet_multisig, Multisig]
		[pallet_nomination_pools, NominationPoolsBench::<Runtime>]
		[pallet_offences, OffencesBench::<Runtime>]
		[pallet_preimage, Preimage]
		[pallet_proxy, Proxy]
		[pallet_scheduler, Scheduler]
		[pallet_session, SessionBench::<Runtime>]
		[pallet_staking, Staking]
		[frame_system, SystemBench::<Runtime>]
		[frame_system_extensions, SystemExtensionsBench::<Runtime>]
		[pallet_timestamp, Timestamp]
		[pallet_transaction_payment, TransactionPayment]
		[pallet_treasury, Treasury]
		[pallet_utility, Utility]
		[pallet_vesting, Vesting]
		[pallet_conviction_voting, ConvictionVoting]
		[pallet_referenda, Referenda]
		[pallet_whitelist, Whitelist]
		[pallet_asset_rate, AssetRate]
		[pallet_rc_migrator, RcMigrator]
		// XCM
		[pallet_xcm, PalletXcmExtrinsicsBenchmark::<Runtime>]
		[pallet_xcm_benchmarks::fungible, pallet_xcm_benchmarks::fungible::Pallet::<Runtime>]
		[pallet_xcm_benchmarks::generic, pallet_xcm_benchmarks::generic::Pallet::<Runtime>]
	);

	pub use frame_benchmarking::{BenchmarkBatch, BenchmarkError, BenchmarkList};
	pub use frame_support::traits::{StorageInfoTrait, WhitelistedStorageKeys};
	pub use sp_storage::TrackedStorageKey;
	// Trying to add benchmarks directly to some pallets caused cyclic dependency issues.
	// To get around that, we separated the benchmarks into its own crate.
	pub use frame_benchmarking::baseline::Pallet as Baseline;
	pub use frame_system_benchmarking::{
		extensions::Pallet as SystemExtensionsBench, Pallet as SystemBench,
	};
	pub use pallet_election_provider_support_benchmarking::Pallet as ElectionProviderBench;
	pub use pallet_nomination_pools_benchmarking::Pallet as NominationPoolsBench;
	pub use pallet_offences_benchmarking::Pallet as OffencesBench;
	pub use pallet_session_benchmarking::Pallet as SessionBench;
	pub use pallet_xcm::benchmarking::Pallet as PalletXcmExtrinsicsBenchmark;
	use polkadot_runtime_constants::system_parachain::AssetHubParaId;
	use xcm_builder::MintLocation;
	use xcm_config::{
		AssetHubLocation, SovereignAccountOf, TeleportTracking, TokenLocation, XcmConfig,
	};

	impl pallet_session_benchmarking::Config for Runtime {}
	impl pallet_offences_benchmarking::Config for Runtime {}
	impl pallet_election_provider_support_benchmarking::Config for Runtime {}
	impl frame_system_benchmarking::Config for Runtime {}
	impl frame_benchmarking::baseline::Config for Runtime {}
	impl pallet_nomination_pools_benchmarking::Config for Runtime {}
	impl runtime_parachains::disputes::slashing::benchmarking::Config for Runtime {}

	parameter_types! {
		pub ExistentialDepositAsset: Option<Asset> = Some((
			TokenLocation::get(),
			ExistentialDeposit::get()
		).into());
		pub const RandomParaId: ParaId = ParaId::new(43211234);
	}

	impl pallet_xcm::benchmarking::Config for Runtime {
		type DeliveryHelper = (
			polkadot_runtime_common::xcm_sender::ToParachainDeliveryHelper<
				XcmConfig,
				ExistentialDepositAsset,
				xcm_config::PriceForChildParachainDelivery,
				AssetHubParaId,
				Dmp,
			>,
			polkadot_runtime_common::xcm_sender::ToParachainDeliveryHelper<
				XcmConfig,
				ExistentialDepositAsset,
				xcm_config::PriceForChildParachainDelivery,
				RandomParaId,
				Dmp,
			>,
		);

		fn reachable_dest() -> Option<Location> {
			Some(AssetHubLocation::get())
		}

		fn teleportable_asset_and_dest() -> Option<(Asset, Location)> {
			// Relay/native token can be teleported to/from AH.
			Some((
				Asset { fun: Fungible(ExistentialDeposit::get()), id: AssetId(Here.into()) },
				AssetHubLocation::get(),
			))
		}

		fn reserve_transferable_asset_and_dest() -> Option<(Asset, Location)> {
			None
		}

		fn set_up_complex_asset_transfer(
		) -> Option<(Assets, u32, Location, alloc::boxed::Box<dyn FnOnce()>)> {
			// Relay supports only native token, either reserve transfer it to non-system
			// parachains, or teleport it to system parachain. Use the teleport case for
			// benchmarking as it's slightly heavier.
			// Relay/native token can be teleported to/from AH.
			let native_location = Here.into();
			let dest = AssetHubLocation::get();
			pallet_xcm::benchmarking::helpers::native_teleport_as_asset_transfer::<Runtime>(
				native_location,
				dest,
			)
		}

		fn get_asset() -> Asset {
			Asset { id: AssetId(Location::here()), fun: Fungible(ExistentialDeposit::get()) }
		}
	}

	impl pallet_xcm_benchmarks::Config for Runtime {
		type XcmConfig = XcmConfig;
		type AccountIdConverter = SovereignAccountOf;
		type DeliveryHelper = polkadot_runtime_common::xcm_sender::ToParachainDeliveryHelper<
			XcmConfig,
			ExistentialDepositAsset,
			xcm_config::PriceForChildParachainDelivery,
			AssetHubParaId,
			Dmp,
		>;
		fn valid_destination() -> Result<Location, BenchmarkError> {
			Ok(AssetHubLocation::get())
		}
		fn worst_case_holding(_depositable_count: u32) -> Assets {
			// Polkadot only knows about DOT
			vec![Asset {
				id: AssetId(TokenLocation::get()),
				fun: Fungible(1_000_000_000_000 * UNITS),
			}]
			.into()
		}
	}

	parameter_types! {
		pub TrustedTeleporter: Option<(Location, Asset)> = Some((
			AssetHubLocation::get(),
			Asset { id: AssetId(TokenLocation::get()), fun: Fungible(UNITS) }
		));
		pub const TrustedReserve: Option<(Location, Asset)> = None;
		pub LocalCheckAccount: (AccountId, MintLocation) = TeleportTracking::get().unwrap();
	}

	impl pallet_xcm_benchmarks::fungible::Config for Runtime {
		type TransactAsset = Balances;

		type CheckedAccount = LocalCheckAccount;
		type TrustedTeleporter = TrustedTeleporter;
		type TrustedReserve = TrustedReserve;

		fn get_asset() -> Asset {
			// We put more than ED here for being able to keep accounts alive when transferring
			// and paying the delivery fees.
			Asset {
				id: AssetId(TokenLocation::get()),
				fun: Fungible(1_000_000 * ExistentialDeposit::get()),
			}
		}
	}

	impl pallet_xcm_benchmarks::generic::Config for Runtime {
		type TransactAsset = Balances;
		type RuntimeCall = RuntimeCall;

		fn worst_case_response() -> (u64, Response) {
			(0u64, Response::Version(Default::default()))
		}

		fn worst_case_asset_exchange() -> Result<(Assets, Assets), BenchmarkError> {
			// Polkadot doesn't support asset exchanges
			Err(BenchmarkError::Skip)
		}

		fn universal_alias() -> Result<(Location, Junction), BenchmarkError> {
			// The XCM executor of Polkadot doesn't have a configured `UniversalAliases`
			Err(BenchmarkError::Skip)
		}

		fn transact_origin_and_runtime_call() -> Result<(Location, RuntimeCall), BenchmarkError> {
			Ok((
				AssetHubLocation::get(),
				frame_system::Call::remark_with_event { remark: vec![] }.into(),
			))
		}

		fn subscribe_origin() -> Result<Location, BenchmarkError> {
			Ok(AssetHubLocation::get())
		}

		fn claimable_asset() -> Result<(Location, Location, Assets), BenchmarkError> {
			let origin = AssetHubLocation::get();
			let assets: Assets = (AssetId(TokenLocation::get()), 1_000 * UNITS).into();
			let ticket = Location { parents: 0, interior: Here };
			Ok((origin, ticket, assets))
		}

		fn worst_case_for_trader() -> Result<(Asset, WeightLimit), BenchmarkError> {
			Ok((
				Asset { id: AssetId(TokenLocation::get()), fun: Fungible(1_000_000 * UNITS) },
				Limited(Weight::from_parts(5000, 5000)),
			))
		}

		fn unlockable_asset() -> Result<(Location, Location, Asset), BenchmarkError> {
			// Polkadot doesn't support asset locking
			Err(BenchmarkError::Skip)
		}

		fn export_message_origin_and_destination(
		) -> Result<(Location, NetworkId, InteriorLocation), BenchmarkError> {
			// Polkadot doesn't support exporting messages
			Err(BenchmarkError::Skip)
		}

		fn alias_origin() -> Result<(Location, Location), BenchmarkError> {
			let origin = Location::new(0, [Parachain(1000)]);
			let target =
				Location::new(0, [Parachain(1000), AccountId32 { id: [128u8; 32], network: None }]);
			Ok((origin, target))
		}
	}
}

#[cfg(feature = "runtime-benchmarks")]
use benches::*;

impl Runtime {
	fn impl_experimental_inflation_info() -> InflationInfo {
		use pallet_staking::{ActiveEra, EraPayout, ErasTotalStake};
		let (staked, _start) = ActiveEra::<Runtime>::get()
			.map(|ae| (ErasTotalStake::<Runtime>::get(ae.index), ae.start.unwrap_or(0)))
			.unwrap_or((0, 0));
		let stake_able_issuance = Balances::total_issuance();

		// We assume un-delayed 24h eras.
		let era_duration = 24 * (HOURS as Moment) * MILLISECS_PER_BLOCK;
		let next_mint = <Self as pallet_staking::Config>::EraPayout::era_payout(
			staked,
			stake_able_issuance,
			era_duration,
		);
		// reverse-engineer the current inflation by looking at the total minted against the total
		// issuance.
		let inflation = Perquintill::from_rational(
			(next_mint.0 + next_mint.1) * 36525 / 100,
			stake_able_issuance,
		);

		InflationInfo { inflation, next_mint }
	}
}

sp_api::impl_runtime_apis! {
	impl relay_common::apis::Inflation<Block> for Runtime {
		fn experimental_inflation_prediction_info() -> InflationInfo {
			Runtime::impl_experimental_inflation_info()
		}
	}

	impl sp_api::Core<Block> for Runtime {
		fn version() -> RuntimeVersion {
			VERSION
		}

		fn execute_block(block: Block) {
			Executive::execute_block(block);
		}

		fn initialize_block(header: &<Block as BlockT>::Header) -> sp_runtime::ExtrinsicInclusionMode {
			Executive::initialize_block(header)
		}
	}

	impl sp_api::Metadata<Block> for Runtime {
		fn metadata() -> OpaqueMetadata {
			OpaqueMetadata::new(Runtime::metadata().into())
		}

		fn metadata_at_version(version: u32) -> Option<OpaqueMetadata> {
			Runtime::metadata_at_version(version)
		}

		fn metadata_versions() -> Vec<u32> {
			Runtime::metadata_versions()
		}
	}

	impl sp_block_builder::BlockBuilder<Block> for Runtime {
		fn apply_extrinsic(extrinsic: <Block as BlockT>::Extrinsic) -> ApplyExtrinsicResult {
			Executive::apply_extrinsic(extrinsic)
		}

		fn finalize_block() -> <Block as BlockT>::Header {
			Executive::finalize_block()
		}

		fn inherent_extrinsics(data: sp_inherents::InherentData) -> Vec<<Block as BlockT>::Extrinsic> {
			data.create_extrinsics()
		}

		fn check_inherents(
			block: Block,
			data: sp_inherents::InherentData,
		) -> sp_inherents::CheckInherentsResult {
			data.check_extrinsics(&block)
		}
	}

	impl pallet_nomination_pools_runtime_api::NominationPoolsApi<
		Block,
		AccountId,
		Balance,
	> for Runtime {
		fn pending_rewards(member: AccountId) -> Balance {
			NominationPools::api_pending_rewards(member).unwrap_or_default()
		}

		fn points_to_balance(pool_id: pallet_nomination_pools::PoolId, points: Balance) -> Balance {
			NominationPools::api_points_to_balance(pool_id, points)
		}

		fn balance_to_points(pool_id: pallet_nomination_pools::PoolId, new_funds: Balance) -> Balance {
			NominationPools::api_balance_to_points(pool_id, new_funds)
		}

		fn pool_pending_slash(pool_id: pallet_nomination_pools::PoolId) -> Balance {
			NominationPools::api_pool_pending_slash(pool_id)
		}

		fn member_pending_slash(member: AccountId) -> Balance {
			NominationPools::api_member_pending_slash(member)
		}

		fn pool_needs_delegate_migration(pool_id: pallet_nomination_pools::PoolId) -> bool {
			NominationPools::api_pool_needs_delegate_migration(pool_id)
		}

		fn member_needs_delegate_migration(member: AccountId) -> bool {
			NominationPools::api_member_needs_delegate_migration(member)
		}

		fn member_total_balance(who: AccountId) -> Balance {
			NominationPools::api_member_total_balance(who)
		}

		fn pool_balance(pool_id: pallet_nomination_pools::PoolId) -> Balance {
			NominationPools::api_pool_balance(pool_id)
		}

		fn pool_accounts(pool_id: pallet_nomination_pools::PoolId) -> (AccountId, AccountId) {
			NominationPools::api_pool_accounts(pool_id)
		}
	}

	impl pallet_staking_runtime_api::StakingApi<Block, Balance, AccountId> for Runtime {
		fn nominations_quota(balance: Balance) -> u32 {
			Staking::api_nominations_quota(balance)
		}

		fn eras_stakers_page_count(era: sp_staking::EraIndex, account: AccountId) -> sp_staking::Page {
			Staking::api_eras_stakers_page_count(era, account)
		}

		fn pending_rewards(era: sp_staking::EraIndex, account: AccountId) -> bool {
			Staking::api_pending_rewards(era, account)
		}
	}

	impl sp_transaction_pool::runtime_api::TaggedTransactionQueue<Block> for Runtime {
		fn validate_transaction(
			source: TransactionSource,
			tx: <Block as BlockT>::Extrinsic,
			block_hash: <Block as BlockT>::Hash,
		) -> TransactionValidity {
			Executive::validate_transaction(source, tx, block_hash)
		}
	}

	impl sp_offchain::OffchainWorkerApi<Block> for Runtime {
		fn offchain_worker(header: &<Block as BlockT>::Header) {
			Executive::offchain_worker(header)
		}
	}

	#[api_version(13)]
	impl polkadot_primitives::runtime_api::ParachainHost<Block> for Runtime {
		fn validators() -> Vec<ValidatorId> {
			parachains_runtime_api_impl::validators::<Runtime>()
		}

		fn validator_groups() -> (Vec<Vec<ValidatorIndex>>, GroupRotationInfo<BlockNumber>) {
			parachains_runtime_api_impl::validator_groups::<Runtime>()
		}

		fn availability_cores() -> Vec<CoreState<Hash, BlockNumber>> {
			parachains_runtime_api_impl::availability_cores::<Runtime>()
		}

		fn persisted_validation_data(para_id: ParaId, assumption: OccupiedCoreAssumption)
			-> Option<PersistedValidationData<Hash, BlockNumber>> {
			parachains_runtime_api_impl::persisted_validation_data::<Runtime>(para_id, assumption)
		}

		fn assumed_validation_data(
			para_id: ParaId,
			expected_persisted_validation_data_hash: Hash,
		) -> Option<(PersistedValidationData<Hash, BlockNumber>, ValidationCodeHash)> {
			parachains_runtime_api_impl::assumed_validation_data::<Runtime>(
				para_id,
				expected_persisted_validation_data_hash,
			)
		}

		fn check_validation_outputs(
			para_id: ParaId,
			outputs: polkadot_primitives::CandidateCommitments,
		) -> bool {
			parachains_runtime_api_impl::check_validation_outputs::<Runtime>(para_id, outputs)
		}

		fn session_index_for_child() -> SessionIndex {
			parachains_runtime_api_impl::session_index_for_child::<Runtime>()
		}

		fn validation_code(para_id: ParaId, assumption: OccupiedCoreAssumption)
			-> Option<ValidationCode> {
			parachains_runtime_api_impl::validation_code::<Runtime>(para_id, assumption)
		}

		fn candidate_pending_availability(para_id: ParaId) -> Option<CommittedCandidateReceipt<Hash>> {
			#[allow(deprecated)]
			parachains_runtime_api_impl::candidate_pending_availability::<Runtime>(para_id)
		}

		fn candidate_events() -> Vec<CandidateEvent<Hash>> {
			parachains_runtime_api_impl::candidate_events::<Runtime, _>(|ev| {
				match ev {
					RuntimeEvent::ParaInclusion(ev) => {
						Some(ev)
					}
					_ => None,
				}
			})
		}

		fn session_info(index: SessionIndex) -> Option<SessionInfo> {
			parachains_runtime_api_impl::session_info::<Runtime>(index)
		}

		fn session_executor_params(session_index: SessionIndex) -> Option<ExecutorParams> {
			parachains_runtime_api_impl::session_executor_params::<Runtime>(session_index)
		}

		fn dmq_contents(recipient: ParaId) -> Vec<InboundDownwardMessage<BlockNumber>> {
			parachains_runtime_api_impl::dmq_contents::<Runtime>(recipient)
		}

		fn inbound_hrmp_channels_contents(
			recipient: ParaId
		) -> BTreeMap<ParaId, Vec<InboundHrmpMessage<BlockNumber>>> {
			parachains_runtime_api_impl::inbound_hrmp_channels_contents::<Runtime>(recipient)
		}

		fn validation_code_by_hash(hash: ValidationCodeHash) -> Option<ValidationCode> {
			parachains_runtime_api_impl::validation_code_by_hash::<Runtime>(hash)
		}

		fn on_chain_votes() -> Option<ScrapedOnChainVotes<Hash>> {
			parachains_runtime_api_impl::on_chain_votes::<Runtime>()
		}

		fn submit_pvf_check_statement(
			stmt: polkadot_primitives::PvfCheckStatement,
			signature: polkadot_primitives::ValidatorSignature,
		) {
			parachains_runtime_api_impl::submit_pvf_check_statement::<Runtime>(stmt, signature)
		}

		fn pvfs_require_precheck() -> Vec<ValidationCodeHash> {
			parachains_runtime_api_impl::pvfs_require_precheck::<Runtime>()
		}

		fn validation_code_hash(para_id: ParaId, assumption: OccupiedCoreAssumption)
			-> Option<ValidationCodeHash>
		{
			parachains_runtime_api_impl::validation_code_hash::<Runtime>(para_id, assumption)
		}

		fn disputes() -> Vec<(SessionIndex, CandidateHash, DisputeState<BlockNumber>)> {
			parachains_runtime_api_impl::get_session_disputes::<Runtime>()
		}

		fn unapplied_slashes(
		) -> Vec<(SessionIndex, CandidateHash, slashing::PendingSlashes)> {
			parachains_runtime_api_impl::unapplied_slashes::<Runtime>()
		}

		fn key_ownership_proof(
			validator_id: ValidatorId,
		) -> Option<slashing::OpaqueKeyOwnershipProof> {
			use codec::Encode;

			Historical::prove((PARACHAIN_KEY_TYPE_ID, validator_id))
				.map(|p| p.encode())
				.map(slashing::OpaqueKeyOwnershipProof::new)
		}

		fn submit_report_dispute_lost(
			dispute_proof: slashing::DisputeProof,
			key_ownership_proof: slashing::OpaqueKeyOwnershipProof,
		) -> Option<()> {
			parachains_runtime_api_impl::submit_unsigned_slashing_report::<Runtime>(
				dispute_proof,
				key_ownership_proof,
			)
		}

		fn minimum_backing_votes() -> u32 {
			parachains_runtime_api_impl::minimum_backing_votes::<Runtime>()
		}

		fn para_backing_state(para_id: ParaId) -> Option<polkadot_primitives::vstaging::async_backing::BackingState> {
			#[allow(deprecated)]
			parachains_runtime_api_impl::backing_state::<Runtime>(para_id)
		}

		fn async_backing_params() -> polkadot_primitives::AsyncBackingParams {
			#[allow(deprecated)]
			parachains_runtime_api_impl::async_backing_params::<Runtime>()
		}

		fn disabled_validators() -> Vec<ValidatorIndex> {
			parachains_runtime_api_impl::disabled_validators::<Runtime>()
		}

		fn node_features() -> NodeFeatures {
			parachains_runtime_api_impl::node_features::<Runtime>()
		}

		fn approval_voting_params() -> ApprovalVotingParams {
			parachains_runtime_api_impl::approval_voting_params::<Runtime>()
		}

		fn claim_queue() -> BTreeMap<CoreIndex, VecDeque<ParaId>> {
			parachains_runtime_api_impl::claim_queue::<Runtime>()
		}

		fn candidates_pending_availability(para_id: ParaId) -> Vec<CommittedCandidateReceipt<Hash>> {
			parachains_runtime_api_impl::candidates_pending_availability::<Runtime>(para_id)
		}

		fn validation_code_bomb_limit() -> u32 {
			parachains_runtime_api_impl_vstaging::validation_code_bomb_limit::<Runtime>()
		}

		fn backing_constraints(para_id: ParaId) -> Option<Constraints> {
			parachains_runtime_api_impl_vstaging::backing_constraints::<Runtime>(para_id)
		}

		fn scheduling_lookahead() -> u32 {
			parachains_runtime_api_impl_vstaging::scheduling_lookahead::<Runtime>()
		}
	}

	impl beefy_primitives::BeefyApi<Block, BeefyId> for Runtime {
		fn beefy_genesis() -> Option<BlockNumber> {
			pallet_beefy::GenesisBlock::<Runtime>::get()
		}

		fn validator_set() -> Option<beefy_primitives::ValidatorSet<BeefyId>> {
			Beefy::validator_set()
		}

		fn generate_key_ownership_proof(
			_set_id: beefy_primitives::ValidatorSetId,
			authority_id: BeefyId,
		) -> Option<beefy_primitives::OpaqueKeyOwnershipProof> {
			use codec::Encode;

			Historical::prove((beefy_primitives::KEY_TYPE, authority_id))
				.map(|p| p.encode())
				.map(beefy_primitives::OpaqueKeyOwnershipProof::new)
		}

		fn submit_report_double_voting_unsigned_extrinsic(
			equivocation_proof: beefy_primitives::DoubleVotingProof<BlockNumber, BeefyId, BeefySignature>,
			key_owner_proof: OpaqueValue,
		) -> Option<()> {
			let key_owner_proof = key_owner_proof.decode()?;

			Beefy::submit_unsigned_double_voting_report(
				equivocation_proof,
				key_owner_proof,
			)
		}

		fn submit_report_fork_voting_unsigned_extrinsic(
			equivocation_proof: beefy_primitives::ForkVotingProof<Header, BeefyId, OpaqueValue>,
			key_owner_proof: OpaqueKeyOwnershipProof,
		) -> Option<()> {
			Beefy::submit_unsigned_fork_voting_report(
				equivocation_proof.try_into()?,
				key_owner_proof.decode()?,
			)
		}

		fn submit_report_future_block_voting_unsigned_extrinsic(
			equivocation_proof: beefy_primitives::FutureBlockVotingProof<BlockNumber,BeefyId> ,
			key_owner_proof: OpaqueKeyOwnershipProof,
		) -> Option<()> {
			Beefy::submit_unsigned_future_block_voting_report(
				equivocation_proof,
				key_owner_proof.decode()?,
			)
		}

		fn generate_ancestry_proof(
			prev_block_number: BlockNumber,
			best_known_block_number: Option<BlockNumber>,
		) -> Option<sp_runtime::OpaqueValue> {
			Mmr::generate_ancestry_proof(prev_block_number, best_known_block_number)
				.map(|p| p.encode())
				.map(OpaqueKeyOwnershipProof::new)
				.ok()
		}
	}

	impl mmr::MmrApi<Block, Hash, BlockNumber> for Runtime {
		fn mmr_root() -> Result<mmr::Hash, mmr::Error> {
			Ok(Mmr::mmr_root())
		}

		fn mmr_leaf_count() -> Result<mmr::LeafIndex, mmr::Error> {
			Ok(Mmr::mmr_leaves())
		}

		fn generate_proof(
			block_numbers: Vec<BlockNumber>,
			best_known_block_number: Option<BlockNumber>,
		) -> Result<(Vec<mmr::EncodableOpaqueLeaf>, mmr::LeafProof<mmr::Hash>), mmr::Error> {
			Mmr::generate_proof(block_numbers, best_known_block_number).map(
				|(leaves, proof)| {
					(
						leaves
							.into_iter()
							.map(|leaf| mmr::EncodableOpaqueLeaf::from_leaf(&leaf))
							.collect(),
						proof,
					)
				},
			)
		}

		fn verify_proof(leaves: Vec<mmr::EncodableOpaqueLeaf>, proof: mmr::LeafProof<mmr::Hash>)
			-> Result<(), mmr::Error>
		{
			let leaves = leaves.into_iter().map(|leaf|
				leaf.into_opaque_leaf()
				.try_decode()
				.ok_or(mmr::Error::Verify)).collect::<Result<Vec<mmr::Leaf>, mmr::Error>>()?;
			Mmr::verify_leaves(leaves, proof)
		}

		fn verify_proof_stateless(
			root: mmr::Hash,
			leaves: Vec<mmr::EncodableOpaqueLeaf>,
			proof: mmr::LeafProof<mmr::Hash>
		) -> Result<(), mmr::Error> {
			let nodes = leaves.into_iter().map(|leaf|mmr::DataOrHash::Data(leaf.into_opaque_leaf())).collect();
			pallet_mmr::verify_leaves_proof::<mmr::Hashing, _>(root, nodes, proof)
		}
	}

	impl pallet_beefy_mmr::BeefyMmrApi<Block, Hash> for RuntimeApi {
		fn authority_set_proof() -> beefy_primitives::mmr::BeefyAuthoritySet<Hash> {
			BeefyMmrLeaf::authority_set_proof()
		}

		fn next_authority_set_proof() -> beefy_primitives::mmr::BeefyNextAuthoritySet<Hash> {
			BeefyMmrLeaf::next_authority_set_proof()
		}
	}

	impl fg_primitives::GrandpaApi<Block> for Runtime {
		fn grandpa_authorities() -> Vec<(GrandpaId, u64)> {
			Grandpa::grandpa_authorities()
		}

		fn current_set_id() -> fg_primitives::SetId {
			Grandpa::current_set_id()
		}

		fn submit_report_equivocation_unsigned_extrinsic(
			equivocation_proof: fg_primitives::EquivocationProof<
				<Block as BlockT>::Hash,
				sp_runtime::traits::NumberFor<Block>,
			>,
			key_owner_proof: fg_primitives::OpaqueKeyOwnershipProof,
		) -> Option<()> {
			let key_owner_proof = key_owner_proof.decode()?;

			Grandpa::submit_unsigned_equivocation_report(
				equivocation_proof,
				key_owner_proof,
			)
		}

		fn generate_key_ownership_proof(
			_set_id: fg_primitives::SetId,
			authority_id: fg_primitives::AuthorityId,
		) -> Option<fg_primitives::OpaqueKeyOwnershipProof> {
			use codec::Encode;

			Historical::prove((fg_primitives::KEY_TYPE, authority_id))
				.map(|p| p.encode())
				.map(fg_primitives::OpaqueKeyOwnershipProof::new)
		}
	}

	impl babe_primitives::BabeApi<Block> for Runtime {
		fn configuration() -> babe_primitives::BabeConfiguration {
			let epoch_config = Babe::epoch_config().unwrap_or(BABE_GENESIS_EPOCH_CONFIG);
			babe_primitives::BabeConfiguration {
				slot_duration: Babe::slot_duration(),
				epoch_length: EpochDuration::get(),
				c: epoch_config.c,
				authorities: Babe::authorities().to_vec(),
				randomness: Babe::randomness(),
				allowed_slots: epoch_config.allowed_slots,
			}
		}

		fn current_epoch_start() -> babe_primitives::Slot {
			Babe::current_epoch_start()
		}

		fn current_epoch() -> babe_primitives::Epoch {
			Babe::current_epoch()
		}

		fn next_epoch() -> babe_primitives::Epoch {
			Babe::next_epoch()
		}

		fn generate_key_ownership_proof(
			_slot: babe_primitives::Slot,
			authority_id: babe_primitives::AuthorityId,
		) -> Option<babe_primitives::OpaqueKeyOwnershipProof> {
			use codec::Encode;

			Historical::prove((babe_primitives::KEY_TYPE, authority_id))
				.map(|p| p.encode())
				.map(babe_primitives::OpaqueKeyOwnershipProof::new)
		}

		fn submit_report_equivocation_unsigned_extrinsic(
			equivocation_proof: babe_primitives::EquivocationProof<<Block as BlockT>::Header>,
			key_owner_proof: babe_primitives::OpaqueKeyOwnershipProof,
		) -> Option<()> {
			let key_owner_proof = key_owner_proof.decode()?;

			Babe::submit_unsigned_equivocation_report(
				equivocation_proof,
				key_owner_proof,
			)
		}
	}

	impl authority_discovery_primitives::AuthorityDiscoveryApi<Block> for Runtime {
		fn authorities() -> Vec<AuthorityDiscoveryId> {
			parachains_runtime_api_impl::relevant_authority_ids::<Runtime>()
		}
	}

	impl sp_session::SessionKeys<Block> for Runtime {
		fn generate_session_keys(seed: Option<Vec<u8>>) -> Vec<u8> {
			SessionKeys::generate(seed)
		}

		fn decode_session_keys(
			encoded: Vec<u8>,
		) -> Option<Vec<(Vec<u8>, sp_core::crypto::KeyTypeId)>> {
			SessionKeys::decode_into_raw_public_keys(&encoded)
		}
	}

	impl frame_system_rpc_runtime_api::AccountNonceApi<Block, AccountId, Nonce> for Runtime {
		fn account_nonce(account: AccountId) -> Nonce {
			System::account_nonce(account)
		}
	}

	impl pallet_transaction_payment_rpc_runtime_api::TransactionPaymentApi<
		Block,
		Balance,
	> for Runtime {
		fn query_info(uxt: <Block as BlockT>::Extrinsic, len: u32) -> RuntimeDispatchInfo<Balance> {
			TransactionPayment::query_info(uxt, len)
		}
		fn query_fee_details(uxt: <Block as BlockT>::Extrinsic, len: u32) -> FeeDetails<Balance> {
			TransactionPayment::query_fee_details(uxt, len)
		}
		fn query_weight_to_fee(weight: Weight) -> Balance {
			TransactionPayment::weight_to_fee(weight)
		}
		fn query_length_to_fee(length: u32) -> Balance {
			TransactionPayment::length_to_fee(length)
		}
	}

	impl pallet_transaction_payment_rpc_runtime_api::TransactionPaymentCallApi<Block, Balance, RuntimeCall>
		for Runtime
	{
		fn query_call_info(call: RuntimeCall, len: u32) -> RuntimeDispatchInfo<Balance> {
			TransactionPayment::query_call_info(call, len)
		}
		fn query_call_fee_details(call: RuntimeCall, len: u32) -> FeeDetails<Balance> {
			TransactionPayment::query_call_fee_details(call, len)
		}
		fn query_weight_to_fee(weight: Weight) -> Balance {
			TransactionPayment::weight_to_fee(weight)
		}
		fn query_length_to_fee(length: u32) -> Balance {
			TransactionPayment::length_to_fee(length)
		}
	}

	impl xcm_runtime_apis::fees::XcmPaymentApi<Block> for Runtime {
		fn query_acceptable_payment_assets(xcm_version: xcm::Version) -> Result<Vec<VersionedAssetId>, XcmPaymentApiError> {
			let acceptable_assets = vec![AssetId(xcm_config::TokenLocation::get())];
			XcmPallet::query_acceptable_payment_assets(xcm_version, acceptable_assets)
		}

		fn query_weight_to_asset_fee(weight: Weight, asset: VersionedAssetId) -> Result<u128, XcmPaymentApiError> {
			use crate::xcm_config::XcmConfig;
			type Trader = <XcmConfig as xcm_executor::Config>::Trader;
			XcmPallet::query_weight_to_asset_fee::<Trader>(weight, asset)
		}

		fn query_xcm_weight(message: VersionedXcm<()>) -> Result<Weight, XcmPaymentApiError> {
			XcmPallet::query_xcm_weight(message)
		}

		fn query_delivery_fees(destination: VersionedLocation, message: VersionedXcm<()>) -> Result<VersionedAssets, XcmPaymentApiError> {
			XcmPallet::query_delivery_fees(destination, message)
		}
	}

	impl xcm_runtime_apis::dry_run::DryRunApi<Block, RuntimeCall, RuntimeEvent, OriginCaller> for Runtime {
		fn dry_run_call(origin: OriginCaller, call: RuntimeCall, result_xcms_version: XcmVersion) -> Result<CallDryRunEffects<RuntimeEvent>, XcmDryRunApiError> {
			XcmPallet::dry_run_call::<Runtime, xcm_config::XcmRouter, OriginCaller, RuntimeCall>(origin, call, result_xcms_version)
		}

		fn dry_run_xcm(origin_location: VersionedLocation, xcm: VersionedXcm<RuntimeCall>) -> Result<XcmDryRunEffects<RuntimeEvent>, XcmDryRunApiError> {
			XcmPallet::dry_run_xcm::<Runtime, xcm_config::XcmRouter, RuntimeCall, xcm_config::XcmConfig>(origin_location, xcm)
		}
	}

	impl xcm_runtime_apis::conversions::LocationToAccountApi<Block, AccountId> for Runtime {
		fn convert_location(location: VersionedLocation) -> Result<
			AccountId,
			xcm_runtime_apis::conversions::Error
		> {
			xcm_runtime_apis::conversions::LocationToAccountHelper::<
				AccountId,
				xcm_config::SovereignAccountOf,
			>::convert_location(location)
		}
	}

	impl sp_genesis_builder::GenesisBuilder<Block> for Runtime {
		fn build_state(config: Vec<u8>) -> sp_genesis_builder::Result {
			build_state::<RuntimeGenesisConfig>(config)
		}

		fn get_preset(id: &Option<sp_genesis_builder::PresetId>) -> Option<Vec<u8>> {
			get_preset::<RuntimeGenesisConfig>(id, &genesis_config_presets::get_preset)
		}

		fn preset_names() -> Vec<sp_genesis_builder::PresetId> {
			genesis_config_presets::preset_names()
		}
	}

	#[cfg(feature = "try-runtime")]
	impl frame_try_runtime::TryRuntime<Block> for Runtime {
		fn on_runtime_upgrade(checks: frame_try_runtime::UpgradeCheckSelect) -> (Weight, Weight) {
			log::info!(target: LOG_TARGET, "try-runtime::on_runtime_upgrade polkadot.");
			let weight = Executive::try_runtime_upgrade(checks).unwrap();
			(weight, BlockWeights::get().max_block)
		}

		fn execute_block(
			block: Block,
			state_root_check: bool,
			signature_check: bool,
			select: frame_try_runtime::TryStateSelect,
		) -> Weight {
			// NOTE: intentional unwrap: we don't want to propagate the error backwards, and want to
			// have a backtrace here.
			Executive::try_execute_block(block, state_root_check, signature_check, select).unwrap()
		}
	}

	#[cfg(feature = "runtime-benchmarks")]
	impl frame_benchmarking::Benchmark<Block> for Runtime {
		fn benchmark_metadata(extra: bool) -> (
			Vec<frame_benchmarking::BenchmarkList>,
			Vec<frame_support::traits::StorageInfo>,
		) {
			let mut list = Vec::<BenchmarkList>::new();
			list_benchmarks!(list, extra);

			let storage_info = AllPalletsWithSystem::storage_info();
			(list, storage_info)
		}

		fn dispatch_benchmark(
			config: frame_benchmarking::BenchmarkConfig
		) -> Result<
			Vec<frame_benchmarking::BenchmarkBatch>,
			alloc::string::String,
		> {
			let mut whitelist: Vec<TrackedStorageKey> = AllPalletsWithSystem::whitelisted_storage_keys();
			let treasury_key = frame_system::Account::<Runtime>::hashed_key_for(Treasury::account_id());
			whitelist.push(treasury_key.to_vec().into());

			let mut batches = Vec::<BenchmarkBatch>::new();
			let params = (&config, &whitelist);

			add_benchmarks!(params, batches);

			Ok(batches)
		}
	}
}

#[cfg(test)]
mod test_fees {
	use super::*;
	use frame_support::{dispatch::GetDispatchInfo, weights::WeightToFee as WeightToFeeT};
	use polkadot_runtime_common::MinimumMultiplier;
	use separator::Separatable;
	use sp_keyring::Sr25519Keyring::{Alice, Charlie};
	use sp_runtime::{assert_eq_error_rate, MultiAddress, MultiSignature};

	#[test]
	fn payout_weight_portion() {
		use pallet_staking::WeightInfo;
		let payout_weight =
			<Runtime as pallet_staking::Config>::WeightInfo::payout_stakers_alive_staked(
				MaxNominators::get(),
			)
			.ref_time() as f64;
		let block_weight = BlockWeights::get().max_block.ref_time() as f64;

		println!(
			"a full payout takes {:.2} of the block weight [{} / {}]",
			payout_weight / block_weight,
			payout_weight,
			block_weight
		);
		assert!(payout_weight * 2f64 < block_weight);
	}

	#[test]
	fn block_cost() {
		let max_block_weight = BlockWeights::get().max_block;
		let raw_fee = WeightToFee::weight_to_fee(&max_block_weight);

		let fee_with_multiplier = |m: Multiplier| {
			println!(
				"Full Block weight == {} // multiplier: {:?} // WeightToFee(full_block) == {} plank",
				max_block_weight,
				m,
				m.saturating_mul_int(raw_fee).separated_string(),
			);
		};
		fee_with_multiplier(MinimumMultiplier::get());
		fee_with_multiplier(Multiplier::from_rational(1, 2));
		fee_with_multiplier(Multiplier::from_u32(1));
		fee_with_multiplier(Multiplier::from_u32(2));
	}

	#[test]
	fn transfer_cost_min_multiplier() {
		let min_multiplier = MinimumMultiplier::get();
		let call = pallet_balances::Call::<Runtime>::transfer_keep_alive {
			dest: Charlie.to_account_id().into(),
			value: Default::default(),
		};
		let info = call.get_dispatch_info();
		println!("call = {call:?} / info = {info:?}");
		// convert to runtime call.
		let call = RuntimeCall::Balances(call);
		let tx_ext: TxExtension = (
			frame_system::CheckNonZeroSender::<Runtime>::new(),
			frame_system::CheckSpecVersion::<Runtime>::new(),
			frame_system::CheckTxVersion::<Runtime>::new(),
			frame_system::CheckGenesis::<Runtime>::new(),
			frame_system::CheckMortality::<Runtime>::from(generic::Era::immortal()),
			frame_system::CheckNonce::<Runtime>::from(1),
			frame_system::CheckWeight::<Runtime>::new(),
			pallet_transaction_payment::ChargeTransactionPayment::<Runtime>::from(0),
			claims::PrevalidateAttests::<Runtime>::new(),
			frame_metadata_hash_extension::CheckMetadataHash::<Runtime>::new(false),
		);
		let uxt = UncheckedExtrinsic {
			preamble: generic::Preamble::Signed(
				MultiAddress::Id(Alice.to_account_id()),
				MultiSignature::Sr25519(Alice.sign(b"foo")),
				tx_ext,
			),
			function: call,
		};
		let len = uxt.encoded_size();

		let mut ext = sp_io::TestExternalities::new_empty();
		let mut test_with_multiplier = |m: Multiplier| {
			ext.execute_with(|| {
				pallet_transaction_payment::NextFeeMultiplier::<Runtime>::put(m);
				let fee = TransactionPayment::query_fee_details(uxt.clone(), len as u32);
				println!(
					"multiplier = {:?} // fee details = {:?} // final fee = {:?}",
					pallet_transaction_payment::NextFeeMultiplier::<Runtime>::get(),
					fee,
					fee.final_fee().separated_string(),
				);
			});
		};

		test_with_multiplier(min_multiplier);
		test_with_multiplier(Multiplier::saturating_from_rational(1u128, 1u128));
		test_with_multiplier(Multiplier::saturating_from_rational(1u128, 1_0u128));
		test_with_multiplier(Multiplier::saturating_from_rational(1u128, 1_00u128));
		test_with_multiplier(Multiplier::saturating_from_rational(1u128, 1_000u128));
		test_with_multiplier(Multiplier::saturating_from_rational(1u128, 1_000_000u128));
		test_with_multiplier(Multiplier::saturating_from_rational(1u128, 1_000_000_000u128));
	}

	#[test]
	fn nominator_limit() {
		use pallet_election_provider_multi_phase::WeightInfo;
		// starting point of the nominators.
		let target_voters: u32 = 50_000;

		// assuming we want around 5k candidates and 1k active validators. (March 31, 2021)
		let all_targets: u32 = 5_000;
		let desired: u32 = 1_000;
		let weight_with = |active| {
			<Runtime as pallet_election_provider_multi_phase::Config>::WeightInfo::submit_unsigned(
				active,
				all_targets,
				active,
				desired,
			)
		};

		let mut active = target_voters;
		while weight_with(active).all_lte(OffchainSolutionWeightLimit::get()) ||
			active == target_voters
		{
			active += 1;
		}

		println!("can support {} nominators to yield a weight of {}", active, weight_with(active));
		assert!(active > target_voters, "we need to reevaluate the weight of the election system");
	}

	#[test]
	fn signed_deposit_is_sensible() {
		// ensure this number does not change, or that it is checked after each change.
		// a 1 MB solution should take (40 + 10) DOTs of deposit.
		let deposit = SignedFixedDeposit::get() + (SignedDepositByte::get() * 1024 * 1024);
		assert_eq_error_rate!(deposit, 50 * DOLLARS, DOLLARS);
	}
}

#[cfg(test)]
mod test {
	use std::collections::HashSet;

	use super::*;
	use frame_support::traits::WhitelistedStorageKeys;
	use scale_info::TypeInfo;
	use sp_core::hexdisplay::HexDisplay;

	#[test]
	fn call_size() {
		RuntimeCall::assert_size_under(256);
	}

	#[test]
	fn check_whitelist() {
		let whitelist: HashSet<alloc::string::String> =
			AllPalletsWithSystem::whitelisted_storage_keys()
				.iter()
				.map(|e| HexDisplay::from(&e.key).to_string())
				.collect();

		// Block number
		assert!(
			whitelist.contains("26aa394eea5630e07c48ae0c9558cef702a5c1b19ab7a04f536c519aca4983ac")
		);
		// Total issuance
		assert!(
			whitelist.contains("c2261276cc9d1f8598ea4b6a74b15c2f57c875e4cff74148e4628f264b974c80")
		);
		// Execution phase
		assert!(
			whitelist.contains("26aa394eea5630e07c48ae0c9558cef7ff553b5a9862a516939d82b3d3d8661a")
		);
		// Event count
		assert!(
			whitelist.contains("26aa394eea5630e07c48ae0c9558cef70a98fdbe9ce6c55837576c60c7af3850")
		);
		// System events
		assert!(
			whitelist.contains("26aa394eea5630e07c48ae0c9558cef780d41e5e16056765bc8461851072c9d7")
		);
		// XcmPallet VersionDiscoveryQueue
		assert!(
			whitelist.contains("1405f2411d0af5a7ff397e7c9dc68d194a222ba0333561192e474c59ed8e30e1")
		);
		// XcmPallet SafeXcmVersion
		assert!(
			whitelist.contains("1405f2411d0af5a7ff397e7c9dc68d196323ae84c43568be0d1394d5d0d522c4")
		);
	}

	#[test]
	fn check_treasury_pallet_id() {
		assert_eq!(
			<Treasury as frame_support::traits::PalletInfoAccess>::index() as u8,
			polkadot_runtime_constants::TREASURY_PALLET_ID
		);
	}

	#[test]
	fn ensure_xcm_metadata_is_correct() {
		let path = xcm::VersionedXcm::<()>::type_info().path;
		// Ensure that the name doesn't include `staging` (from the pallet name)
		assert_eq!(vec!["xcm", "VersionedXcm"], path.segments);
	}
}

#[cfg(test)]
mod multiplier_tests {
	use super::*;
	use frame_support::{
		dispatch::DispatchInfo,
		traits::{OnFinalize, PalletInfoAccess},
	};
	use pallet_staking::EraPayout;
	use polkadot_runtime_common::{MinimumMultiplier, TargetBlockFullness};
	use separator::Separatable;
	use sp_runtime::traits::Convert;

	fn run_with_system_weight<F>(w: Weight, mut assertions: F)
	where
		F: FnMut(),
	{
		let mut t: sp_io::TestExternalities = frame_system::GenesisConfig::<Runtime>::default()
			.build_storage()
			.unwrap()
			.into();
		t.execute_with(|| {
			System::set_block_consumed_resources(w, 0);
			assertions()
		});
	}

	#[test]
	fn multiplier_can_grow_from_zero() {
		let minimum_multiplier = MinimumMultiplier::get();
		let target = TargetBlockFullness::get() *
			BlockWeights::get().get(DispatchClass::Normal).max_total.unwrap();
		// if the min is too small, then this will not change, and we are doomed forever.
		// the weight is 1/100th bigger than target.
		run_with_system_weight(target.saturating_mul(101) / 100, || {
			let next = SlowAdjustingFeeUpdate::<Runtime>::convert(minimum_multiplier);
			assert!(next > minimum_multiplier, "{next:?} !>= {minimum_multiplier:?}");
		})
	}

	use approx::assert_relative_eq;
	const MILLISECONDS_PER_DAY: u64 = 24 * 60 * 60 * 1000;

	#[test]
	fn staking_inflation_correct_single_era() {
		let (to_stakers, to_treasury) = super::EraPayout::era_payout(
			123, // ignored
			456, // ignored
			MILLISECONDS_PER_DAY,
		);

		// Values are within 0.1%
		assert_relative_eq!(to_stakers as f64, (279_477 * UNITS) as f64, max_relative = 0.001);
		assert_relative_eq!(to_treasury as f64, (49_320 * UNITS) as f64, max_relative = 0.001);
		// Total per day is ~328,797 DOT
		assert_relative_eq!(
			(to_stakers as f64 + to_treasury as f64),
			(328_797 * UNITS) as f64,
			max_relative = 0.001
		);
	}

	#[test]
	fn staking_inflation_correct_longer_era() {
		// Twice the era duration means twice the emission:
		let (to_stakers, to_treasury) = super::EraPayout::era_payout(
			123, // ignored
			456, // ignored
			2 * MILLISECONDS_PER_DAY,
		);

		assert_relative_eq!(
			to_stakers as f64,
			(279_477 * UNITS) as f64 * 2.0,
			max_relative = 0.001
		);
		assert_relative_eq!(
			to_treasury as f64,
			(49_320 * UNITS) as f64 * 2.0,
			max_relative = 0.001
		);
	}

	#[test]
	fn staking_inflation_correct_whole_year() {
		let (to_stakers, to_treasury) = super::EraPayout::era_payout(
			123,                                  // ignored
			456,                                  // ignored
			(36525 * MILLISECONDS_PER_DAY) / 100, // 1 year
		);

		// Our yearly emissions is about 120M DOT:
		let yearly_emission = 120_093_259 * UNITS;
		assert_relative_eq!(
			to_stakers as f64 + to_treasury as f64,
			yearly_emission as f64,
			max_relative = 0.001
		);

		assert_relative_eq!(to_stakers as f64, yearly_emission as f64 * 0.85, max_relative = 0.001);
		assert_relative_eq!(
			to_treasury as f64,
			yearly_emission as f64 * 0.15,
			max_relative = 0.001
		);
	}

	// 10 years into the future, our values do not overflow.
	#[test]
	fn staking_inflation_correct_not_overflow() {
		let (to_stakers, to_treasury) = super::EraPayout::era_payout(
			123,                                 // ignored
			456,                                 // ignored
			(36525 * MILLISECONDS_PER_DAY) / 10, // 10 years
		);
		let initial_ti: i128 = 15_011_657_390_566_252_333;
		let projected_total_issuance = (to_stakers as i128 + to_treasury as i128) + initial_ti;

		// In 2034, there will be about 2.7 billion DOT in existence.
		assert_relative_eq!(
			projected_total_issuance as f64,
			(2_700_000_000 * UNITS) as f64,
			max_relative = 0.001
		);
	}

	// Print percent per year, just as convenience.
	#[test]
	fn staking_inflation_correct_print_percent() {
		let (to_stakers, to_treasury) = super::EraPayout::era_payout(
			123,                                  // ignored
			456,                                  // ignored
			(36525 * MILLISECONDS_PER_DAY) / 100, // 1 year
		);
		let yearly_emission = to_stakers + to_treasury;
		let mut ti: i128 = 15_011_657_390_566_252_333;

		for y in 0..10 {
			let new_ti = ti + yearly_emission as i128;
			let inflation = 100.0 * (new_ti - ti) as f64 / ti as f64;
			println!("Year {y} inflation: {inflation}%");
			ti = new_ti;

			assert!(inflation <= 8.0 && inflation > 2.0, "sanity check");
		}
	}

	#[test]
	fn fast_unstake_estimate() {
		use pallet_fast_unstake::WeightInfo;
		let block_time = BlockWeights::get().max_block.ref_time() as f32;
		let on_idle = weights::pallet_fast_unstake::WeightInfo::<Runtime>::on_idle_check(
			300,
			<Runtime as pallet_fast_unstake::Config>::BatchSize::get(),
		)
		.ref_time() as f32;
		println!("ratio of block weight for full batch fast-unstake {}", on_idle / block_time);
		assert!(on_idle / block_time <= 0.5f32)
	}

	#[test]
	fn treasury_pallet_index_is_correct() {
		assert_eq!(TREASURY_PALLET_ID, <Treasury as PalletInfoAccess>::index() as u8);
	}

	#[test]
	fn multiplier_growth_simulator() {
		let mut t: sp_io::TestExternalities = frame_system::GenesisConfig::<Runtime>::default()
			.build_storage()
			.unwrap()
			.into();

		// set the minimum
		let (mut multiplier, block_weight) = t.execute_with(|| {
			pallet_transaction_payment::NextFeeMultiplier::<Runtime>::set(MinimumMultiplier::get());

			// assume the multiplier is initially set to its minimum. We update it with values twice
			// the target (target is 25%, thus 50%) and we see at which point it reaches 1.
			let multiplier = MinimumMultiplier::get();
			let block_weight = BlockWeights::get().get(DispatchClass::Normal).max_total.unwrap();

			frame_system::Pallet::<Runtime>::set_block_consumed_resources(Weight::MAX, 0);

			(multiplier, block_weight)
		});

		let info = DispatchInfo { call_weight: Weight::MAX, ..Default::default() };
		let mut blocks = 0;
		let mut fees_paid = 0;

		while multiplier <= Multiplier::from_u32(1) {
			t.execute_with(|| {
				// imagine this tx was called.
				let fee = TransactionPayment::compute_fee(0, &info, 0);
				fees_paid += fee;

				// this will update the multiplier.
				System::set_block_consumed_resources(block_weight, 0);
				TransactionPayment::on_finalize(1);
				let next = TransactionPayment::next_fee_multiplier();

				assert!(next > multiplier, "{next:?} !>= {multiplier:?}");
				multiplier = next;

				println!(
					"block = {} / multiplier {:?} / fee = {:?} / fess so far {:?}",
					blocks,
					multiplier,
					fee.separated_string(),
					fees_paid.separated_string()
				);
			});
			blocks += 1;
		}
	}

	#[test]
	#[ignore]
	fn multiplier_cool_down_simulator() {
		// assume the multiplier is initially set to its minimum. We update it with values twice the
		//target (target is 25%, thus 50%) and we see at which point it reaches 1.
		let mut multiplier = Multiplier::from_u32(2);
		let mut blocks = 0;

		let mut t: sp_io::TestExternalities = frame_system::GenesisConfig::<Runtime>::default()
			.build_storage()
			.unwrap()
			.into();
		// set the minimum
		t.execute_with(|| {
			pallet_transaction_payment::NextFeeMultiplier::<Runtime>::set(multiplier);
		});

		while multiplier > Multiplier::from_u32(0) {
			t.execute_with(|| {
				// this will update the multiplier.
				TransactionPayment::on_finalize(1);
				let next = TransactionPayment::next_fee_multiplier();

				assert!(next < multiplier, "{next:?} !>= {multiplier:?}");
				multiplier = next;

				println!("block = {blocks} / multiplier {multiplier:?}");
			});
			blocks += 1;
		}
	}
}
#[cfg(all(test, feature = "try-runtime"))]
mod remote_tests {
	use super::*;
	use frame_try_runtime::{runtime_decl_for_try_runtime::TryRuntime, UpgradeCheckSelect};
	use remote_externalities::{
		Builder, Mode, OfflineConfig, OnlineConfig, RemoteExternalities, SnapshotConfig, Transport,
	};
	use std::env::var;

	async fn remote_ext_test_setup() -> RemoteExternalities<Block> {
		let transport: Transport =
			var("WS").unwrap_or("wss://polkadot-rpc.dwellir.com".to_string()).into();
		let maybe_state_snapshot: Option<SnapshotConfig> = var("SNAP").map(|s| s.into()).ok();
		Builder::<Block>::default()
			.mode(if let Some(state_snapshot) = maybe_state_snapshot {
				Mode::OfflineOrElseOnline(
					OfflineConfig { state_snapshot: state_snapshot.clone() },
					OnlineConfig {
						transport,
						state_snapshot: Some(state_snapshot),
						..Default::default()
					},
				)
			} else {
				Mode::Online(OnlineConfig { transport, ..Default::default() })
			})
			.build()
			.await
			.unwrap()
	}

	#[tokio::test]
	#[ignore = "this test is meant to be executed manually"]
	async fn validators_who_cannot_afford_session_key_deposit() {
		use frame_support::traits::fungible::InspectHold;
		sp_tracing::try_init_simple();
		let mut ext = remote_ext_test_setup().await;
		ext.execute_with(|| {
			let amount = <Runtime as pallet_session::Config>::KeyDeposit::get();
			let reason = pallet_session::HoldReason::Keys;
			let cannot_pay = pallet_staking::Validators::<Runtime>::iter()
				.map(|(v, _prefs)| v)
				.filter(|v| {
					pallet_balances::Pallet::<Runtime>::ensure_can_hold(&reason.into(), v, amount)
						.is_err()
				})
				.collect::<Vec<_>>();

			for v in cannot_pay {
				log::warn!(target: "runtime", "validator {v:?} cannot pay a deposit of {amount:?}")
			}
		})
	}

	#[tokio::test]
	async fn dispatch_all_proposals() {
		if var("RUN_OPENGOV_TEST").is_err() {
			return;
		}

		sp_tracing::try_init_simple();
		let mut ext = remote_ext_test_setup().await;
		ext.execute_with(|| {
			type Ref = pallet_referenda::ReferendumInfoOf<Runtime, ()>;
			type RefStatus = pallet_referenda::ReferendumStatusOf<Runtime, ()>;
			use sp_runtime::traits::Dispatchable;
			let all_refs: Vec<(u32, RefStatus)> =
				pallet_referenda::ReferendumInfoFor::<Runtime>::iter()
					.filter_map(|(idx, reff): (_, Ref)| {
						if let Ref::Ongoing(ref_status) = reff {
							Some((idx, ref_status))
						} else {
							None
						}
					})
					.collect::<Vec<_>>();

			for (ref_index, referenda) in all_refs {
				log::info!(target: LOG_TARGET, "🚀 executing referenda #{ref_index}");
				let RefStatus { origin, proposal, .. } = referenda;
				// we do more or less what the scheduler will do under the hood, as best as we can
				// imitate:
				let (call, _len) = match <
					<Runtime as pallet_scheduler::Config>::Preimages
					as
					frame_support::traits::QueryPreimage
				>::peek(&proposal) {
					Ok(x) => x,
					Err(e) => {
						log::error!(target: LOG_TARGET, "failed to get preimage: {e:?}");
						continue;
					}
				};

				let dispatch_result = call.dispatch(origin.clone().into());
				log::info!(target: LOG_TARGET, "outcome of dispatch with origin {origin:?}: {dispatch_result:?}");
			}
		});
	}

	#[tokio::test]
	async fn run_migrations() {
		if var("RUN_MIGRATION_TESTS").is_err() {
			return;
		}

		sp_tracing::try_init_simple();
		let mut ext = remote_ext_test_setup().await;
		ext.execute_with(|| Runtime::on_runtime_upgrade(UpgradeCheckSelect::PreAndPost));
	}

	#[tokio::test]
	#[ignore = "this test is meant to be executed manually"]
	async fn try_fast_unstake_all() {
		sp_tracing::try_init_simple();
		let mut ext = remote_ext_test_setup().await;
		ext.execute_with(|| {
			pallet_fast_unstake::ErasToCheckPerBlock::<Runtime>::put(1);
			polkadot_runtime_common::try_runtime::migrate_all_inactive_nominators::<Runtime>()
		});
	}

	#[tokio::test]
	async fn next_inflation() {
		use hex_literal::hex;
		sp_tracing::try_init_simple();
		let transport: Transport =
			var("WS").unwrap_or("wss://rpc.dotters.network/polkadot".to_string()).into();
		let mut ext = Builder::<Block>::default()
			.mode(Mode::Online(OnlineConfig {
				transport,
				hashed_prefixes: vec![
					// staking eras total stake
					hex!("5f3e4907f716ac89b6347d15ececedcaa141c4fe67c2d11f4a10c6aca7a79a04")
						.to_vec(),
				],
				hashed_keys: vec![
					// staking active era
					hex!("5f3e4907f716ac89b6347d15ececedca487df464e44a534ba6b0cbb32407b587")
						.to_vec(),
					// balances ti
					hex!("c2261276cc9d1f8598ea4b6a74b15c2f57c875e4cff74148e4628f264b974c80")
						.to_vec(),
					// timestamp now
					hex!("f0c365c3cf59d671eb72da0e7a4113c49f1f0515f462cdcf84e0f1d6045dfcbb")
						.to_vec(),
				],
				..Default::default()
			}))
			.build()
			.await
			.unwrap();
		ext.execute_with(|| {
			use pallet_staking::EraPayout;
			let (total_staked, started) = pallet_staking::ActiveEra::<Runtime>::get()
				.map(|ae| {
					(pallet_staking::ErasTotalStake::<Runtime>::get(ae.index), ae.start.unwrap())
				})
				.unwrap();
			let total_issuance = Balances::total_issuance();
			let _real_era_duration_millis =
				pallet_timestamp::Now::<Runtime>::get().saturating_sub(started);
			// 24h in milliseconds
			let average_era_duration_millis = 24 * (HOURS as Moment) * MILLISECS_PER_BLOCK;
			let (staking, leftover) = <Runtime as pallet_staking::Config>::EraPayout::era_payout(
				total_staked,
				total_issuance,
				average_era_duration_millis,
			);
			use ss58_registry::TokenRegistry;
			let token: ss58_registry::Token = TokenRegistry::Dot.into();

			log::info!(target: LOG_TARGET, "total-staked = {:?}", token.amount(total_staked));
			log::info!(target: LOG_TARGET, "total-issuance = {:?}", token.amount(total_issuance));
			log::info!(target: LOG_TARGET, "staking-rate = {:?}", Perquintill::from_rational(total_staked, total_issuance));
			log::info!(target: LOG_TARGET, "era-duration = {average_era_duration_millis:?}");
			log::info!(target: LOG_TARGET, "maxStakingRewards = {:?}", pallet_staking::MaxStakedRewards::<Runtime>::get());
			log::info!(target: LOG_TARGET, "💰 Inflation ==> staking = {:?} / leftover = {:?}", token.amount(staking), token.amount(leftover));
			log::info!(target: LOG_TARGET, "inflation_rate runtime API: {:?}", Runtime::impl_experimental_inflation_info());
		});
	}
}<|MERGE_RESOLUTION|>--- conflicted
+++ resolved
@@ -1771,11 +1771,8 @@
 	type XcmResponseTimeout = XcmResponseTimeout;
 	type MessageQueue = MessageQueue;
 	type AhUmpQueuePriorityPattern = AhUmpQueuePriorityPattern;
-<<<<<<< HEAD
-=======
 	type MultisigMembers = ();
 	type MultisigThreshold = ConstU32<{ u32::MAX }>;
->>>>>>> 9a5bb876
 }
 
 construct_runtime! {
