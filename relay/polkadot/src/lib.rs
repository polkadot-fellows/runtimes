--- conflicted
+++ resolved
@@ -27,40 +27,6 @@
 	vec,
 	vec::Vec,
 };
-<<<<<<< HEAD
-use pallet_transaction_payment::FungibleAdapter;
-use polkadot_runtime_common::{
-	auctions, claims, crowdloan, impl_runtime_weights,
-	impls::{
-		ContainsParts as ContainsLocationParts, DealWithFees, LocatableAssetConverter,
-		VersionedLocatableAsset, VersionedLocationConverter,
-	},
-	paras_registrar, prod_or_fast, slots,
-	traits::OnSwap,
-	BlockHashCount, BlockLength, CurrencyToVote, SlowAdjustingFeeUpdate,
-};
-use relay_common::apis::InflationInfo;
-
-use runtime_parachains::{
-	assigner_coretime as parachains_assigner_coretime, configuration as parachains_configuration,
-	configuration::ActiveConfigHrmpChannelSizeAndCapacityRatio,
-	coretime, disputes as parachains_disputes,
-	disputes::slashing as parachains_slashing,
-	dmp as parachains_dmp, hrmp as parachains_hrmp, inclusion as parachains_inclusion,
-	inclusion::{AggregateMessageOrigin, UmpQueueId},
-	initializer as parachains_initializer, on_demand as parachains_on_demand,
-	origin as parachains_origin, paras as parachains_paras,
-	paras_inherent as parachains_paras_inherent, reward_points as parachains_reward_points,
-	runtime_api_impl::{
-		v11 as parachains_runtime_api_impl, vstaging as parachains_runtime_api_impl_vstaging,
-	},
-	scheduler as parachains_scheduler, session_info as parachains_session_info,
-	shared as parachains_shared,
-};
-
-use ah_migration::phase1 as ahm_phase1;
-=======
->>>>>>> 17599088
 use authority_discovery_primitives::AuthorityId as AuthorityDiscoveryId;
 use beefy_primitives::{
 	ecdsa_crypto::{AuthorityId as BeefyId, Signature as BeefySignature},
@@ -79,11 +45,7 @@
 	traits::{
 		fungible::HoldConsideration,
 		tokens::{imbalance::ResolveTo, UnityOrOuterConversion},
-<<<<<<< HEAD
-		ConstU32, ConstU8, Contains, EitherOf, EitherOfDiverse, Equals, FromContains, Get,
-=======
 		ConstU32, ConstU8, ConstUint, EitherOf, EitherOfDiverse, Everything, FromContains, Get,
->>>>>>> 17599088
 		InstanceFilter, KeyOwnerProofSystem, LinearStoragePrice, PrivilegeCmp, ProcessMessage,
 		ProcessMessageError, WithdrawReasons,
 	},
@@ -99,15 +61,12 @@
 pub use pallet_election_provider_multi_phase::{Call as EPMCall, GeometricDepositBase};
 use pallet_grandpa::{fg_primitives, AuthorityId as GrandpaId};
 use pallet_session::historical as session_historical;
-<<<<<<< HEAD
 use pallet_transaction_payment::{FeeDetails, RuntimeDispatchInfo};
 use pallet_xcm::{EnsureXcm, IsVoiceOfBody};
-=======
 use pallet_staking::UseValidatorsMap;
 pub use pallet_timestamp::Call as TimestampCall;
 use pallet_transaction_payment::{FeeDetails, FungibleAdapter, RuntimeDispatchInfo};
 use pallet_treasury::TreasuryAccountId;
->>>>>>> 17599088
 use polkadot_primitives::{
 	slashing,
 	vstaging::{
@@ -523,12 +482,8 @@
 }
 
 parameter_types! {
-<<<<<<< HEAD
-	pub const SessionKeyDeposit: Balance = 1 * DOLLARS;
-=======
 	// all keys are 32 bytes, except beefy being 33
 	pub KeyDeposit: Balance = deposit(1, 5 * 32 + 33);
->>>>>>> 17599088
 }
 
 impl pallet_session::Config for Runtime {
@@ -551,10 +506,6 @@
 impl pallet_session::historical::Config for Runtime {
 	type RuntimeEvent = RuntimeEvent;
 	type FullIdentification = pallet_staking::Exposure<AccountId, Balance>;
-<<<<<<< HEAD
-=======
-	#[allow(deprecated)] // will be removed with AHM
->>>>>>> 17599088
 	type FullIdentificationOf = pallet_staking::DefaultExposureOf<Runtime>;
 }
 
@@ -596,11 +547,7 @@
 	pub const MaxActiveValidators: u32 = 1200;
 	// One page only, fill the whole page with the `MaxActiveValidators`.
 	pub const MaxWinnersPerPage: u32 = MaxActiveValidators::get();
-<<<<<<< HEAD
-	// Unbonded, thus the max backers per winner maps to the max electing voters limit.
-=======
 	// Unbounded, thus the max backers per winner maps to the max electing voters limit.
->>>>>>> 17599088
 	pub const MaxBackersPerWinner: u32 = MaxElectingVoters::get();
 }
 
@@ -639,11 +586,8 @@
 		as
 		frame_election_provider_support::ElectionDataProvider
 	>::MaxVotesPerVoter;
-<<<<<<< HEAD
-=======
 	type MaxBackersPerWinner = MaxBackersPerWinner;
 	type MaxWinners = MaxWinnersPerPage;
->>>>>>> 17599088
 
 	// The unsigned submissions have to respect the weight of the submit_unsigned call, thus their
 	// weight estimate function is wired to this call's weight.
@@ -678,10 +622,7 @@
 	type OffchainRepeat = OffchainRepeat;
 	type MinerTxPriority = NposSolutionPriority;
 	type MaxWinners = MaxWinnersPerPage;
-<<<<<<< HEAD
-=======
 	type MaxBackersPerWinner = MaxBackersPerWinner;
->>>>>>> 17599088
 	type DataProvider = Staking;
 	type MaxBackersPerWinner = MaxBackersPerWinner;
 	#[cfg(any(feature = "fast-runtime", feature = "runtime-benchmarks"))]
@@ -928,13 +869,8 @@
 
 impl pallet_offences::Config for Runtime {
 	type RuntimeEvent = RuntimeEvent;
-<<<<<<< HEAD
 	type IdentificationTuple = pallet_session::historical::IdentificationTuple<Self>;
 	type OnOffenceHandler = StakingAhClient;
-=======
-	type IdentificationTuple = session_historical::IdentificationTuple<Self>;
-	type OnOffenceHandler = Staking;
->>>>>>> 17599088
 }
 
 impl pallet_authority_discovery::Config for Runtime {
@@ -1041,18 +977,6 @@
 	}
 }
 
-<<<<<<< HEAD
-=======
-impl<LocalCall> frame_system::offchain::CreateBare<LocalCall> for Runtime
-where
-	RuntimeCall: From<LocalCall>,
-{
-	fn create_bare(call: RuntimeCall) -> UncheckedExtrinsic {
-		UncheckedExtrinsic::new_bare(call)
-	}
-}
-
->>>>>>> 17599088
 parameter_types! {
 	// Deposit for a parathread (on-demand parachain)
 	pub const ParathreadDeposit: Balance = 500 * DOLLARS;
@@ -1298,11 +1222,7 @@
 	type RuntimeEvent = RuntimeEvent;
 	type DisputesHandler = ParasDisputes;
 	type RewardValidators =
-<<<<<<< HEAD
 		parachains_reward_points::RewardValidatorsWithEraPoints<Runtime, StakingAhClient>;
-=======
-		parachains_reward_points::RewardValidatorsWithEraPoints<Runtime, Staking>;
->>>>>>> 17599088
 	type MessageQueue = MessageQueue;
 	type WeightInfo = weights::runtime_parachains_inclusion::WeightInfo<Runtime>;
 }
@@ -1467,11 +1387,7 @@
 impl parachains_disputes::Config for Runtime {
 	type RuntimeEvent = RuntimeEvent;
 	type RewardValidators =
-<<<<<<< HEAD
 		parachains_reward_points::RewardValidatorsWithEraPoints<Runtime, StakingAhClient>;
-=======
-		parachains_reward_points::RewardValidatorsWithEraPoints<Runtime, Staking>;
->>>>>>> 17599088
 	type SlashingHandler = parachains_slashing::SlashValidatorsForDisputes<ParasSlashing>;
 	type WeightInfo = weights::runtime_parachains_disputes::WeightInfo<Runtime>;
 }
