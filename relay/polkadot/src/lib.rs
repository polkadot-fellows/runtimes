// Copyright (C) Parity Technologies (UK) Ltd.
// This file is part of Polkadot.

// Polkadot is free software: you can redistribute it and/or modify
// it under the terms of the GNU General Public License as published by
// the Free Software Foundation, either version 3 of the License, or
// (at your option) any later version.

// Polkadot is distributed in the hope that it will be useful,
// but WITHOUT ANY WARRANTY; without even the implied warranty of
// MERCHANTABILITY or FITNESS FOR A PARTICULAR PURPOSE.  See the
// GNU General Public License for more details.

// You should have received a copy of the GNU General Public License
// along with Polkadot.  If not, see <http://www.gnu.org/licenses/>.

//! The Polkadot runtime. This can be compiled with `#[no_std]`, ready for Wasm.

#![cfg_attr(not(feature = "std"), no_std)]
// `construct_runtime!` does a lot of recursion and requires us to increase the limit to 256.
#![recursion_limit = "512"]

use pallet_transaction_payment::CurrencyAdapter;
use runtime_common::{
	auctions, claims, crowdloan, impl_runtime_weights,
	impls::{
		DealWithFees, LocatableAssetConverter, VersionedLocatableAsset,
		VersionedMultiLocationConverter,
	},
	paras_registrar, prod_or_fast, slots, BlockHashCount, BlockLength, CurrencyToVote,
	SlowAdjustingFeeUpdate,
};

use runtime_parachains::{
	assigner_parachains as parachains_assigner_parachains,
	configuration as parachains_configuration, disputes as parachains_disputes,
	disputes::slashing as parachains_slashing,
	dmp as parachains_dmp, hrmp as parachains_hrmp, inclusion as parachains_inclusion,
	inclusion::{AggregateMessageOrigin, UmpQueueId},
	initializer as parachains_initializer, origin as parachains_origin, paras as parachains_paras,
	paras_inherent as parachains_paras_inherent, reward_points as parachains_reward_points,
	runtime_api_impl::v7 as parachains_runtime_api_impl,
	scheduler as parachains_scheduler, session_info as parachains_session_info,
	shared as parachains_shared,
};

use authority_discovery_primitives::AuthorityId as AuthorityDiscoveryId;
use beefy_primitives::{
	ecdsa_crypto::{AuthorityId as BeefyId, Signature as BeefySignature},
	mmr::{BeefyDataProvider, MmrLeafVersion},
};
use frame_election_provider_support::{
	bounds::ElectionBoundsBuilder, generate_solution_type, onchain, SequentialPhragmen,
};
use frame_support::{
	construct_runtime,
	genesis_builder_helper::{build_config, create_default_config},
	parameter_types,
	traits::{
		fungible::HoldConsideration, ConstU32, EitherOf, EitherOfDiverse, Everything, Get,
		InstanceFilter, KeyOwnerProofSystem, LinearStoragePrice, PrivilegeCmp, ProcessMessage,
		ProcessMessageError, WithdrawReasons,
	},
	weights::{ConstantMultiplier, WeightMeter},
	PalletId,
};
use frame_system::EnsureRoot;
use pallet_grandpa::{fg_primitives, AuthorityId as GrandpaId};
use pallet_identity::simple::IdentityInfo;
use pallet_session::historical as session_historical;
use pallet_transaction_payment::{FeeDetails, RuntimeDispatchInfo};
use parity_scale_codec::{Decode, Encode, MaxEncodedLen};
use primitives::{
	slashing, AccountId, AccountIndex, Balance, BlockNumber, CandidateEvent, CandidateHash,
	CommittedCandidateReceipt, CoreState, DisputeState, ExecutorParams, GroupRotationInfo, Hash,
	Id as ParaId, InboundDownwardMessage, InboundHrmpMessage, Moment, Nonce,
	OccupiedCoreAssumption, PersistedValidationData, ScrapedOnChainVotes, SessionInfo, Signature,
	ValidationCode, ValidationCodeHash, ValidatorId, ValidatorIndex, LOWEST_PUBLIC_ID,
	PARACHAIN_KEY_TYPE_ID,
};
use sp_core::{OpaqueMetadata, H256};
use sp_runtime::{
	create_runtime_str,
	curve::PiecewiseLinear,
	generic, impl_opaque_keys,
	traits::{
		AccountIdLookup, BlakeTwo256, Block as BlockT, ConvertInto, Extrinsic as ExtrinsicT,
		IdentityLookup, Keccak256, OpaqueKeys, SaturatedConversion, Verify,
	},
	transaction_validity::{TransactionPriority, TransactionSource, TransactionValidity},
	ApplyExtrinsicResult, BoundToRuntimeAppPublic, FixedU128, KeyTypeId, Perbill, Percent, Permill,
	RuntimeAppPublic, RuntimeDebug,
};
use sp_staking::SessionIndex;
use sp_std::{cmp::Ordering, collections::btree_map::BTreeMap, prelude::*};
#[cfg(any(feature = "std", test))]
use sp_version::NativeVersion;
use sp_version::RuntimeVersion;
use xcm::{
	latest::{InteriorMultiLocation, Junction, Junction::PalletInstance},
	VersionedMultiLocation,
};
use xcm_builder::PayOverXcm;

pub use frame_system::Call as SystemCall;
pub use pallet_balances::Call as BalancesCall;
pub use pallet_election_provider_multi_phase::{Call as EPMCall, GeometricDepositBase};
#[cfg(feature = "std")]
pub use pallet_staking::StakerStatus;
use pallet_staking::UseValidatorsMap;
pub use pallet_timestamp::Call as TimestampCall;
#[cfg(any(feature = "std", test))]
pub use sp_runtime::BuildStorage;

/// Constant values used within the runtime.
use polkadot_runtime_constants::{currency::*, fee::*, time::*, TREASURY_PALLET_ID};

// Weights used in the runtime.
mod weights;

mod bag_thresholds;

// Governance configurations.
pub mod governance;
use governance::{
	pallet_custom_origins, AuctionAdmin, FellowshipAdmin, GeneralAdmin, LeaseAdmin, StakingAdmin,
	Treasurer, TreasurySpender,
};

pub mod xcm_config;

pub const LOG_TARGET: &'static str = "runtime::polkadot";

impl_runtime_weights!(polkadot_runtime_constants);

// Make the WASM binary available.
#[cfg(feature = "std")]
include!(concat!(env!("OUT_DIR"), "/wasm_binary.rs"));

// Polkadot version identifier;
/// Runtime version (Polkadot).
#[sp_version::runtime_version]
pub const VERSION: RuntimeVersion = RuntimeVersion {
	spec_name: create_runtime_str!("polkadot"),
	impl_name: create_runtime_str!("parity-polkadot"),
	authoring_version: 0,
	spec_version: 1_001_000,
	impl_version: 0,
	apis: RUNTIME_API_VERSIONS,
	transaction_version: 25,
	state_version: 0,
};

/// The BABE epoch configuration at genesis.
pub const BABE_GENESIS_EPOCH_CONFIG: babe_primitives::BabeEpochConfiguration =
	babe_primitives::BabeEpochConfiguration {
		c: PRIMARY_PROBABILITY,
		allowed_slots: babe_primitives::AllowedSlots::PrimaryAndSecondaryVRFSlots,
	};

/// Native version.
#[cfg(any(feature = "std", test))]
pub fn native_version() -> NativeVersion {
	NativeVersion { runtime_version: VERSION, can_author_with: Default::default() }
}

parameter_types! {
	pub const Version: RuntimeVersion = VERSION;
	pub const SS58Prefix: u8 = 0;
}

impl frame_system::Config for Runtime {
	type BaseCallFilter = Everything;
	type BlockWeights = BlockWeights;
	type BlockLength = BlockLength;
	type RuntimeOrigin = RuntimeOrigin;
	type RuntimeCall = RuntimeCall;
	type Nonce = Nonce;
	type Hash = Hash;
	type Hashing = BlakeTwo256;
	type AccountId = AccountId;
	type Lookup = AccountIdLookup<AccountId, ()>;
	type Block = Block;
	type RuntimeEvent = RuntimeEvent;
	type BlockHashCount = BlockHashCount;
	type DbWeight = RocksDbWeight;
	type Version = Version;
	type PalletInfo = PalletInfo;
	type AccountData = pallet_balances::AccountData<Balance>;
	type OnNewAccount = ();
	type OnKilledAccount = ();
	type SystemWeightInfo = weights::frame_system::WeightInfo<Runtime>;
	type SS58Prefix = SS58Prefix;
	type OnSetCode = ();
	type MaxConsumers = frame_support::traits::ConstU32<16>;
}

parameter_types! {
	pub MaximumSchedulerWeight: Weight = Perbill::from_percent(80) *
		BlockWeights::get().max_block;
	pub const MaxScheduledPerBlock: u32 = 50;
	pub const NoPreimagePostponement: Option<u32> = Some(10);
}

/// Used the compare the privilege of an origin inside the scheduler.
pub struct OriginPrivilegeCmp;

impl PrivilegeCmp<OriginCaller> for OriginPrivilegeCmp {
	fn cmp_privilege(left: &OriginCaller, right: &OriginCaller) -> Option<Ordering> {
		if left == right {
			return Some(Ordering::Equal)
		}

		match (left, right) {
			// Root is greater than anything.
			(OriginCaller::system(frame_system::RawOrigin::Root), _) => Some(Ordering::Greater),
			// For every other origin we don't care, as they are not used for `ScheduleOrigin`.
			_ => None,
		}
	}
}

impl pallet_scheduler::Config for Runtime {
	type RuntimeOrigin = RuntimeOrigin;
	type RuntimeEvent = RuntimeEvent;
	type PalletsOrigin = OriginCaller;
	type RuntimeCall = RuntimeCall;
	type MaximumWeight = MaximumSchedulerWeight;
	// The goal of having ScheduleOrigin include AuctionAdmin is to allow the auctions track of
	// OpenGov to schedule periodic auctions.
	// Also allow Treasurer to schedule recurring payments.
	type ScheduleOrigin = EitherOf<EitherOf<EnsureRoot<AccountId>, AuctionAdmin>, Treasurer>;
	type MaxScheduledPerBlock = MaxScheduledPerBlock;
	type WeightInfo = weights::pallet_scheduler::WeightInfo<Runtime>;
	type OriginPrivilegeCmp = OriginPrivilegeCmp;
	type Preimages = Preimage;
}

parameter_types! {
	pub const PreimageBaseDeposit: Balance = deposit(2, 64);
	pub const PreimageByteDeposit: Balance = deposit(0, 1);
	pub const PreimageHoldReason: RuntimeHoldReason =
		RuntimeHoldReason::Preimage(pallet_preimage::HoldReason::Preimage);
}

impl pallet_preimage::Config for Runtime {
	type WeightInfo = weights::pallet_preimage::WeightInfo<Runtime>;
	type RuntimeEvent = RuntimeEvent;
	type Currency = Balances;
	type ManagerOrigin = EnsureRoot<AccountId>;
	type Consideration = HoldConsideration<
		AccountId,
		Balances,
		PreimageHoldReason,
		LinearStoragePrice<PreimageBaseDeposit, PreimageByteDeposit, Balance>,
	>;
}

parameter_types! {
	pub EpochDuration: u64 = prod_or_fast!(
		EPOCH_DURATION_IN_SLOTS as u64,
		2 * MINUTES as u64,
		"DOT_EPOCH_DURATION"
	);
	pub const ExpectedBlockTime: Moment = MILLISECS_PER_BLOCK;
	pub ReportLongevity: u64 =
		BondingDuration::get() as u64 * SessionsPerEra::get() as u64 * EpochDuration::get();
}

impl pallet_babe::Config for Runtime {
	type EpochDuration = EpochDuration;
	type ExpectedBlockTime = ExpectedBlockTime;

	// session module is the trigger
	type EpochChangeTrigger = pallet_babe::ExternalTrigger;

	type DisabledValidators = Session;

	type WeightInfo = ();

	type MaxAuthorities = MaxAuthorities;
	type MaxNominators = MaxNominatorRewardedPerValidator;

	type KeyOwnerProof =
		<Historical as KeyOwnerProofSystem<(KeyTypeId, pallet_babe::AuthorityId)>>::Proof;

	type EquivocationReportSystem =
		pallet_babe::EquivocationReportSystem<Self, Offences, Historical, ReportLongevity>;
}

parameter_types! {
	pub const IndexDeposit: Balance = 10 * DOLLARS;
}

impl pallet_indices::Config for Runtime {
	type AccountIndex = AccountIndex;
	type Currency = Balances;
	type Deposit = IndexDeposit;
	type RuntimeEvent = RuntimeEvent;
	type WeightInfo = weights::pallet_indices::WeightInfo<Runtime>;
}

parameter_types! {
	pub const ExistentialDeposit: Balance = EXISTENTIAL_DEPOSIT;
	pub const MaxLocks: u32 = 50;
	pub const MaxReserves: u32 = 50;
}

impl pallet_balances::Config for Runtime {
	type Balance = Balance;
	type DustRemoval = ();
	type RuntimeEvent = RuntimeEvent;
	type ExistentialDeposit = ExistentialDeposit;
	type AccountStore = System;
	type MaxLocks = MaxLocks;
	type MaxReserves = MaxReserves;
	type ReserveIdentifier = [u8; 8];
	type WeightInfo = weights::pallet_balances::WeightInfo<Runtime>;
	type RuntimeHoldReason = RuntimeHoldReason;
	type RuntimeFreezeReason = RuntimeFreezeReason;
	type FreezeIdentifier = RuntimeFreezeReason;
	type MaxHolds = ConstU32<1>;
	type MaxFreezes = ConstU32<8>;
}

parameter_types! {
	pub BeefySetIdSessionEntries: u32 = BondingDuration::get() * SessionsPerEra::get();
}

impl pallet_beefy::Config for Runtime {
	type BeefyId = BeefyId;
	type MaxAuthorities = MaxAuthorities;
	type MaxNominators = MaxNominatorRewardedPerValidator;
	type MaxSetIdSessionEntries = BeefySetIdSessionEntries;
	type OnNewValidatorSet = BeefyMmrLeaf;
	type WeightInfo = ();
	type KeyOwnerProof = <Historical as KeyOwnerProofSystem<(KeyTypeId, BeefyId)>>::Proof;
	type EquivocationReportSystem =
		pallet_beefy::EquivocationReportSystem<Self, Offences, Historical, ReportLongevity>;
}

impl pallet_mmr::Config for Runtime {
	const INDEXING_PREFIX: &'static [u8] = mmr::INDEXING_PREFIX;
	type Hashing = Keccak256;
	type OnNewRoot = pallet_beefy_mmr::DepositBeefyDigest<Runtime>;
	type WeightInfo = ();
	type LeafData = pallet_beefy_mmr::Pallet<Runtime>;
}

/// MMR helper types.
mod mmr {
	use super::Runtime;
	pub use pallet_mmr::primitives::*;

	pub type Leaf = <<Runtime as pallet_mmr::Config>::LeafData as LeafDataProvider>::LeafData;
	pub type Hashing = <Runtime as pallet_mmr::Config>::Hashing;
	pub type Hash = <Hashing as sp_runtime::traits::Hash>::Output;
}

parameter_types! {
	/// Version of the produced MMR leaf.
	///
	/// The version consists of two parts;
	/// - `major` (3 bits)
	/// - `minor` (5 bits)
	///
	/// `major` should be updated only if decoding the previous MMR Leaf format from the payload
	/// is not possible (i.e. backward incompatible change).
	/// `minor` should be updated if fields are added to the previous MMR Leaf, which given SCALE
	/// encoding does not prevent old leafs from being decoded.
	///
	/// Hence we expect `major` to be changed really rarely (think never).
	/// See [`MmrLeafVersion`] type documentation for more details.
	pub LeafVersion: MmrLeafVersion = MmrLeafVersion::new(0, 0);
}

/// A BEEFY data provider that merkelizes all the parachain heads at the current block
/// (sorted by their parachain id).
pub struct ParaHeadsRootProvider;
impl BeefyDataProvider<H256> for ParaHeadsRootProvider {
	fn extra_data() -> H256 {
		let mut para_heads: Vec<(u32, Vec<u8>)> = Paras::parachains()
			.into_iter()
			.filter_map(|id| Paras::para_head(&id).map(|head| (id.into(), head.0)))
			.collect();
		para_heads.sort_by_key(|k| k.0);
		binary_merkle_tree::merkle_root::<mmr::Hashing, _>(
			para_heads.into_iter().map(|pair| pair.encode()),
		)
		.into()
	}
}

impl pallet_beefy_mmr::Config for Runtime {
	type LeafVersion = LeafVersion;
	type BeefyAuthorityToMerkleLeaf = pallet_beefy_mmr::BeefyEcdsaToEthereum;
	type LeafExtra = H256;
	type BeefyDataProvider = ParaHeadsRootProvider;
}

parameter_types! {
	pub const TransactionByteFee: Balance = 10 * MILLICENTS;
	/// This value increases the priority of `Operational` transactions by adding
	/// a "virtual tip" that's equal to the `OperationalFeeMultiplier * final_fee`.
	pub const OperationalFeeMultiplier: u8 = 5;
}

impl pallet_transaction_payment::Config for Runtime {
	type RuntimeEvent = RuntimeEvent;
	type OnChargeTransaction = CurrencyAdapter<Balances, DealWithFees<Runtime>>;
	type OperationalFeeMultiplier = OperationalFeeMultiplier;
	type WeightToFee = WeightToFee;
	type LengthToFee = ConstantMultiplier<Balance, TransactionByteFee>;
	type FeeMultiplierUpdate = SlowAdjustingFeeUpdate<Self>;
}

parameter_types! {
	pub const MinimumPeriod: u64 = SLOT_DURATION / 2;
}
impl pallet_timestamp::Config for Runtime {
	type Moment = u64;
	type OnTimestampSet = Babe;
	type MinimumPeriod = MinimumPeriod;
	type WeightInfo = weights::pallet_timestamp::WeightInfo<Runtime>;
}

impl pallet_authorship::Config for Runtime {
	type FindAuthor = pallet_session::FindAccountFromAuthorIndex<Self, Babe>;
	type EventHandler = Staking;
}

#[derive(Clone, Debug, PartialEq, Eq, Encode, Decode)]
pub struct OldSessionKeys {
	pub grandpa: <Grandpa as BoundToRuntimeAppPublic>::Public,
	pub babe: <Babe as BoundToRuntimeAppPublic>::Public,
	pub im_online: pallet_im_online::sr25519::AuthorityId,
	pub para_validator: <Initializer as BoundToRuntimeAppPublic>::Public,
	pub para_assignment: <ParaSessionInfo as BoundToRuntimeAppPublic>::Public,
	pub authority_discovery: <AuthorityDiscovery as BoundToRuntimeAppPublic>::Public,
	pub beefy: <Beefy as BoundToRuntimeAppPublic>::Public,
}

impl OpaqueKeys for OldSessionKeys {
	type KeyTypeIdProviders = ();
	fn key_ids() -> &'static [KeyTypeId] {
		&[
			<<Grandpa as BoundToRuntimeAppPublic>::Public>::ID,
			<<Babe as BoundToRuntimeAppPublic>::Public>::ID,
			sp_core::crypto::key_types::IM_ONLINE,
			<<Initializer as BoundToRuntimeAppPublic>::Public>::ID,
			<<ParaSessionInfo as BoundToRuntimeAppPublic>::Public>::ID,
			<<AuthorityDiscovery as BoundToRuntimeAppPublic>::Public>::ID,
			<<Beefy as BoundToRuntimeAppPublic>::Public>::ID,
		]
	}
	fn get_raw(&self, i: KeyTypeId) -> &[u8] {
		match i {
			<<Grandpa as BoundToRuntimeAppPublic>::Public>::ID => self.grandpa.as_ref(),
			<<Babe as BoundToRuntimeAppPublic>::Public>::ID => self.babe.as_ref(),
			sp_core::crypto::key_types::IM_ONLINE => self.im_online.as_ref(),
			<<Initializer as BoundToRuntimeAppPublic>::Public>::ID => self.para_validator.as_ref(),
			<<ParaSessionInfo as BoundToRuntimeAppPublic>::Public>::ID =>
				self.para_assignment.as_ref(),
			<<AuthorityDiscovery as BoundToRuntimeAppPublic>::Public>::ID =>
				self.authority_discovery.as_ref(),
			<<Beefy as BoundToRuntimeAppPublic>::Public>::ID => self.beefy.as_ref(),
			_ => &[],
		}
	}
}

impl_opaque_keys! {
	pub struct SessionKeys {
		pub grandpa: Grandpa,
		pub babe: Babe,
		pub para_validator: Initializer,
		pub para_assignment: ParaSessionInfo,
		pub authority_discovery: AuthorityDiscovery,
		pub beefy: Beefy,
	}
}

// remove this when removing `OldSessionKeys`
fn transform_session_keys(v: AccountId, old: OldSessionKeys) -> SessionKeys {
	SessionKeys {
		grandpa: old.grandpa,
		babe: old.babe,
		para_validator: old.para_validator,
		para_assignment: old.para_assignment,
		authority_discovery: old.authority_discovery,
		beefy: old.beefy,
	}
}

impl pallet_session::Config for Runtime {
	type RuntimeEvent = RuntimeEvent;
	type ValidatorId = AccountId;
	type ValidatorIdOf = pallet_staking::StashOf<Self>;
	type ShouldEndSession = Babe;
	type NextSessionRotation = Babe;
	type SessionManager = pallet_session::historical::NoteHistoricalRoot<Self, Staking>;
	type SessionHandler = <SessionKeys as OpaqueKeys>::KeyTypeIdProviders;
	type Keys = SessionKeys;
	type WeightInfo = weights::pallet_session::WeightInfo<Runtime>;
}

impl pallet_session::historical::Config for Runtime {
	type FullIdentification = pallet_staking::Exposure<AccountId, Balance>;
	type FullIdentificationOf = pallet_staking::ExposureOf<Runtime>;
}

parameter_types! {
	// phase durations. 1/4 of the last session for each.
	// in testing: 1min or half of the session for each
	pub SignedPhase: u32 = prod_or_fast!(
		EPOCH_DURATION_IN_SLOTS / 4,
		(1 * MINUTES).min(EpochDuration::get().saturated_into::<u32>() / 2),
		"DOT_SIGNED_PHASE"
	);
	pub UnsignedPhase: u32 = prod_or_fast!(
		EPOCH_DURATION_IN_SLOTS / 4,
		(1 * MINUTES).min(EpochDuration::get().saturated_into::<u32>() / 2),
		"DOT_UNSIGNED_PHASE"
	);

	// signed config
	pub const SignedMaxSubmissions: u32 = 16;
	pub const SignedMaxRefunds: u32 = 16 / 4;
	pub const SignedFixedDeposit: Balance = deposit(2, 0);
	pub const SignedDepositIncreaseFactor: Percent = Percent::from_percent(10);
	// 0.01 DOT per KB of solution data.
	pub const SignedDepositByte: Balance = deposit(0, 10) / 1024;
	// Each good submission will get 1 DOT as reward
	pub SignedRewardBase: Balance = 1 * UNITS;
	pub BetterUnsignedThreshold: Perbill = Perbill::from_rational(5u32, 10_000);

	// 4 hour session, 1 hour unsigned phase, 32 offchain executions.
	pub OffchainRepeat: BlockNumber = UnsignedPhase::get() / 32;

	pub const MaxElectingVoters: u32 = 22_500;
	/// We take the top 22500 nominators as electing voters and all of the validators as electable
	/// targets. Whilst this is the case, we cannot and shall not increase the size of the
	/// validator intentions.
	pub ElectionBounds: frame_election_provider_support::bounds::ElectionBounds =
		ElectionBoundsBuilder::default().voters_count(MaxElectingVoters::get().into()).build();
	/// Setup election pallet to support maximum winners upto 1200. This will mean Staking Pallet
	/// cannot have active validators higher than this count.
	pub const MaxActiveValidators: u32 = 1200;
}

generate_solution_type!(
	#[compact]
	pub struct NposCompactSolution16::<
		VoterIndex = u32,
		TargetIndex = u16,
		Accuracy = sp_runtime::PerU16,
		MaxVoters = MaxElectingVoters,
	>(16)
);

pub struct OnChainSeqPhragmen;
impl onchain::Config for OnChainSeqPhragmen {
	type System = Runtime;
	type Solver = SequentialPhragmen<AccountId, runtime_common::elections::OnChainAccuracy>;
	type DataProvider = Staking;
	type WeightInfo = weights::frame_election_provider_support::WeightInfo<Runtime>;
	type MaxWinners = MaxActiveValidators;
	type Bounds = ElectionBounds;
}

impl pallet_election_provider_multi_phase::MinerConfig for Runtime {
	type AccountId = AccountId;
	type MaxLength = OffchainSolutionLengthLimit;
	type MaxWeight = OffchainSolutionWeightLimit;
	type Solution = NposCompactSolution16;
	type MaxVotesPerVoter = <
		<Self as pallet_election_provider_multi_phase::Config>::DataProvider
		as
		frame_election_provider_support::ElectionDataProvider
	>::MaxVotesPerVoter;
	type MaxWinners = MaxActiveValidators;

	// The unsigned submissions have to respect the weight of the submit_unsigned call, thus their
	// weight estimate function is wired to this call's weight.
	fn solution_weight(v: u32, t: u32, a: u32, d: u32) -> Weight {
		<
			<Self as pallet_election_provider_multi_phase::Config>::WeightInfo
			as
			pallet_election_provider_multi_phase::WeightInfo
		>::submit_unsigned(v, t, a, d)
	}
}

impl pallet_election_provider_multi_phase::Config for Runtime {
	type RuntimeEvent = RuntimeEvent;
	type Currency = Balances;
	type EstimateCallFee = TransactionPayment;
	type SignedPhase = SignedPhase;
	type UnsignedPhase = UnsignedPhase;
	type SignedMaxSubmissions = SignedMaxSubmissions;
	type SignedMaxRefunds = SignedMaxRefunds;
	type SignedRewardBase = SignedRewardBase;
	type SignedDepositBase =
		GeometricDepositBase<Balance, SignedFixedDeposit, SignedDepositIncreaseFactor>;
	type SignedDepositByte = SignedDepositByte;
	type SignedDepositWeight = ();
	type SignedMaxWeight =
		<Self::MinerConfig as pallet_election_provider_multi_phase::MinerConfig>::MaxWeight;
	type MinerConfig = Self;
	type SlashHandler = (); // burn slashes
	type RewardHandler = (); // nothing to do upon rewards
	type BetterUnsignedThreshold = BetterUnsignedThreshold;
	type BetterSignedThreshold = ();
	type OffchainRepeat = OffchainRepeat;
	type MinerTxPriority = NposSolutionPriority;
	type DataProvider = Staking;
	#[cfg(any(feature = "fast-runtime", feature = "runtime-benchmarks"))]
	type Fallback = onchain::OnChainExecution<OnChainSeqPhragmen>;
	#[cfg(not(any(feature = "fast-runtime", feature = "runtime-benchmarks")))]
	type Fallback = frame_election_provider_support::NoElection<(
		AccountId,
		BlockNumber,
		Staking,
		MaxActiveValidators,
	)>;
	type GovernanceFallback = onchain::OnChainExecution<OnChainSeqPhragmen>;
	type Solver = SequentialPhragmen<
		AccountId,
		pallet_election_provider_multi_phase::SolutionAccuracyOf<Self>,
		(),
	>;
	type BenchmarkingConfig = runtime_common::elections::BenchmarkConfig;
	type ForceOrigin = EitherOf<EnsureRoot<Self::AccountId>, StakingAdmin>;
	type WeightInfo = weights::pallet_election_provider_multi_phase::WeightInfo<Self>;
	type MaxWinners = MaxActiveValidators;
	type ElectionBounds = ElectionBounds;
}

parameter_types! {
	pub const BagThresholds: &'static [u64] = &bag_thresholds::THRESHOLDS;
}

type VoterBagsListInstance = pallet_bags_list::Instance1;
impl pallet_bags_list::Config<VoterBagsListInstance> for Runtime {
	type RuntimeEvent = RuntimeEvent;
	type ScoreProvider = Staking;
	type WeightInfo = weights::pallet_bags_list::WeightInfo<Runtime>;
	type BagThresholds = BagThresholds;
	type Score = sp_npos_elections::VoteWeight;
}

// TODO #6469: This shouldn't be static, but a lazily cached value, not built unless needed, and
// re-built in case input parameters have changed. The `ideal_stake` should be determined by the
// amount of parachain slots being bid on: this should be around `(75 - 25.min(slots / 4))%`.
pallet_staking_reward_curve::build! {
	const REWARD_CURVE: PiecewiseLinear<'static> = curve!(
		min_inflation: 0_025_000,
		max_inflation: 0_100_000,
		// 3:2:1 staked : parachains : float.
		// while there's no parachains, then this is 75% staked : 25% float.
		ideal_stake: 0_750_000,
		falloff: 0_050_000,
		max_piece_count: 40,
		test_precision: 0_005_000,
	);
}

parameter_types! {
	// Six sessions in an era (24 hours).
	pub const SessionsPerEra: SessionIndex = prod_or_fast!(6, 1);

	// 28 eras for unbonding (28 days).
	pub BondingDuration: sp_staking::EraIndex = prod_or_fast!(
		28,
		28,
		"DOT_BONDING_DURATION"
	);
	pub SlashDeferDuration: sp_staking::EraIndex = prod_or_fast!(
		27,
		27,
		"DOT_SLASH_DEFER_DURATION"
	);
	pub const RewardCurve: &'static PiecewiseLinear<'static> = &REWARD_CURVE;
	pub const MaxNominatorRewardedPerValidator: u32 = 512;
	pub const OffendingValidatorsThreshold: Perbill = Perbill::from_percent(17);
	// 16
	pub const MaxNominations: u32 = <NposCompactSolution16 as frame_election_provider_support::NposSolution>::LIMIT as u32;
}

/// Custom version of `runtime_commong::era_payout` somewhat tailored for Polkadot's crowdloan
/// unlock history. The only tweak should be
///
/// ```diff
/// - let auction_proportion = Perquintill::from_rational(auctioned_slots.min(60), 200u64);
/// + let auction_proportion = Perquintill::from_rational(auctioned_slots.min(60), 300u64);
/// ```
///
/// See <https://forum.polkadot.network/t/adjusting-polkadots-ideal-staking-rate-calculation/3897>.
fn polkadot_era_payout(
	total_staked: Balance,
	total_stakable: Balance,
	max_annual_inflation: Perquintill,
	period_fraction: Perquintill,
	auctioned_slots: u64,
) -> (Balance, Balance) {
	use pallet_staking_reward_fn::compute_inflation;
	use sp_runtime::traits::Saturating;

	let min_annual_inflation = Perquintill::from_rational(25u64, 1000u64);
	let delta_annual_inflation = max_annual_inflation.saturating_sub(min_annual_inflation);

	// 20% reserved for up to 60 slots.
	let auction_proportion = Perquintill::from_rational(auctioned_slots.min(60), 300u64);

	// Therefore the ideal amount at stake (as a percentage of total issuance) is 75% less the
	// amount that we expect to be taken up with auctions.
	let ideal_stake = Perquintill::from_percent(75).saturating_sub(auction_proportion);

	let stake = Perquintill::from_rational(total_staked, total_stakable);
	let falloff = Perquintill::from_percent(5);
	let adjustment = compute_inflation(stake, ideal_stake, falloff);
	let staking_inflation =
		min_annual_inflation.saturating_add(delta_annual_inflation * adjustment);

	let max_payout = period_fraction * max_annual_inflation * total_stakable;
	let staking_payout = (period_fraction * staking_inflation) * total_stakable;
	let rest = max_payout.saturating_sub(staking_payout);

	let other_issuance = total_stakable.saturating_sub(total_staked);
	if total_staked > other_issuance {
		let _cap_rest = Perquintill::from_rational(other_issuance, total_staked) * staking_payout;
		// We don't do anything with this, but if we wanted to, we could introduce a cap on the
		// treasury amount with: `rest = rest.min(cap_rest);`
	}
	(staking_payout, rest)
}

pub struct EraPayout;
impl pallet_staking::EraPayout<Balance> for EraPayout {
	fn era_payout(
		total_staked: Balance,
		total_issuance: Balance,
		era_duration_millis: u64,
	) -> (Balance, Balance) {
		// all para-ids that are not active.
		let auctioned_slots = Paras::parachains()
			.into_iter()
			// all active para-ids that do not belong to a system chain is the number
			// of parachains that we should take into account for inflation.
			.filter(|i| *i >= LOWEST_PUBLIC_ID)
			.count() as u64;

		const MAX_ANNUAL_INFLATION: Perquintill = Perquintill::from_percent(10);
		const MILLISECONDS_PER_YEAR: u64 = 1000 * 3600 * 24 * 36525 / 100;

		polkadot_era_payout(
			total_staked,
			total_issuance,
			MAX_ANNUAL_INFLATION,
			Perquintill::from_rational(era_duration_millis, MILLISECONDS_PER_YEAR),
			auctioned_slots,
		)
	}
}

impl pallet_staking::Config for Runtime {
	type Currency = Balances;
	type CurrencyBalance = Balance;
	type UnixTime = Timestamp;
	type CurrencyToVote = CurrencyToVote;
	type RewardRemainder = Treasury;
	type RuntimeEvent = RuntimeEvent;
	type Slash = Treasury;
	type Reward = ();
	type SessionsPerEra = SessionsPerEra;
	type BondingDuration = BondingDuration;
	type SlashDeferDuration = SlashDeferDuration;
	type AdminOrigin = EitherOf<EnsureRoot<Self::AccountId>, StakingAdmin>;
	type SessionInterface = Self;
	type EraPayout = EraPayout;
	type MaxNominatorRewardedPerValidator = MaxNominatorRewardedPerValidator;
	type OffendingValidatorsThreshold = OffendingValidatorsThreshold;
	type NextNewSession = Session;
	type ElectionProvider = ElectionProviderMultiPhase;
	type GenesisElectionProvider = onchain::OnChainExecution<OnChainSeqPhragmen>;
	type VoterList = VoterList;
	type TargetList = UseValidatorsMap<Self>;
	type NominationsQuota = pallet_staking::FixedNominationsQuota<{ MaxNominations::get() }>;
	type MaxUnlockingChunks = frame_support::traits::ConstU32<32>;
	type HistoryDepth = frame_support::traits::ConstU32<84>;
	type BenchmarkingConfig = runtime_common::StakingBenchmarkingConfig;
	type EventListeners = NominationPools;
	type WeightInfo = weights::pallet_staking::WeightInfo<Runtime>;
}

impl pallet_fast_unstake::Config for Runtime {
	type RuntimeEvent = RuntimeEvent;
	type Currency = Balances;
	type BatchSize = frame_support::traits::ConstU32<16>;
	type Deposit = frame_support::traits::ConstU128<{ UNITS }>;
	type ControlOrigin = EnsureRoot<AccountId>;
	type Staking = Staking;
	type MaxErasToCheckPerBlock = ConstU32<1>;
	#[cfg(feature = "runtime-benchmarks")]
	type MaxBackersPerValidator = MaxNominatorRewardedPerValidator;
	type WeightInfo = weights::pallet_fast_unstake::WeightInfo<Runtime>;
}

parameter_types! {
	// Minimum 4 CENTS/byte
	pub const BasicDeposit: Balance = deposit(1, 258);
	pub const FieldDeposit: Balance = deposit(0, 66);
	pub const SubAccountDeposit: Balance = deposit(1, 53);
	pub const MaxSubAccounts: u32 = 100;
	pub const MaxAdditionalFields: u32 = 100;
	pub const MaxRegistrars: u32 = 20;
}

impl pallet_identity::Config for Runtime {
	type RuntimeEvent = RuntimeEvent;
	type Currency = Balances;
	type BasicDeposit = BasicDeposit;
	type FieldDeposit = FieldDeposit;
	type SubAccountDeposit = SubAccountDeposit;
	type MaxSubAccounts = MaxSubAccounts;
	type MaxAdditionalFields = MaxAdditionalFields;
	type IdentityInformation = IdentityInfo<MaxAdditionalFields>;
	type MaxRegistrars = MaxRegistrars;
	type Slashed = Treasury;
	type ForceOrigin = EitherOf<EnsureRoot<Self::AccountId>, GeneralAdmin>;
	type RegistrarOrigin = EitherOf<EnsureRoot<Self::AccountId>, GeneralAdmin>;
	type WeightInfo = weights::pallet_identity::WeightInfo<Runtime>;
}

parameter_types! {
	pub const ProposalBond: Permill = Permill::from_percent(5);
	pub const ProposalBondMinimum: Balance = 100 * DOLLARS;
	pub const ProposalBondMaximum: Balance = 500 * DOLLARS;
	pub const SpendPeriod: BlockNumber = 24 * DAYS;
	pub const Burn: Permill = Permill::from_percent(1);
	pub const TreasuryPalletId: PalletId = PalletId(*b"py/trsry");
	pub const PayoutSpendPeriod: BlockNumber = 30 * DAYS;
	// The asset's interior location for the paying account. This is the Treasury
	// pallet instance (which sits at index 19).
	pub TreasuryInteriorLocation: InteriorMultiLocation = PalletInstance(TREASURY_PALLET_ID).into();

	pub const TipCountdown: BlockNumber = 1 * DAYS;
	pub const TipFindersFee: Percent = Percent::from_percent(20);
	pub const TipReportDepositBase: Balance = 1 * DOLLARS;
	pub const DataDepositPerByte: Balance = 1 * CENTS;
	pub const MaxApprovals: u32 = 100;
	pub const MaxAuthorities: u32 = 100_000;
	pub const MaxKeys: u32 = 10_000;
	pub const MaxPeerInHeartbeats: u32 = 10_000;
	pub const RootSpendOriginMaxAmount: Balance = Balance::MAX;
	pub const CouncilSpendOriginMaxAmount: Balance = Balance::MAX;
}

impl pallet_treasury::Config for Runtime {
	type PalletId = TreasuryPalletId;
	type Currency = Balances;
	type ApproveOrigin = EitherOfDiverse<EnsureRoot<AccountId>, Treasurer>;
	type RejectOrigin = EitherOfDiverse<EnsureRoot<AccountId>, Treasurer>;
	type RuntimeEvent = RuntimeEvent;
	type OnSlash = Treasury;
	type ProposalBond = ProposalBond;
	type ProposalBondMinimum = ProposalBondMinimum;
	type ProposalBondMaximum = ProposalBondMaximum;
	type SpendPeriod = SpendPeriod;
	type Burn = Burn;
	type BurnDestination = ();
	type SpendFunds = Bounties;
	type MaxApprovals = MaxApprovals;
	type WeightInfo = weights::pallet_treasury::WeightInfo<Runtime>;
	type SpendOrigin = TreasurySpender;
	type AssetKind = VersionedLocatableAsset;
	type Beneficiary = VersionedMultiLocation;
	type BeneficiaryLookup = IdentityLookup<Self::Beneficiary>;
	type Paymaster = PayOverXcm<
		TreasuryInteriorLocation,
		crate::xcm_config::XcmRouter,
		crate::XcmPallet,
		ConstU32<{ 6 * HOURS }>,
		Self::Beneficiary,
		Self::AssetKind,
		LocatableAssetConverter,
		VersionedMultiLocationConverter,
	>;
	type BalanceConverter = AssetRate;
	type PayoutPeriod = PayoutSpendPeriod;
	#[cfg(feature = "runtime-benchmarks")]
	type BenchmarkHelper = runtime_common::impls::benchmarks::TreasuryArguments;
}

parameter_types! {
	pub const BountyDepositBase: Balance = 1 * DOLLARS;
	pub const BountyDepositPayoutDelay: BlockNumber = 8 * DAYS;
	pub const BountyUpdatePeriod: BlockNumber = 90 * DAYS;
	pub const MaximumReasonLength: u32 = 16384;
	pub const CuratorDepositMultiplier: Permill = Permill::from_percent(50);
	pub const CuratorDepositMin: Balance = 10 * DOLLARS;
	pub const CuratorDepositMax: Balance = 200 * DOLLARS;
	pub const BountyValueMinimum: Balance = 10 * DOLLARS;
}

impl pallet_bounties::Config for Runtime {
	type RuntimeEvent = RuntimeEvent;
	type BountyDepositBase = BountyDepositBase;
	type BountyDepositPayoutDelay = BountyDepositPayoutDelay;
	type BountyUpdatePeriod = BountyUpdatePeriod;
	type CuratorDepositMultiplier = CuratorDepositMultiplier;
	type CuratorDepositMin = CuratorDepositMin;
	type CuratorDepositMax = CuratorDepositMax;
	type BountyValueMinimum = BountyValueMinimum;
	type ChildBountyManager = ChildBounties;
	type DataDepositPerByte = DataDepositPerByte;
	type MaximumReasonLength = MaximumReasonLength;
	type WeightInfo = weights::pallet_bounties::WeightInfo<Runtime>;
}

parameter_types! {
	pub const MaxActiveChildBountyCount: u32 = 100;
	pub const ChildBountyValueMinimum: Balance = BountyValueMinimum::get() / 10;
}

impl pallet_child_bounties::Config for Runtime {
	type RuntimeEvent = RuntimeEvent;
	type MaxActiveChildBountyCount = MaxActiveChildBountyCount;
	type ChildBountyValueMinimum = ChildBountyValueMinimum;
	type WeightInfo = weights::pallet_child_bounties::WeightInfo<Runtime>;
}

impl pallet_offences::Config for Runtime {
	type RuntimeEvent = RuntimeEvent;
	type IdentificationTuple = pallet_session::historical::IdentificationTuple<Self>;
	type OnOffenceHandler = Staking;
}

impl pallet_authority_discovery::Config for Runtime {
	type MaxAuthorities = MaxAuthorities;
}

parameter_types! {
	pub NposSolutionPriority: TransactionPriority =
		Perbill::from_percent(90) * TransactionPriority::max_value();
}

parameter_types! {
	pub MaxSetIdSessionEntries: u32 = BondingDuration::get() * SessionsPerEra::get();
}

impl pallet_grandpa::Config for Runtime {
	type RuntimeEvent = RuntimeEvent;

	type WeightInfo = ();
	type MaxAuthorities = MaxAuthorities;
	type MaxNominators = MaxNominatorRewardedPerValidator;
	type MaxSetIdSessionEntries = MaxSetIdSessionEntries;

	type KeyOwnerProof = <Historical as KeyOwnerProofSystem<(KeyTypeId, GrandpaId)>>::Proof;

	type EquivocationReportSystem =
		pallet_grandpa::EquivocationReportSystem<Self, Offences, Historical, ReportLongevity>;
}

/// Submits a transaction with the node's public and signature type. Adheres to the signed extension
/// format of the chain.
impl<LocalCall> frame_system::offchain::CreateSignedTransaction<LocalCall> for Runtime
where
	RuntimeCall: From<LocalCall>,
{
	fn create_transaction<C: frame_system::offchain::AppCrypto<Self::Public, Self::Signature>>(
		call: RuntimeCall,
		public: <Signature as Verify>::Signer,
		account: AccountId,
		nonce: <Runtime as frame_system::Config>::Nonce,
	) -> Option<(RuntimeCall, <UncheckedExtrinsic as ExtrinsicT>::SignaturePayload)> {
		use sp_runtime::traits::StaticLookup;
		// take the biggest period possible.
		let period =
			BlockHashCount::get().checked_next_power_of_two().map(|c| c / 2).unwrap_or(2) as u64;

		let current_block = System::block_number()
			.saturated_into::<u64>()
			// The `System::block_number` is initialized with `n+1`,
			// so the actual block number is `n`.
			.saturating_sub(1);
		let tip = 0;
		let extra: SignedExtra = (
			frame_system::CheckNonZeroSender::<Runtime>::new(),
			frame_system::CheckSpecVersion::<Runtime>::new(),
			frame_system::CheckTxVersion::<Runtime>::new(),
			frame_system::CheckGenesis::<Runtime>::new(),
			frame_system::CheckMortality::<Runtime>::from(generic::Era::mortal(
				period,
				current_block,
			)),
			frame_system::CheckNonce::<Runtime>::from(nonce),
			frame_system::CheckWeight::<Runtime>::new(),
			pallet_transaction_payment::ChargeTransactionPayment::<Runtime>::from(tip),
			claims::PrevalidateAttests::<Runtime>::new(),
		);
		let raw_payload = SignedPayload::new(call, extra)
			.map_err(|e| {
				log::warn!(target: LOG_TARGET, "Unable to create signed payload: {:?}", e);
			})
			.ok()?;
		let signature = raw_payload.using_encoded(|payload| C::sign(payload, public))?;
		let (call, extra, _) = raw_payload.deconstruct();
		let address = <Runtime as frame_system::Config>::Lookup::unlookup(account);
		Some((call, (address, signature, extra)))
	}
}

impl frame_system::offchain::SigningTypes for Runtime {
	type Public = <Signature as Verify>::Signer;
	type Signature = Signature;
}

impl<C> frame_system::offchain::SendTransactionTypes<C> for Runtime
where
	RuntimeCall: From<C>,
{
	type Extrinsic = UncheckedExtrinsic;
	type OverarchingCall = RuntimeCall;
}

parameter_types! {
	// Deposit for a parathread (on-demand parachain)
	pub const ParathreadDeposit: Balance = 500 * DOLLARS;
	pub const MaxRetries: u32 = 3;
}

parameter_types! {
	pub Prefix: &'static [u8] = b"Pay DOTs to the Polkadot account:";
}

impl claims::Config for Runtime {
	type RuntimeEvent = RuntimeEvent;
	type VestingSchedule = Vesting;
	type Prefix = Prefix;
	/// Only Root can move a claim.
	type MoveClaimOrigin = EnsureRoot<AccountId>;
	type WeightInfo = weights::runtime_common_claims::WeightInfo<Runtime>;
}

parameter_types! {
	pub const MinVestedTransfer: Balance = 1 * DOLLARS;
	pub UnvestedFundsAllowedWithdrawReasons: WithdrawReasons =
		WithdrawReasons::except(WithdrawReasons::TRANSFER | WithdrawReasons::RESERVE);
}

impl pallet_vesting::Config for Runtime {
	type RuntimeEvent = RuntimeEvent;
	type Currency = Balances;
	type BlockNumberToBalance = ConvertInto;
	type MinVestedTransfer = MinVestedTransfer;
	type WeightInfo = weights::pallet_vesting::WeightInfo<Runtime>;
	type UnvestedFundsAllowedWithdrawReasons = UnvestedFundsAllowedWithdrawReasons;
	const MAX_VESTING_SCHEDULES: u32 = 28;
}

impl pallet_utility::Config for Runtime {
	type RuntimeEvent = RuntimeEvent;
	type RuntimeCall = RuntimeCall;
	type PalletsOrigin = OriginCaller;
	type WeightInfo = weights::pallet_utility::WeightInfo<Runtime>;
}

parameter_types! {
	// One storage item; key size is 32; value is size 4+4+16+32 bytes = 56 bytes.
	pub const DepositBase: Balance = deposit(1, 88);
	// Additional storage item size of 32 bytes.
	pub const DepositFactor: Balance = deposit(0, 32);
	pub const MaxSignatories: u32 = 100;
}

impl pallet_multisig::Config for Runtime {
	type RuntimeEvent = RuntimeEvent;
	type RuntimeCall = RuntimeCall;
	type Currency = Balances;
	type DepositBase = DepositBase;
	type DepositFactor = DepositFactor;
	type MaxSignatories = MaxSignatories;
	type WeightInfo = weights::pallet_multisig::WeightInfo<Runtime>;
}

parameter_types! {
	// One storage item; key size 32, value size 8; .
	pub const ProxyDepositBase: Balance = deposit(1, 8);
	// Additional storage item size of 33 bytes.
	pub const ProxyDepositFactor: Balance = deposit(0, 33);
	pub const MaxProxies: u16 = 32;
	pub const AnnouncementDepositBase: Balance = deposit(1, 8);
	pub const AnnouncementDepositFactor: Balance = deposit(0, 66);
	pub const MaxPending: u16 = 32;
}

/// The type used to represent the kinds of proxying allowed.
#[derive(
	Copy,
	Clone,
	Eq,
	PartialEq,
	Ord,
	PartialOrd,
	Encode,
	Decode,
	RuntimeDebug,
	MaxEncodedLen,
	scale_info::TypeInfo,
)]
pub enum ProxyType {
	Any = 0,
	NonTransfer = 1,
	Governance = 2,
	Staking = 3,
	// Skip 4 as it is now removed (was SudoBalances)
	IdentityJudgement = 5,
	CancelProxy = 6,
	Auction = 7,
	NominationPools = 8,
}

#[cfg(test)]
mod proxy_type_tests {
	use super::*;

	#[derive(Copy, Clone, Eq, PartialEq, Ord, PartialOrd, Encode, Decode, RuntimeDebug)]
	pub enum OldProxyType {
		Any,
		NonTransfer,
		Governance,
		Staking,
		SudoBalances,
		IdentityJudgement,
	}

	#[test]
	fn proxy_type_decodes_correctly() {
		for (i, j) in vec![
			(OldProxyType::Any, ProxyType::Any),
			(OldProxyType::NonTransfer, ProxyType::NonTransfer),
			(OldProxyType::Governance, ProxyType::Governance),
			(OldProxyType::Staking, ProxyType::Staking),
			(OldProxyType::IdentityJudgement, ProxyType::IdentityJudgement),
		]
		.into_iter()
		{
			assert_eq!(i.encode(), j.encode());
		}
		assert!(ProxyType::decode(&mut &OldProxyType::SudoBalances.encode()[..]).is_err());
	}
}

impl Default for ProxyType {
	fn default() -> Self {
		Self::Any
	}
}
impl InstanceFilter<RuntimeCall> for ProxyType {
	fn filter(&self, c: &RuntimeCall) -> bool {
		match self {
			ProxyType::Any => true,
			ProxyType::NonTransfer => matches!(
				c,
				RuntimeCall::System(..) |
				RuntimeCall::Scheduler(..) |
				RuntimeCall::Babe(..) |
				RuntimeCall::Timestamp(..) |
				RuntimeCall::Indices(pallet_indices::Call::claim{..}) |
				RuntimeCall::Indices(pallet_indices::Call::free{..}) |
				RuntimeCall::Indices(pallet_indices::Call::freeze{..}) |
				// Specifically omitting Indices `transfer`, `force_transfer`
				// Specifically omitting the entire Balances pallet
				RuntimeCall::Staking(..) |
				RuntimeCall::Session(..) |
				RuntimeCall::Grandpa(..) |
				RuntimeCall::Treasury(..) |
				RuntimeCall::Bounties(..) |
				RuntimeCall::ChildBounties(..) |
				RuntimeCall::ConvictionVoting(..) |
				RuntimeCall::Referenda(..) |
				RuntimeCall::Whitelist(..) |
				RuntimeCall::Claims(..) |
				RuntimeCall::Vesting(pallet_vesting::Call::vest{..}) |
				RuntimeCall::Vesting(pallet_vesting::Call::vest_other{..}) |
				// Specifically omitting Vesting `vested_transfer`, and `force_vested_transfer`
				RuntimeCall::Utility(..) |
				RuntimeCall::Identity(..) |
				RuntimeCall::Proxy(..) |
				RuntimeCall::Multisig(..) |
				RuntimeCall::Registrar(paras_registrar::Call::register {..}) |
				RuntimeCall::Registrar(paras_registrar::Call::deregister {..}) |
				// Specifically omitting Registrar `swap`
				RuntimeCall::Registrar(paras_registrar::Call::reserve {..}) |
				RuntimeCall::Crowdloan(..) |
				RuntimeCall::Slots(..) |
				RuntimeCall::Auctions(..) | // Specifically omitting the entire XCM Pallet
				RuntimeCall::VoterList(..) |
				RuntimeCall::NominationPools(..) |
				RuntimeCall::FastUnstake(..)
			),
			ProxyType::Governance => matches!(
				c,
				RuntimeCall::Treasury(..) |
					RuntimeCall::Bounties(..) |
					RuntimeCall::Utility(..) |
					RuntimeCall::ChildBounties(..) |
					RuntimeCall::ConvictionVoting(..) |
					RuntimeCall::Referenda(..) |
					RuntimeCall::Whitelist(..)
			),
			ProxyType::Staking => {
				matches!(
					c,
					RuntimeCall::Staking(..) |
						RuntimeCall::Session(..) | RuntimeCall::Utility(..) |
						RuntimeCall::FastUnstake(..) |
						RuntimeCall::VoterList(..) |
						RuntimeCall::NominationPools(..)
				)
			},
			ProxyType::NominationPools => {
				matches!(c, RuntimeCall::NominationPools(..) | RuntimeCall::Utility(..))
			},
			ProxyType::IdentityJudgement => matches!(
				c,
				RuntimeCall::Identity(pallet_identity::Call::provide_judgement { .. }) |
					RuntimeCall::Utility(..)
			),
			ProxyType::CancelProxy => {
				matches!(c, RuntimeCall::Proxy(pallet_proxy::Call::reject_announcement { .. }))
			},
			ProxyType::Auction => matches!(
				c,
				RuntimeCall::Auctions(..) |
					RuntimeCall::Crowdloan(..) |
					RuntimeCall::Registrar(..) |
					RuntimeCall::Slots(..)
			),
		}
	}
	fn is_superset(&self, o: &Self) -> bool {
		match (self, o) {
			(x, y) if x == y => true,
			(ProxyType::Any, _) => true,
			(_, ProxyType::Any) => false,
			(ProxyType::NonTransfer, _) => true,
			_ => false,
		}
	}
}

impl pallet_proxy::Config for Runtime {
	type RuntimeEvent = RuntimeEvent;
	type RuntimeCall = RuntimeCall;
	type Currency = Balances;
	type ProxyType = ProxyType;
	type ProxyDepositBase = ProxyDepositBase;
	type ProxyDepositFactor = ProxyDepositFactor;
	type MaxProxies = MaxProxies;
	type WeightInfo = weights::pallet_proxy::WeightInfo<Runtime>;
	type MaxPending = MaxPending;
	type CallHasher = BlakeTwo256;
	type AnnouncementDepositBase = AnnouncementDepositBase;
	type AnnouncementDepositFactor = AnnouncementDepositFactor;
}

impl parachains_origin::Config for Runtime {}

impl parachains_configuration::Config for Runtime {
	type WeightInfo = weights::runtime_parachains_configuration::WeightInfo<Runtime>;
}

impl parachains_shared::Config for Runtime {}

impl parachains_session_info::Config for Runtime {
	type ValidatorSet = Historical;
}

impl parachains_inclusion::Config for Runtime {
	type RuntimeEvent = RuntimeEvent;
	type DisputesHandler = ParasDisputes;
	type RewardValidators = parachains_reward_points::RewardValidatorsWithEraPoints<Runtime>;
	type MessageQueue = MessageQueue;
	type WeightInfo = weights::runtime_parachains_inclusion::WeightInfo<Runtime>;
}

parameter_types! {
	pub const ParasUnsignedPriority: TransactionPriority = TransactionPriority::max_value();
}

impl parachains_paras::Config for Runtime {
	type RuntimeEvent = RuntimeEvent;
	type WeightInfo = weights::runtime_parachains_paras::WeightInfo<Runtime>;
	type UnsignedPriority = ParasUnsignedPriority;
	type QueueFootprinter = ParaInclusion;
	type NextSessionRotation = Babe;
	type OnNewHead = Registrar;
}

parameter_types! {
	/// Amount of weight that can be spent per block to service messages.
	///
	/// # WARNING
	///
	/// This is not a good value for para-chains since the `Scheduler` already uses up to 80% block weight.
	pub MessageQueueServiceWeight: Weight = Perbill::from_percent(20) * BlockWeights::get().max_block;
	pub const MessageQueueHeapSize: u32 = 65_536;
	pub const MessageQueueMaxStale: u32 = 8;
}

/// Message processor to handle any messages that were enqueued into the `MessageQueue` pallet.
pub struct MessageProcessor;
impl ProcessMessage for MessageProcessor {
	type Origin = AggregateMessageOrigin;

	fn process_message(
		message: &[u8],
		origin: Self::Origin,
		meter: &mut WeightMeter,
		id: &mut [u8; 32],
	) -> Result<bool, ProcessMessageError> {
		let para = match origin {
			AggregateMessageOrigin::Ump(UmpQueueId::Para(para)) => para,
		};
		xcm_builder::ProcessXcmMessage::<
			Junction,
			xcm_executor::XcmExecutor<xcm_config::XcmConfig>,
			RuntimeCall,
		>::process_message(message, Junction::Parachain(para.into()), meter, id)
	}
}

impl pallet_message_queue::Config for Runtime {
	type RuntimeEvent = RuntimeEvent;
	type Size = u32;
	type HeapSize = MessageQueueHeapSize;
	type MaxStale = MessageQueueMaxStale;
	type ServiceWeight = MessageQueueServiceWeight;
	#[cfg(not(feature = "runtime-benchmarks"))]
	type MessageProcessor = MessageProcessor;
	#[cfg(feature = "runtime-benchmarks")]
	type MessageProcessor =
		pallet_message_queue::mock_helpers::NoopMessageProcessor<AggregateMessageOrigin>;
	type QueueChangeHandler = ParaInclusion;
	type QueuePausedQuery = ();
	type WeightInfo = weights::pallet_message_queue::WeightInfo<Runtime>;
}

impl parachains_dmp::Config for Runtime {}

impl parachains_hrmp::Config for Runtime {
	type RuntimeOrigin = RuntimeOrigin;
	type RuntimeEvent = RuntimeEvent;
	type ChannelManager = EitherOf<EnsureRoot<Self::AccountId>, GeneralAdmin>;
	type Currency = Balances;
	type WeightInfo = weights::runtime_parachains_hrmp::WeightInfo<Self>;
}

impl parachains_paras_inherent::Config for Runtime {
	type WeightInfo = weights::runtime_parachains_paras_inherent::WeightInfo<Runtime>;
}

impl parachains_scheduler::Config for Runtime {
	type AssignmentProvider = ParaAssignmentProvider;
}

impl parachains_assigner_parachains::Config for Runtime {}

impl parachains_initializer::Config for Runtime {
	type Randomness = pallet_babe::RandomnessFromOneEpochAgo<Runtime>;
	type ForceOrigin = EnsureRoot<AccountId>;
	type WeightInfo = weights::runtime_parachains_initializer::WeightInfo<Runtime>;
}

impl parachains_disputes::Config for Runtime {
	type RuntimeEvent = RuntimeEvent;
	type RewardValidators = parachains_reward_points::RewardValidatorsWithEraPoints<Runtime>;
	type SlashingHandler = parachains_slashing::SlashValidatorsForDisputes<ParasSlashing>;
	type WeightInfo = weights::runtime_parachains_disputes::WeightInfo<Runtime>;
}

impl parachains_slashing::Config for Runtime {
	type KeyOwnerProofSystem = Historical;
	type KeyOwnerProof =
		<Self::KeyOwnerProofSystem as KeyOwnerProofSystem<(KeyTypeId, ValidatorId)>>::Proof;
	type KeyOwnerIdentification = <Self::KeyOwnerProofSystem as KeyOwnerProofSystem<(
		KeyTypeId,
		ValidatorId,
	)>>::IdentificationTuple;
	type HandleReports = parachains_slashing::SlashingReportHandler<
		Self::KeyOwnerIdentification,
		Offences,
		ReportLongevity,
	>;
	type WeightInfo = weights::runtime_parachains_disputes_slashing::WeightInfo<Runtime>;
	type BenchmarkingConfig = parachains_slashing::BenchConfig<1000>;
}

parameter_types! {
	// Mostly arbitrary deposit price, but should provide an adequate incentive not to spam reserve
	// `ParaId`s.
	pub const ParaDeposit: Balance = 100 * DOLLARS;
	pub const ParaDataByteDeposit: Balance = deposit(0, 1);
}

impl paras_registrar::Config for Runtime {
	type RuntimeOrigin = RuntimeOrigin;
	type RuntimeEvent = RuntimeEvent;
	type Currency = Balances;
	type OnSwap = (Crowdloan, Slots);
	type ParaDeposit = ParaDeposit;
	type DataDepositPerByte = ParaDataByteDeposit;
	type WeightInfo = weights::runtime_common_paras_registrar::WeightInfo<Runtime>;
}

parameter_types! {
	// 12 weeks = 3 months per lease period -> 8 lease periods ~ 2 years
	pub LeasePeriod: BlockNumber = prod_or_fast!(12 * WEEKS, 12 * WEEKS, "DOT_LEASE_PERIOD");
	// Polkadot Genesis was on May 26, 2020.
	// Target Parachain Onboarding Date: Dec 15, 2021.
	// Difference is 568 days.
	// We want a lease period to start on the target onboarding date.
	// 568 % (12 * 7) = 64 day offset
	pub LeaseOffset: BlockNumber = prod_or_fast!(64 * DAYS, 0, "DOT_LEASE_OFFSET");
}

impl slots::Config for Runtime {
	type RuntimeEvent = RuntimeEvent;
	type Currency = Balances;
	type Registrar = Registrar;
	type LeasePeriod = LeasePeriod;
	type LeaseOffset = LeaseOffset;
	type ForceOrigin = EitherOf<EnsureRoot<Self::AccountId>, LeaseAdmin>;
	type WeightInfo = weights::runtime_common_slots::WeightInfo<Runtime>;
}

parameter_types! {
	pub const CrowdloanId: PalletId = PalletId(*b"py/cfund");
	// Accounts for 10_000 contributions, each using 48 bytes (16 bytes for balance, and 32 bytes
	// for a memo).
	pub const SubmissionDeposit: Balance = deposit(1, 480_000);
	// The minimum crowdloan contribution.
	pub const MinContribution: Balance = 5 * DOLLARS;
	pub const RemoveKeysLimit: u32 = 1000;
	// Allow 32 bytes for an additional memo to a crowdloan.
	pub const MaxMemoLength: u8 = 32;
}

impl crowdloan::Config for Runtime {
	type RuntimeEvent = RuntimeEvent;
	type PalletId = CrowdloanId;
	type SubmissionDeposit = SubmissionDeposit;
	type MinContribution = MinContribution;
	type RemoveKeysLimit = RemoveKeysLimit;
	type Registrar = Registrar;
	type Auctioneer = Auctions;
	type MaxMemoLength = MaxMemoLength;
	type WeightInfo = weights::runtime_common_crowdloan::WeightInfo<Runtime>;
}

parameter_types! {
	// The average auction is 7 days long, so this will be 70% for ending period.
	// 5 Days = 72000 Blocks @ 6 sec per block
	pub const EndingPeriod: BlockNumber = 5 * DAYS;
	// ~ 1000 samples per day -> ~ 20 blocks per sample -> 2 minute samples
	pub const SampleLength: BlockNumber = 2 * MINUTES;
}

impl auctions::Config for Runtime {
	type RuntimeEvent = RuntimeEvent;
	type Leaser = Slots;
	type Registrar = Registrar;
	type EndingPeriod = EndingPeriod;
	type SampleLength = SampleLength;
	type Randomness = pallet_babe::RandomnessFromOneEpochAgo<Runtime>;
	type InitiateOrigin = EitherOf<EnsureRoot<Self::AccountId>, AuctionAdmin>;
	type WeightInfo = weights::runtime_common_auctions::WeightInfo<Runtime>;
}

parameter_types! {
	pub const PoolsPalletId: PalletId = PalletId(*b"py/nopls");
	// Allow pools that got slashed up to 90% to remain operational.
	pub const MaxPointsToBalance: u8 = 10;
}

impl pallet_nomination_pools::Config for Runtime {
	type RuntimeEvent = RuntimeEvent;
	type Currency = Balances;
	type RuntimeFreezeReason = RuntimeFreezeReason;
	type RewardCounter = FixedU128;
	type BalanceToU256 = runtime_common::BalanceToU256;
	type U256ToBalance = runtime_common::U256ToBalance;
	type Staking = Staking;
	type PostUnbondingPoolsWindow = frame_support::traits::ConstU32<4>;
	type MaxMetadataLen = frame_support::traits::ConstU32<256>;
	// we use the same number of allowed unlocking chunks as with staking.
	type MaxUnbonding = <Self as pallet_staking::Config>::MaxUnlockingChunks;
	type PalletId = PoolsPalletId;
	type MaxPointsToBalance = MaxPointsToBalance;
	type WeightInfo = weights::pallet_nomination_pools::WeightInfo<Self>;
}

pub struct InitiateNominationPools;
impl frame_support::traits::OnRuntimeUpgrade for InitiateNominationPools {
	fn on_runtime_upgrade() -> frame_support::weights::Weight {
		// we use one as an indicator if this has already been set.
		if pallet_nomination_pools::MaxPools::<Runtime>::get().is_none() {
			// 5 DOT to join a pool.
			pallet_nomination_pools::MinJoinBond::<Runtime>::put(5 * UNITS);
			// 100 DOT to create a pool.
			pallet_nomination_pools::MinCreateBond::<Runtime>::put(100 * UNITS);

			// Initialize with limits for now.
			pallet_nomination_pools::MaxPools::<Runtime>::put(0);
			pallet_nomination_pools::MaxPoolMembersPerPool::<Runtime>::put(0);
			pallet_nomination_pools::MaxPoolMembers::<Runtime>::put(0);

			log::info!(target: LOG_TARGET, "pools config initiated 🎉");
			<Runtime as frame_system::Config>::DbWeight::get().reads_writes(1, 5)
		} else {
			log::info!(target: LOG_TARGET, "pools config already initiated 😏");
			<Runtime as frame_system::Config>::DbWeight::get().reads(1)
		}
	}
}

impl pallet_asset_rate::Config for Runtime {
	type WeightInfo = weights::pallet_asset_rate::WeightInfo<Runtime>;
	type RuntimeEvent = RuntimeEvent;
	type CreateOrigin = EitherOfDiverse<EnsureRoot<AccountId>, Treasurer>;
	type RemoveOrigin = EitherOfDiverse<EnsureRoot<AccountId>, Treasurer>;
	type UpdateOrigin = EitherOfDiverse<EnsureRoot<AccountId>, Treasurer>;
	type Currency = Balances;
	type AssetKind = <Runtime as pallet_treasury::Config>::AssetKind;
	#[cfg(feature = "runtime-benchmarks")]
	type BenchmarkHelper = runtime_common::impls::benchmarks::AssetRateArguments;
}

construct_runtime! {
	pub enum Runtime
	{
		// Basic stuff; balances is uncallable initially.
		System: frame_system = 0,
		Scheduler: pallet_scheduler = 1,
		Preimage: pallet_preimage = 10,

		// Babe must be before session.
		Babe: pallet_babe = 2,

		Timestamp: pallet_timestamp = 3,
		Indices: pallet_indices = 4,
		Balances: pallet_balances = 5,
		TransactionPayment: pallet_transaction_payment = 32,

		// Consensus support.
		// Authorship must be before session in order to note author in the correct session and era
<<<<<<< HEAD
		// for staking.
		Authorship: pallet_authorship::{Pallet, Storage} = 6,
		Staking: pallet_staking::{Pallet, Call, Storage, Config<T>, Event<T>} = 7,
		Offences: pallet_offences::{Pallet, Storage, Event} = 8,
		Historical: session_historical::{Pallet} = 33,

		// BEEFY Bridges support.
		Beefy: pallet_beefy::{Pallet, Call, Storage, Config<T>, ValidateUnsigned} = 200,
		// MMR leaf construction must be before session in order to have leaf contents
		// refer to block<N-1> consistently. see substrate issue #11797 for details.
		Mmr: pallet_mmr::{Pallet, Storage} = 201,
		BeefyMmrLeaf: pallet_beefy_mmr::{Pallet, Storage} = 202,

		Session: pallet_session::{Pallet, Call, Storage, Event, Config<T>} = 9,
		Grandpa: pallet_grandpa::{Pallet, Call, Storage, Config<T>, Event, ValidateUnsigned} = 11,
		AuthorityDiscovery: pallet_authority_discovery::{Pallet, Config<T>} = 13,
=======
		// for im-online and staking.
		Authorship: pallet_authorship = 6,
		Staking: pallet_staking = 7,
		Offences: pallet_offences = 8,
		Historical: session_historical = 33,

		Session: pallet_session = 9,
		Grandpa: pallet_grandpa = 11,
		ImOnline: pallet_im_online = 12,
		AuthorityDiscovery: pallet_authority_discovery = 13,
>>>>>>> 9ce1bbbb

		// OpenGov stuff.
		Treasury: pallet_treasury = 19,
		ConvictionVoting: pallet_conviction_voting = 20,
		Referenda: pallet_referenda = 21,
		Origins: pallet_custom_origins = 22,
		Whitelist: pallet_whitelist = 23,

		// Claims. Usable initially.
		Claims: claims = 24,
		// Vesting. Usable initially, but removed once all vesting is finished.
		Vesting: pallet_vesting = 25,
		// Cunning utilities. Usable initially.
		Utility: pallet_utility = 26,

		// Identity. Late addition.
		Identity: pallet_identity = 28,

		// Proxy module. Late addition.
		Proxy: pallet_proxy = 29,

		// Multisig dispatch. Late addition.
		Multisig: pallet_multisig = 30,

		// Bounties modules.
		Bounties: pallet_bounties = 34,
		ChildBounties: pallet_child_bounties = 38,

		// Election pallet. Only works with staking, but placed here to maintain indices.
		ElectionProviderMultiPhase: pallet_election_provider_multi_phase = 36,

		// Provides a semi-sorted list of nominators for staking.
		VoterList: pallet_bags_list::<Instance1> = 37,

		// Nomination pools: extension to staking.
		NominationPools: pallet_nomination_pools = 39,

		// Fast unstake pallet: extension to staking.
		FastUnstake: pallet_fast_unstake = 40,

		// Parachains pallets. Start indices at 50 to leave room.
		ParachainsOrigin: parachains_origin = 50,
		Configuration: parachains_configuration = 51,
		ParasShared: parachains_shared = 52,
		ParaInclusion: parachains_inclusion = 53,
		ParaInherent: parachains_paras_inherent = 54,
		ParaScheduler: parachains_scheduler = 55,
		Paras: parachains_paras = 56,
		Initializer: parachains_initializer = 57,
		Dmp: parachains_dmp = 58,
		// Ump 59
		Hrmp: parachains_hrmp = 60,
		ParaSessionInfo: parachains_session_info = 61,
		ParasDisputes: parachains_disputes = 62,
		ParasSlashing: parachains_slashing = 63,
		ParaAssignmentProvider: parachains_assigner_parachains = 64,

		// Parachain Onboarding Pallets. Start indices at 70 to leave room.
		Registrar: paras_registrar = 70,
		Slots: slots = 71,
		Auctions: auctions = 72,
		Crowdloan: crowdloan = 73,

		// Pallet for sending XCM.
		XcmPallet: pallet_xcm = 99,

		// Generalized message queue
		MessageQueue: pallet_message_queue = 100,

		// Asset rate.
		AssetRate: pallet_asset_rate = 101,

		// BEEFY Bridges support.
		Beefy: pallet_beefy = 200,
		// MMR leaf construction must be after session in order to have a leaf's next_auth_set
		// refer to block<N>. See issue #160 for details.
		Mmr: pallet_mmr = 201,
		BeefyMmrLeaf: pallet_beefy_mmr = 202,
	}
}

/// The address format for describing accounts.
pub type Address = sp_runtime::MultiAddress<AccountId, ()>;
/// Block header type as expected by this runtime.
pub type Header = generic::Header<BlockNumber, BlakeTwo256>;
/// Block type as expected by this runtime.
pub type Block = generic::Block<Header, UncheckedExtrinsic>;
/// A Block signed with a Justification
pub type SignedBlock = generic::SignedBlock<Block>;
/// `BlockId` type as expected by this runtime.
pub type BlockId = generic::BlockId<Block>;
/// The `SignedExtension` to the basic transaction logic.
pub type SignedExtra = (
	frame_system::CheckNonZeroSender<Runtime>,
	frame_system::CheckSpecVersion<Runtime>,
	frame_system::CheckTxVersion<Runtime>,
	frame_system::CheckGenesis<Runtime>,
	frame_system::CheckMortality<Runtime>,
	frame_system::CheckNonce<Runtime>,
	frame_system::CheckWeight<Runtime>,
	pallet_transaction_payment::ChargeTransactionPayment<Runtime>,
	claims::PrevalidateAttests<Runtime>,
);

pub struct NominationPoolsMigrationV4OldPallet;
impl Get<Perbill> for NominationPoolsMigrationV4OldPallet {
	fn get() -> Perbill {
		Perbill::zero()
	}
}

/// All migrations that will run on the next runtime upgrade.
///
/// This contains the combined migrations of the last 10 releases. It allows to skip runtime
/// upgrades in case governance decides to do so. THE ORDER IS IMPORTANT.
pub type Migrations = migrations::Unreleased;

/// The runtime migrations per release.
#[allow(deprecated, missing_docs)]
pub mod migrations {
	use super::*;
	#[cfg(feature = "try-runtime")]
	use sp_core::crypto::ByteArray;

	parameter_types! {
		pub const ImOnlinePalletName: &'static str = "ImOnline";
	}

	/// Upgrade Session keys to exclude `ImOnline` key and include `Beefy`.
	/// When this is removed, should also remove `OldSessionKeys`.
	pub struct UpgradeSessionKeys;
	const UPGRADE_SESSION_KEYS_FROM_SPEC: u32 = 1000001;

	impl frame_support::traits::OnRuntimeUpgrade for UpgradeSessionKeys {
		#[cfg(feature = "try-runtime")]
		fn pre_upgrade() -> Result<sp_std::vec::Vec<u8>, sp_runtime::TryRuntimeError> {
			if System::last_runtime_upgrade_spec_version() > UPGRADE_SESSION_KEYS_FROM_SPEC {
				log::warn!(target: "runtime::session_keys", "Skipping session keys migration pre-upgrade check due to spec version (already applied?)");
				return Ok(Vec::new())
			}

			log::info!(target: "runtime::session_keys", "Collecting pre-upgrade session keys state");
			let key_ids = SessionKeys::key_ids();
			frame_support::ensure!(
				key_ids.into_iter().find(|&k| *k == sp_core::crypto::key_types::IM_ONLINE) == None,
				"New session keys contain the ImOnline key that should have been removed",
			);
			let storage_key = pallet_session::QueuedKeys::<Runtime>::hashed_key();
			let mut state: Vec<u8> = Vec::new();
			frame_support::storage::unhashed::get::<Vec<(ValidatorId, OldSessionKeys)>>(
				&storage_key,
			)
			.ok_or::<sp_runtime::TryRuntimeError>("Queued keys are not available".into())?
			.into_iter()
			.for_each(|(id, keys)| {
				state.extend_from_slice(id.as_slice());
				for key_id in key_ids {
					state.extend_from_slice(keys.get_raw(*key_id));
				}
			});
			frame_support::ensure!(state.len() > 0, "Queued keys are not empty before upgrade");
			Ok(state)
		}

		fn on_runtime_upgrade() -> Weight {
			if System::last_runtime_upgrade_spec_version() > UPGRADE_SESSION_KEYS_FROM_SPEC {
				log::info!("Skipping session keys upgrade: already applied");
				return <Runtime as frame_system::Config>::DbWeight::get().reads(1)
			}
			log::trace!("Upgrading session keys");
			Session::upgrade_keys::<OldSessionKeys, _>(transform_session_keys);
			Perbill::from_percent(50) * BlockWeights::get().max_block
		}

		#[cfg(feature = "try-runtime")]
		fn post_upgrade(
			old_state: sp_std::vec::Vec<u8>,
		) -> Result<(), sp_runtime::TryRuntimeError> {
			if System::last_runtime_upgrade_spec_version() > UPGRADE_SESSION_KEYS_FROM_SPEC {
				log::warn!(target: "runtime::session_keys", "Skipping session keys migration post-upgrade check due to spec version (already applied?)");
				return Ok(())
			}

			let key_ids = SessionKeys::key_ids();
			let mut new_state: Vec<u8> = Vec::new();
			pallet_session::QueuedKeys::<Runtime>::get().into_iter().for_each(|(id, keys)| {
				new_state.extend_from_slice(id.as_slice());
				for key_id in key_ids {
					new_state.extend_from_slice(keys.get_raw(*key_id));
				}
			});
			frame_support::ensure!(new_state.len() > 0, "Queued keys are not empty after upgrade");
			frame_support::ensure!(
				old_state == new_state,
				"Pre-upgrade and post-upgrade keys do not match!"
			);
			log::info!(target: "runtime::session_keys", "Session keys migrated successfully");
			Ok(())
		}
	}

	/// Unreleased migrations. Add new ones here:
	pub type Unreleased = (
		// Upgrade SessionKeys to exclude ImOnline key
		UpgradeSessionKeys,
		pallet_nomination_pools::migration::versioned_migrations::V5toV6<Runtime>,
		pallet_nomination_pools::migration::versioned_migrations::V6ToV7<Runtime>,
		// Remove `im-online` pallet on-chain storage
		frame_support::migrations::RemovePallet<
			ImOnlinePalletName,
			<Runtime as frame_system::Config>::DbWeight,
		>,
	);
}

/// Unchecked extrinsic type as expected by this runtime.
pub type UncheckedExtrinsic =
	generic::UncheckedExtrinsic<Address, RuntimeCall, Signature, SignedExtra>;
/// Executive: handles dispatch to the various modules.
pub type Executive = frame_executive::Executive<
	Runtime,
	Block,
	frame_system::ChainContext<Runtime>,
	Runtime,
	AllPalletsWithSystem,
	Migrations,
>;

/// The payload being signed in transactions.
pub type SignedPayload = generic::SignedPayload<RuntimeCall, SignedExtra>;

#[cfg(feature = "runtime-benchmarks")]
mod benches {
	frame_benchmarking::define_benchmarks!(
		// Polkadot
		// NOTE: Make sure to prefix these with `runtime_common::` so
		// the that path resolves correctly in the generated file.
		[runtime_common::auctions, Auctions]
		[runtime_common::claims, Claims]
		[runtime_common::crowdloan, Crowdloan]
		[runtime_common::slots, Slots]
		[runtime_common::paras_registrar, Registrar]
		[runtime_parachains::configuration, Configuration]
		[runtime_parachains::disputes, ParasDisputes]
		[runtime_parachains::disputes::slashing, ParasSlashing]
		[runtime_parachains::hrmp, Hrmp]
		[runtime_parachains::inclusion, ParaInclusion]
		[runtime_parachains::initializer, Initializer]
		[runtime_parachains::paras, Paras]
		[runtime_parachains::paras_inherent, ParaInherent]
		// Substrate
		[pallet_bags_list, VoterList]
		[pallet_balances, Balances]
		[frame_benchmarking::baseline, Baseline::<Runtime>]
		[pallet_bounties, Bounties]
		[pallet_child_bounties, ChildBounties]
		[pallet_election_provider_multi_phase, ElectionProviderMultiPhase]
		[frame_election_provider_support, ElectionProviderBench::<Runtime>]
		[pallet_fast_unstake, FastUnstake]
		[pallet_identity, Identity]
		[pallet_indices, Indices]
		[pallet_message_queue, MessageQueue]
		[pallet_multisig, Multisig]
		[pallet_nomination_pools, NominationPoolsBench::<Runtime>]
		[pallet_offences, OffencesBench::<Runtime>]
		[pallet_preimage, Preimage]
		[pallet_proxy, Proxy]
		[pallet_scheduler, Scheduler]
		[pallet_session, SessionBench::<Runtime>]
		[pallet_staking, Staking]
		[frame_system, SystemBench::<Runtime>]
		[pallet_timestamp, Timestamp]
		[pallet_treasury, Treasury]
		[pallet_utility, Utility]
		[pallet_vesting, Vesting]
		[pallet_conviction_voting, ConvictionVoting]
		[pallet_referenda, Referenda]
		[pallet_whitelist, Whitelist]
		[pallet_asset_rate, AssetRate]
		// XCM
		[pallet_xcm, XcmPallet]
		[pallet_xcm_benchmarks::fungible, pallet_xcm_benchmarks::fungible::Pallet::<Runtime>]
		[pallet_xcm_benchmarks::generic, pallet_xcm_benchmarks::generic::Pallet::<Runtime>]
	);
}

sp_api::impl_runtime_apis! {
	impl sp_api::Core<Block> for Runtime {
		fn version() -> RuntimeVersion {
			VERSION
		}

		fn execute_block(block: Block) {
			Executive::execute_block(block);
		}

		fn initialize_block(header: &<Block as BlockT>::Header) {
			Executive::initialize_block(header)
		}
	}

	impl sp_api::Metadata<Block> for Runtime {
		fn metadata() -> OpaqueMetadata {
			OpaqueMetadata::new(Runtime::metadata().into())
		}

		fn metadata_at_version(version: u32) -> Option<OpaqueMetadata> {
			Runtime::metadata_at_version(version)
		}

		fn metadata_versions() -> sp_std::vec::Vec<u32> {
			Runtime::metadata_versions()
		}
	}

	impl block_builder_api::BlockBuilder<Block> for Runtime {
		fn apply_extrinsic(extrinsic: <Block as BlockT>::Extrinsic) -> ApplyExtrinsicResult {
			Executive::apply_extrinsic(extrinsic)
		}

		fn finalize_block() -> <Block as BlockT>::Header {
			Executive::finalize_block()
		}

		fn inherent_extrinsics(data: inherents::InherentData) -> Vec<<Block as BlockT>::Extrinsic> {
			data.create_extrinsics()
		}

		fn check_inherents(
			block: Block,
			data: inherents::InherentData,
		) -> inherents::CheckInherentsResult {
			data.check_extrinsics(&block)
		}
	}

	impl pallet_nomination_pools_runtime_api::NominationPoolsApi<
		Block,
		AccountId,
		Balance,
	> for Runtime {
		fn pending_rewards(member: AccountId) -> Balance {
			NominationPools::api_pending_rewards(member).unwrap_or_default()
		}

		fn points_to_balance(pool_id: pallet_nomination_pools::PoolId, points: Balance) -> Balance {
			NominationPools::api_points_to_balance(pool_id, points)
		}

		fn balance_to_points(pool_id: pallet_nomination_pools::PoolId, new_funds: Balance) -> Balance {
			NominationPools::api_balance_to_points(pool_id, new_funds)
		}
	}

	impl pallet_staking_runtime_api::StakingApi<Block, Balance> for Runtime {
		fn nominations_quota(balance: Balance) -> u32 {
			Staking::api_nominations_quota(balance)
		}
	}

	impl tx_pool_api::runtime_api::TaggedTransactionQueue<Block> for Runtime {
		fn validate_transaction(
			source: TransactionSource,
			tx: <Block as BlockT>::Extrinsic,
			block_hash: <Block as BlockT>::Hash,
		) -> TransactionValidity {
			Executive::validate_transaction(source, tx, block_hash)
		}
	}

	impl offchain_primitives::OffchainWorkerApi<Block> for Runtime {
		fn offchain_worker(header: &<Block as BlockT>::Header) {
			Executive::offchain_worker(header)
		}
	}

	impl primitives::runtime_api::ParachainHost<Block, Hash, BlockNumber> for Runtime {
		fn validators() -> Vec<ValidatorId> {
			parachains_runtime_api_impl::validators::<Runtime>()
		}

		fn validator_groups() -> (Vec<Vec<ValidatorIndex>>, GroupRotationInfo<BlockNumber>) {
			parachains_runtime_api_impl::validator_groups::<Runtime>()
		}

		fn availability_cores() -> Vec<CoreState<Hash, BlockNumber>> {
			parachains_runtime_api_impl::availability_cores::<Runtime>()
		}

		fn persisted_validation_data(para_id: ParaId, assumption: OccupiedCoreAssumption)
			-> Option<PersistedValidationData<Hash, BlockNumber>> {
			parachains_runtime_api_impl::persisted_validation_data::<Runtime>(para_id, assumption)
		}

		fn assumed_validation_data(
			para_id: ParaId,
			expected_persisted_validation_data_hash: Hash,
		) -> Option<(PersistedValidationData<Hash, BlockNumber>, ValidationCodeHash)> {
			parachains_runtime_api_impl::assumed_validation_data::<Runtime>(
				para_id,
				expected_persisted_validation_data_hash,
			)
		}

		fn check_validation_outputs(
			para_id: ParaId,
			outputs: primitives::CandidateCommitments,
		) -> bool {
			parachains_runtime_api_impl::check_validation_outputs::<Runtime>(para_id, outputs)
		}

		fn session_index_for_child() -> SessionIndex {
			parachains_runtime_api_impl::session_index_for_child::<Runtime>()
		}

		fn validation_code(para_id: ParaId, assumption: OccupiedCoreAssumption)
			-> Option<ValidationCode> {
			parachains_runtime_api_impl::validation_code::<Runtime>(para_id, assumption)
		}

		fn candidate_pending_availability(para_id: ParaId) -> Option<CommittedCandidateReceipt<Hash>> {
			parachains_runtime_api_impl::candidate_pending_availability::<Runtime>(para_id)
		}

		fn candidate_events() -> Vec<CandidateEvent<Hash>> {
			parachains_runtime_api_impl::candidate_events::<Runtime, _>(|ev| {
				match ev {
					RuntimeEvent::ParaInclusion(ev) => {
						Some(ev)
					}
					_ => None,
				}
			})
		}

		fn session_info(index: SessionIndex) -> Option<SessionInfo> {
			parachains_runtime_api_impl::session_info::<Runtime>(index)
		}

		fn session_executor_params(session_index: SessionIndex) -> Option<ExecutorParams> {
			parachains_runtime_api_impl::session_executor_params::<Runtime>(session_index)
		}

		fn dmq_contents(recipient: ParaId) -> Vec<InboundDownwardMessage<BlockNumber>> {
			parachains_runtime_api_impl::dmq_contents::<Runtime>(recipient)
		}

		fn inbound_hrmp_channels_contents(
			recipient: ParaId
		) -> BTreeMap<ParaId, Vec<InboundHrmpMessage<BlockNumber>>> {
			parachains_runtime_api_impl::inbound_hrmp_channels_contents::<Runtime>(recipient)
		}

		fn validation_code_by_hash(hash: ValidationCodeHash) -> Option<ValidationCode> {
			parachains_runtime_api_impl::validation_code_by_hash::<Runtime>(hash)
		}

		fn on_chain_votes() -> Option<ScrapedOnChainVotes<Hash>> {
			parachains_runtime_api_impl::on_chain_votes::<Runtime>()
		}

		fn submit_pvf_check_statement(
			stmt: primitives::PvfCheckStatement,
			signature: primitives::ValidatorSignature,
		) {
			parachains_runtime_api_impl::submit_pvf_check_statement::<Runtime>(stmt, signature)
		}

		fn pvfs_require_precheck() -> Vec<ValidationCodeHash> {
			parachains_runtime_api_impl::pvfs_require_precheck::<Runtime>()
		}

		fn validation_code_hash(para_id: ParaId, assumption: OccupiedCoreAssumption)
			-> Option<ValidationCodeHash>
		{
			parachains_runtime_api_impl::validation_code_hash::<Runtime>(para_id, assumption)
		}

		fn disputes() -> Vec<(SessionIndex, CandidateHash, DisputeState<BlockNumber>)> {
			parachains_runtime_api_impl::get_session_disputes::<Runtime>()
		}

		fn unapplied_slashes(
		) -> Vec<(SessionIndex, CandidateHash, slashing::PendingSlashes)> {
			parachains_runtime_api_impl::unapplied_slashes::<Runtime>()
		}

		fn key_ownership_proof(
			validator_id: ValidatorId,
		) -> Option<slashing::OpaqueKeyOwnershipProof> {
			use parity_scale_codec::Encode;

			Historical::prove((PARACHAIN_KEY_TYPE_ID, validator_id))
				.map(|p| p.encode())
				.map(slashing::OpaqueKeyOwnershipProof::new)
		}

		fn submit_report_dispute_lost(
			dispute_proof: slashing::DisputeProof,
			key_ownership_proof: slashing::OpaqueKeyOwnershipProof,
		) -> Option<()> {
			parachains_runtime_api_impl::submit_unsigned_slashing_report::<Runtime>(
				dispute_proof,
				key_ownership_proof,
			)
		}
	}

	impl beefy_primitives::BeefyApi<Block, BeefyId> for Runtime {
		fn beefy_genesis() -> Option<BlockNumber> {
			Beefy::genesis_block()
		}

		fn validator_set() -> Option<beefy_primitives::ValidatorSet<BeefyId>> {
			Beefy::validator_set()
		}

		fn submit_report_equivocation_unsigned_extrinsic(
			equivocation_proof: beefy_primitives::EquivocationProof<
				BlockNumber,
				BeefyId,
				BeefySignature,
			>,
			key_owner_proof: beefy_primitives::OpaqueKeyOwnershipProof,
		) -> Option<()> {
			let key_owner_proof = key_owner_proof.decode()?;

			Beefy::submit_unsigned_equivocation_report(
				equivocation_proof,
				key_owner_proof,
			)
		}

		fn generate_key_ownership_proof(
			_set_id: beefy_primitives::ValidatorSetId,
			authority_id: BeefyId,
		) -> Option<beefy_primitives::OpaqueKeyOwnershipProof> {
			use parity_scale_codec::Encode;

			Historical::prove((beefy_primitives::KEY_TYPE, authority_id))
				.map(|p| p.encode())
				.map(beefy_primitives::OpaqueKeyOwnershipProof::new)
		}
	}

	impl mmr::MmrApi<Block, Hash, BlockNumber> for Runtime {
		fn mmr_root() -> Result<mmr::Hash, mmr::Error> {
			Ok(Mmr::mmr_root())
		}

		fn mmr_leaf_count() -> Result<mmr::LeafIndex, mmr::Error> {
			Ok(Mmr::mmr_leaves())
		}

		fn generate_proof(
			block_numbers: Vec<BlockNumber>,
			best_known_block_number: Option<BlockNumber>,
		) -> Result<(Vec<mmr::EncodableOpaqueLeaf>, mmr::Proof<mmr::Hash>), mmr::Error> {
			Mmr::generate_proof(block_numbers, best_known_block_number).map(
				|(leaves, proof)| {
					(
						leaves
							.into_iter()
							.map(|leaf| mmr::EncodableOpaqueLeaf::from_leaf(&leaf))
							.collect(),
						proof,
					)
				},
			)
		}

		fn verify_proof(leaves: Vec<mmr::EncodableOpaqueLeaf>, proof: mmr::Proof<mmr::Hash>)
			-> Result<(), mmr::Error>
		{
			let leaves = leaves.into_iter().map(|leaf|
				leaf.into_opaque_leaf()
				.try_decode()
				.ok_or(mmr::Error::Verify)).collect::<Result<Vec<mmr::Leaf>, mmr::Error>>()?;
			Mmr::verify_leaves(leaves, proof)
		}

		fn verify_proof_stateless(
			root: mmr::Hash,
			leaves: Vec<mmr::EncodableOpaqueLeaf>,
			proof: mmr::Proof<mmr::Hash>
		) -> Result<(), mmr::Error> {
			let nodes = leaves.into_iter().map(|leaf|mmr::DataOrHash::Data(leaf.into_opaque_leaf())).collect();
			pallet_mmr::verify_leaves_proof::<mmr::Hashing, _>(root, nodes, proof)
		}
	}

	impl pallet_beefy_mmr::BeefyMmrApi<Block, Hash> for RuntimeApi {
		fn authority_set_proof() -> beefy_primitives::mmr::BeefyAuthoritySet<Hash> {
			BeefyMmrLeaf::authority_set_proof()
		}

		fn next_authority_set_proof() -> beefy_primitives::mmr::BeefyNextAuthoritySet<Hash> {
			BeefyMmrLeaf::next_authority_set_proof()
		}
	}

	impl fg_primitives::GrandpaApi<Block> for Runtime {
		fn grandpa_authorities() -> Vec<(GrandpaId, u64)> {
			Grandpa::grandpa_authorities()
		}

		fn current_set_id() -> fg_primitives::SetId {
			Grandpa::current_set_id()
		}

		fn submit_report_equivocation_unsigned_extrinsic(
			equivocation_proof: fg_primitives::EquivocationProof<
				<Block as BlockT>::Hash,
				sp_runtime::traits::NumberFor<Block>,
			>,
			key_owner_proof: fg_primitives::OpaqueKeyOwnershipProof,
		) -> Option<()> {
			let key_owner_proof = key_owner_proof.decode()?;

			Grandpa::submit_unsigned_equivocation_report(
				equivocation_proof,
				key_owner_proof,
			)
		}

		fn generate_key_ownership_proof(
			_set_id: fg_primitives::SetId,
			authority_id: fg_primitives::AuthorityId,
		) -> Option<fg_primitives::OpaqueKeyOwnershipProof> {
			use parity_scale_codec::Encode;

			Historical::prove((fg_primitives::KEY_TYPE, authority_id))
				.map(|p| p.encode())
				.map(fg_primitives::OpaqueKeyOwnershipProof::new)
		}
	}

	impl babe_primitives::BabeApi<Block> for Runtime {
		fn configuration() -> babe_primitives::BabeConfiguration {
			let epoch_config = Babe::epoch_config().unwrap_or(BABE_GENESIS_EPOCH_CONFIG);
			babe_primitives::BabeConfiguration {
				slot_duration: Babe::slot_duration(),
				epoch_length: EpochDuration::get(),
				c: epoch_config.c,
				authorities: Babe::authorities().to_vec(),
				randomness: Babe::randomness(),
				allowed_slots: epoch_config.allowed_slots,
			}
		}

		fn current_epoch_start() -> babe_primitives::Slot {
			Babe::current_epoch_start()
		}

		fn current_epoch() -> babe_primitives::Epoch {
			Babe::current_epoch()
		}

		fn next_epoch() -> babe_primitives::Epoch {
			Babe::next_epoch()
		}

		fn generate_key_ownership_proof(
			_slot: babe_primitives::Slot,
			authority_id: babe_primitives::AuthorityId,
		) -> Option<babe_primitives::OpaqueKeyOwnershipProof> {
			use parity_scale_codec::Encode;

			Historical::prove((babe_primitives::KEY_TYPE, authority_id))
				.map(|p| p.encode())
				.map(babe_primitives::OpaqueKeyOwnershipProof::new)
		}

		fn submit_report_equivocation_unsigned_extrinsic(
			equivocation_proof: babe_primitives::EquivocationProof<<Block as BlockT>::Header>,
			key_owner_proof: babe_primitives::OpaqueKeyOwnershipProof,
		) -> Option<()> {
			let key_owner_proof = key_owner_proof.decode()?;

			Babe::submit_unsigned_equivocation_report(
				equivocation_proof,
				key_owner_proof,
			)
		}
	}

	impl authority_discovery_primitives::AuthorityDiscoveryApi<Block> for Runtime {
		fn authorities() -> Vec<AuthorityDiscoveryId> {
			parachains_runtime_api_impl::relevant_authority_ids::<Runtime>()
		}
	}

	impl sp_session::SessionKeys<Block> for Runtime {
		fn generate_session_keys(seed: Option<Vec<u8>>) -> Vec<u8> {
			SessionKeys::generate(seed)
		}

		fn decode_session_keys(
			encoded: Vec<u8>,
		) -> Option<Vec<(Vec<u8>, sp_core::crypto::KeyTypeId)>> {
			SessionKeys::decode_into_raw_public_keys(&encoded)
		}
	}

	impl frame_system_rpc_runtime_api::AccountNonceApi<Block, AccountId, Nonce> for Runtime {
		fn account_nonce(account: AccountId) -> Nonce {
			System::account_nonce(account)
		}
	}

	impl pallet_transaction_payment_rpc_runtime_api::TransactionPaymentApi<
		Block,
		Balance,
	> for Runtime {
		fn query_info(uxt: <Block as BlockT>::Extrinsic, len: u32) -> RuntimeDispatchInfo<Balance> {
			TransactionPayment::query_info(uxt, len)
		}
		fn query_fee_details(uxt: <Block as BlockT>::Extrinsic, len: u32) -> FeeDetails<Balance> {
			TransactionPayment::query_fee_details(uxt, len)
		}
		fn query_weight_to_fee(weight: Weight) -> Balance {
			TransactionPayment::weight_to_fee(weight)
		}
		fn query_length_to_fee(length: u32) -> Balance {
			TransactionPayment::length_to_fee(length)
		}
	}

	impl pallet_transaction_payment_rpc_runtime_api::TransactionPaymentCallApi<Block, Balance, RuntimeCall>
		for Runtime
	{
		fn query_call_info(call: RuntimeCall, len: u32) -> RuntimeDispatchInfo<Balance> {
			TransactionPayment::query_call_info(call, len)
		}
		fn query_call_fee_details(call: RuntimeCall, len: u32) -> FeeDetails<Balance> {
			TransactionPayment::query_call_fee_details(call, len)
		}
		fn query_weight_to_fee(weight: Weight) -> Balance {
			TransactionPayment::weight_to_fee(weight)
		}
		fn query_length_to_fee(length: u32) -> Balance {
			TransactionPayment::length_to_fee(length)
		}
	}

	impl sp_genesis_builder::GenesisBuilder<Block> for Runtime {
		fn create_default_config() -> Vec<u8> {
			create_default_config::<RuntimeGenesisConfig>()
		}

		fn build_config(config: Vec<u8>) -> sp_genesis_builder::Result {
			build_config::<RuntimeGenesisConfig>(config)
		}
	}

	#[cfg(feature = "try-runtime")]
	impl frame_try_runtime::TryRuntime<Block> for Runtime {
		fn on_runtime_upgrade(checks: frame_try_runtime::UpgradeCheckSelect) -> (Weight, Weight) {
			log::info!(target: LOG_TARGET, "try-runtime::on_runtime_upgrade polkadot.");
			let weight = Executive::try_runtime_upgrade(checks).unwrap();
			(weight, BlockWeights::get().max_block)
		}

		fn execute_block(
			block: Block,
			state_root_check: bool,
			signature_check: bool,
			select: frame_try_runtime::TryStateSelect,
		) -> Weight {
			// NOTE: intentional unwrap: we don't want to propagate the error backwards, and want to
			// have a backtrace here.
			Executive::try_execute_block(block, state_root_check, signature_check, select).unwrap()
		}
	}

	#[cfg(feature = "runtime-benchmarks")]
	impl frame_benchmarking::Benchmark<Block> for Runtime {
		fn benchmark_metadata(extra: bool) -> (
			Vec<frame_benchmarking::BenchmarkList>,
			Vec<frame_support::traits::StorageInfo>,
		) {
			use frame_benchmarking::{Benchmarking, BenchmarkList};
			use frame_support::traits::StorageInfoTrait;

			use pallet_session_benchmarking::Pallet as SessionBench;
			use pallet_offences_benchmarking::Pallet as OffencesBench;
			use pallet_election_provider_support_benchmarking::Pallet as ElectionProviderBench;
			use pallet_nomination_pools_benchmarking::Pallet as NominationPoolsBench;
			use frame_system_benchmarking::Pallet as SystemBench;
			use frame_benchmarking::baseline::Pallet as Baseline;

			let mut list = Vec::<BenchmarkList>::new();
			list_benchmarks!(list, extra);

			let storage_info = AllPalletsWithSystem::storage_info();
			return (list, storage_info)
		}

		fn dispatch_benchmark(
			config: frame_benchmarking::BenchmarkConfig
		) -> Result<
			Vec<frame_benchmarking::BenchmarkBatch>,
			sp_runtime::RuntimeString,
		> {
			use frame_support::traits::WhitelistedStorageKeys;
			use frame_benchmarking::{Benchmarking, BenchmarkBatch, BenchmarkError};
			use sp_storage::TrackedStorageKey;
			// Trying to add benchmarks directly to some pallets caused cyclic dependency issues.
			// To get around that, we separated the benchmarks into its own crate.
			use pallet_session_benchmarking::Pallet as SessionBench;
			use pallet_offences_benchmarking::Pallet as OffencesBench;
			use pallet_election_provider_support_benchmarking::Pallet as ElectionProviderBench;
			use pallet_nomination_pools_benchmarking::Pallet as NominationPoolsBench;
			use frame_system_benchmarking::Pallet as SystemBench;
			use frame_benchmarking::baseline::Pallet as Baseline;
			use xcm::latest::prelude::*;
			use xcm_config::{XcmConfig, AssetHubLocation, TokenLocation, LocalCheckAccount, SovereignAccountOf};

			impl pallet_session_benchmarking::Config for Runtime {}
			impl pallet_offences_benchmarking::Config for Runtime {}
			impl pallet_election_provider_support_benchmarking::Config for Runtime {}
			impl frame_system_benchmarking::Config for Runtime {}
			impl frame_benchmarking::baseline::Config for Runtime {}
			impl pallet_nomination_pools_benchmarking::Config for Runtime {}
			impl runtime_parachains::disputes::slashing::benchmarking::Config for Runtime {}

			let mut whitelist: Vec<TrackedStorageKey> = AllPalletsWithSystem::whitelisted_storage_keys();
			let treasury_key = frame_system::Account::<Runtime>::hashed_key_for(Treasury::account_id());
			whitelist.push(treasury_key.to_vec().into());

			parameter_types! {
				pub ExistentialDepositMultiAsset: Option<MultiAsset> = Some((
					TokenLocation::get(),
					ExistentialDeposit::get()
				).into());
				pub ToParachain: ParaId = polkadot_runtime_constants::system_parachain::ASSET_HUB_ID.into();
			}

			impl pallet_xcm_benchmarks::Config for Runtime {
				type XcmConfig = XcmConfig;
				type AccountIdConverter = SovereignAccountOf;
				type DeliveryHelper = runtime_common::xcm_sender::ToParachainDeliveryHelper<
					XcmConfig,
					ExistentialDepositMultiAsset,
					xcm_config::PriceForChildParachainDelivery,
					ToParachain,
					(),
				>;
				fn valid_destination() -> Result<MultiLocation, BenchmarkError> {
					Ok(AssetHubLocation::get())
				}
				fn worst_case_holding(_depositable_count: u32) -> MultiAssets {
					// Polkadot only knows about DOT
					vec![MultiAsset { id: Concrete(TokenLocation::get()), fun: Fungible(1_000_000 * UNITS) }].into()
				}
			}

			parameter_types! {
				pub const TrustedTeleporter: Option<(MultiLocation, MultiAsset)> = Some((
					AssetHubLocation::get(),
					MultiAsset { id: Concrete(TokenLocation::get()), fun: Fungible(1 * UNITS) }
				));
				pub const TrustedReserve: Option<(MultiLocation, MultiAsset)> = None;
			}

			impl pallet_xcm_benchmarks::fungible::Config for Runtime {
				type TransactAsset = Balances;

				type CheckedAccount = LocalCheckAccount;
				type TrustedTeleporter = TrustedTeleporter;
				type TrustedReserve = TrustedReserve;

				fn get_multi_asset() -> MultiAsset {
					MultiAsset {
						id: Concrete(TokenLocation::get()),
						fun: Fungible(1 * UNITS)
					}
				}
			}

			impl pallet_xcm_benchmarks::generic::Config for Runtime {
				type TransactAsset = Balances;
				type RuntimeCall = RuntimeCall;

				fn worst_case_response() -> (u64, Response) {
					(0u64, Response::Version(Default::default()))
				}

				fn worst_case_asset_exchange() -> Result<(MultiAssets, MultiAssets), BenchmarkError> {
					// Polkadot doesn't support asset exchanges
					Err(BenchmarkError::Skip)
				}

				fn universal_alias() -> Result<(MultiLocation, Junction), BenchmarkError> {
					// The XCM executor of Polkadot doesn't have a configured `UniversalAliases`
					Err(BenchmarkError::Skip)
				}

				fn transact_origin_and_runtime_call() -> Result<(MultiLocation, RuntimeCall), BenchmarkError> {
					Ok((AssetHubLocation::get(), frame_system::Call::remark_with_event { remark: vec![] }.into()))
				}

				fn subscribe_origin() -> Result<MultiLocation, BenchmarkError> {
					Ok(AssetHubLocation::get())
				}

				fn claimable_asset() -> Result<(MultiLocation, MultiLocation, MultiAssets), BenchmarkError> {
					let origin = AssetHubLocation::get();
					let assets: MultiAssets = (Concrete(TokenLocation::get()), 1_000 * UNITS).into();
					let ticket = MultiLocation { parents: 0, interior: Here };
					Ok((origin, ticket, assets))
				}

				fn fee_asset() -> Result<MultiAsset, BenchmarkError> {
					Ok(MultiAsset {
						id: Concrete(TokenLocation::get()),
						fun: Fungible(1_000_000 * UNITS),
					})
				}

				fn unlockable_asset() -> Result<(MultiLocation, MultiLocation, MultiAsset), BenchmarkError> {
					// Polkadot doesn't support asset locking
					Err(BenchmarkError::Skip)
				}

				fn export_message_origin_and_destination(
				) -> Result<(MultiLocation, NetworkId, InteriorMultiLocation), BenchmarkError> {
					// Polkadot doesn't support exporting messages
					Err(BenchmarkError::Skip)
				}

				fn alias_origin() -> Result<(MultiLocation, MultiLocation), BenchmarkError> {
					// The XCM executor of Polkadot doesn't have a configured `Aliasers`
					Err(BenchmarkError::Skip)
				}
			}

			let mut batches = Vec::<BenchmarkBatch>::new();
			let params = (&config, &whitelist);

			add_benchmarks!(params, batches);

			Ok(batches)
		}
	}
}

#[cfg(test)]
mod test_fees {
	use super::*;
	use frame_support::{dispatch::GetDispatchInfo, weights::WeightToFee as WeightToFeeT};
	use keyring::Sr25519Keyring::{Alice, Charlie};
	use pallet_transaction_payment::Multiplier;
	use runtime_common::MinimumMultiplier;
	use separator::Separatable;
	use sp_runtime::{assert_eq_error_rate, FixedPointNumber, MultiAddress, MultiSignature};

	#[test]
	fn payout_weight_portion() {
		use pallet_staking::WeightInfo;
		let payout_weight =
			<Runtime as pallet_staking::Config>::WeightInfo::payout_stakers_alive_staked(
				MaxNominatorRewardedPerValidator::get(),
			)
			.ref_time() as f64;
		let block_weight = BlockWeights::get().max_block.ref_time() as f64;

		println!(
			"a full payout takes {:.2} of the block weight [{} / {}]",
			payout_weight / block_weight,
			payout_weight,
			block_weight
		);
		assert!(payout_weight * 2f64 < block_weight);
	}

	#[test]
	fn block_cost() {
		let max_block_weight = BlockWeights::get().max_block;
		let raw_fee = WeightToFee::weight_to_fee(&max_block_weight);

		let fee_with_multiplier = |m: Multiplier| {
			println!(
				"Full Block weight == {} // multiplier: {:?} // WeightToFee(full_block) == {} plank",
				max_block_weight,
				m,
				m.saturating_mul_int(raw_fee).separated_string(),
			);
		};
		fee_with_multiplier(MinimumMultiplier::get());
		fee_with_multiplier(Multiplier::from_rational(1, 2));
		fee_with_multiplier(Multiplier::from_u32(1));
		fee_with_multiplier(Multiplier::from_u32(2));
	}

	#[test]
	fn transfer_cost_min_multiplier() {
		let min_multiplier = MinimumMultiplier::get();
		let call = pallet_balances::Call::<Runtime>::transfer_keep_alive {
			dest: Charlie.to_account_id().into(),
			value: Default::default(),
		};
		let info = call.get_dispatch_info();
		println!("call = {:?} / info = {:?}", call, info);
		// convert to runtime call.
		let call = RuntimeCall::Balances(call);
		let extra: SignedExtra = (
			frame_system::CheckNonZeroSender::<Runtime>::new(),
			frame_system::CheckSpecVersion::<Runtime>::new(),
			frame_system::CheckTxVersion::<Runtime>::new(),
			frame_system::CheckGenesis::<Runtime>::new(),
			frame_system::CheckMortality::<Runtime>::from(generic::Era::immortal()),
			frame_system::CheckNonce::<Runtime>::from(1),
			frame_system::CheckWeight::<Runtime>::new(),
			pallet_transaction_payment::ChargeTransactionPayment::<Runtime>::from(0),
			claims::PrevalidateAttests::<Runtime>::new(),
		);
		let uxt = UncheckedExtrinsic {
			function: call,
			signature: Some((
				MultiAddress::Id(Alice.to_account_id()),
				MultiSignature::Sr25519(Alice.sign(b"foo")),
				extra,
			)),
		};
		let len = uxt.encoded_size();

		let mut ext = sp_io::TestExternalities::new_empty();
		let mut test_with_multiplier = |m: Multiplier| {
			ext.execute_with(|| {
				pallet_transaction_payment::NextFeeMultiplier::<Runtime>::put(m);
				let fee = TransactionPayment::query_fee_details(uxt.clone(), len as u32);
				println!(
					"multiplier = {:?} // fee details = {:?} // final fee = {:?}",
					pallet_transaction_payment::NextFeeMultiplier::<Runtime>::get(),
					fee,
					fee.final_fee().separated_string(),
				);
			});
		};

		test_with_multiplier(min_multiplier);
		test_with_multiplier(Multiplier::saturating_from_rational(1u128, 1u128));
		test_with_multiplier(Multiplier::saturating_from_rational(1u128, 1_0u128));
		test_with_multiplier(Multiplier::saturating_from_rational(1u128, 1_00u128));
		test_with_multiplier(Multiplier::saturating_from_rational(1u128, 1_000u128));
		test_with_multiplier(Multiplier::saturating_from_rational(1u128, 1_000_000u128));
		test_with_multiplier(Multiplier::saturating_from_rational(1u128, 1_000_000_000u128));
	}

	#[test]
	fn nominator_limit() {
		use pallet_election_provider_multi_phase::WeightInfo;
		// starting point of the nominators.
		let target_voters: u32 = 50_000;

		// assuming we want around 5k candidates and 1k active validators. (March 31, 2021)
		let all_targets: u32 = 5_000;
		let desired: u32 = 1_000;
		let weight_with = |active| {
			<Runtime as pallet_election_provider_multi_phase::Config>::WeightInfo::submit_unsigned(
				active,
				all_targets,
				active,
				desired,
			)
		};

		let mut active = target_voters;
		while weight_with(active).all_lte(OffchainSolutionWeightLimit::get()) ||
			active == target_voters
		{
			active += 1;
		}

		println!("can support {} nominators to yield a weight of {}", active, weight_with(active));
		assert!(active > target_voters, "we need to reevaluate the weight of the election system");
	}

	#[test]
	fn signed_deposit_is_sensible() {
		// ensure this number does not change, or that it is checked after each change.
		// a 1 MB solution should take (40 + 10) DOTs of deposit.
		let deposit = SignedFixedDeposit::get() + (SignedDepositByte::get() * 1024 * 1024);
		assert_eq_error_rate!(deposit, 50 * DOLLARS, DOLLARS);
	}
}

#[cfg(test)]
mod test {
	use std::collections::HashSet;

	use super::*;
	use frame_support::traits::WhitelistedStorageKeys;
	use scale_info::TypeInfo;
	use sp_core::hexdisplay::HexDisplay;

	#[test]
	fn call_size() {
		RuntimeCall::assert_size_under(256);
	}

	#[test]
	fn check_whitelist() {
		let whitelist: HashSet<String> = AllPalletsWithSystem::whitelisted_storage_keys()
			.iter()
			.map(|e| HexDisplay::from(&e.key).to_string())
			.collect();

		// Block number
		assert!(
			whitelist.contains("26aa394eea5630e07c48ae0c9558cef702a5c1b19ab7a04f536c519aca4983ac")
		);
		// Total issuance
		assert!(
			whitelist.contains("c2261276cc9d1f8598ea4b6a74b15c2f57c875e4cff74148e4628f264b974c80")
		);
		// Execution phase
		assert!(
			whitelist.contains("26aa394eea5630e07c48ae0c9558cef7ff553b5a9862a516939d82b3d3d8661a")
		);
		// Event count
		assert!(
			whitelist.contains("26aa394eea5630e07c48ae0c9558cef70a98fdbe9ce6c55837576c60c7af3850")
		);
		// System events
		assert!(
			whitelist.contains("26aa394eea5630e07c48ae0c9558cef780d41e5e16056765bc8461851072c9d7")
		);
		// XcmPallet VersionDiscoveryQueue
		assert!(
			whitelist.contains("1405f2411d0af5a7ff397e7c9dc68d194a222ba0333561192e474c59ed8e30e1")
		);
		// XcmPallet SafeXcmVersion
		assert!(
			whitelist.contains("1405f2411d0af5a7ff397e7c9dc68d196323ae84c43568be0d1394d5d0d522c4")
		);
	}

	#[test]
	fn check_treasury_pallet_id() {
		assert_eq!(
			<Treasury as frame_support::traits::PalletInfoAccess>::index() as u8,
			polkadot_runtime_constants::TREASURY_PALLET_ID
		);
	}

	#[test]
	fn ensure_xcm_metadata_is_correct() {
		let path = xcm::VersionedXcm::<()>::type_info().path;
		// Ensure that the name doesn't include `staging` (from the pallet name)
		assert_eq!(vec!["xcm", "VersionedXcm"], path.segments);
	}
}

#[cfg(test)]
mod multiplier_tests {
	use super::*;
	use frame_support::{
		dispatch::DispatchInfo,
		traits::{OnFinalize, PalletInfoAccess},
	};
	use runtime_common::{MinimumMultiplier, TargetBlockFullness};
	use separator::Separatable;
	use sp_runtime::traits::Convert;

	fn run_with_system_weight<F>(w: Weight, mut assertions: F)
	where
		F: FnMut() -> (),
	{
		let mut t: sp_io::TestExternalities = frame_system::GenesisConfig::<Runtime>::default()
			.build_storage()
			.unwrap()
			.into();
		t.execute_with(|| {
			System::set_block_consumed_resources(w, 0);
			assertions()
		});
	}

	#[test]
	fn multiplier_can_grow_from_zero() {
		let minimum_multiplier = MinimumMultiplier::get();
		let target = TargetBlockFullness::get() *
			BlockWeights::get().get(DispatchClass::Normal).max_total.unwrap();
		// if the min is too small, then this will not change, and we are doomed forever.
		// the weight is 1/100th bigger than target.
		run_with_system_weight(target.saturating_mul(101) / 100, || {
			let next = SlowAdjustingFeeUpdate::<Runtime>::convert(minimum_multiplier);
			assert!(next > minimum_multiplier, "{:?} !>= {:?}", next, minimum_multiplier);
		})
	}

	#[test]
	fn fast_unstake_estimate() {
		use pallet_fast_unstake::WeightInfo;
		let block_time = BlockWeights::get().max_block.ref_time() as f32;
		let on_idle = weights::pallet_fast_unstake::WeightInfo::<Runtime>::on_idle_check(
			300,
			<Runtime as pallet_fast_unstake::Config>::BatchSize::get(),
		)
		.ref_time() as f32;
		println!("ratio of block weight for full batch fast-unstake {}", on_idle / block_time);
		assert!(on_idle / block_time <= 0.5f32)
	}

	#[test]
	fn treasury_pallet_index_is_correct() {
		assert_eq!(TREASURY_PALLET_ID, <Treasury as PalletInfoAccess>::index() as u8);
	}

	#[test]
	#[ignore]
	fn multiplier_growth_simulator() {
		// assume the multiplier is initially set to its minimum. We update it with values twice the
		//target (target is 25%, thus 50%) and we see at which point it reaches 1.
		let mut multiplier = MinimumMultiplier::get();
		let block_weight = BlockWeights::get().get(DispatchClass::Normal).max_total.unwrap();
		let mut blocks = 0;
		let mut fees_paid = 0;

		frame_system::Pallet::<Runtime>::set_block_consumed_resources(Weight::MAX, 0);
		let info = DispatchInfo { weight: Weight::MAX, ..Default::default() };

		let mut t: sp_io::TestExternalities = frame_system::GenesisConfig::<Runtime>::default()
			.build_storage()
			.unwrap()
			.into();
		// set the minimum
		t.execute_with(|| {
			pallet_transaction_payment::NextFeeMultiplier::<Runtime>::set(MinimumMultiplier::get());
		});

		while multiplier <= Multiplier::from_u32(1) {
			t.execute_with(|| {
				// imagine this tx was called.
				let fee = TransactionPayment::compute_fee(0, &info, 0);
				fees_paid += fee;

				// this will update the multiplier.
				System::set_block_consumed_resources(block_weight, 0);
				TransactionPayment::on_finalize(1);
				let next = TransactionPayment::next_fee_multiplier();

				assert!(next > multiplier, "{:?} !>= {:?}", next, multiplier);
				multiplier = next;

				println!(
					"block = {} / multiplier {:?} / fee = {:?} / fess so far {:?}",
					blocks,
					multiplier,
					fee.separated_string(),
					fees_paid.separated_string()
				);
			});
			blocks += 1;
		}
	}

	#[test]
	#[ignore]
	fn multiplier_cool_down_simulator() {
		// assume the multiplier is initially set to its minimum. We update it with values twice the
		//target (target is 25%, thus 50%) and we see at which point it reaches 1.
		let mut multiplier = Multiplier::from_u32(2);
		let mut blocks = 0;

		let mut t: sp_io::TestExternalities = frame_system::GenesisConfig::<Runtime>::default()
			.build_storage()
			.unwrap()
			.into();
		// set the minimum
		t.execute_with(|| {
			pallet_transaction_payment::NextFeeMultiplier::<Runtime>::set(multiplier);
		});

		while multiplier > Multiplier::from_u32(0) {
			t.execute_with(|| {
				// this will update the multiplier.
				TransactionPayment::on_finalize(1);
				let next = TransactionPayment::next_fee_multiplier();

				assert!(next < multiplier, "{:?} !>= {:?}", next, multiplier);
				multiplier = next;

				println!("block = {} / multiplier {:?}", blocks, multiplier);
			});
			blocks += 1;
		}
	}
}

#[cfg(all(test, feature = "try-runtime"))]
mod remote_tests {
	use super::*;
	use frame_try_runtime::{runtime_decl_for_try_runtime::TryRuntime, UpgradeCheckSelect};
	use remote_externalities::{
		Builder, Mode, OfflineConfig, OnlineConfig, RemoteExternalities, SnapshotConfig, Transport,
	};
	use std::env::var;

	async fn remote_ext_test_setup() -> RemoteExternalities<Block> {
		let transport: Transport =
			var("WS").unwrap_or("wss://rpc.polkadot.io:443".to_string()).into();
		let maybe_state_snapshot: Option<SnapshotConfig> = var("SNAP").map(|s| s.into()).ok();
		Builder::<Block>::default()
			.mode(if let Some(state_snapshot) = maybe_state_snapshot {
				Mode::OfflineOrElseOnline(
					OfflineConfig { state_snapshot: state_snapshot.clone() },
					OnlineConfig {
						transport,
						state_snapshot: Some(state_snapshot),
						..Default::default()
					},
				)
			} else {
				Mode::Online(OnlineConfig { transport, ..Default::default() })
			})
			.build()
			.await
			.unwrap()
	}

	#[tokio::test]
	async fn dispatch_all_proposals() {
		if var("RUN_OPENGOV_TEST").is_err() {
			return
		}

		sp_tracing::try_init_simple();
		let mut ext = remote_ext_test_setup().await;
		ext.execute_with(|| {
			type Ref = pallet_referenda::ReferendumInfoOf<Runtime, ()>;
			type RefStatus = pallet_referenda::ReferendumStatusOf<Runtime, ()>;
			use sp_runtime::traits::Dispatchable;
			let all_refs: Vec<(u32, RefStatus)> =
				pallet_referenda::ReferendumInfoFor::<Runtime>::iter()
					.filter_map(|(idx, reff): (_, Ref)| {
						if let Ref::Ongoing(ref_status) = reff {
							Some((idx, ref_status))
						} else {
							None
						}
					})
					.collect::<Vec<_>>();

			for (ref_index, referenda) in all_refs {
				log::info!(target: LOG_TARGET, "🚀 executing referenda #{}", ref_index);
				let RefStatus { origin, proposal, .. } = referenda;
				// we do more or less what the scheduler will do under the hood, as best as we can
				// imitate:
				let (call, _len) = match <
					<Runtime as pallet_scheduler::Config>::Preimages
					as
					frame_support::traits::QueryPreimage
				>::peek(&proposal) {
					Ok(x) => x,
					Err(e) => {
						log::error!(target: LOG_TARGET, "failed to get preimage: {:?}", e);
						continue;
					}
				};

				let dispatch_result = call.dispatch(origin.clone().into());
				log::info!(target: LOG_TARGET, "outcome of dispatch with origin {:?}: {:?}", origin, dispatch_result);
			}
		});
	}

	#[tokio::test]
	async fn run_migrations() {
		if var("RUN_MIGRATION_TESTS").is_err() {
			return
		}

		sp_tracing::try_init_simple();
		let mut ext = remote_ext_test_setup().await;
		ext.execute_with(|| Runtime::on_runtime_upgrade(UpgradeCheckSelect::PreAndPost));
	}

	#[tokio::test]
	#[ignore = "this test is meant to be executed manually"]
	async fn try_fast_unstake_all() {
		sp_tracing::try_init_simple();
		let transport: Transport =
			var("WS").unwrap_or("wss://rpc.polkadot.io:443".to_string()).into();
		let maybe_state_snapshot: Option<SnapshotConfig> = var("SNAP").map(|s| s.into()).ok();
		let mut ext = Builder::<Block>::default()
			.mode(if let Some(state_snapshot) = maybe_state_snapshot {
				Mode::OfflineOrElseOnline(
					OfflineConfig { state_snapshot: state_snapshot.clone() },
					OnlineConfig {
						transport,
						state_snapshot: Some(state_snapshot),
						..Default::default()
					},
				)
			} else {
				Mode::Online(OnlineConfig { transport, ..Default::default() })
			})
			.build()
			.await
			.unwrap();
		ext.execute_with(|| {
			pallet_fast_unstake::ErasToCheckPerBlock::<Runtime>::put(1);
			runtime_common::try_runtime::migrate_all_inactive_nominators::<Runtime>()
		});
	}
}<|MERGE_RESOLUTION|>--- conflicted
+++ resolved
@@ -1557,24 +1557,6 @@
 
 		// Consensus support.
 		// Authorship must be before session in order to note author in the correct session and era
-<<<<<<< HEAD
-		// for staking.
-		Authorship: pallet_authorship::{Pallet, Storage} = 6,
-		Staking: pallet_staking::{Pallet, Call, Storage, Config<T>, Event<T>} = 7,
-		Offences: pallet_offences::{Pallet, Storage, Event} = 8,
-		Historical: session_historical::{Pallet} = 33,
-
-		// BEEFY Bridges support.
-		Beefy: pallet_beefy::{Pallet, Call, Storage, Config<T>, ValidateUnsigned} = 200,
-		// MMR leaf construction must be before session in order to have leaf contents
-		// refer to block<N-1> consistently. see substrate issue #11797 for details.
-		Mmr: pallet_mmr::{Pallet, Storage} = 201,
-		BeefyMmrLeaf: pallet_beefy_mmr::{Pallet, Storage} = 202,
-
-		Session: pallet_session::{Pallet, Call, Storage, Event, Config<T>} = 9,
-		Grandpa: pallet_grandpa::{Pallet, Call, Storage, Config<T>, Event, ValidateUnsigned} = 11,
-		AuthorityDiscovery: pallet_authority_discovery::{Pallet, Config<T>} = 13,
-=======
 		// for im-online and staking.
 		Authorship: pallet_authorship = 6,
 		Staking: pallet_staking = 7,
@@ -1583,9 +1565,7 @@
 
 		Session: pallet_session = 9,
 		Grandpa: pallet_grandpa = 11,
-		ImOnline: pallet_im_online = 12,
 		AuthorityDiscovery: pallet_authority_discovery = 13,
->>>>>>> 9ce1bbbb
 
 		// OpenGov stuff.
 		Treasury: pallet_treasury = 19,
