--- conflicted
+++ resolved
@@ -49,13 +49,8 @@
 	traits::{
 		fungible::HoldConsideration,
 		tokens::{imbalance::ResolveTo, UnityOrOuterConversion},
-<<<<<<< HEAD
-		ConstU32, ConstU8, ConstUint, EitherOf, EitherOfDiverse, Equals, Everything, FromContains,
-		Get, InstanceFilter, KeyOwnerProofSystem, LinearStoragePrice, PrivilegeCmp, ProcessMessage,
-=======
-		ConstU32, ConstU8, ConstUint, EitherOf, EitherOfDiverse, Equals, FromContains, Get,
+		ConstU32, ConstU8, ConstUint, EitherOf, EitherOfDiverse, Equals, Everything, FromContains, Get,
 		InstanceFilter, KeyOwnerProofSystem, LinearStoragePrice, PrivilegeCmp, ProcessMessage,
->>>>>>> 416eb6ba
 		ProcessMessageError, WithdrawReasons,
 	},
 	weights::{
