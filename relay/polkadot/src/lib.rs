// Copyright (C) Parity Technologies (UK) Ltd.
// This file is part of Polkadot.

// Polkadot is free software: you can redistribute it and/or modify
// it under the terms of the GNU General Public License as published by
// the Free Software Foundation, either version 3 of the License, or
// (at your option) any later version.

// Polkadot is distributed in the hope that it will be useful,
// but WITHOUT ANY WARRANTY; without even the implied warranty of
// MERCHANTABILITY or FITNESS FOR A PARTICULAR PURPOSE.  See the
// GNU General Public License for more details.

// You should have received a copy of the GNU General Public License
// along with Polkadot.  If not, see <http://www.gnu.org/licenses/>.

//! The Polkadot runtime. This can be compiled with `#[no_std]`, ready for Wasm.

#![cfg_attr(not(feature = "std"), no_std)]
// `construct_runtime!` does a lot of recursion and requires us to increase the limit to 256.
#![recursion_limit = "512"]

use pallet_transaction_payment::CurrencyAdapter;
use runtime_common::{
	auctions, claims, crowdloan, impl_runtime_weights,
	impls::{
		DealWithFees, LocatableAssetConverter, VersionedLocatableAsset, VersionedLocationConverter,
	},
	paras_registrar, prod_or_fast, slots, BlockHashCount, BlockLength, CurrencyToVote,
	SlowAdjustingFeeUpdate,
};

use runtime_parachains::{
	assigner_parachains as parachains_assigner_parachains,
	configuration as parachains_configuration, disputes as parachains_disputes,
	disputes::slashing as parachains_slashing,
	dmp as parachains_dmp, hrmp as parachains_hrmp, inclusion as parachains_inclusion,
	inclusion::{AggregateMessageOrigin, UmpQueueId},
	initializer as parachains_initializer, origin as parachains_origin, paras as parachains_paras,
	paras_inherent as parachains_paras_inherent, reward_points as parachains_reward_points,
	runtime_api_impl::v7 as parachains_runtime_api_impl,
	scheduler as parachains_scheduler, session_info as parachains_session_info,
	shared as parachains_shared,
};

use authority_discovery_primitives::AuthorityId as AuthorityDiscoveryId;
use beefy_primitives::{
	ecdsa_crypto::{AuthorityId as BeefyId, Signature as BeefySignature},
	mmr::{BeefyDataProvider, MmrLeafVersion},
};
use frame_election_provider_support::{
	bounds::ElectionBoundsBuilder, generate_solution_type, onchain, SequentialPhragmen,
};
use frame_support::{
	construct_runtime,
	genesis_builder_helper::{build_config, create_default_config},
	parameter_types,
	traits::{
		fungible::HoldConsideration, ConstU32, EitherOf, EitherOfDiverse, Everything, Get,
		InstanceFilter, KeyOwnerProofSystem, LinearStoragePrice, PrivilegeCmp, ProcessMessage,
		ProcessMessageError, WithdrawReasons,
	},
	weights::{ConstantMultiplier, WeightMeter},
	PalletId,
};
use frame_system::EnsureRoot;
use pallet_grandpa::{fg_primitives, AuthorityId as GrandpaId};
use pallet_identity::legacy::IdentityInfo;
use pallet_im_online::sr25519::AuthorityId as ImOnlineId;
use pallet_session::historical as session_historical;
use pallet_transaction_payment::{FeeDetails, RuntimeDispatchInfo};
use parity_scale_codec::{Decode, Encode, MaxEncodedLen};
use primitives::{
	slashing, AccountId, AccountIndex, Balance, BlockNumber, CandidateEvent, CandidateHash,
	CommittedCandidateReceipt, CoreState, DisputeState, ExecutorParams, GroupRotationInfo, Hash,
	Id as ParaId, InboundDownwardMessage, InboundHrmpMessage, Moment, Nonce,
	OccupiedCoreAssumption, PersistedValidationData, ScrapedOnChainVotes, SessionInfo, Signature,
	ValidationCode, ValidationCodeHash, ValidatorId, ValidatorIndex, LOWEST_PUBLIC_ID,
	PARACHAIN_KEY_TYPE_ID,
};
use sp_core::{OpaqueMetadata, H256};
use sp_runtime::{
	create_runtime_str,
	curve::PiecewiseLinear,
	generic, impl_opaque_keys,
	traits::{
		AccountIdLookup, BlakeTwo256, Block as BlockT, ConvertInto, Extrinsic as ExtrinsicT,
		IdentityLookup, Keccak256, OpaqueKeys, SaturatedConversion, Verify,
	},
	transaction_validity::{TransactionPriority, TransactionSource, TransactionValidity},
	ApplyExtrinsicResult, FixedU128, KeyTypeId, Perbill, Percent, Permill, RuntimeDebug,
};
use sp_staking::SessionIndex;
use sp_std::{cmp::Ordering, collections::btree_map::BTreeMap, prelude::*};
#[cfg(any(feature = "std", test))]
use sp_version::NativeVersion;
use sp_version::RuntimeVersion;
use xcm::{
	latest::{InteriorLocation, Junction, Junction::PalletInstance},
	VersionedLocation,
};
use xcm_builder::PayOverXcm;

pub use frame_system::Call as SystemCall;
pub use pallet_balances::Call as BalancesCall;
pub use pallet_election_provider_multi_phase::{Call as EPMCall, GeometricDepositBase};
#[cfg(feature = "std")]
pub use pallet_staking::StakerStatus;
use pallet_staking::UseValidatorsMap;
pub use pallet_timestamp::Call as TimestampCall;
#[cfg(any(feature = "std", test))]
pub use sp_runtime::BuildStorage;

/// Constant values used within the runtime.
use polkadot_runtime_constants::{currency::*, fee::*, time::*, TREASURY_PALLET_ID};

// Weights used in the runtime.
mod weights;

mod bag_thresholds;

// Governance configurations.
pub mod governance;
use governance::{
	pallet_custom_origins, AuctionAdmin, FellowshipAdmin, GeneralAdmin, LeaseAdmin, StakingAdmin,
	Treasurer, TreasurySpender,
};

pub mod xcm_config;

pub const LOG_TARGET: &'static str = "runtime::polkadot";

impl_runtime_weights!(polkadot_runtime_constants);

// Make the WASM binary available.
#[cfg(feature = "std")]
include!(concat!(env!("OUT_DIR"), "/wasm_binary.rs"));

// Polkadot version identifier;
/// Runtime version (Polkadot).
#[sp_version::runtime_version]
pub const VERSION: RuntimeVersion = RuntimeVersion {
	spec_name: create_runtime_str!("polkadot"),
	impl_name: create_runtime_str!("parity-polkadot"),
	authoring_version: 0,
	spec_version: 1_001_000,
	impl_version: 0,
	apis: RUNTIME_API_VERSIONS,
	transaction_version: 25,
	state_version: 0,
};

/// The BABE epoch configuration at genesis.
pub const BABE_GENESIS_EPOCH_CONFIG: babe_primitives::BabeEpochConfiguration =
	babe_primitives::BabeEpochConfiguration {
		c: PRIMARY_PROBABILITY,
		allowed_slots: babe_primitives::AllowedSlots::PrimaryAndSecondaryVRFSlots,
	};

/// Native version.
#[cfg(any(feature = "std", test))]
pub fn native_version() -> NativeVersion {
	NativeVersion { runtime_version: VERSION, can_author_with: Default::default() }
}

parameter_types! {
	pub const Version: RuntimeVersion = VERSION;
	pub const SS58Prefix: u8 = 0;
}

impl frame_system::Config for Runtime {
	type BaseCallFilter = Everything;
	type BlockWeights = BlockWeights;
	type BlockLength = BlockLength;
	type RuntimeOrigin = RuntimeOrigin;
	type RuntimeCall = RuntimeCall;
	type Nonce = Nonce;
	type Hash = Hash;
	type Hashing = BlakeTwo256;
	type AccountId = AccountId;
	type Lookup = AccountIdLookup<AccountId, ()>;
	type Block = Block;
	type RuntimeEvent = RuntimeEvent;
	type RuntimeTask = RuntimeTask;
	type BlockHashCount = BlockHashCount;
	type DbWeight = RocksDbWeight;
	type Version = Version;
	type PalletInfo = PalletInfo;
	type AccountData = pallet_balances::AccountData<Balance>;
	type OnNewAccount = ();
	type OnKilledAccount = ();
	type SystemWeightInfo = weights::frame_system::WeightInfo<Runtime>;
	type SS58Prefix = SS58Prefix;
	type OnSetCode = ();
	type MaxConsumers = frame_support::traits::ConstU32<16>;
}

parameter_types! {
	pub MaximumSchedulerWeight: Weight = Perbill::from_percent(80) *
		BlockWeights::get().max_block;
	pub const MaxScheduledPerBlock: u32 = 50;
	pub const NoPreimagePostponement: Option<u32> = Some(10);
}

/// Used the compare the privilege of an origin inside the scheduler.
pub struct OriginPrivilegeCmp;

impl PrivilegeCmp<OriginCaller> for OriginPrivilegeCmp {
	fn cmp_privilege(left: &OriginCaller, right: &OriginCaller) -> Option<Ordering> {
		if left == right {
			return Some(Ordering::Equal)
		}

		match (left, right) {
			// Root is greater than anything.
			(OriginCaller::system(frame_system::RawOrigin::Root), _) => Some(Ordering::Greater),
			// For every other origin we don't care, as they are not used for `ScheduleOrigin`.
			_ => None,
		}
	}
}

impl pallet_scheduler::Config for Runtime {
	type RuntimeOrigin = RuntimeOrigin;
	type RuntimeEvent = RuntimeEvent;
	type PalletsOrigin = OriginCaller;
	type RuntimeCall = RuntimeCall;
	type MaximumWeight = MaximumSchedulerWeight;
	// The goal of having ScheduleOrigin include AuctionAdmin is to allow the auctions track of
	// OpenGov to schedule periodic auctions.
	// Also allow Treasurer to schedule recurring payments.
	type ScheduleOrigin = EitherOf<EitherOf<EnsureRoot<AccountId>, AuctionAdmin>, Treasurer>;
	type MaxScheduledPerBlock = MaxScheduledPerBlock;
	type WeightInfo = weights::pallet_scheduler::WeightInfo<Runtime>;
	type OriginPrivilegeCmp = OriginPrivilegeCmp;
	type Preimages = Preimage;
}

parameter_types! {
	pub const PreimageBaseDeposit: Balance = deposit(2, 64);
	pub const PreimageByteDeposit: Balance = deposit(0, 1);
	pub const PreimageHoldReason: RuntimeHoldReason =
		RuntimeHoldReason::Preimage(pallet_preimage::HoldReason::Preimage);
}

impl pallet_preimage::Config for Runtime {
	type WeightInfo = weights::pallet_preimage::WeightInfo<Runtime>;
	type RuntimeEvent = RuntimeEvent;
	type Currency = Balances;
	type ManagerOrigin = EnsureRoot<AccountId>;
	type Consideration = HoldConsideration<
		AccountId,
		Balances,
		PreimageHoldReason,
		LinearStoragePrice<PreimageBaseDeposit, PreimageByteDeposit, Balance>,
	>;
}

parameter_types! {
	pub EpochDuration: u64 = prod_or_fast!(
		EPOCH_DURATION_IN_SLOTS as u64,
		2 * MINUTES as u64,
		"DOT_EPOCH_DURATION"
	);
	pub const ExpectedBlockTime: Moment = MILLISECS_PER_BLOCK;
	pub ReportLongevity: u64 =
		BondingDuration::get() as u64 * SessionsPerEra::get() as u64 * EpochDuration::get();
}

impl pallet_babe::Config for Runtime {
	type EpochDuration = EpochDuration;
	type ExpectedBlockTime = ExpectedBlockTime;

	// session module is the trigger
	type EpochChangeTrigger = pallet_babe::ExternalTrigger;

	type DisabledValidators = Session;

	type WeightInfo = ();

	type MaxAuthorities = MaxAuthorities;
	type MaxNominators = MaxNominators;

	type KeyOwnerProof =
		<Historical as KeyOwnerProofSystem<(KeyTypeId, pallet_babe::AuthorityId)>>::Proof;

	type EquivocationReportSystem =
		pallet_babe::EquivocationReportSystem<Self, Offences, Historical, ReportLongevity>;
}

parameter_types! {
	pub const IndexDeposit: Balance = 10 * DOLLARS;
}

impl pallet_indices::Config for Runtime {
	type AccountIndex = AccountIndex;
	type Currency = Balances;
	type Deposit = IndexDeposit;
	type RuntimeEvent = RuntimeEvent;
	type WeightInfo = weights::pallet_indices::WeightInfo<Runtime>;
}

parameter_types! {
	pub const ExistentialDeposit: Balance = EXISTENTIAL_DEPOSIT;
	pub const MaxLocks: u32 = 50;
	pub const MaxReserves: u32 = 50;
}

impl pallet_balances::Config for Runtime {
	type Balance = Balance;
	type DustRemoval = ();
	type RuntimeEvent = RuntimeEvent;
	type ExistentialDeposit = ExistentialDeposit;
	type AccountStore = System;
	type MaxLocks = MaxLocks;
	type MaxReserves = MaxReserves;
	type ReserveIdentifier = [u8; 8];
	type WeightInfo = weights::pallet_balances::WeightInfo<Runtime>;
	type RuntimeHoldReason = RuntimeHoldReason;
	type RuntimeFreezeReason = RuntimeFreezeReason;
	type FreezeIdentifier = RuntimeFreezeReason;
	type MaxFreezes = ConstU32<8>;
}

parameter_types! {
	pub BeefySetIdSessionEntries: u32 = BondingDuration::get() * SessionsPerEra::get();
}

impl pallet_beefy::Config for Runtime {
	type BeefyId = BeefyId;
	type MaxAuthorities = MaxAuthorities;
	type MaxNominators = MaxNominators;
	type MaxSetIdSessionEntries = BeefySetIdSessionEntries;
	type OnNewValidatorSet = BeefyMmrLeaf;
	type WeightInfo = ();
	type KeyOwnerProof = <Historical as KeyOwnerProofSystem<(KeyTypeId, BeefyId)>>::Proof;
	type EquivocationReportSystem =
		pallet_beefy::EquivocationReportSystem<Self, Offences, Historical, ReportLongevity>;
}

impl pallet_mmr::Config for Runtime {
	const INDEXING_PREFIX: &'static [u8] = mmr::INDEXING_PREFIX;
	type Hashing = Keccak256;
	type OnNewRoot = pallet_beefy_mmr::DepositBeefyDigest<Runtime>;
	type WeightInfo = ();
	type LeafData = pallet_beefy_mmr::Pallet<Runtime>;
}

/// MMR helper types.
mod mmr {
	use super::Runtime;
	pub use pallet_mmr::primitives::*;

	pub type Leaf = <<Runtime as pallet_mmr::Config>::LeafData as LeafDataProvider>::LeafData;
	pub type Hashing = <Runtime as pallet_mmr::Config>::Hashing;
	pub type Hash = <Hashing as sp_runtime::traits::Hash>::Output;
}

parameter_types! {
	/// Version of the produced MMR leaf.
	///
	/// The version consists of two parts;
	/// - `major` (3 bits)
	/// - `minor` (5 bits)
	///
	/// `major` should be updated only if decoding the previous MMR Leaf format from the payload
	/// is not possible (i.e. backward incompatible change).
	/// `minor` should be updated if fields are added to the previous MMR Leaf, which given SCALE
	/// encoding does not prevent old leafs from being decoded.
	///
	/// Hence we expect `major` to be changed really rarely (think never).
	/// See [`MmrLeafVersion`] type documentation for more details.
	pub LeafVersion: MmrLeafVersion = MmrLeafVersion::new(0, 0);
}

/// A BEEFY data provider that merkelizes all the parachain heads at the current block
/// (sorted by their parachain id).
pub struct ParaHeadsRootProvider;
impl BeefyDataProvider<H256> for ParaHeadsRootProvider {
	fn extra_data() -> H256 {
		let mut para_heads: Vec<(u32, Vec<u8>)> = Paras::parachains()
			.into_iter()
			.filter_map(|id| Paras::para_head(&id).map(|head| (id.into(), head.0)))
			.collect();
		para_heads.sort_by_key(|k| k.0);
		binary_merkle_tree::merkle_root::<mmr::Hashing, _>(
			para_heads.into_iter().map(|pair| pair.encode()),
		)
		.into()
	}
}

impl pallet_beefy_mmr::Config for Runtime {
	type LeafVersion = LeafVersion;
	type BeefyAuthorityToMerkleLeaf = pallet_beefy_mmr::BeefyEcdsaToEthereum;
	type LeafExtra = H256;
	type BeefyDataProvider = ParaHeadsRootProvider;
}

parameter_types! {
	pub const TransactionByteFee: Balance = 10 * MILLICENTS;
	/// This value increases the priority of `Operational` transactions by adding
	/// a "virtual tip" that's equal to the `OperationalFeeMultiplier * final_fee`.
	pub const OperationalFeeMultiplier: u8 = 5;
}

impl pallet_transaction_payment::Config for Runtime {
	type RuntimeEvent = RuntimeEvent;
	type OnChargeTransaction = CurrencyAdapter<Balances, DealWithFees<Runtime>>;
	type OperationalFeeMultiplier = OperationalFeeMultiplier;
	type WeightToFee = WeightToFee;
	type LengthToFee = ConstantMultiplier<Balance, TransactionByteFee>;
	type FeeMultiplierUpdate = SlowAdjustingFeeUpdate<Self>;
}

parameter_types! {
	pub const MinimumPeriod: u64 = SLOT_DURATION / 2;
}
impl pallet_timestamp::Config for Runtime {
	type Moment = u64;
	type OnTimestampSet = Babe;
	type MinimumPeriod = MinimumPeriod;
	type WeightInfo = weights::pallet_timestamp::WeightInfo<Runtime>;
}

impl pallet_authorship::Config for Runtime {
	type FindAuthor = pallet_session::FindAccountFromAuthorIndex<Self, Babe>;
	type EventHandler = (Staking, ImOnline);
}

impl_opaque_keys! {
	pub struct SessionKeys {
		pub grandpa: Grandpa,
		pub babe: Babe,
		pub im_online: ImOnline,
		pub para_validator: Initializer,
		pub para_assignment: ParaSessionInfo,
		pub authority_discovery: AuthorityDiscovery,
		pub beefy: Beefy,
	}
}

impl pallet_session::Config for Runtime {
	type RuntimeEvent = RuntimeEvent;
	type ValidatorId = AccountId;
	type ValidatorIdOf = pallet_staking::StashOf<Self>;
	type ShouldEndSession = Babe;
	type NextSessionRotation = Babe;
	type SessionManager = pallet_session::historical::NoteHistoricalRoot<Self, Staking>;
	type SessionHandler = <SessionKeys as OpaqueKeys>::KeyTypeIdProviders;
	type Keys = SessionKeys;
	type WeightInfo = weights::pallet_session::WeightInfo<Runtime>;
}

impl pallet_session::historical::Config for Runtime {
	type FullIdentification = pallet_staking::Exposure<AccountId, Balance>;
	type FullIdentificationOf = pallet_staking::ExposureOf<Runtime>;
}

parameter_types! {
	// phase durations. 1/4 of the last session for each.
	// in testing: 1min or half of the session for each
	pub SignedPhase: u32 = prod_or_fast!(
		EPOCH_DURATION_IN_SLOTS / 4,
		(1 * MINUTES).min(EpochDuration::get().saturated_into::<u32>() / 2),
		"DOT_SIGNED_PHASE"
	);
	pub UnsignedPhase: u32 = prod_or_fast!(
		EPOCH_DURATION_IN_SLOTS / 4,
		(1 * MINUTES).min(EpochDuration::get().saturated_into::<u32>() / 2),
		"DOT_UNSIGNED_PHASE"
	);

	// signed config
	pub const SignedMaxSubmissions: u32 = 16;
	pub const SignedMaxRefunds: u32 = 16 / 4;
	pub const SignedFixedDeposit: Balance = deposit(2, 0);
	pub const SignedDepositIncreaseFactor: Percent = Percent::from_percent(10);
	// 0.01 DOT per KB of solution data.
	pub const SignedDepositByte: Balance = deposit(0, 10) / 1024;
	// Each good submission will get 1 DOT as reward
	pub SignedRewardBase: Balance = 1 * UNITS;

	// 4 hour session, 1 hour unsigned phase, 32 offchain executions.
	pub OffchainRepeat: BlockNumber = UnsignedPhase::get() / 32;

	pub const MaxElectingVoters: u32 = 22_500;
	/// We take the top 22500 nominators as electing voters and all of the validators as electable
	/// targets. Whilst this is the case, we cannot and shall not increase the size of the
	/// validator intentions.
	pub ElectionBounds: frame_election_provider_support::bounds::ElectionBounds =
		ElectionBoundsBuilder::default().voters_count(MaxElectingVoters::get().into()).build();
	/// Setup election pallet to support maximum winners upto 1200. This will mean Staking Pallet
	/// cannot have active validators higher than this count.
	pub const MaxActiveValidators: u32 = 1200;
}

generate_solution_type!(
	#[compact]
	pub struct NposCompactSolution16::<
		VoterIndex = u32,
		TargetIndex = u16,
		Accuracy = sp_runtime::PerU16,
		MaxVoters = MaxElectingVoters,
	>(16)
);

pub struct OnChainSeqPhragmen;
impl onchain::Config for OnChainSeqPhragmen {
	type System = Runtime;
	type Solver = SequentialPhragmen<AccountId, runtime_common::elections::OnChainAccuracy>;
	type DataProvider = Staking;
	type WeightInfo = weights::frame_election_provider_support::WeightInfo<Runtime>;
	type MaxWinners = MaxActiveValidators;
	type Bounds = ElectionBounds;
}

impl pallet_election_provider_multi_phase::MinerConfig for Runtime {
	type AccountId = AccountId;
	type MaxLength = OffchainSolutionLengthLimit;
	type MaxWeight = OffchainSolutionWeightLimit;
	type Solution = NposCompactSolution16;
	type MaxVotesPerVoter = <
		<Self as pallet_election_provider_multi_phase::Config>::DataProvider
		as
		frame_election_provider_support::ElectionDataProvider
	>::MaxVotesPerVoter;
	type MaxWinners = MaxActiveValidators;

	// The unsigned submissions have to respect the weight of the submit_unsigned call, thus their
	// weight estimate function is wired to this call's weight.
	fn solution_weight(v: u32, t: u32, a: u32, d: u32) -> Weight {
		<
			<Self as pallet_election_provider_multi_phase::Config>::WeightInfo
			as
			pallet_election_provider_multi_phase::WeightInfo
		>::submit_unsigned(v, t, a, d)
	}
}

impl pallet_election_provider_multi_phase::Config for Runtime {
	type RuntimeEvent = RuntimeEvent;
	type Currency = Balances;
	type EstimateCallFee = TransactionPayment;
	type SignedPhase = SignedPhase;
	type UnsignedPhase = UnsignedPhase;
	type SignedMaxSubmissions = SignedMaxSubmissions;
	type SignedMaxRefunds = SignedMaxRefunds;
	type SignedRewardBase = SignedRewardBase;
	type SignedDepositBase =
		GeometricDepositBase<Balance, SignedFixedDeposit, SignedDepositIncreaseFactor>;
	type SignedDepositByte = SignedDepositByte;
	type SignedDepositWeight = ();
	type SignedMaxWeight =
		<Self::MinerConfig as pallet_election_provider_multi_phase::MinerConfig>::MaxWeight;
	type MinerConfig = Self;
	type SlashHandler = (); // burn slashes
	type RewardHandler = (); // nothing to do upon rewards
	type BetterSignedThreshold = ();
	type OffchainRepeat = OffchainRepeat;
	type MinerTxPriority = NposSolutionPriority;
	type DataProvider = Staking;
	#[cfg(any(feature = "fast-runtime", feature = "runtime-benchmarks"))]
	type Fallback = onchain::OnChainExecution<OnChainSeqPhragmen>;
	#[cfg(not(any(feature = "fast-runtime", feature = "runtime-benchmarks")))]
	type Fallback = frame_election_provider_support::NoElection<(
		AccountId,
		BlockNumber,
		Staking,
		MaxActiveValidators,
	)>;
	type GovernanceFallback = onchain::OnChainExecution<OnChainSeqPhragmen>;
	type Solver = SequentialPhragmen<
		AccountId,
		pallet_election_provider_multi_phase::SolutionAccuracyOf<Self>,
		(),
	>;
	type BenchmarkingConfig = runtime_common::elections::BenchmarkConfig;
	type ForceOrigin = EitherOf<EnsureRoot<Self::AccountId>, StakingAdmin>;
	type WeightInfo = weights::pallet_election_provider_multi_phase::WeightInfo<Self>;
	type MaxWinners = MaxActiveValidators;
	type ElectionBounds = ElectionBounds;
}

parameter_types! {
	pub const BagThresholds: &'static [u64] = &bag_thresholds::THRESHOLDS;
}

type VoterBagsListInstance = pallet_bags_list::Instance1;
impl pallet_bags_list::Config<VoterBagsListInstance> for Runtime {
	type RuntimeEvent = RuntimeEvent;
	type ScoreProvider = Staking;
	type WeightInfo = weights::pallet_bags_list::WeightInfo<Runtime>;
	type BagThresholds = BagThresholds;
	type Score = sp_npos_elections::VoteWeight;
}

// TODO #6469: This shouldn't be static, but a lazily cached value, not built unless needed, and
// re-built in case input parameters have changed. The `ideal_stake` should be determined by the
// amount of parachain slots being bid on: this should be around `(75 - 25.min(slots / 4))%`.
pallet_staking_reward_curve::build! {
	const REWARD_CURVE: PiecewiseLinear<'static> = curve!(
		min_inflation: 0_025_000,
		max_inflation: 0_100_000,
		// 3:2:1 staked : parachains : float.
		// while there's no parachains, then this is 75% staked : 25% float.
		ideal_stake: 0_750_000,
		falloff: 0_050_000,
		max_piece_count: 40,
		test_precision: 0_005_000,
	);
}

parameter_types! {
	// Six sessions in an era (24 hours).
	pub const SessionsPerEra: SessionIndex = prod_or_fast!(6, 1);

	// 28 eras for unbonding (28 days).
	pub BondingDuration: sp_staking::EraIndex = prod_or_fast!(
		28,
		28,
		"DOT_BONDING_DURATION"
	);
	pub SlashDeferDuration: sp_staking::EraIndex = prod_or_fast!(
		27,
		27,
		"DOT_SLASH_DEFER_DURATION"
	);
	pub const RewardCurve: &'static PiecewiseLinear<'static> = &REWARD_CURVE;
	pub const MaxExposurePageSize: u32 = 512;
	// Note: this is not really correct as Max Nominators is (MaxExposurePageSize * page_count) but
	// this is an unbounded number. We just set it to a reasonably high value, 1 full page
	// of nominators.
	pub const MaxNominators: u32 = 512;
	pub const OffendingValidatorsThreshold: Perbill = Perbill::from_percent(17);
	// 16
	pub const MaxNominations: u32 = <NposCompactSolution16 as frame_election_provider_support::NposSolution>::LIMIT as u32;
}

/// Custom version of `runtime_commong::era_payout` somewhat tailored for Polkadot's crowdloan
/// unlock history. The only tweak should be
///
/// ```diff
/// - let auction_proportion = Perquintill::from_rational(auctioned_slots.min(60), 200u64);
/// + let auction_proportion = Perquintill::from_rational(auctioned_slots.min(60), 300u64);
/// ```
///
/// See <https://forum.polkadot.network/t/adjusting-polkadots-ideal-staking-rate-calculation/3897>.
fn polkadot_era_payout(
	total_staked: Balance,
	total_stakable: Balance,
	max_annual_inflation: Perquintill,
	period_fraction: Perquintill,
	auctioned_slots: u64,
) -> (Balance, Balance) {
	use pallet_staking_reward_fn::compute_inflation;
	use sp_runtime::traits::Saturating;

	let min_annual_inflation = Perquintill::from_rational(25u64, 1000u64);
	let delta_annual_inflation = max_annual_inflation.saturating_sub(min_annual_inflation);

	// 20% reserved for up to 60 slots.
	let auction_proportion = Perquintill::from_rational(auctioned_slots.min(60), 300u64);

	// Therefore the ideal amount at stake (as a percentage of total issuance) is 75% less the
	// amount that we expect to be taken up with auctions.
	let ideal_stake = Perquintill::from_percent(75).saturating_sub(auction_proportion);

	let stake = Perquintill::from_rational(total_staked, total_stakable);
	let falloff = Perquintill::from_percent(5);
	let adjustment = compute_inflation(stake, ideal_stake, falloff);
	let staking_inflation =
		min_annual_inflation.saturating_add(delta_annual_inflation * adjustment);

	let max_payout = period_fraction * max_annual_inflation * total_stakable;
	let staking_payout = (period_fraction * staking_inflation) * total_stakable;
	let rest = max_payout.saturating_sub(staking_payout);

	let other_issuance = total_stakable.saturating_sub(total_staked);
	if total_staked > other_issuance {
		let _cap_rest = Perquintill::from_rational(other_issuance, total_staked) * staking_payout;
		// We don't do anything with this, but if we wanted to, we could introduce a cap on the
		// treasury amount with: `rest = rest.min(cap_rest);`
	}
	(staking_payout, rest)
}

pub struct EraPayout;
impl pallet_staking::EraPayout<Balance> for EraPayout {
	fn era_payout(
		total_staked: Balance,
		total_issuance: Balance,
		era_duration_millis: u64,
	) -> (Balance, Balance) {
		// all para-ids that are not active.
		let auctioned_slots = Paras::parachains()
			.into_iter()
			// all active para-ids that do not belong to a system chain is the number
			// of parachains that we should take into account for inflation.
			.filter(|i| *i >= LOWEST_PUBLIC_ID)
			.count() as u64;

		const MAX_ANNUAL_INFLATION: Perquintill = Perquintill::from_percent(10);
		const MILLISECONDS_PER_YEAR: u64 = 1000 * 3600 * 24 * 36525 / 100;

		polkadot_era_payout(
			total_staked,
			total_issuance,
			MAX_ANNUAL_INFLATION,
			Perquintill::from_rational(era_duration_millis, MILLISECONDS_PER_YEAR),
			auctioned_slots,
		)
	}
}

impl pallet_staking::Config for Runtime {
	type Currency = Balances;
	type CurrencyBalance = Balance;
	type UnixTime = Timestamp;
	type CurrencyToVote = CurrencyToVote;
	type RewardRemainder = Treasury;
	type RuntimeEvent = RuntimeEvent;
	type Slash = Treasury;
	type Reward = ();
	type SessionsPerEra = SessionsPerEra;
	type BondingDuration = BondingDuration;
	type SlashDeferDuration = SlashDeferDuration;
	type AdminOrigin = EitherOf<EnsureRoot<Self::AccountId>, StakingAdmin>;
	type SessionInterface = Self;
	type EraPayout = EraPayout;
	type MaxExposurePageSize = MaxExposurePageSize;
	type OffendingValidatorsThreshold = OffendingValidatorsThreshold;
	type NextNewSession = Session;
	type ElectionProvider = ElectionProviderMultiPhase;
	type GenesisElectionProvider = onchain::OnChainExecution<OnChainSeqPhragmen>;
	type VoterList = VoterList;
	type TargetList = UseValidatorsMap<Self>;
	type NominationsQuota = pallet_staking::FixedNominationsQuota<{ MaxNominations::get() }>;
	type MaxUnlockingChunks = frame_support::traits::ConstU32<32>;
	type HistoryDepth = frame_support::traits::ConstU32<84>;
	type MaxControllersInDeprecationBatch = ConstU32<5314>;
	type BenchmarkingConfig = runtime_common::StakingBenchmarkingConfig;
	type EventListeners = NominationPools;
	type WeightInfo = weights::pallet_staking::WeightInfo<Runtime>;
}

impl pallet_fast_unstake::Config for Runtime {
	type RuntimeEvent = RuntimeEvent;
	type Currency = Balances;
	type BatchSize = frame_support::traits::ConstU32<16>;
	type Deposit = frame_support::traits::ConstU128<{ UNITS }>;
	type ControlOrigin = EnsureRoot<AccountId>;
	type Staking = Staking;
	type MaxErasToCheckPerBlock = ConstU32<1>;
	type WeightInfo = weights::pallet_fast_unstake::WeightInfo<Runtime>;
}

parameter_types! {
	// Minimum 4 CENTS/byte
	pub const BasicDeposit: Balance = deposit(1, 258);
	pub const ByteDeposit: Balance = deposit(0, 1);
	pub const SubAccountDeposit: Balance = deposit(1, 53);
	pub const MaxSubAccounts: u32 = 100;
	pub const MaxAdditionalFields: u32 = 100;
	pub const MaxRegistrars: u32 = 20;
}

impl pallet_identity::Config for Runtime {
	type RuntimeEvent = RuntimeEvent;
	type Currency = Balances;
	type BasicDeposit = BasicDeposit;
	type ByteDeposit = ByteDeposit;
	type SubAccountDeposit = SubAccountDeposit;
	type MaxSubAccounts = MaxSubAccounts;
	type IdentityInformation = IdentityInfo<MaxAdditionalFields>;
	type MaxRegistrars = MaxRegistrars;
	type Slashed = Treasury;
	type ForceOrigin = EitherOf<EnsureRoot<Self::AccountId>, GeneralAdmin>;
	type RegistrarOrigin = EitherOf<EnsureRoot<Self::AccountId>, GeneralAdmin>;
	type OffchainSignature = Signature;
	type SigningPublicKey = <Signature as Verify>::Signer;
	type UsernameAuthorityOrigin = EnsureRoot<Self::AccountId>;
	type PendingUsernameExpiration = ConstU32<{ 7 * DAYS }>;
	type MaxSuffixLength = ConstU32<7>;
	type MaxUsernameLength = ConstU32<32>;
	type WeightInfo = weights::pallet_identity::WeightInfo<Runtime>;
}

parameter_types! {
	pub const ProposalBond: Permill = Permill::from_percent(5);
	pub const ProposalBondMinimum: Balance = 100 * DOLLARS;
	pub const ProposalBondMaximum: Balance = 500 * DOLLARS;
	pub const SpendPeriod: BlockNumber = 24 * DAYS;
	pub const Burn: Permill = Permill::from_percent(1);
	pub const TreasuryPalletId: PalletId = PalletId(*b"py/trsry");
	pub const PayoutSpendPeriod: BlockNumber = 30 * DAYS;
	// The asset's interior location for the paying account. This is the Treasury
	// pallet instance (which sits at index 19).
	pub TreasuryInteriorLocation: InteriorLocation = PalletInstance(TREASURY_PALLET_ID).into();

	pub const TipCountdown: BlockNumber = 1 * DAYS;
	pub const TipFindersFee: Percent = Percent::from_percent(20);
	pub const TipReportDepositBase: Balance = 1 * DOLLARS;
	pub const DataDepositPerByte: Balance = 1 * CENTS;
	pub const MaxApprovals: u32 = 100;
	pub const MaxAuthorities: u32 = 100_000;
	pub const MaxKeys: u32 = 10_000;
	pub const MaxPeerInHeartbeats: u32 = 10_000;
	pub const RootSpendOriginMaxAmount: Balance = Balance::MAX;
	pub const CouncilSpendOriginMaxAmount: Balance = Balance::MAX;
}

impl pallet_treasury::Config for Runtime {
	type PalletId = TreasuryPalletId;
	type Currency = Balances;
	type ApproveOrigin = EitherOfDiverse<EnsureRoot<AccountId>, Treasurer>;
	type RejectOrigin = EitherOfDiverse<EnsureRoot<AccountId>, Treasurer>;
	type RuntimeEvent = RuntimeEvent;
	type OnSlash = Treasury;
	type ProposalBond = ProposalBond;
	type ProposalBondMinimum = ProposalBondMinimum;
	type ProposalBondMaximum = ProposalBondMaximum;
	type SpendPeriod = SpendPeriod;
	type Burn = Burn;
	type BurnDestination = ();
	type SpendFunds = Bounties;
	type MaxApprovals = MaxApprovals;
	type WeightInfo = weights::pallet_treasury::WeightInfo<Runtime>;
	type SpendOrigin = TreasurySpender;
	type AssetKind = VersionedLocatableAsset;
	type Beneficiary = VersionedLocation;
	type BeneficiaryLookup = IdentityLookup<Self::Beneficiary>;
	type Paymaster = PayOverXcm<
		TreasuryInteriorLocation,
		crate::xcm_config::XcmRouter,
		crate::XcmPallet,
		ConstU32<{ 6 * HOURS }>,
		Self::Beneficiary,
		Self::AssetKind,
		LocatableAssetConverter,
		VersionedLocationConverter,
	>;
	type BalanceConverter = AssetRate;
	type PayoutPeriod = PayoutSpendPeriod;
	#[cfg(feature = "runtime-benchmarks")]
	type BenchmarkHelper = runtime_common::impls::benchmarks::TreasuryArguments;
}

parameter_types! {
	pub const BountyDepositBase: Balance = 1 * DOLLARS;
	pub const BountyDepositPayoutDelay: BlockNumber = 8 * DAYS;
	pub const BountyUpdatePeriod: BlockNumber = 90 * DAYS;
	pub const MaximumReasonLength: u32 = 16384;
	pub const CuratorDepositMultiplier: Permill = Permill::from_percent(50);
	pub const CuratorDepositMin: Balance = 10 * DOLLARS;
	pub const CuratorDepositMax: Balance = 200 * DOLLARS;
	pub const BountyValueMinimum: Balance = 10 * DOLLARS;
}

impl pallet_bounties::Config for Runtime {
	type RuntimeEvent = RuntimeEvent;
	type BountyDepositBase = BountyDepositBase;
	type BountyDepositPayoutDelay = BountyDepositPayoutDelay;
	type BountyUpdatePeriod = BountyUpdatePeriod;
	type CuratorDepositMultiplier = CuratorDepositMultiplier;
	type CuratorDepositMin = CuratorDepositMin;
	type CuratorDepositMax = CuratorDepositMax;
	type BountyValueMinimum = BountyValueMinimum;
	type ChildBountyManager = ChildBounties;
	type DataDepositPerByte = DataDepositPerByte;
	type MaximumReasonLength = MaximumReasonLength;
	type WeightInfo = weights::pallet_bounties::WeightInfo<Runtime>;
}

parameter_types! {
	pub const MaxActiveChildBountyCount: u32 = 100;
	pub const ChildBountyValueMinimum: Balance = BountyValueMinimum::get() / 10;
}

impl pallet_child_bounties::Config for Runtime {
	type RuntimeEvent = RuntimeEvent;
	type MaxActiveChildBountyCount = MaxActiveChildBountyCount;
	type ChildBountyValueMinimum = ChildBountyValueMinimum;
	type WeightInfo = weights::pallet_child_bounties::WeightInfo<Runtime>;
}

impl pallet_offences::Config for Runtime {
	type RuntimeEvent = RuntimeEvent;
	type IdentificationTuple = pallet_session::historical::IdentificationTuple<Self>;
	type OnOffenceHandler = Staking;
}

impl pallet_authority_discovery::Config for Runtime {
	type MaxAuthorities = MaxAuthorities;
}

parameter_types! {
	pub NposSolutionPriority: TransactionPriority =
		Perbill::from_percent(90) * TransactionPriority::max_value();
	pub const ImOnlineUnsignedPriority: TransactionPriority = TransactionPriority::max_value();
}

impl pallet_im_online::Config for Runtime {
	type AuthorityId = ImOnlineId;
	type RuntimeEvent = RuntimeEvent;
	type ValidatorSet = Historical;
	type NextSessionRotation = Babe;
	type ReportUnresponsiveness = Offences;
	type UnsignedPriority = ImOnlineUnsignedPriority;
	type WeightInfo = weights::pallet_im_online::WeightInfo<Runtime>;
	type MaxKeys = MaxKeys;
	type MaxPeerInHeartbeats = MaxPeerInHeartbeats;
}

parameter_types! {
	pub MaxSetIdSessionEntries: u32 = BondingDuration::get() * SessionsPerEra::get();
}

impl pallet_grandpa::Config for Runtime {
	type RuntimeEvent = RuntimeEvent;

	type WeightInfo = ();
	type MaxAuthorities = MaxAuthorities;
	type MaxNominators = MaxNominators;
	type MaxSetIdSessionEntries = MaxSetIdSessionEntries;

	type KeyOwnerProof = <Historical as KeyOwnerProofSystem<(KeyTypeId, GrandpaId)>>::Proof;

	type EquivocationReportSystem =
		pallet_grandpa::EquivocationReportSystem<Self, Offences, Historical, ReportLongevity>;
}

/// Submits a transaction with the node's public and signature type. Adheres to the signed extension
/// format of the chain.
impl<LocalCall> frame_system::offchain::CreateSignedTransaction<LocalCall> for Runtime
where
	RuntimeCall: From<LocalCall>,
{
	fn create_transaction<C: frame_system::offchain::AppCrypto<Self::Public, Self::Signature>>(
		call: RuntimeCall,
		public: <Signature as Verify>::Signer,
		account: AccountId,
		nonce: <Runtime as frame_system::Config>::Nonce,
	) -> Option<(RuntimeCall, <UncheckedExtrinsic as ExtrinsicT>::SignaturePayload)> {
		use sp_runtime::traits::StaticLookup;
		// take the biggest period possible.
		let period =
			BlockHashCount::get().checked_next_power_of_two().map(|c| c / 2).unwrap_or(2) as u64;

		let current_block = System::block_number()
			.saturated_into::<u64>()
			// The `System::block_number` is initialized with `n+1`,
			// so the actual block number is `n`.
			.saturating_sub(1);
		let tip = 0;
		let extra: SignedExtra = (
			frame_system::CheckNonZeroSender::<Runtime>::new(),
			frame_system::CheckSpecVersion::<Runtime>::new(),
			frame_system::CheckTxVersion::<Runtime>::new(),
			frame_system::CheckGenesis::<Runtime>::new(),
			frame_system::CheckMortality::<Runtime>::from(generic::Era::mortal(
				period,
				current_block,
			)),
			frame_system::CheckNonce::<Runtime>::from(nonce),
			frame_system::CheckWeight::<Runtime>::new(),
			pallet_transaction_payment::ChargeTransactionPayment::<Runtime>::from(tip),
			claims::PrevalidateAttests::<Runtime>::new(),
		);
		let raw_payload = SignedPayload::new(call, extra)
			.map_err(|e| {
				log::warn!(target: LOG_TARGET, "Unable to create signed payload: {:?}", e);
			})
			.ok()?;
		let signature = raw_payload.using_encoded(|payload| C::sign(payload, public))?;
		let (call, extra, _) = raw_payload.deconstruct();
		let address = <Runtime as frame_system::Config>::Lookup::unlookup(account);
		Some((call, (address, signature, extra)))
	}
}

impl frame_system::offchain::SigningTypes for Runtime {
	type Public = <Signature as Verify>::Signer;
	type Signature = Signature;
}

impl<C> frame_system::offchain::SendTransactionTypes<C> for Runtime
where
	RuntimeCall: From<C>,
{
	type Extrinsic = UncheckedExtrinsic;
	type OverarchingCall = RuntimeCall;
}

parameter_types! {
	// Deposit for a parathread (on-demand parachain)
	pub const ParathreadDeposit: Balance = 500 * DOLLARS;
	pub const MaxRetries: u32 = 3;
}

parameter_types! {
	pub Prefix: &'static [u8] = b"Pay DOTs to the Polkadot account:";
}

impl claims::Config for Runtime {
	type RuntimeEvent = RuntimeEvent;
	type VestingSchedule = Vesting;
	type Prefix = Prefix;
	/// Only Root can move a claim.
	type MoveClaimOrigin = EnsureRoot<AccountId>;
	type WeightInfo = weights::runtime_common_claims::WeightInfo<Runtime>;
}

parameter_types! {
	pub const MinVestedTransfer: Balance = 1 * DOLLARS;
	pub UnvestedFundsAllowedWithdrawReasons: WithdrawReasons =
		WithdrawReasons::except(WithdrawReasons::TRANSFER | WithdrawReasons::RESERVE);
}

impl pallet_vesting::Config for Runtime {
	type RuntimeEvent = RuntimeEvent;
	type Currency = Balances;
	type BlockNumberToBalance = ConvertInto;
	type MinVestedTransfer = MinVestedTransfer;
	type WeightInfo = weights::pallet_vesting::WeightInfo<Runtime>;
	type UnvestedFundsAllowedWithdrawReasons = UnvestedFundsAllowedWithdrawReasons;
	type BlockNumberProvider = System;
	const MAX_VESTING_SCHEDULES: u32 = 28;
}

impl pallet_utility::Config for Runtime {
	type RuntimeEvent = RuntimeEvent;
	type RuntimeCall = RuntimeCall;
	type PalletsOrigin = OriginCaller;
	type WeightInfo = weights::pallet_utility::WeightInfo<Runtime>;
}

parameter_types! {
	// One storage item; key size is 32; value is size 4+4+16+32 bytes = 56 bytes.
	pub const DepositBase: Balance = deposit(1, 88);
	// Additional storage item size of 32 bytes.
	pub const DepositFactor: Balance = deposit(0, 32);
	pub const MaxSignatories: u32 = 100;
}

impl pallet_multisig::Config for Runtime {
	type RuntimeEvent = RuntimeEvent;
	type RuntimeCall = RuntimeCall;
	type Currency = Balances;
	type DepositBase = DepositBase;
	type DepositFactor = DepositFactor;
	type MaxSignatories = MaxSignatories;
	type WeightInfo = weights::pallet_multisig::WeightInfo<Runtime>;
}

parameter_types! {
	// One storage item; key size 32, value size 8; .
	pub const ProxyDepositBase: Balance = deposit(1, 8);
	// Additional storage item size of 33 bytes.
	pub const ProxyDepositFactor: Balance = deposit(0, 33);
	pub const MaxProxies: u16 = 32;
	pub const AnnouncementDepositBase: Balance = deposit(1, 8);
	pub const AnnouncementDepositFactor: Balance = deposit(0, 66);
	pub const MaxPending: u16 = 32;
}

/// The type used to represent the kinds of proxying allowed.
#[derive(
	Copy,
	Clone,
	Eq,
	PartialEq,
	Ord,
	PartialOrd,
	Encode,
	Decode,
	RuntimeDebug,
	MaxEncodedLen,
	scale_info::TypeInfo,
)]
pub enum ProxyType {
	Any = 0,
	NonTransfer = 1,
	Governance = 2,
	Staking = 3,
	// Skip 4 as it is now removed (was SudoBalances)
	IdentityJudgement = 5,
	CancelProxy = 6,
	Auction = 7,
	NominationPools = 8,
}

#[cfg(test)]
mod proxy_type_tests {
	use super::*;

	#[derive(Copy, Clone, Eq, PartialEq, Ord, PartialOrd, Encode, Decode, RuntimeDebug)]
	pub enum OldProxyType {
		Any,
		NonTransfer,
		Governance,
		Staking,
		SudoBalances,
		IdentityJudgement,
	}

	#[test]
	fn proxy_type_decodes_correctly() {
		for (i, j) in vec![
			(OldProxyType::Any, ProxyType::Any),
			(OldProxyType::NonTransfer, ProxyType::NonTransfer),
			(OldProxyType::Governance, ProxyType::Governance),
			(OldProxyType::Staking, ProxyType::Staking),
			(OldProxyType::IdentityJudgement, ProxyType::IdentityJudgement),
		]
		.into_iter()
		{
			assert_eq!(i.encode(), j.encode());
		}
		assert!(ProxyType::decode(&mut &OldProxyType::SudoBalances.encode()[..]).is_err());
	}
}

impl Default for ProxyType {
	fn default() -> Self {
		Self::Any
	}
}
impl InstanceFilter<RuntimeCall> for ProxyType {
	fn filter(&self, c: &RuntimeCall) -> bool {
		match self {
			ProxyType::Any => true,
			ProxyType::NonTransfer => matches!(
				c,
				RuntimeCall::System(..) |
				RuntimeCall::Scheduler(..) |
				RuntimeCall::Babe(..) |
				RuntimeCall::Timestamp(..) |
				RuntimeCall::Indices(pallet_indices::Call::claim{..}) |
				RuntimeCall::Indices(pallet_indices::Call::free{..}) |
				RuntimeCall::Indices(pallet_indices::Call::freeze{..}) |
				// Specifically omitting Indices `transfer`, `force_transfer`
				// Specifically omitting the entire Balances pallet
				RuntimeCall::Staking(..) |
				RuntimeCall::Session(..) |
				RuntimeCall::Grandpa(..) |
				RuntimeCall::ImOnline(..) |
				RuntimeCall::Treasury(..) |
				RuntimeCall::Bounties(..) |
				RuntimeCall::ChildBounties(..) |
				RuntimeCall::ConvictionVoting(..) |
				RuntimeCall::Referenda(..) |
				RuntimeCall::Whitelist(..) |
				RuntimeCall::Claims(..) |
				RuntimeCall::Vesting(pallet_vesting::Call::vest{..}) |
				RuntimeCall::Vesting(pallet_vesting::Call::vest_other{..}) |
				// Specifically omitting Vesting `vested_transfer`, and `force_vested_transfer`
				RuntimeCall::Utility(..) |
				RuntimeCall::Identity(..) |
				RuntimeCall::Proxy(..) |
				RuntimeCall::Multisig(..) |
				RuntimeCall::Registrar(paras_registrar::Call::register {..}) |
				RuntimeCall::Registrar(paras_registrar::Call::deregister {..}) |
				// Specifically omitting Registrar `swap`
				RuntimeCall::Registrar(paras_registrar::Call::reserve {..}) |
				RuntimeCall::Crowdloan(..) |
				RuntimeCall::Slots(..) |
				RuntimeCall::Auctions(..) | // Specifically omitting the entire XCM Pallet
				RuntimeCall::VoterList(..) |
				RuntimeCall::NominationPools(..) |
				RuntimeCall::FastUnstake(..)
			),
			ProxyType::Governance => matches!(
				c,
				RuntimeCall::Treasury(..) |
					RuntimeCall::Bounties(..) |
					RuntimeCall::Utility(..) |
					RuntimeCall::ChildBounties(..) |
					RuntimeCall::ConvictionVoting(..) |
					RuntimeCall::Referenda(..) |
					RuntimeCall::Whitelist(..)
			),
			ProxyType::Staking => {
				matches!(
					c,
					RuntimeCall::Staking(..) |
						RuntimeCall::Session(..) | RuntimeCall::Utility(..) |
						RuntimeCall::FastUnstake(..) |
						RuntimeCall::VoterList(..) |
						RuntimeCall::NominationPools(..)
				)
			},
			ProxyType::NominationPools => {
				matches!(c, RuntimeCall::NominationPools(..) | RuntimeCall::Utility(..))
			},
			ProxyType::IdentityJudgement => matches!(
				c,
				RuntimeCall::Identity(pallet_identity::Call::provide_judgement { .. }) |
					RuntimeCall::Utility(..)
			),
			ProxyType::CancelProxy => {
				matches!(c, RuntimeCall::Proxy(pallet_proxy::Call::reject_announcement { .. }))
			},
			ProxyType::Auction => matches!(
				c,
				RuntimeCall::Auctions(..) |
					RuntimeCall::Crowdloan(..) |
					RuntimeCall::Registrar(..) |
					RuntimeCall::Slots(..)
			),
		}
	}
	fn is_superset(&self, o: &Self) -> bool {
		match (self, o) {
			(x, y) if x == y => true,
			(ProxyType::Any, _) => true,
			(_, ProxyType::Any) => false,
			(ProxyType::NonTransfer, _) => true,
			_ => false,
		}
	}
}

impl pallet_proxy::Config for Runtime {
	type RuntimeEvent = RuntimeEvent;
	type RuntimeCall = RuntimeCall;
	type Currency = Balances;
	type ProxyType = ProxyType;
	type ProxyDepositBase = ProxyDepositBase;
	type ProxyDepositFactor = ProxyDepositFactor;
	type MaxProxies = MaxProxies;
	type WeightInfo = weights::pallet_proxy::WeightInfo<Runtime>;
	type MaxPending = MaxPending;
	type CallHasher = BlakeTwo256;
	type AnnouncementDepositBase = AnnouncementDepositBase;
	type AnnouncementDepositFactor = AnnouncementDepositFactor;
}

impl parachains_origin::Config for Runtime {}

impl parachains_configuration::Config for Runtime {
	type WeightInfo = weights::runtime_parachains_configuration::WeightInfo<Runtime>;
}

impl parachains_shared::Config for Runtime {
	type DisabledValidators = Session;
}

impl parachains_session_info::Config for Runtime {
	type ValidatorSet = Historical;
}

impl parachains_inclusion::Config for Runtime {
	type RuntimeEvent = RuntimeEvent;
	type DisputesHandler = ParasDisputes;
	type RewardValidators = parachains_reward_points::RewardValidatorsWithEraPoints<Runtime>;
	type MessageQueue = MessageQueue;
	type WeightInfo = weights::runtime_parachains_inclusion::WeightInfo<Runtime>;
}

parameter_types! {
	pub const ParasUnsignedPriority: TransactionPriority = TransactionPriority::max_value();
}

impl parachains_paras::Config for Runtime {
	type RuntimeEvent = RuntimeEvent;
	type WeightInfo = weights::runtime_parachains_paras::WeightInfo<Runtime>;
	type UnsignedPriority = ParasUnsignedPriority;
	type QueueFootprinter = ParaInclusion;
	type NextSessionRotation = Babe;
	type OnNewHead = Registrar;
	// TODO:(PR#159)(PR#1694): check `AssignCoretime` bellow and remove this comment!
	type AssignCoretime = ();
}

parameter_types! {
	/// Amount of weight that can be spent per block to service messages.
	///
	/// # WARNING
	///
	/// This is not a good value for para-chains since the `Scheduler` already uses up to 80% block weight.
	pub MessageQueueServiceWeight: Weight = Perbill::from_percent(20) * BlockWeights::get().max_block;
	pub const MessageQueueHeapSize: u32 = 65_536;
	pub const MessageQueueMaxStale: u32 = 8;
}

/// Message processor to handle any messages that were enqueued into the `MessageQueue` pallet.
pub struct MessageProcessor;
impl ProcessMessage for MessageProcessor {
	type Origin = AggregateMessageOrigin;

	fn process_message(
		message: &[u8],
		origin: Self::Origin,
		meter: &mut WeightMeter,
		id: &mut [u8; 32],
	) -> Result<bool, ProcessMessageError> {
		let para = match origin {
			AggregateMessageOrigin::Ump(UmpQueueId::Para(para)) => para,
		};
		xcm_builder::ProcessXcmMessage::<
			Junction,
			xcm_executor::XcmExecutor<xcm_config::XcmConfig>,
			RuntimeCall,
		>::process_message(message, Junction::Parachain(para.into()), meter, id)
	}
}

impl pallet_message_queue::Config for Runtime {
	type RuntimeEvent = RuntimeEvent;
	type Size = u32;
	type HeapSize = MessageQueueHeapSize;
	type MaxStale = MessageQueueMaxStale;
	type ServiceWeight = MessageQueueServiceWeight;
	#[cfg(not(feature = "runtime-benchmarks"))]
	type MessageProcessor = MessageProcessor;
	#[cfg(feature = "runtime-benchmarks")]
	type MessageProcessor =
		pallet_message_queue::mock_helpers::NoopMessageProcessor<AggregateMessageOrigin>;
	type QueueChangeHandler = ParaInclusion;
	type QueuePausedQuery = ();
	type WeightInfo = weights::pallet_message_queue::WeightInfo<Runtime>;
}

impl parachains_dmp::Config for Runtime {}

impl parachains_hrmp::Config for Runtime {
	type RuntimeOrigin = RuntimeOrigin;
	type RuntimeEvent = RuntimeEvent;
	type ChannelManager = EitherOf<EnsureRoot<Self::AccountId>, GeneralAdmin>;
	type Currency = Balances;
	type WeightInfo = weights::runtime_parachains_hrmp::WeightInfo<Self>;
}

impl parachains_paras_inherent::Config for Runtime {
	type WeightInfo = weights::runtime_parachains_paras_inherent::WeightInfo<Runtime>;
}

impl parachains_scheduler::Config for Runtime {
	// If you change this, make sure the `Assignment` type of the new provider is binary compatible,
	// otherwise provide a migration.
	type AssignmentProvider = ParachainsAssignmentProvider;
}

impl parachains_assigner_parachains::Config for Runtime {}

impl parachains_initializer::Config for Runtime {
	type Randomness = pallet_babe::RandomnessFromOneEpochAgo<Runtime>;
	type ForceOrigin = EnsureRoot<AccountId>;
	type WeightInfo = weights::runtime_parachains_initializer::WeightInfo<Runtime>;
	// TODO:(PR#159)(PR#1694): check `CoretimeOnNewSession` bellow and remove this comment!
	type CoretimeOnNewSession = ();
}

impl parachains_disputes::Config for Runtime {
	type RuntimeEvent = RuntimeEvent;
	type RewardValidators = parachains_reward_points::RewardValidatorsWithEraPoints<Runtime>;
	type SlashingHandler = parachains_slashing::SlashValidatorsForDisputes<ParasSlashing>;
	type WeightInfo = weights::runtime_parachains_disputes::WeightInfo<Runtime>;
}

impl parachains_slashing::Config for Runtime {
	type KeyOwnerProofSystem = Historical;
	type KeyOwnerProof =
		<Self::KeyOwnerProofSystem as KeyOwnerProofSystem<(KeyTypeId, ValidatorId)>>::Proof;
	type KeyOwnerIdentification = <Self::KeyOwnerProofSystem as KeyOwnerProofSystem<(
		KeyTypeId,
		ValidatorId,
	)>>::IdentificationTuple;
	type HandleReports = parachains_slashing::SlashingReportHandler<
		Self::KeyOwnerIdentification,
		Offences,
		ReportLongevity,
	>;
	type WeightInfo = weights::runtime_parachains_disputes_slashing::WeightInfo<Runtime>;
	type BenchmarkingConfig = parachains_slashing::BenchConfig<1000>;
}

parameter_types! {
	// Mostly arbitrary deposit price, but should provide an adequate incentive not to spam reserve
	// `ParaId`s.
	pub const ParaDeposit: Balance = 100 * DOLLARS;
	pub const ParaDataByteDeposit: Balance = deposit(0, 1);
}

impl paras_registrar::Config for Runtime {
	type RuntimeOrigin = RuntimeOrigin;
	type RuntimeEvent = RuntimeEvent;
	type Currency = Balances;
	type OnSwap = (Crowdloan, Slots);
	type ParaDeposit = ParaDeposit;
	type DataDepositPerByte = ParaDataByteDeposit;
	type WeightInfo = weights::runtime_common_paras_registrar::WeightInfo<Runtime>;
}

parameter_types! {
	// 12 weeks = 3 months per lease period -> 8 lease periods ~ 2 years
	pub LeasePeriod: BlockNumber = prod_or_fast!(12 * WEEKS, 12 * WEEKS, "DOT_LEASE_PERIOD");
	// Polkadot Genesis was on May 26, 2020.
	// Target Parachain Onboarding Date: Dec 15, 2021.
	// Difference is 568 days.
	// We want a lease period to start on the target onboarding date.
	// 568 % (12 * 7) = 64 day offset
	pub LeaseOffset: BlockNumber = prod_or_fast!(64 * DAYS, 0, "DOT_LEASE_OFFSET");
}

impl slots::Config for Runtime {
	type RuntimeEvent = RuntimeEvent;
	type Currency = Balances;
	type Registrar = Registrar;
	type LeasePeriod = LeasePeriod;
	type LeaseOffset = LeaseOffset;
	type ForceOrigin = EitherOf<EnsureRoot<Self::AccountId>, LeaseAdmin>;
	type WeightInfo = weights::runtime_common_slots::WeightInfo<Runtime>;
}

parameter_types! {
	pub const CrowdloanId: PalletId = PalletId(*b"py/cfund");
	// Accounts for 10_000 contributions, each using 48 bytes (16 bytes for balance, and 32 bytes
	// for a memo).
	pub const SubmissionDeposit: Balance = deposit(1, 480_000);
	// The minimum crowdloan contribution.
	pub const MinContribution: Balance = 5 * DOLLARS;
	pub const RemoveKeysLimit: u32 = 1000;
	// Allow 32 bytes for an additional memo to a crowdloan.
	pub const MaxMemoLength: u8 = 32;
}

impl crowdloan::Config for Runtime {
	type RuntimeEvent = RuntimeEvent;
	type PalletId = CrowdloanId;
	type SubmissionDeposit = SubmissionDeposit;
	type MinContribution = MinContribution;
	type RemoveKeysLimit = RemoveKeysLimit;
	type Registrar = Registrar;
	type Auctioneer = Auctions;
	type MaxMemoLength = MaxMemoLength;
	type WeightInfo = weights::runtime_common_crowdloan::WeightInfo<Runtime>;
}

parameter_types! {
	// The average auction is 7 days long, so this will be 70% for ending period.
	// 5 Days = 72000 Blocks @ 6 sec per block
	pub const EndingPeriod: BlockNumber = 5 * DAYS;
	// ~ 1000 samples per day -> ~ 20 blocks per sample -> 2 minute samples
	pub const SampleLength: BlockNumber = 2 * MINUTES;
}

impl auctions::Config for Runtime {
	type RuntimeEvent = RuntimeEvent;
	type Leaser = Slots;
	type Registrar = Registrar;
	type EndingPeriod = EndingPeriod;
	type SampleLength = SampleLength;
	type Randomness = pallet_babe::RandomnessFromOneEpochAgo<Runtime>;
	type InitiateOrigin = EitherOf<EnsureRoot<Self::AccountId>, AuctionAdmin>;
	type WeightInfo = weights::runtime_common_auctions::WeightInfo<Runtime>;
}

parameter_types! {
	pub const PoolsPalletId: PalletId = PalletId(*b"py/nopls");
	// Allow pools that got slashed up to 90% to remain operational.
	pub const MaxPointsToBalance: u8 = 10;
}

impl pallet_nomination_pools::Config for Runtime {
	type RuntimeEvent = RuntimeEvent;
	type Currency = Balances;
	type RuntimeFreezeReason = RuntimeFreezeReason;
	type RewardCounter = FixedU128;
	type BalanceToU256 = runtime_common::BalanceToU256;
	type U256ToBalance = runtime_common::U256ToBalance;
	type Staking = Staking;
	type PostUnbondingPoolsWindow = frame_support::traits::ConstU32<4>;
	type MaxMetadataLen = frame_support::traits::ConstU32<256>;
	// we use the same number of allowed unlocking chunks as with staking.
	type MaxUnbonding = <Self as pallet_staking::Config>::MaxUnlockingChunks;
	type PalletId = PoolsPalletId;
	type MaxPointsToBalance = MaxPointsToBalance;
	type WeightInfo = weights::pallet_nomination_pools::WeightInfo<Self>;
}

pub struct InitiateNominationPools;
impl frame_support::traits::OnRuntimeUpgrade for InitiateNominationPools {
	fn on_runtime_upgrade() -> frame_support::weights::Weight {
		// we use one as an indicator if this has already been set.
		if pallet_nomination_pools::MaxPools::<Runtime>::get().is_none() {
			// 5 DOT to join a pool.
			pallet_nomination_pools::MinJoinBond::<Runtime>::put(5 * UNITS);
			// 100 DOT to create a pool.
			pallet_nomination_pools::MinCreateBond::<Runtime>::put(100 * UNITS);

			// Initialize with limits for now.
			pallet_nomination_pools::MaxPools::<Runtime>::put(0);
			pallet_nomination_pools::MaxPoolMembersPerPool::<Runtime>::put(0);
			pallet_nomination_pools::MaxPoolMembers::<Runtime>::put(0);

			log::info!(target: LOG_TARGET, "pools config initiated 🎉");
			<Runtime as frame_system::Config>::DbWeight::get().reads_writes(1, 5)
		} else {
			log::info!(target: LOG_TARGET, "pools config already initiated 😏");
			<Runtime as frame_system::Config>::DbWeight::get().reads(1)
		}
	}
}

impl pallet_asset_rate::Config for Runtime {
	type WeightInfo = weights::pallet_asset_rate::WeightInfo<Runtime>;
	type RuntimeEvent = RuntimeEvent;
	type CreateOrigin = EitherOfDiverse<EnsureRoot<AccountId>, Treasurer>;
	type RemoveOrigin = EitherOfDiverse<EnsureRoot<AccountId>, Treasurer>;
	type UpdateOrigin = EitherOfDiverse<EnsureRoot<AccountId>, Treasurer>;
	type Currency = Balances;
	type AssetKind = <Runtime as pallet_treasury::Config>::AssetKind;
	#[cfg(feature = "runtime-benchmarks")]
	type BenchmarkHelper = runtime_common::impls::benchmarks::AssetRateArguments;
}

construct_runtime! {
	pub enum Runtime
	{
		// Basic stuff; balances is uncallable initially.
		System: frame_system = 0,
		Scheduler: pallet_scheduler = 1,
		Preimage: pallet_preimage = 10,

		// Babe must be before session.
		Babe: pallet_babe = 2,

		Timestamp: pallet_timestamp = 3,
		Indices: pallet_indices = 4,
		Balances: pallet_balances = 5,
		TransactionPayment: pallet_transaction_payment = 32,

		// Consensus support.
		// Authorship must be before session in order to note author in the correct session and era
		// for im-online and staking.
		Authorship: pallet_authorship = 6,
		Staking: pallet_staking = 7,
		Offences: pallet_offences = 8,
		Historical: session_historical = 33,

		Session: pallet_session = 9,
		Grandpa: pallet_grandpa = 11,
		ImOnline: pallet_im_online = 12,
		AuthorityDiscovery: pallet_authority_discovery = 13,

		// OpenGov stuff.
		Treasury: pallet_treasury = 19,
		ConvictionVoting: pallet_conviction_voting = 20,
		Referenda: pallet_referenda = 21,
		Origins: pallet_custom_origins = 22,
		Whitelist: pallet_whitelist = 23,

		// Claims. Usable initially.
		Claims: claims = 24,
		// Vesting. Usable initially, but removed once all vesting is finished.
		Vesting: pallet_vesting = 25,
		// Cunning utilities. Usable initially.
		Utility: pallet_utility = 26,

		// Identity. Late addition.
		Identity: pallet_identity = 28,

		// Proxy module. Late addition.
		Proxy: pallet_proxy = 29,

		// Multisig dispatch. Late addition.
		Multisig: pallet_multisig = 30,

		// Bounties modules.
		Bounties: pallet_bounties = 34,
		ChildBounties: pallet_child_bounties = 38,

		// Election pallet. Only works with staking, but placed here to maintain indices.
		ElectionProviderMultiPhase: pallet_election_provider_multi_phase = 36,

		// Provides a semi-sorted list of nominators for staking.
		VoterList: pallet_bags_list::<Instance1> = 37,

		// Nomination pools: extension to staking.
		NominationPools: pallet_nomination_pools = 39,

		// Fast unstake pallet: extension to staking.
		FastUnstake: pallet_fast_unstake = 40,

		// Parachains pallets. Start indices at 50 to leave room.
		ParachainsOrigin: parachains_origin = 50,
		Configuration: parachains_configuration = 51,
		ParasShared: parachains_shared = 52,
		ParaInclusion: parachains_inclusion = 53,
		ParaInherent: parachains_paras_inherent = 54,
		ParaScheduler: parachains_scheduler = 55,
		Paras: parachains_paras = 56,
		Initializer: parachains_initializer = 57,
		Dmp: parachains_dmp = 58,
		// Ump 59
		Hrmp: parachains_hrmp = 60,
		ParaSessionInfo: parachains_session_info = 61,
		ParasDisputes: parachains_disputes = 62,
		ParasSlashing: parachains_slashing = 63,
		// TODO:(PR#159)(PR#1694): check rename `ParachainsAssignmentProvider` bellow and remove this comment!
		ParachainsAssignmentProvider: parachains_assigner_parachains = 64,

		// Parachain Onboarding Pallets. Start indices at 70 to leave room.
		Registrar: paras_registrar = 70,
		Slots: slots = 71,
		Auctions: auctions = 72,
		Crowdloan: crowdloan = 73,

		// Pallet for sending XCM.
		XcmPallet: pallet_xcm = 99,

		// Generalized message queue
		MessageQueue: pallet_message_queue = 100,

		// Asset rate.
		AssetRate: pallet_asset_rate = 101,

		// BEEFY Bridges support.
		Beefy: pallet_beefy = 200,
		// MMR leaf construction must be after session in order to have a leaf's next_auth_set
		// refer to block<N>. See issue #160 for details.
		Mmr: pallet_mmr = 201,
		BeefyMmrLeaf: pallet_beefy_mmr = 202,
	}
}

/// The address format for describing accounts.
pub type Address = sp_runtime::MultiAddress<AccountId, ()>;
/// Block header type as expected by this runtime.
pub type Header = generic::Header<BlockNumber, BlakeTwo256>;
/// Block type as expected by this runtime.
pub type Block = generic::Block<Header, UncheckedExtrinsic>;
/// A Block signed with a Justification
pub type SignedBlock = generic::SignedBlock<Block>;
/// `BlockId` type as expected by this runtime.
pub type BlockId = generic::BlockId<Block>;
/// The `SignedExtension` to the basic transaction logic.
pub type SignedExtra = (
	frame_system::CheckNonZeroSender<Runtime>,
	frame_system::CheckSpecVersion<Runtime>,
	frame_system::CheckTxVersion<Runtime>,
	frame_system::CheckGenesis<Runtime>,
	frame_system::CheckMortality<Runtime>,
	frame_system::CheckNonce<Runtime>,
	frame_system::CheckWeight<Runtime>,
	pallet_transaction_payment::ChargeTransactionPayment<Runtime>,
	claims::PrevalidateAttests<Runtime>,
);

pub struct NominationPoolsMigrationV4OldPallet;
impl Get<Perbill> for NominationPoolsMigrationV4OldPallet {
	fn get() -> Perbill {
		Perbill::zero()
	}
}

/// All migrations that will run on the next runtime upgrade.
///
/// This contains the combined migrations of the last 10 releases. It allows to skip runtime
/// upgrades in case governance decides to do so. THE ORDER IS IMPORTANT.
pub type Migrations = (migrations::Unreleased, migrations::Permanent);

/// The runtime migrations per release.
#[allow(deprecated, missing_docs)]
pub mod migrations {
	use super::*;

<<<<<<< HEAD
	// We don't have a limit in the Relay Chain.
	const IDENTITY_MIGRATION_KEY_LIMIT: u64 = u64::MAX;

	/// Upgrade Session keys to include BEEFY key.
	/// When this is removed, should also remove `OldSessionKeys`.
	pub struct UpgradeSessionKeys;
	impl frame_support::traits::OnRuntimeUpgrade for UpgradeSessionKeys {
		fn on_runtime_upgrade() -> Weight {
			Session::upgrade_keys::<OldSessionKeys, _>(transform_session_keys);
			Perbill::from_percent(50) * BlockWeights::get().max_block
		}
	}

=======
>>>>>>> 959b8300
	/// Unreleased migrations. Add new ones here:
	pub type Unreleased = (
		pallet_nomination_pools::migration::versioned::V7ToV8<Runtime>,
		pallet_staking::migrations::v14::MigrateToV14<Runtime>,
		parachains_configuration::migration::v10::MigrateToV10<Runtime>,
		parachains_configuration::migration::v11::MigrateToV11<Runtime>,
		pallet_grandpa::migrations::MigrateV4ToV5<Runtime>,
		// Migrate Identity pallet for Usernames
		pallet_identity::migration::versioned::V0ToV1<Runtime, IDENTITY_MIGRATION_KEY_LIMIT>,
		// TODO:(PR#159)(PR#1694): check `parachains_scheduler::MigrateV1ToV2` bellow and remove
		// this comment!
		parachains_scheduler::migration::MigrateV1ToV2<Runtime>,
	);

	/// Migrations/checks that do not need to be versioned and can run on every update.
	pub type Permanent = (pallet_xcm::migration::MigrateToLatestXcmVersion<Runtime>,);
}

/// Unchecked extrinsic type as expected by this runtime.
pub type UncheckedExtrinsic =
	generic::UncheckedExtrinsic<Address, RuntimeCall, Signature, SignedExtra>;
/// Executive: handles dispatch to the various modules.
pub type Executive = frame_executive::Executive<
	Runtime,
	Block,
	frame_system::ChainContext<Runtime>,
	Runtime,
	AllPalletsWithSystem,
	Migrations,
>;

/// The payload being signed in transactions.
pub type SignedPayload = generic::SignedPayload<RuntimeCall, SignedExtra>;

#[cfg(feature = "runtime-benchmarks")]
mod benches {
	frame_benchmarking::define_benchmarks!(
		// Polkadot
		// NOTE: Make sure to prefix these with `runtime_common::` so
		// the that path resolves correctly in the generated file.
		[runtime_common::auctions, Auctions]
		[runtime_common::claims, Claims]
		[runtime_common::crowdloan, Crowdloan]
		[runtime_common::slots, Slots]
		[runtime_common::paras_registrar, Registrar]
		[runtime_parachains::configuration, Configuration]
		[runtime_parachains::disputes, ParasDisputes]
		[runtime_parachains::disputes::slashing, ParasSlashing]
		[runtime_parachains::hrmp, Hrmp]
		[runtime_parachains::inclusion, ParaInclusion]
		[runtime_parachains::initializer, Initializer]
		[runtime_parachains::paras, Paras]
		[runtime_parachains::paras_inherent, ParaInherent]
		// Substrate
		[pallet_bags_list, VoterList]
		[pallet_balances, Balances]
		[frame_benchmarking::baseline, Baseline::<Runtime>]
		[pallet_bounties, Bounties]
		[pallet_child_bounties, ChildBounties]
		[pallet_election_provider_multi_phase, ElectionProviderMultiPhase]
		[frame_election_provider_support, ElectionProviderBench::<Runtime>]
		[pallet_fast_unstake, FastUnstake]
		[pallet_identity, Identity]
		[pallet_im_online, ImOnline]
		[pallet_indices, Indices]
		[pallet_message_queue, MessageQueue]
		[pallet_multisig, Multisig]
		[pallet_nomination_pools, NominationPoolsBench::<Runtime>]
		[pallet_offences, OffencesBench::<Runtime>]
		[pallet_preimage, Preimage]
		[pallet_proxy, Proxy]
		[pallet_scheduler, Scheduler]
		[pallet_session, SessionBench::<Runtime>]
		[pallet_staking, Staking]
		[frame_system, SystemBench::<Runtime>]
		[pallet_timestamp, Timestamp]
		[pallet_treasury, Treasury]
		[pallet_utility, Utility]
		[pallet_vesting, Vesting]
		[pallet_conviction_voting, ConvictionVoting]
		[pallet_referenda, Referenda]
		[pallet_whitelist, Whitelist]
		[pallet_asset_rate, AssetRate]
		// XCM
		[pallet_xcm, PalletXcmExtrinsiscsBenchmark::<Runtime>]
		[pallet_xcm_benchmarks::fungible, pallet_xcm_benchmarks::fungible::Pallet::<Runtime>]
		[pallet_xcm_benchmarks::generic, pallet_xcm_benchmarks::generic::Pallet::<Runtime>]
	);
}

sp_api::impl_runtime_apis! {
	impl sp_api::Core<Block> for Runtime {
		fn version() -> RuntimeVersion {
			VERSION
		}

		fn execute_block(block: Block) {
			Executive::execute_block(block);
		}

		fn initialize_block(header: &<Block as BlockT>::Header) {
			Executive::initialize_block(header)
		}
	}

	impl sp_api::Metadata<Block> for Runtime {
		fn metadata() -> OpaqueMetadata {
			OpaqueMetadata::new(Runtime::metadata().into())
		}

		fn metadata_at_version(version: u32) -> Option<OpaqueMetadata> {
			Runtime::metadata_at_version(version)
		}

		fn metadata_versions() -> sp_std::vec::Vec<u32> {
			Runtime::metadata_versions()
		}
	}

	impl block_builder_api::BlockBuilder<Block> for Runtime {
		fn apply_extrinsic(extrinsic: <Block as BlockT>::Extrinsic) -> ApplyExtrinsicResult {
			Executive::apply_extrinsic(extrinsic)
		}

		fn finalize_block() -> <Block as BlockT>::Header {
			Executive::finalize_block()
		}

		fn inherent_extrinsics(data: inherents::InherentData) -> Vec<<Block as BlockT>::Extrinsic> {
			data.create_extrinsics()
		}

		fn check_inherents(
			block: Block,
			data: inherents::InherentData,
		) -> inherents::CheckInherentsResult {
			data.check_extrinsics(&block)
		}
	}

	impl pallet_nomination_pools_runtime_api::NominationPoolsApi<
		Block,
		AccountId,
		Balance,
	> for Runtime {
		fn pending_rewards(member: AccountId) -> Balance {
			NominationPools::api_pending_rewards(member).unwrap_or_default()
		}

		fn points_to_balance(pool_id: pallet_nomination_pools::PoolId, points: Balance) -> Balance {
			NominationPools::api_points_to_balance(pool_id, points)
		}

		fn balance_to_points(pool_id: pallet_nomination_pools::PoolId, new_funds: Balance) -> Balance {
			NominationPools::api_balance_to_points(pool_id, new_funds)
		}
	}

	impl pallet_staking_runtime_api::StakingApi<Block, Balance, AccountId> for Runtime {
		fn nominations_quota(balance: Balance) -> u32 {
			Staking::api_nominations_quota(balance)
		}

		fn eras_stakers_page_count(era: sp_staking::EraIndex, account: AccountId) -> sp_staking::Page {
			Staking::api_eras_stakers_page_count(era, account)
		}
	}

	impl tx_pool_api::runtime_api::TaggedTransactionQueue<Block> for Runtime {
		fn validate_transaction(
			source: TransactionSource,
			tx: <Block as BlockT>::Extrinsic,
			block_hash: <Block as BlockT>::Hash,
		) -> TransactionValidity {
			Executive::validate_transaction(source, tx, block_hash)
		}
	}

	impl offchain_primitives::OffchainWorkerApi<Block> for Runtime {
		fn offchain_worker(header: &<Block as BlockT>::Header) {
			Executive::offchain_worker(header)
		}
	}

	impl primitives::runtime_api::ParachainHost<Block> for Runtime {
		fn validators() -> Vec<ValidatorId> {
			parachains_runtime_api_impl::validators::<Runtime>()
		}

		fn validator_groups() -> (Vec<Vec<ValidatorIndex>>, GroupRotationInfo<BlockNumber>) {
			parachains_runtime_api_impl::validator_groups::<Runtime>()
		}

		fn availability_cores() -> Vec<CoreState<Hash, BlockNumber>> {
			parachains_runtime_api_impl::availability_cores::<Runtime>()
		}

		fn persisted_validation_data(para_id: ParaId, assumption: OccupiedCoreAssumption)
			-> Option<PersistedValidationData<Hash, BlockNumber>> {
			parachains_runtime_api_impl::persisted_validation_data::<Runtime>(para_id, assumption)
		}

		fn assumed_validation_data(
			para_id: ParaId,
			expected_persisted_validation_data_hash: Hash,
		) -> Option<(PersistedValidationData<Hash, BlockNumber>, ValidationCodeHash)> {
			parachains_runtime_api_impl::assumed_validation_data::<Runtime>(
				para_id,
				expected_persisted_validation_data_hash,
			)
		}

		fn check_validation_outputs(
			para_id: ParaId,
			outputs: primitives::CandidateCommitments,
		) -> bool {
			parachains_runtime_api_impl::check_validation_outputs::<Runtime>(para_id, outputs)
		}

		fn session_index_for_child() -> SessionIndex {
			parachains_runtime_api_impl::session_index_for_child::<Runtime>()
		}

		fn validation_code(para_id: ParaId, assumption: OccupiedCoreAssumption)
			-> Option<ValidationCode> {
			parachains_runtime_api_impl::validation_code::<Runtime>(para_id, assumption)
		}

		fn candidate_pending_availability(para_id: ParaId) -> Option<CommittedCandidateReceipt<Hash>> {
			parachains_runtime_api_impl::candidate_pending_availability::<Runtime>(para_id)
		}

		fn candidate_events() -> Vec<CandidateEvent<Hash>> {
			parachains_runtime_api_impl::candidate_events::<Runtime, _>(|ev| {
				match ev {
					RuntimeEvent::ParaInclusion(ev) => {
						Some(ev)
					}
					_ => None,
				}
			})
		}

		fn session_info(index: SessionIndex) -> Option<SessionInfo> {
			parachains_runtime_api_impl::session_info::<Runtime>(index)
		}

		fn session_executor_params(session_index: SessionIndex) -> Option<ExecutorParams> {
			parachains_runtime_api_impl::session_executor_params::<Runtime>(session_index)
		}

		fn dmq_contents(recipient: ParaId) -> Vec<InboundDownwardMessage<BlockNumber>> {
			parachains_runtime_api_impl::dmq_contents::<Runtime>(recipient)
		}

		fn inbound_hrmp_channels_contents(
			recipient: ParaId
		) -> BTreeMap<ParaId, Vec<InboundHrmpMessage<BlockNumber>>> {
			parachains_runtime_api_impl::inbound_hrmp_channels_contents::<Runtime>(recipient)
		}

		fn validation_code_by_hash(hash: ValidationCodeHash) -> Option<ValidationCode> {
			parachains_runtime_api_impl::validation_code_by_hash::<Runtime>(hash)
		}

		fn on_chain_votes() -> Option<ScrapedOnChainVotes<Hash>> {
			parachains_runtime_api_impl::on_chain_votes::<Runtime>()
		}

		fn submit_pvf_check_statement(
			stmt: primitives::PvfCheckStatement,
			signature: primitives::ValidatorSignature,
		) {
			parachains_runtime_api_impl::submit_pvf_check_statement::<Runtime>(stmt, signature)
		}

		fn pvfs_require_precheck() -> Vec<ValidationCodeHash> {
			parachains_runtime_api_impl::pvfs_require_precheck::<Runtime>()
		}

		fn validation_code_hash(para_id: ParaId, assumption: OccupiedCoreAssumption)
			-> Option<ValidationCodeHash>
		{
			parachains_runtime_api_impl::validation_code_hash::<Runtime>(para_id, assumption)
		}

		fn disputes() -> Vec<(SessionIndex, CandidateHash, DisputeState<BlockNumber>)> {
			parachains_runtime_api_impl::get_session_disputes::<Runtime>()
		}

		fn unapplied_slashes(
		) -> Vec<(SessionIndex, CandidateHash, slashing::PendingSlashes)> {
			parachains_runtime_api_impl::unapplied_slashes::<Runtime>()
		}

		fn key_ownership_proof(
			validator_id: ValidatorId,
		) -> Option<slashing::OpaqueKeyOwnershipProof> {
			use parity_scale_codec::Encode;

			Historical::prove((PARACHAIN_KEY_TYPE_ID, validator_id))
				.map(|p| p.encode())
				.map(slashing::OpaqueKeyOwnershipProof::new)
		}

		fn submit_report_dispute_lost(
			dispute_proof: slashing::DisputeProof,
			key_ownership_proof: slashing::OpaqueKeyOwnershipProof,
		) -> Option<()> {
			parachains_runtime_api_impl::submit_unsigned_slashing_report::<Runtime>(
				dispute_proof,
				key_ownership_proof,
			)
		}
	}

	impl beefy_primitives::BeefyApi<Block, BeefyId> for Runtime {
		fn beefy_genesis() -> Option<BlockNumber> {
			Beefy::genesis_block()
		}

		fn validator_set() -> Option<beefy_primitives::ValidatorSet<BeefyId>> {
			Beefy::validator_set()
		}

		fn submit_report_equivocation_unsigned_extrinsic(
			equivocation_proof: beefy_primitives::EquivocationProof<
				BlockNumber,
				BeefyId,
				BeefySignature,
			>,
			key_owner_proof: beefy_primitives::OpaqueKeyOwnershipProof,
		) -> Option<()> {
			let key_owner_proof = key_owner_proof.decode()?;

			Beefy::submit_unsigned_equivocation_report(
				equivocation_proof,
				key_owner_proof,
			)
		}

		fn generate_key_ownership_proof(
			_set_id: beefy_primitives::ValidatorSetId,
			authority_id: BeefyId,
		) -> Option<beefy_primitives::OpaqueKeyOwnershipProof> {
			use parity_scale_codec::Encode;

			Historical::prove((beefy_primitives::KEY_TYPE, authority_id))
				.map(|p| p.encode())
				.map(beefy_primitives::OpaqueKeyOwnershipProof::new)
		}
	}

	impl mmr::MmrApi<Block, Hash, BlockNumber> for Runtime {
		fn mmr_root() -> Result<mmr::Hash, mmr::Error> {
			Ok(Mmr::mmr_root())
		}

		fn mmr_leaf_count() -> Result<mmr::LeafIndex, mmr::Error> {
			Ok(Mmr::mmr_leaves())
		}

		fn generate_proof(
			block_numbers: Vec<BlockNumber>,
			best_known_block_number: Option<BlockNumber>,
		) -> Result<(Vec<mmr::EncodableOpaqueLeaf>, mmr::Proof<mmr::Hash>), mmr::Error> {
			Mmr::generate_proof(block_numbers, best_known_block_number).map(
				|(leaves, proof)| {
					(
						leaves
							.into_iter()
							.map(|leaf| mmr::EncodableOpaqueLeaf::from_leaf(&leaf))
							.collect(),
						proof,
					)
				},
			)
		}

		fn verify_proof(leaves: Vec<mmr::EncodableOpaqueLeaf>, proof: mmr::Proof<mmr::Hash>)
			-> Result<(), mmr::Error>
		{
			let leaves = leaves.into_iter().map(|leaf|
				leaf.into_opaque_leaf()
				.try_decode()
				.ok_or(mmr::Error::Verify)).collect::<Result<Vec<mmr::Leaf>, mmr::Error>>()?;
			Mmr::verify_leaves(leaves, proof)
		}

		fn verify_proof_stateless(
			root: mmr::Hash,
			leaves: Vec<mmr::EncodableOpaqueLeaf>,
			proof: mmr::Proof<mmr::Hash>
		) -> Result<(), mmr::Error> {
			let nodes = leaves.into_iter().map(|leaf|mmr::DataOrHash::Data(leaf.into_opaque_leaf())).collect();
			pallet_mmr::verify_leaves_proof::<mmr::Hashing, _>(root, nodes, proof)
		}
	}

	impl pallet_beefy_mmr::BeefyMmrApi<Block, Hash> for RuntimeApi {
		fn authority_set_proof() -> beefy_primitives::mmr::BeefyAuthoritySet<Hash> {
			BeefyMmrLeaf::authority_set_proof()
		}

		fn next_authority_set_proof() -> beefy_primitives::mmr::BeefyNextAuthoritySet<Hash> {
			BeefyMmrLeaf::next_authority_set_proof()
		}
	}

	impl fg_primitives::GrandpaApi<Block> for Runtime {
		fn grandpa_authorities() -> Vec<(GrandpaId, u64)> {
			Grandpa::grandpa_authorities()
		}

		fn current_set_id() -> fg_primitives::SetId {
			Grandpa::current_set_id()
		}

		fn submit_report_equivocation_unsigned_extrinsic(
			equivocation_proof: fg_primitives::EquivocationProof<
				<Block as BlockT>::Hash,
				sp_runtime::traits::NumberFor<Block>,
			>,
			key_owner_proof: fg_primitives::OpaqueKeyOwnershipProof,
		) -> Option<()> {
			let key_owner_proof = key_owner_proof.decode()?;

			Grandpa::submit_unsigned_equivocation_report(
				equivocation_proof,
				key_owner_proof,
			)
		}

		fn generate_key_ownership_proof(
			_set_id: fg_primitives::SetId,
			authority_id: fg_primitives::AuthorityId,
		) -> Option<fg_primitives::OpaqueKeyOwnershipProof> {
			use parity_scale_codec::Encode;

			Historical::prove((fg_primitives::KEY_TYPE, authority_id))
				.map(|p| p.encode())
				.map(fg_primitives::OpaqueKeyOwnershipProof::new)
		}
	}

	impl babe_primitives::BabeApi<Block> for Runtime {
		fn configuration() -> babe_primitives::BabeConfiguration {
			let epoch_config = Babe::epoch_config().unwrap_or(BABE_GENESIS_EPOCH_CONFIG);
			babe_primitives::BabeConfiguration {
				slot_duration: Babe::slot_duration(),
				epoch_length: EpochDuration::get(),
				c: epoch_config.c,
				authorities: Babe::authorities().to_vec(),
				randomness: Babe::randomness(),
				allowed_slots: epoch_config.allowed_slots,
			}
		}

		fn current_epoch_start() -> babe_primitives::Slot {
			Babe::current_epoch_start()
		}

		fn current_epoch() -> babe_primitives::Epoch {
			Babe::current_epoch()
		}

		fn next_epoch() -> babe_primitives::Epoch {
			Babe::next_epoch()
		}

		fn generate_key_ownership_proof(
			_slot: babe_primitives::Slot,
			authority_id: babe_primitives::AuthorityId,
		) -> Option<babe_primitives::OpaqueKeyOwnershipProof> {
			use parity_scale_codec::Encode;

			Historical::prove((babe_primitives::KEY_TYPE, authority_id))
				.map(|p| p.encode())
				.map(babe_primitives::OpaqueKeyOwnershipProof::new)
		}

		fn submit_report_equivocation_unsigned_extrinsic(
			equivocation_proof: babe_primitives::EquivocationProof<<Block as BlockT>::Header>,
			key_owner_proof: babe_primitives::OpaqueKeyOwnershipProof,
		) -> Option<()> {
			let key_owner_proof = key_owner_proof.decode()?;

			Babe::submit_unsigned_equivocation_report(
				equivocation_proof,
				key_owner_proof,
			)
		}
	}

	impl authority_discovery_primitives::AuthorityDiscoveryApi<Block> for Runtime {
		fn authorities() -> Vec<AuthorityDiscoveryId> {
			parachains_runtime_api_impl::relevant_authority_ids::<Runtime>()
		}
	}

	impl sp_session::SessionKeys<Block> for Runtime {
		fn generate_session_keys(seed: Option<Vec<u8>>) -> Vec<u8> {
			SessionKeys::generate(seed)
		}

		fn decode_session_keys(
			encoded: Vec<u8>,
		) -> Option<Vec<(Vec<u8>, sp_core::crypto::KeyTypeId)>> {
			SessionKeys::decode_into_raw_public_keys(&encoded)
		}
	}

	impl frame_system_rpc_runtime_api::AccountNonceApi<Block, AccountId, Nonce> for Runtime {
		fn account_nonce(account: AccountId) -> Nonce {
			System::account_nonce(account)
		}
	}

	impl pallet_transaction_payment_rpc_runtime_api::TransactionPaymentApi<
		Block,
		Balance,
	> for Runtime {
		fn query_info(uxt: <Block as BlockT>::Extrinsic, len: u32) -> RuntimeDispatchInfo<Balance> {
			TransactionPayment::query_info(uxt, len)
		}
		fn query_fee_details(uxt: <Block as BlockT>::Extrinsic, len: u32) -> FeeDetails<Balance> {
			TransactionPayment::query_fee_details(uxt, len)
		}
		fn query_weight_to_fee(weight: Weight) -> Balance {
			TransactionPayment::weight_to_fee(weight)
		}
		fn query_length_to_fee(length: u32) -> Balance {
			TransactionPayment::length_to_fee(length)
		}
	}

	impl pallet_transaction_payment_rpc_runtime_api::TransactionPaymentCallApi<Block, Balance, RuntimeCall>
		for Runtime
	{
		fn query_call_info(call: RuntimeCall, len: u32) -> RuntimeDispatchInfo<Balance> {
			TransactionPayment::query_call_info(call, len)
		}
		fn query_call_fee_details(call: RuntimeCall, len: u32) -> FeeDetails<Balance> {
			TransactionPayment::query_call_fee_details(call, len)
		}
		fn query_weight_to_fee(weight: Weight) -> Balance {
			TransactionPayment::weight_to_fee(weight)
		}
		fn query_length_to_fee(length: u32) -> Balance {
			TransactionPayment::length_to_fee(length)
		}
	}

	impl sp_genesis_builder::GenesisBuilder<Block> for Runtime {
		fn create_default_config() -> Vec<u8> {
			create_default_config::<RuntimeGenesisConfig>()
		}

		fn build_config(config: Vec<u8>) -> sp_genesis_builder::Result {
			build_config::<RuntimeGenesisConfig>(config)
		}
	}

	#[cfg(feature = "try-runtime")]
	impl frame_try_runtime::TryRuntime<Block> for Runtime {
		fn on_runtime_upgrade(checks: frame_try_runtime::UpgradeCheckSelect) -> (Weight, Weight) {
			log::info!(target: LOG_TARGET, "try-runtime::on_runtime_upgrade polkadot.");
			let weight = Executive::try_runtime_upgrade(checks).unwrap();
			(weight, BlockWeights::get().max_block)
		}

		fn execute_block(
			block: Block,
			state_root_check: bool,
			signature_check: bool,
			select: frame_try_runtime::TryStateSelect,
		) -> Weight {
			// NOTE: intentional unwrap: we don't want to propagate the error backwards, and want to
			// have a backtrace here.
			Executive::try_execute_block(block, state_root_check, signature_check, select).unwrap()
		}
	}

	#[cfg(feature = "runtime-benchmarks")]
	impl frame_benchmarking::Benchmark<Block> for Runtime {
		fn benchmark_metadata(extra: bool) -> (
			Vec<frame_benchmarking::BenchmarkList>,
			Vec<frame_support::traits::StorageInfo>,
		) {
			use frame_benchmarking::{Benchmarking, BenchmarkList};
			use frame_support::traits::StorageInfoTrait;

			use pallet_session_benchmarking::Pallet as SessionBench;
			use pallet_offences_benchmarking::Pallet as OffencesBench;
			use pallet_election_provider_support_benchmarking::Pallet as ElectionProviderBench;
			use pallet_nomination_pools_benchmarking::Pallet as NominationPoolsBench;
			use pallet_xcm::benchmarking::Pallet as PalletXcmExtrinsiscsBenchmark;
			use frame_system_benchmarking::Pallet as SystemBench;
			use frame_benchmarking::baseline::Pallet as Baseline;

			let mut list = Vec::<BenchmarkList>::new();
			list_benchmarks!(list, extra);

			let storage_info = AllPalletsWithSystem::storage_info();
			return (list, storage_info)
		}

		fn dispatch_benchmark(
			config: frame_benchmarking::BenchmarkConfig
		) -> Result<
			Vec<frame_benchmarking::BenchmarkBatch>,
			sp_runtime::RuntimeString,
		> {
			use frame_support::traits::WhitelistedStorageKeys;
			use frame_benchmarking::{Benchmarking, BenchmarkBatch, BenchmarkError};
			use sp_storage::TrackedStorageKey;
			// Trying to add benchmarks directly to some pallets caused cyclic dependency issues.
			// To get around that, we separated the benchmarks into its own crate.
			use pallet_session_benchmarking::Pallet as SessionBench;
			use pallet_offences_benchmarking::Pallet as OffencesBench;
			use pallet_election_provider_support_benchmarking::Pallet as ElectionProviderBench;
			use pallet_nomination_pools_benchmarking::Pallet as NominationPoolsBench;
			use frame_system_benchmarking::Pallet as SystemBench;
			use frame_benchmarking::baseline::Pallet as Baseline;
			use xcm::latest::prelude::*;
			use xcm_config::{XcmConfig, AssetHubLocation, TokenLocation, LocalCheckAccount, SovereignAccountOf};

			impl pallet_session_benchmarking::Config for Runtime {}
			impl pallet_offences_benchmarking::Config for Runtime {}
			impl pallet_election_provider_support_benchmarking::Config for Runtime {}
			impl frame_system_benchmarking::Config for Runtime {}
			impl frame_benchmarking::baseline::Config for Runtime {}
			impl pallet_nomination_pools_benchmarking::Config for Runtime {}
			impl runtime_parachains::disputes::slashing::benchmarking::Config for Runtime {}

			use pallet_xcm::benchmarking::Pallet as PalletXcmExtrinsiscsBenchmark;
			impl pallet_xcm::benchmarking::Config for Runtime {
				fn reachable_dest() -> Option<Location> {
					Some(crate::xcm_config::AssetHubLocation::get())
				}

				fn teleportable_asset_and_dest() -> Option<(Asset, Location)> {
					// Relay/native token can be teleported to/from AH.
					Some((
						Asset { fun: Fungible(EXISTENTIAL_DEPOSIT), id: AssetId(Here.into()) },
						crate::xcm_config::AssetHubLocation::get(),
					))
				}

				fn reserve_transferable_asset_and_dest() -> Option<(Asset, Location)> {
					// Relay can reserve transfer native token to some random parachain.
					Some((
						Asset {
							fun: Fungible(EXISTENTIAL_DEPOSIT),
							id: AssetId(Here.into())
						},
						crate::Junction::Parachain(43211234).into(),
					))
				}

				fn set_up_complex_asset_transfer(
				) -> Option<(Assets, u32, Location, Box<dyn FnOnce()>)> {
					// Relay supports only native token, either reserve transfer it to non-system parachains,
					// or teleport it to system parachain. Use the teleport case for benchmarking as it's
					// slightly heavier.
					// Relay/native token can be teleported to/from AH.
					let native_location = Here.into();
					let dest = crate::xcm_config::AssetHubLocation::get();
					pallet_xcm::benchmarking::helpers::native_teleport_as_asset_transfer::<Runtime>(
						native_location,
						dest
					)
				}
			}

			parameter_types! {
				pub ExistentialDepositAsset: Option<Asset> = Some((
					TokenLocation::get(),
					ExistentialDeposit::get()
				).into());
				pub ToParachain: ParaId = polkadot_runtime_constants::system_parachain::ASSET_HUB_ID.into();
			}

			impl pallet_xcm_benchmarks::Config for Runtime {
				type XcmConfig = XcmConfig;
				type AccountIdConverter = SovereignAccountOf;
				type DeliveryHelper = runtime_common::xcm_sender::ToParachainDeliveryHelper<
					XcmConfig,
					ExistentialDepositAsset,
					xcm_config::PriceForChildParachainDelivery,
					ToParachain,
					(),
				>;
				fn valid_destination() -> Result<Location, BenchmarkError> {
					Ok(AssetHubLocation::get())
				}
				fn worst_case_holding(_depositable_count: u32) -> Assets {
					// Polkadot only knows about DOT
					vec![Asset { id: AssetId(TokenLocation::get()), fun: Fungible(1_000_000 * UNITS) }].into()
				}
			}

			parameter_types! {
				pub TrustedTeleporter: Option<(Location, Asset)> = Some((
					AssetHubLocation::get(),
					Asset { id: AssetId(TokenLocation::get()), fun: Fungible(1 * UNITS) }
				));
				pub const TrustedReserve: Option<(Location, Asset)> = None;
			}

			impl pallet_xcm_benchmarks::fungible::Config for Runtime {
				type TransactAsset = Balances;

				type CheckedAccount = LocalCheckAccount;
				type TrustedTeleporter = TrustedTeleporter;
				type TrustedReserve = TrustedReserve;

				fn get_asset() -> Asset {
					Asset {
						id: AssetId(TokenLocation::get()),
						fun: Fungible(1 * UNITS)
					}
				}
			}

			impl pallet_xcm_benchmarks::generic::Config for Runtime {
				type TransactAsset = Balances;
				type RuntimeCall = RuntimeCall;

				fn worst_case_response() -> (u64, Response) {
					(0u64, Response::Version(Default::default()))
				}

				fn worst_case_asset_exchange() -> Result<(Assets, Assets), BenchmarkError> {
					// Polkadot doesn't support asset exchanges
					Err(BenchmarkError::Skip)
				}

				fn universal_alias() -> Result<(Location, Junction), BenchmarkError> {
					// The XCM executor of Polkadot doesn't have a configured `UniversalAliases`
					Err(BenchmarkError::Skip)
				}

				fn transact_origin_and_runtime_call() -> Result<(Location, RuntimeCall), BenchmarkError> {
					Ok((AssetHubLocation::get(), frame_system::Call::remark_with_event { remark: vec![] }.into()))
				}

				fn subscribe_origin() -> Result<Location, BenchmarkError> {
					Ok(AssetHubLocation::get())
				}

				fn claimable_asset() -> Result<(Location, Location, Assets), BenchmarkError> {
					let origin = AssetHubLocation::get();
					let assets: Assets = (AssetId(TokenLocation::get()), 1_000 * UNITS).into();
					let ticket = Location { parents: 0, interior: Here };
					Ok((origin, ticket, assets))
				}

				fn fee_asset() -> Result<Asset, BenchmarkError> {
					Ok(Asset {
						id: AssetId(TokenLocation::get()),
						fun: Fungible(1_000_000 * UNITS),
					})
				}

				fn unlockable_asset() -> Result<(Location, Location, Asset), BenchmarkError> {
					// Polkadot doesn't support asset locking
					Err(BenchmarkError::Skip)
				}

				fn export_message_origin_and_destination(
				) -> Result<(Location, NetworkId, InteriorLocation), BenchmarkError> {
					// Polkadot doesn't support exporting messages
					Err(BenchmarkError::Skip)
				}

				fn alias_origin() -> Result<(Location, Location), BenchmarkError> {
					// The XCM executor of Polkadot doesn't have a configured `Aliasers`
					Err(BenchmarkError::Skip)
				}
			}

			let mut whitelist: Vec<TrackedStorageKey> = AllPalletsWithSystem::whitelisted_storage_keys();
			let treasury_key = frame_system::Account::<Runtime>::hashed_key_for(Treasury::account_id());
			whitelist.push(treasury_key.to_vec().into());

			let mut batches = Vec::<BenchmarkBatch>::new();
			let params = (&config, &whitelist);

			add_benchmarks!(params, batches);

			Ok(batches)
		}
	}
}

#[cfg(test)]
mod test_fees {
	use super::*;
	use frame_support::{dispatch::GetDispatchInfo, weights::WeightToFee as WeightToFeeT};
	use keyring::Sr25519Keyring::{Alice, Charlie};
	use pallet_transaction_payment::Multiplier;
	use runtime_common::MinimumMultiplier;
	use separator::Separatable;
	use sp_runtime::{assert_eq_error_rate, FixedPointNumber, MultiAddress, MultiSignature};

	#[test]
	fn payout_weight_portion() {
		use pallet_staking::WeightInfo;
		let payout_weight =
			<Runtime as pallet_staking::Config>::WeightInfo::payout_stakers_alive_staked(
				MaxNominators::get(),
			)
			.ref_time() as f64;
		let block_weight = BlockWeights::get().max_block.ref_time() as f64;

		println!(
			"a full payout takes {:.2} of the block weight [{} / {}]",
			payout_weight / block_weight,
			payout_weight,
			block_weight
		);
		assert!(payout_weight * 2f64 < block_weight);
	}

	#[test]
	fn block_cost() {
		let max_block_weight = BlockWeights::get().max_block;
		let raw_fee = WeightToFee::weight_to_fee(&max_block_weight);

		let fee_with_multiplier = |m: Multiplier| {
			println!(
				"Full Block weight == {} // multiplier: {:?} // WeightToFee(full_block) == {} plank",
				max_block_weight,
				m,
				m.saturating_mul_int(raw_fee).separated_string(),
			);
		};
		fee_with_multiplier(MinimumMultiplier::get());
		fee_with_multiplier(Multiplier::from_rational(1, 2));
		fee_with_multiplier(Multiplier::from_u32(1));
		fee_with_multiplier(Multiplier::from_u32(2));
	}

	#[test]
	fn transfer_cost_min_multiplier() {
		let min_multiplier = MinimumMultiplier::get();
		let call = pallet_balances::Call::<Runtime>::transfer_keep_alive {
			dest: Charlie.to_account_id().into(),
			value: Default::default(),
		};
		let info = call.get_dispatch_info();
		println!("call = {:?} / info = {:?}", call, info);
		// convert to runtime call.
		let call = RuntimeCall::Balances(call);
		let extra: SignedExtra = (
			frame_system::CheckNonZeroSender::<Runtime>::new(),
			frame_system::CheckSpecVersion::<Runtime>::new(),
			frame_system::CheckTxVersion::<Runtime>::new(),
			frame_system::CheckGenesis::<Runtime>::new(),
			frame_system::CheckMortality::<Runtime>::from(generic::Era::immortal()),
			frame_system::CheckNonce::<Runtime>::from(1),
			frame_system::CheckWeight::<Runtime>::new(),
			pallet_transaction_payment::ChargeTransactionPayment::<Runtime>::from(0),
			claims::PrevalidateAttests::<Runtime>::new(),
		);
		let uxt = UncheckedExtrinsic {
			function: call,
			signature: Some((
				MultiAddress::Id(Alice.to_account_id()),
				MultiSignature::Sr25519(Alice.sign(b"foo")),
				extra,
			)),
		};
		let len = uxt.encoded_size();

		let mut ext = sp_io::TestExternalities::new_empty();
		let mut test_with_multiplier = |m: Multiplier| {
			ext.execute_with(|| {
				pallet_transaction_payment::NextFeeMultiplier::<Runtime>::put(m);
				let fee = TransactionPayment::query_fee_details(uxt.clone(), len as u32);
				println!(
					"multiplier = {:?} // fee details = {:?} // final fee = {:?}",
					pallet_transaction_payment::NextFeeMultiplier::<Runtime>::get(),
					fee,
					fee.final_fee().separated_string(),
				);
			});
		};

		test_with_multiplier(min_multiplier);
		test_with_multiplier(Multiplier::saturating_from_rational(1u128, 1u128));
		test_with_multiplier(Multiplier::saturating_from_rational(1u128, 1_0u128));
		test_with_multiplier(Multiplier::saturating_from_rational(1u128, 1_00u128));
		test_with_multiplier(Multiplier::saturating_from_rational(1u128, 1_000u128));
		test_with_multiplier(Multiplier::saturating_from_rational(1u128, 1_000_000u128));
		test_with_multiplier(Multiplier::saturating_from_rational(1u128, 1_000_000_000u128));
	}

	#[test]
	fn nominator_limit() {
		use pallet_election_provider_multi_phase::WeightInfo;
		// starting point of the nominators.
		let target_voters: u32 = 50_000;

		// assuming we want around 5k candidates and 1k active validators. (March 31, 2021)
		let all_targets: u32 = 5_000;
		let desired: u32 = 1_000;
		let weight_with = |active| {
			<Runtime as pallet_election_provider_multi_phase::Config>::WeightInfo::submit_unsigned(
				active,
				all_targets,
				active,
				desired,
			)
		};

		let mut active = target_voters;
		while weight_with(active).all_lte(OffchainSolutionWeightLimit::get()) ||
			active == target_voters
		{
			active += 1;
		}

		println!("can support {} nominators to yield a weight of {}", active, weight_with(active));
		assert!(active > target_voters, "we need to reevaluate the weight of the election system");
	}

	#[test]
	fn signed_deposit_is_sensible() {
		// ensure this number does not change, or that it is checked after each change.
		// a 1 MB solution should take (40 + 10) DOTs of deposit.
		let deposit = SignedFixedDeposit::get() + (SignedDepositByte::get() * 1024 * 1024);
		assert_eq_error_rate!(deposit, 50 * DOLLARS, DOLLARS);
	}
}

#[cfg(test)]
mod test {
	use std::collections::HashSet;

	use super::*;
	use frame_support::traits::WhitelistedStorageKeys;
	use scale_info::TypeInfo;
	use sp_core::hexdisplay::HexDisplay;

	#[test]
	fn call_size() {
		RuntimeCall::assert_size_under(256);
	}

	#[test]
	fn check_whitelist() {
		let whitelist: HashSet<String> = AllPalletsWithSystem::whitelisted_storage_keys()
			.iter()
			.map(|e| HexDisplay::from(&e.key).to_string())
			.collect();

		// Block number
		assert!(
			whitelist.contains("26aa394eea5630e07c48ae0c9558cef702a5c1b19ab7a04f536c519aca4983ac")
		);
		// Total issuance
		assert!(
			whitelist.contains("c2261276cc9d1f8598ea4b6a74b15c2f57c875e4cff74148e4628f264b974c80")
		);
		// Execution phase
		assert!(
			whitelist.contains("26aa394eea5630e07c48ae0c9558cef7ff553b5a9862a516939d82b3d3d8661a")
		);
		// Event count
		assert!(
			whitelist.contains("26aa394eea5630e07c48ae0c9558cef70a98fdbe9ce6c55837576c60c7af3850")
		);
		// System events
		assert!(
			whitelist.contains("26aa394eea5630e07c48ae0c9558cef780d41e5e16056765bc8461851072c9d7")
		);
		// XcmPallet VersionDiscoveryQueue
		assert!(
			whitelist.contains("1405f2411d0af5a7ff397e7c9dc68d194a222ba0333561192e474c59ed8e30e1")
		);
		// XcmPallet SafeXcmVersion
		assert!(
			whitelist.contains("1405f2411d0af5a7ff397e7c9dc68d196323ae84c43568be0d1394d5d0d522c4")
		);
	}

	#[test]
	fn check_treasury_pallet_id() {
		assert_eq!(
			<Treasury as frame_support::traits::PalletInfoAccess>::index() as u8,
			polkadot_runtime_constants::TREASURY_PALLET_ID
		);
	}

	#[test]
	fn ensure_xcm_metadata_is_correct() {
		let path = xcm::VersionedXcm::<()>::type_info().path;
		// Ensure that the name doesn't include `staging` (from the pallet name)
		assert_eq!(vec!["xcm", "VersionedXcm"], path.segments);
	}
}

#[cfg(test)]
mod multiplier_tests {
	use super::*;
	use frame_support::{
		dispatch::DispatchInfo,
		traits::{OnFinalize, PalletInfoAccess},
	};
	use runtime_common::{MinimumMultiplier, TargetBlockFullness};
	use separator::Separatable;
	use sp_runtime::traits::Convert;

	fn run_with_system_weight<F>(w: Weight, mut assertions: F)
	where
		F: FnMut() -> (),
	{
		let mut t: sp_io::TestExternalities = frame_system::GenesisConfig::<Runtime>::default()
			.build_storage()
			.unwrap()
			.into();
		t.execute_with(|| {
			System::set_block_consumed_resources(w, 0);
			assertions()
		});
	}

	#[test]
	fn multiplier_can_grow_from_zero() {
		let minimum_multiplier = MinimumMultiplier::get();
		let target = TargetBlockFullness::get() *
			BlockWeights::get().get(DispatchClass::Normal).max_total.unwrap();
		// if the min is too small, then this will not change, and we are doomed forever.
		// the weight is 1/100th bigger than target.
		run_with_system_weight(target.saturating_mul(101) / 100, || {
			let next = SlowAdjustingFeeUpdate::<Runtime>::convert(minimum_multiplier);
			assert!(next > minimum_multiplier, "{:?} !>= {:?}", next, minimum_multiplier);
		})
	}

	#[test]
	fn fast_unstake_estimate() {
		use pallet_fast_unstake::WeightInfo;
		let block_time = BlockWeights::get().max_block.ref_time() as f32;
		let on_idle = weights::pallet_fast_unstake::WeightInfo::<Runtime>::on_idle_check(
			300,
			<Runtime as pallet_fast_unstake::Config>::BatchSize::get(),
		)
		.ref_time() as f32;
		println!("ratio of block weight for full batch fast-unstake {}", on_idle / block_time);
		assert!(on_idle / block_time <= 0.5f32)
	}

	#[test]
	fn treasury_pallet_index_is_correct() {
		assert_eq!(TREASURY_PALLET_ID, <Treasury as PalletInfoAccess>::index() as u8);
	}

	#[test]
	#[ignore]
	fn multiplier_growth_simulator() {
		// assume the multiplier is initially set to its minimum. We update it with values twice the
		//target (target is 25%, thus 50%) and we see at which point it reaches 1.
		let mut multiplier = MinimumMultiplier::get();
		let block_weight = BlockWeights::get().get(DispatchClass::Normal).max_total.unwrap();
		let mut blocks = 0;
		let mut fees_paid = 0;

		frame_system::Pallet::<Runtime>::set_block_consumed_resources(Weight::MAX, 0);
		let info = DispatchInfo { weight: Weight::MAX, ..Default::default() };

		let mut t: sp_io::TestExternalities = frame_system::GenesisConfig::<Runtime>::default()
			.build_storage()
			.unwrap()
			.into();
		// set the minimum
		t.execute_with(|| {
			pallet_transaction_payment::NextFeeMultiplier::<Runtime>::set(MinimumMultiplier::get());
		});

		while multiplier <= Multiplier::from_u32(1) {
			t.execute_with(|| {
				// imagine this tx was called.
				let fee = TransactionPayment::compute_fee(0, &info, 0);
				fees_paid += fee;

				// this will update the multiplier.
				System::set_block_consumed_resources(block_weight, 0);
				TransactionPayment::on_finalize(1);
				let next = TransactionPayment::next_fee_multiplier();

				assert!(next > multiplier, "{:?} !>= {:?}", next, multiplier);
				multiplier = next;

				println!(
					"block = {} / multiplier {:?} / fee = {:?} / fess so far {:?}",
					blocks,
					multiplier,
					fee.separated_string(),
					fees_paid.separated_string()
				);
			});
			blocks += 1;
		}
	}

	#[test]
	#[ignore]
	fn multiplier_cool_down_simulator() {
		// assume the multiplier is initially set to its minimum. We update it with values twice the
		//target (target is 25%, thus 50%) and we see at which point it reaches 1.
		let mut multiplier = Multiplier::from_u32(2);
		let mut blocks = 0;

		let mut t: sp_io::TestExternalities = frame_system::GenesisConfig::<Runtime>::default()
			.build_storage()
			.unwrap()
			.into();
		// set the minimum
		t.execute_with(|| {
			pallet_transaction_payment::NextFeeMultiplier::<Runtime>::set(multiplier);
		});

		while multiplier > Multiplier::from_u32(0) {
			t.execute_with(|| {
				// this will update the multiplier.
				TransactionPayment::on_finalize(1);
				let next = TransactionPayment::next_fee_multiplier();

				assert!(next < multiplier, "{:?} !>= {:?}", next, multiplier);
				multiplier = next;

				println!("block = {} / multiplier {:?}", blocks, multiplier);
			});
			blocks += 1;
		}
	}
}

#[cfg(all(test, feature = "try-runtime"))]
mod remote_tests {
	use super::*;
	use frame_try_runtime::{runtime_decl_for_try_runtime::TryRuntime, UpgradeCheckSelect};
	use remote_externalities::{
		Builder, Mode, OfflineConfig, OnlineConfig, RemoteExternalities, SnapshotConfig, Transport,
	};
	use std::env::var;

	async fn remote_ext_test_setup() -> RemoteExternalities<Block> {
		let transport: Transport =
			var("WS").unwrap_or("wss://rpc.polkadot.io:443".to_string()).into();
		let maybe_state_snapshot: Option<SnapshotConfig> = var("SNAP").map(|s| s.into()).ok();
		Builder::<Block>::default()
			.mode(if let Some(state_snapshot) = maybe_state_snapshot {
				Mode::OfflineOrElseOnline(
					OfflineConfig { state_snapshot: state_snapshot.clone() },
					OnlineConfig {
						transport,
						state_snapshot: Some(state_snapshot),
						..Default::default()
					},
				)
			} else {
				Mode::Online(OnlineConfig { transport, ..Default::default() })
			})
			.build()
			.await
			.unwrap()
	}

	#[tokio::test]
	async fn dispatch_all_proposals() {
		if var("RUN_OPENGOV_TEST").is_err() {
			return
		}

		sp_tracing::try_init_simple();
		let mut ext = remote_ext_test_setup().await;
		ext.execute_with(|| {
			type Ref = pallet_referenda::ReferendumInfoOf<Runtime, ()>;
			type RefStatus = pallet_referenda::ReferendumStatusOf<Runtime, ()>;
			use sp_runtime::traits::Dispatchable;
			let all_refs: Vec<(u32, RefStatus)> =
				pallet_referenda::ReferendumInfoFor::<Runtime>::iter()
					.filter_map(|(idx, reff): (_, Ref)| {
						if let Ref::Ongoing(ref_status) = reff {
							Some((idx, ref_status))
						} else {
							None
						}
					})
					.collect::<Vec<_>>();

			for (ref_index, referenda) in all_refs {
				log::info!(target: LOG_TARGET, "🚀 executing referenda #{}", ref_index);
				let RefStatus { origin, proposal, .. } = referenda;
				// we do more or less what the scheduler will do under the hood, as best as we can
				// imitate:
				let (call, _len) = match <
					<Runtime as pallet_scheduler::Config>::Preimages
					as
					frame_support::traits::QueryPreimage
				>::peek(&proposal) {
					Ok(x) => x,
					Err(e) => {
						log::error!(target: LOG_TARGET, "failed to get preimage: {:?}", e);
						continue;
					}
				};

				let dispatch_result = call.dispatch(origin.clone().into());
				log::info!(target: LOG_TARGET, "outcome of dispatch with origin {:?}: {:?}", origin, dispatch_result);
			}
		});
	}

	#[tokio::test]
	async fn run_migrations() {
		if var("RUN_MIGRATION_TESTS").is_err() {
			return
		}

		sp_tracing::try_init_simple();
		let mut ext = remote_ext_test_setup().await;
		ext.execute_with(|| Runtime::on_runtime_upgrade(UpgradeCheckSelect::PreAndPost));
	}

	#[tokio::test]
	#[ignore = "this test is meant to be executed manually"]
	async fn try_fast_unstake_all() {
		sp_tracing::try_init_simple();
		let transport: Transport =
			var("WS").unwrap_or("wss://rpc.polkadot.io:443".to_string()).into();
		let maybe_state_snapshot: Option<SnapshotConfig> = var("SNAP").map(|s| s.into()).ok();
		let mut ext = Builder::<Block>::default()
			.mode(if let Some(state_snapshot) = maybe_state_snapshot {
				Mode::OfflineOrElseOnline(
					OfflineConfig { state_snapshot: state_snapshot.clone() },
					OnlineConfig {
						transport,
						state_snapshot: Some(state_snapshot),
						..Default::default()
					},
				)
			} else {
				Mode::Online(OnlineConfig { transport, ..Default::default() })
			})
			.build()
			.await
			.unwrap();
		ext.execute_with(|| {
			pallet_fast_unstake::ErasToCheckPerBlock::<Runtime>::put(1);
			runtime_common::try_runtime::migrate_all_inactive_nominators::<Runtime>()
		});
	}
}<|MERGE_RESOLUTION|>--- conflicted
+++ resolved
@@ -1667,7 +1667,6 @@
 pub mod migrations {
 	use super::*;
 
-<<<<<<< HEAD
 	// We don't have a limit in the Relay Chain.
 	const IDENTITY_MIGRATION_KEY_LIMIT: u64 = u64::MAX;
 
@@ -1681,8 +1680,6 @@
 		}
 	}
 
-=======
->>>>>>> 959b8300
 	/// Unreleased migrations. Add new ones here:
 	pub type Unreleased = (
 		pallet_nomination_pools::migration::versioned::V7ToV8<Runtime>,
