// Copyright (C) Parity Technologies (UK) Ltd.
// This file is part of Polkadot.

// Polkadot is free software: you can redistribute it and/or modify
// it under the terms of the GNU General Public License as published by
// the Free Software Foundation, either version 3 of the License, or
// (at your option) any later version.

// Polkadot is distributed in the hope that it will be useful,
// but WITHOUT ANY WARRANTY; without even the implied warranty of
// MERCHANTABILITY or FITNESS FOR A PARTICULAR PURPOSE.  See the
// GNU General Public License for more details.

// You should have received a copy of the GNU General Public License
// along with Polkadot.  If not, see <http://www.gnu.org/licenses/>.

//! The Polkadot runtime. This can be compiled with `#[no_std]`, ready for Wasm.

#![cfg_attr(not(feature = "std"), no_std)]
// `construct_runtime!` does a lot of recursion and requires us to increase the limit to 256.
#![recursion_limit = "512"]

use pallet_transaction_payment::CurrencyAdapter;
use runtime_common::{
	auctions, claims, crowdloan, impl_runtime_weights,
	impls::{
		DealWithFees, LocatableAssetConverter, VersionedLocatableAsset,
		VersionedMultiLocationConverter,
	},
	paras_registrar, prod_or_fast, slots, BlockHashCount, BlockLength, CurrencyToVote,
	SlowAdjustingFeeUpdate,
};

use runtime_parachains::{
	assigner_parachains as parachains_assigner_parachains,
	configuration as parachains_configuration, disputes as parachains_disputes,
	disputes::slashing as parachains_slashing,
	dmp as parachains_dmp, hrmp as parachains_hrmp, inclusion as parachains_inclusion,
	inclusion::{AggregateMessageOrigin, UmpQueueId},
	initializer as parachains_initializer, origin as parachains_origin, paras as parachains_paras,
	paras_inherent as parachains_paras_inherent, reward_points as parachains_reward_points,
	runtime_api_impl::v7 as parachains_runtime_api_impl,
	scheduler as parachains_scheduler, session_info as parachains_session_info,
	shared as parachains_shared,
};

use authority_discovery_primitives::AuthorityId as AuthorityDiscoveryId;
use beefy_primitives::{
	ecdsa_crypto::{AuthorityId as BeefyId, Signature as BeefySignature},
	mmr::{BeefyDataProvider, MmrLeafVersion},
};
use frame_election_provider_support::{
	bounds::ElectionBoundsBuilder, generate_solution_type, onchain, SequentialPhragmen,
};
use frame_support::{
	construct_runtime,
	genesis_builder_helper::{build_config, create_default_config},
	parameter_types,
	traits::{
		fungible::HoldConsideration, ConstU32, EitherOf, EitherOfDiverse, Everything, Get,
		InstanceFilter, KeyOwnerProofSystem, LinearStoragePrice, PrivilegeCmp, ProcessMessage,
		ProcessMessageError, WithdrawReasons,
	},
	weights::{ConstantMultiplier, WeightMeter},
	PalletId,
};
use frame_system::EnsureRoot;
use pallet_grandpa::{fg_primitives, AuthorityId as GrandpaId};
<<<<<<< HEAD
use pallet_identity::simple::IdentityInfo;
=======
use pallet_identity::legacy::IdentityInfo;
use pallet_im_online::sr25519::AuthorityId as ImOnlineId;
>>>>>>> 932fc155
use pallet_session::historical as session_historical;
use pallet_transaction_payment::{FeeDetails, RuntimeDispatchInfo};
use parity_scale_codec::{Decode, Encode, MaxEncodedLen};
use primitives::{
	slashing, AccountId, AccountIndex, Balance, BlockNumber, CandidateEvent, CandidateHash,
	CommittedCandidateReceipt, CoreState, DisputeState, ExecutorParams, GroupRotationInfo, Hash,
	Id as ParaId, InboundDownwardMessage, InboundHrmpMessage, Moment, Nonce,
	OccupiedCoreAssumption, PersistedValidationData, ScrapedOnChainVotes, SessionInfo, Signature,
	ValidationCode, ValidationCodeHash, ValidatorId, ValidatorIndex, LOWEST_PUBLIC_ID,
	PARACHAIN_KEY_TYPE_ID,
};
use sp_core::{OpaqueMetadata, H256};
use sp_runtime::{
	create_runtime_str,
	curve::PiecewiseLinear,
	generic, impl_opaque_keys,
	traits::{
		AccountIdLookup, BlakeTwo256, Block as BlockT, ConvertInto, Extrinsic as ExtrinsicT,
		IdentityLookup, Keccak256, OpaqueKeys, SaturatedConversion, Verify,
	},
	transaction_validity::{TransactionPriority, TransactionSource, TransactionValidity},
	ApplyExtrinsicResult, BoundToRuntimeAppPublic, FixedU128, KeyTypeId, Perbill, Percent, Permill,
	RuntimeAppPublic, RuntimeDebug,
};
use sp_staking::SessionIndex;
use sp_std::{cmp::Ordering, collections::btree_map::BTreeMap, prelude::*};
#[cfg(any(feature = "std", test))]
use sp_version::NativeVersion;
use sp_version::RuntimeVersion;
use xcm::{
	latest::{InteriorMultiLocation, Junction, Junction::PalletInstance},
	VersionedMultiLocation,
};
use xcm_builder::PayOverXcm;

pub use frame_system::Call as SystemCall;
pub use pallet_balances::Call as BalancesCall;
pub use pallet_election_provider_multi_phase::{Call as EPMCall, GeometricDepositBase};
#[cfg(feature = "std")]
pub use pallet_staking::StakerStatus;
use pallet_staking::UseValidatorsMap;
pub use pallet_timestamp::Call as TimestampCall;
#[cfg(any(feature = "std", test))]
pub use sp_runtime::BuildStorage;

/// Constant values used within the runtime.
use polkadot_runtime_constants::{currency::*, fee::*, time::*, TREASURY_PALLET_ID};

// Weights used in the runtime.
mod weights;

mod bag_thresholds;

// Governance configurations.
pub mod governance;
use governance::{
	pallet_custom_origins, AuctionAdmin, FellowshipAdmin, GeneralAdmin, LeaseAdmin, StakingAdmin,
	Treasurer, TreasurySpender,
};

pub mod xcm_config;

pub const LOG_TARGET: &'static str = "runtime::polkadot";

impl_runtime_weights!(polkadot_runtime_constants);

// Make the WASM binary available.
#[cfg(feature = "std")]
include!(concat!(env!("OUT_DIR"), "/wasm_binary.rs"));

// Polkadot version identifier;
/// Runtime version (Polkadot).
#[sp_version::runtime_version]
pub const VERSION: RuntimeVersion = RuntimeVersion {
	spec_name: create_runtime_str!("polkadot"),
	impl_name: create_runtime_str!("parity-polkadot"),
	authoring_version: 0,
	spec_version: 1_001_000,
	impl_version: 0,
	apis: RUNTIME_API_VERSIONS,
	transaction_version: 25,
	state_version: 0,
};

/// The BABE epoch configuration at genesis.
pub const BABE_GENESIS_EPOCH_CONFIG: babe_primitives::BabeEpochConfiguration =
	babe_primitives::BabeEpochConfiguration {
		c: PRIMARY_PROBABILITY,
		allowed_slots: babe_primitives::AllowedSlots::PrimaryAndSecondaryVRFSlots,
	};

/// Native version.
#[cfg(any(feature = "std", test))]
pub fn native_version() -> NativeVersion {
	NativeVersion { runtime_version: VERSION, can_author_with: Default::default() }
}

parameter_types! {
	pub const Version: RuntimeVersion = VERSION;
	pub const SS58Prefix: u8 = 0;
}

impl frame_system::Config for Runtime {
	type BaseCallFilter = Everything;
	type BlockWeights = BlockWeights;
	type BlockLength = BlockLength;
	type RuntimeOrigin = RuntimeOrigin;
	type RuntimeCall = RuntimeCall;
	type Nonce = Nonce;
	type Hash = Hash;
	type Hashing = BlakeTwo256;
	type AccountId = AccountId;
	type Lookup = AccountIdLookup<AccountId, ()>;
	type Block = Block;
	type RuntimeEvent = RuntimeEvent;
	type BlockHashCount = BlockHashCount;
	type DbWeight = RocksDbWeight;
	type Version = Version;
	type PalletInfo = PalletInfo;
	type AccountData = pallet_balances::AccountData<Balance>;
	type OnNewAccount = ();
	type OnKilledAccount = ();
	type SystemWeightInfo = weights::frame_system::WeightInfo<Runtime>;
	type SS58Prefix = SS58Prefix;
	type OnSetCode = ();
	type MaxConsumers = frame_support::traits::ConstU32<16>;
}

parameter_types! {
	pub MaximumSchedulerWeight: Weight = Perbill::from_percent(80) *
		BlockWeights::get().max_block;
	pub const MaxScheduledPerBlock: u32 = 50;
	pub const NoPreimagePostponement: Option<u32> = Some(10);
}

/// Used the compare the privilege of an origin inside the scheduler.
pub struct OriginPrivilegeCmp;

impl PrivilegeCmp<OriginCaller> for OriginPrivilegeCmp {
	fn cmp_privilege(left: &OriginCaller, right: &OriginCaller) -> Option<Ordering> {
		if left == right {
			return Some(Ordering::Equal)
		}

		match (left, right) {
			// Root is greater than anything.
			(OriginCaller::system(frame_system::RawOrigin::Root), _) => Some(Ordering::Greater),
			// For every other origin we don't care, as they are not used for `ScheduleOrigin`.
			_ => None,
		}
	}
}

impl pallet_scheduler::Config for Runtime {
	type RuntimeOrigin = RuntimeOrigin;
	type RuntimeEvent = RuntimeEvent;
	type PalletsOrigin = OriginCaller;
	type RuntimeCall = RuntimeCall;
	type MaximumWeight = MaximumSchedulerWeight;
	// The goal of having ScheduleOrigin include AuctionAdmin is to allow the auctions track of
	// OpenGov to schedule periodic auctions.
	// Also allow Treasurer to schedule recurring payments.
	type ScheduleOrigin = EitherOf<EitherOf<EnsureRoot<AccountId>, AuctionAdmin>, Treasurer>;
	type MaxScheduledPerBlock = MaxScheduledPerBlock;
	type WeightInfo = weights::pallet_scheduler::WeightInfo<Runtime>;
	type OriginPrivilegeCmp = OriginPrivilegeCmp;
	type Preimages = Preimage;
}

parameter_types! {
	pub const PreimageBaseDeposit: Balance = deposit(2, 64);
	pub const PreimageByteDeposit: Balance = deposit(0, 1);
	pub const PreimageHoldReason: RuntimeHoldReason =
		RuntimeHoldReason::Preimage(pallet_preimage::HoldReason::Preimage);
}

impl pallet_preimage::Config for Runtime {
	type WeightInfo = weights::pallet_preimage::WeightInfo<Runtime>;
	type RuntimeEvent = RuntimeEvent;
	type Currency = Balances;
	type ManagerOrigin = EnsureRoot<AccountId>;
	type Consideration = HoldConsideration<
		AccountId,
		Balances,
		PreimageHoldReason,
		LinearStoragePrice<PreimageBaseDeposit, PreimageByteDeposit, Balance>,
	>;
}

parameter_types! {
	pub EpochDuration: u64 = prod_or_fast!(
		EPOCH_DURATION_IN_SLOTS as u64,
		2 * MINUTES as u64,
		"DOT_EPOCH_DURATION"
	);
	pub const ExpectedBlockTime: Moment = MILLISECS_PER_BLOCK;
	pub ReportLongevity: u64 =
		BondingDuration::get() as u64 * SessionsPerEra::get() as u64 * EpochDuration::get();
}

impl pallet_babe::Config for Runtime {
	type EpochDuration = EpochDuration;
	type ExpectedBlockTime = ExpectedBlockTime;

	// session module is the trigger
	type EpochChangeTrigger = pallet_babe::ExternalTrigger;

	type DisabledValidators = Session;

	type WeightInfo = ();

	type MaxAuthorities = MaxAuthorities;
	type MaxNominators = MaxNominators;

	type KeyOwnerProof =
		<Historical as KeyOwnerProofSystem<(KeyTypeId, pallet_babe::AuthorityId)>>::Proof;

	type EquivocationReportSystem =
		pallet_babe::EquivocationReportSystem<Self, Offences, Historical, ReportLongevity>;
}

parameter_types! {
	pub const IndexDeposit: Balance = 10 * DOLLARS;
}

impl pallet_indices::Config for Runtime {
	type AccountIndex = AccountIndex;
	type Currency = Balances;
	type Deposit = IndexDeposit;
	type RuntimeEvent = RuntimeEvent;
	type WeightInfo = weights::pallet_indices::WeightInfo<Runtime>;
}

parameter_types! {
	pub const ExistentialDeposit: Balance = EXISTENTIAL_DEPOSIT;
	pub const MaxLocks: u32 = 50;
	pub const MaxReserves: u32 = 50;
}

impl pallet_balances::Config for Runtime {
	type Balance = Balance;
	type DustRemoval = ();
	type RuntimeEvent = RuntimeEvent;
	type ExistentialDeposit = ExistentialDeposit;
	type AccountStore = System;
	type MaxLocks = MaxLocks;
	type MaxReserves = MaxReserves;
	type ReserveIdentifier = [u8; 8];
	type WeightInfo = weights::pallet_balances::WeightInfo<Runtime>;
	type RuntimeHoldReason = RuntimeHoldReason;
	type RuntimeFreezeReason = RuntimeFreezeReason;
	type FreezeIdentifier = RuntimeFreezeReason;
	type MaxHolds = ConstU32<1>;
	type MaxFreezes = ConstU32<8>;
}

parameter_types! {
	pub BeefySetIdSessionEntries: u32 = BondingDuration::get() * SessionsPerEra::get();
}

impl pallet_beefy::Config for Runtime {
	type BeefyId = BeefyId;
	type MaxAuthorities = MaxAuthorities;
	type MaxNominators = MaxNominators;
	type MaxSetIdSessionEntries = BeefySetIdSessionEntries;
	type OnNewValidatorSet = BeefyMmrLeaf;
	type WeightInfo = ();
	type KeyOwnerProof = <Historical as KeyOwnerProofSystem<(KeyTypeId, BeefyId)>>::Proof;
	type EquivocationReportSystem =
		pallet_beefy::EquivocationReportSystem<Self, Offences, Historical, ReportLongevity>;
}

impl pallet_mmr::Config for Runtime {
	const INDEXING_PREFIX: &'static [u8] = mmr::INDEXING_PREFIX;
	type Hashing = Keccak256;
	type OnNewRoot = pallet_beefy_mmr::DepositBeefyDigest<Runtime>;
	type WeightInfo = ();
	type LeafData = pallet_beefy_mmr::Pallet<Runtime>;
}

/// MMR helper types.
mod mmr {
	use super::Runtime;
	pub use pallet_mmr::primitives::*;

	pub type Leaf = <<Runtime as pallet_mmr::Config>::LeafData as LeafDataProvider>::LeafData;
	pub type Hashing = <Runtime as pallet_mmr::Config>::Hashing;
	pub type Hash = <Hashing as sp_runtime::traits::Hash>::Output;
}

parameter_types! {
	/// Version of the produced MMR leaf.
	///
	/// The version consists of two parts;
	/// - `major` (3 bits)
	/// - `minor` (5 bits)
	///
	/// `major` should be updated only if decoding the previous MMR Leaf format from the payload
	/// is not possible (i.e. backward incompatible change).
	/// `minor` should be updated if fields are added to the previous MMR Leaf, which given SCALE
	/// encoding does not prevent old leafs from being decoded.
	///
	/// Hence we expect `major` to be changed really rarely (think never).
	/// See [`MmrLeafVersion`] type documentation for more details.
	pub LeafVersion: MmrLeafVersion = MmrLeafVersion::new(0, 0);
}

/// A BEEFY data provider that merkelizes all the parachain heads at the current block
/// (sorted by their parachain id).
pub struct ParaHeadsRootProvider;
impl BeefyDataProvider<H256> for ParaHeadsRootProvider {
	fn extra_data() -> H256 {
		let mut para_heads: Vec<(u32, Vec<u8>)> = Paras::parachains()
			.into_iter()
			.filter_map(|id| Paras::para_head(&id).map(|head| (id.into(), head.0)))
			.collect();
		para_heads.sort_by_key(|k| k.0);
		binary_merkle_tree::merkle_root::<mmr::Hashing, _>(
			para_heads.into_iter().map(|pair| pair.encode()),
		)
		.into()
	}
}

impl pallet_beefy_mmr::Config for Runtime {
	type LeafVersion = LeafVersion;
	type BeefyAuthorityToMerkleLeaf = pallet_beefy_mmr::BeefyEcdsaToEthereum;
	type LeafExtra = H256;
	type BeefyDataProvider = ParaHeadsRootProvider;
}

parameter_types! {
	pub const TransactionByteFee: Balance = 10 * MILLICENTS;
	/// This value increases the priority of `Operational` transactions by adding
	/// a "virtual tip" that's equal to the `OperationalFeeMultiplier * final_fee`.
	pub const OperationalFeeMultiplier: u8 = 5;
}

impl pallet_transaction_payment::Config for Runtime {
	type RuntimeEvent = RuntimeEvent;
	type OnChargeTransaction = CurrencyAdapter<Balances, DealWithFees<Runtime>>;
	type OperationalFeeMultiplier = OperationalFeeMultiplier;
	type WeightToFee = WeightToFee;
	type LengthToFee = ConstantMultiplier<Balance, TransactionByteFee>;
	type FeeMultiplierUpdate = SlowAdjustingFeeUpdate<Self>;
}

parameter_types! {
	pub const MinimumPeriod: u64 = SLOT_DURATION / 2;
}
impl pallet_timestamp::Config for Runtime {
	type Moment = u64;
	type OnTimestampSet = Babe;
	type MinimumPeriod = MinimumPeriod;
	type WeightInfo = weights::pallet_timestamp::WeightInfo<Runtime>;
}

impl pallet_authorship::Config for Runtime {
	type FindAuthor = pallet_session::FindAccountFromAuthorIndex<Self, Babe>;
	type EventHandler = Staking;
}

#[derive(Clone, Debug, PartialEq, Eq, Encode, Decode)]
pub struct OldSessionKeys {
	pub grandpa: <Grandpa as BoundToRuntimeAppPublic>::Public,
	pub babe: <Babe as BoundToRuntimeAppPublic>::Public,
	pub im_online: pallet_im_online::sr25519::AuthorityId,
	pub para_validator: <Initializer as BoundToRuntimeAppPublic>::Public,
	pub para_assignment: <ParaSessionInfo as BoundToRuntimeAppPublic>::Public,
	pub authority_discovery: <AuthorityDiscovery as BoundToRuntimeAppPublic>::Public,
	pub beefy: <Beefy as BoundToRuntimeAppPublic>::Public,
}

impl OpaqueKeys for OldSessionKeys {
	type KeyTypeIdProviders = ();
	fn key_ids() -> &'static [KeyTypeId] {
		&[
			<<Grandpa as BoundToRuntimeAppPublic>::Public>::ID,
			<<Babe as BoundToRuntimeAppPublic>::Public>::ID,
			sp_core::crypto::key_types::IM_ONLINE,
			<<Initializer as BoundToRuntimeAppPublic>::Public>::ID,
			<<ParaSessionInfo as BoundToRuntimeAppPublic>::Public>::ID,
			<<AuthorityDiscovery as BoundToRuntimeAppPublic>::Public>::ID,
			<<Beefy as BoundToRuntimeAppPublic>::Public>::ID,
		]
	}
	fn get_raw(&self, i: KeyTypeId) -> &[u8] {
		match i {
			<<Grandpa as BoundToRuntimeAppPublic>::Public>::ID => self.grandpa.as_ref(),
			<<Babe as BoundToRuntimeAppPublic>::Public>::ID => self.babe.as_ref(),
			sp_core::crypto::key_types::IM_ONLINE => self.im_online.as_ref(),
			<<Initializer as BoundToRuntimeAppPublic>::Public>::ID => self.para_validator.as_ref(),
			<<ParaSessionInfo as BoundToRuntimeAppPublic>::Public>::ID =>
				self.para_assignment.as_ref(),
			<<AuthorityDiscovery as BoundToRuntimeAppPublic>::Public>::ID =>
				self.authority_discovery.as_ref(),
			<<Beefy as BoundToRuntimeAppPublic>::Public>::ID => self.beefy.as_ref(),
			_ => &[],
		}
	}
}

impl_opaque_keys! {
	pub struct SessionKeys {
		pub grandpa: Grandpa,
		pub babe: Babe,
		pub para_validator: Initializer,
		pub para_assignment: ParaSessionInfo,
		pub authority_discovery: AuthorityDiscovery,
		pub beefy: Beefy,
	}
}

// remove this when removing `OldSessionKeys`
fn transform_session_keys(v: AccountId, old: OldSessionKeys) -> SessionKeys {
	SessionKeys {
		grandpa: old.grandpa,
		babe: old.babe,
		para_validator: old.para_validator,
		para_assignment: old.para_assignment,
		authority_discovery: old.authority_discovery,
		beefy: old.beefy,
	}
}

impl pallet_session::Config for Runtime {
	type RuntimeEvent = RuntimeEvent;
	type ValidatorId = AccountId;
	type ValidatorIdOf = pallet_staking::StashOf<Self>;
	type ShouldEndSession = Babe;
	type NextSessionRotation = Babe;
	type SessionManager = pallet_session::historical::NoteHistoricalRoot<Self, Staking>;
	type SessionHandler = <SessionKeys as OpaqueKeys>::KeyTypeIdProviders;
	type Keys = SessionKeys;
	type WeightInfo = weights::pallet_session::WeightInfo<Runtime>;
}

impl pallet_session::historical::Config for Runtime {
	type FullIdentification = pallet_staking::Exposure<AccountId, Balance>;
	type FullIdentificationOf = pallet_staking::ExposureOf<Runtime>;
}

parameter_types! {
	// phase durations. 1/4 of the last session for each.
	// in testing: 1min or half of the session for each
	pub SignedPhase: u32 = prod_or_fast!(
		EPOCH_DURATION_IN_SLOTS / 4,
		(1 * MINUTES).min(EpochDuration::get().saturated_into::<u32>() / 2),
		"DOT_SIGNED_PHASE"
	);
	pub UnsignedPhase: u32 = prod_or_fast!(
		EPOCH_DURATION_IN_SLOTS / 4,
		(1 * MINUTES).min(EpochDuration::get().saturated_into::<u32>() / 2),
		"DOT_UNSIGNED_PHASE"
	);

	// signed config
	pub const SignedMaxSubmissions: u32 = 16;
	pub const SignedMaxRefunds: u32 = 16 / 4;
	pub const SignedFixedDeposit: Balance = deposit(2, 0);
	pub const SignedDepositIncreaseFactor: Percent = Percent::from_percent(10);
	// 0.01 DOT per KB of solution data.
	pub const SignedDepositByte: Balance = deposit(0, 10) / 1024;
	// Each good submission will get 1 DOT as reward
	pub SignedRewardBase: Balance = 1 * UNITS;
	pub BetterUnsignedThreshold: Perbill = Perbill::from_rational(5u32, 10_000);

	// 4 hour session, 1 hour unsigned phase, 32 offchain executions.
	pub OffchainRepeat: BlockNumber = UnsignedPhase::get() / 32;

	pub const MaxElectingVoters: u32 = 22_500;
	/// We take the top 22500 nominators as electing voters and all of the validators as electable
	/// targets. Whilst this is the case, we cannot and shall not increase the size of the
	/// validator intentions.
	pub ElectionBounds: frame_election_provider_support::bounds::ElectionBounds =
		ElectionBoundsBuilder::default().voters_count(MaxElectingVoters::get().into()).build();
	/// Setup election pallet to support maximum winners upto 1200. This will mean Staking Pallet
	/// cannot have active validators higher than this count.
	pub const MaxActiveValidators: u32 = 1200;
}

generate_solution_type!(
	#[compact]
	pub struct NposCompactSolution16::<
		VoterIndex = u32,
		TargetIndex = u16,
		Accuracy = sp_runtime::PerU16,
		MaxVoters = MaxElectingVoters,
	>(16)
);

pub struct OnChainSeqPhragmen;
impl onchain::Config for OnChainSeqPhragmen {
	type System = Runtime;
	type Solver = SequentialPhragmen<AccountId, runtime_common::elections::OnChainAccuracy>;
	type DataProvider = Staking;
	type WeightInfo = weights::frame_election_provider_support::WeightInfo<Runtime>;
	type MaxWinners = MaxActiveValidators;
	type Bounds = ElectionBounds;
}

impl pallet_election_provider_multi_phase::MinerConfig for Runtime {
	type AccountId = AccountId;
	type MaxLength = OffchainSolutionLengthLimit;
	type MaxWeight = OffchainSolutionWeightLimit;
	type Solution = NposCompactSolution16;
	type MaxVotesPerVoter = <
		<Self as pallet_election_provider_multi_phase::Config>::DataProvider
		as
		frame_election_provider_support::ElectionDataProvider
	>::MaxVotesPerVoter;
	type MaxWinners = MaxActiveValidators;

	// The unsigned submissions have to respect the weight of the submit_unsigned call, thus their
	// weight estimate function is wired to this call's weight.
	fn solution_weight(v: u32, t: u32, a: u32, d: u32) -> Weight {
		<
			<Self as pallet_election_provider_multi_phase::Config>::WeightInfo
			as
			pallet_election_provider_multi_phase::WeightInfo
		>::submit_unsigned(v, t, a, d)
	}
}

impl pallet_election_provider_multi_phase::Config for Runtime {
	type RuntimeEvent = RuntimeEvent;
	type Currency = Balances;
	type EstimateCallFee = TransactionPayment;
	type SignedPhase = SignedPhase;
	type UnsignedPhase = UnsignedPhase;
	type SignedMaxSubmissions = SignedMaxSubmissions;
	type SignedMaxRefunds = SignedMaxRefunds;
	type SignedRewardBase = SignedRewardBase;
	type SignedDepositBase =
		GeometricDepositBase<Balance, SignedFixedDeposit, SignedDepositIncreaseFactor>;
	type SignedDepositByte = SignedDepositByte;
	type SignedDepositWeight = ();
	type SignedMaxWeight =
		<Self::MinerConfig as pallet_election_provider_multi_phase::MinerConfig>::MaxWeight;
	type MinerConfig = Self;
	type SlashHandler = (); // burn slashes
	type RewardHandler = (); // nothing to do upon rewards
	type BetterUnsignedThreshold = BetterUnsignedThreshold;
	type BetterSignedThreshold = ();
	type OffchainRepeat = OffchainRepeat;
	type MinerTxPriority = NposSolutionPriority;
	type DataProvider = Staking;
	#[cfg(any(feature = "fast-runtime", feature = "runtime-benchmarks"))]
	type Fallback = onchain::OnChainExecution<OnChainSeqPhragmen>;
	#[cfg(not(any(feature = "fast-runtime", feature = "runtime-benchmarks")))]
	type Fallback = frame_election_provider_support::NoElection<(
		AccountId,
		BlockNumber,
		Staking,
		MaxActiveValidators,
	)>;
	type GovernanceFallback = onchain::OnChainExecution<OnChainSeqPhragmen>;
	type Solver = SequentialPhragmen<
		AccountId,
		pallet_election_provider_multi_phase::SolutionAccuracyOf<Self>,
		(),
	>;
	type BenchmarkingConfig = runtime_common::elections::BenchmarkConfig;
	type ForceOrigin = EitherOf<EnsureRoot<Self::AccountId>, StakingAdmin>;
	type WeightInfo = weights::pallet_election_provider_multi_phase::WeightInfo<Self>;
	type MaxWinners = MaxActiveValidators;
	type ElectionBounds = ElectionBounds;
}

parameter_types! {
	pub const BagThresholds: &'static [u64] = &bag_thresholds::THRESHOLDS;
}

type VoterBagsListInstance = pallet_bags_list::Instance1;
impl pallet_bags_list::Config<VoterBagsListInstance> for Runtime {
	type RuntimeEvent = RuntimeEvent;
	type ScoreProvider = Staking;
	type WeightInfo = weights::pallet_bags_list::WeightInfo<Runtime>;
	type BagThresholds = BagThresholds;
	type Score = sp_npos_elections::VoteWeight;
}

// TODO #6469: This shouldn't be static, but a lazily cached value, not built unless needed, and
// re-built in case input parameters have changed. The `ideal_stake` should be determined by the
// amount of parachain slots being bid on: this should be around `(75 - 25.min(slots / 4))%`.
pallet_staking_reward_curve::build! {
	const REWARD_CURVE: PiecewiseLinear<'static> = curve!(
		min_inflation: 0_025_000,
		max_inflation: 0_100_000,
		// 3:2:1 staked : parachains : float.
		// while there's no parachains, then this is 75% staked : 25% float.
		ideal_stake: 0_750_000,
		falloff: 0_050_000,
		max_piece_count: 40,
		test_precision: 0_005_000,
	);
}

parameter_types! {
	// Six sessions in an era (24 hours).
	pub const SessionsPerEra: SessionIndex = prod_or_fast!(6, 1);

	// 28 eras for unbonding (28 days).
	pub BondingDuration: sp_staking::EraIndex = prod_or_fast!(
		28,
		28,
		"DOT_BONDING_DURATION"
	);
	pub SlashDeferDuration: sp_staking::EraIndex = prod_or_fast!(
		27,
		27,
		"DOT_SLASH_DEFER_DURATION"
	);
	pub const RewardCurve: &'static PiecewiseLinear<'static> = &REWARD_CURVE;
	pub const MaxExposurePageSize: u32 = 512;
	// Note: this is not really correct as Max Nominators is (MaxExposurePageSize * page_count) but
	// this is an unbounded number. We just set it to a reasonably high value, 1 full page
	// of nominators.
	pub const MaxNominators: u32 = 512;
	pub const OffendingValidatorsThreshold: Perbill = Perbill::from_percent(17);
	// 16
	pub const MaxNominations: u32 = <NposCompactSolution16 as frame_election_provider_support::NposSolution>::LIMIT as u32;
}

/// Custom version of `runtime_commong::era_payout` somewhat tailored for Polkadot's crowdloan
/// unlock history. The only tweak should be
///
/// ```diff
/// - let auction_proportion = Perquintill::from_rational(auctioned_slots.min(60), 200u64);
/// + let auction_proportion = Perquintill::from_rational(auctioned_slots.min(60), 300u64);
/// ```
///
/// See <https://forum.polkadot.network/t/adjusting-polkadots-ideal-staking-rate-calculation/3897>.
fn polkadot_era_payout(
	total_staked: Balance,
	total_stakable: Balance,
	max_annual_inflation: Perquintill,
	period_fraction: Perquintill,
	auctioned_slots: u64,
) -> (Balance, Balance) {
	use pallet_staking_reward_fn::compute_inflation;
	use sp_runtime::traits::Saturating;

	let min_annual_inflation = Perquintill::from_rational(25u64, 1000u64);
	let delta_annual_inflation = max_annual_inflation.saturating_sub(min_annual_inflation);

	// 20% reserved for up to 60 slots.
	let auction_proportion = Perquintill::from_rational(auctioned_slots.min(60), 300u64);

	// Therefore the ideal amount at stake (as a percentage of total issuance) is 75% less the
	// amount that we expect to be taken up with auctions.
	let ideal_stake = Perquintill::from_percent(75).saturating_sub(auction_proportion);

	let stake = Perquintill::from_rational(total_staked, total_stakable);
	let falloff = Perquintill::from_percent(5);
	let adjustment = compute_inflation(stake, ideal_stake, falloff);
	let staking_inflation =
		min_annual_inflation.saturating_add(delta_annual_inflation * adjustment);

	let max_payout = period_fraction * max_annual_inflation * total_stakable;
	let staking_payout = (period_fraction * staking_inflation) * total_stakable;
	let rest = max_payout.saturating_sub(staking_payout);

	let other_issuance = total_stakable.saturating_sub(total_staked);
	if total_staked > other_issuance {
		let _cap_rest = Perquintill::from_rational(other_issuance, total_staked) * staking_payout;
		// We don't do anything with this, but if we wanted to, we could introduce a cap on the
		// treasury amount with: `rest = rest.min(cap_rest);`
	}
	(staking_payout, rest)
}

pub struct EraPayout;
impl pallet_staking::EraPayout<Balance> for EraPayout {
	fn era_payout(
		total_staked: Balance,
		total_issuance: Balance,
		era_duration_millis: u64,
	) -> (Balance, Balance) {
		// all para-ids that are not active.
		let auctioned_slots = Paras::parachains()
			.into_iter()
			// all active para-ids that do not belong to a system chain is the number
			// of parachains that we should take into account for inflation.
			.filter(|i| *i >= LOWEST_PUBLIC_ID)
			.count() as u64;

		const MAX_ANNUAL_INFLATION: Perquintill = Perquintill::from_percent(10);
		const MILLISECONDS_PER_YEAR: u64 = 1000 * 3600 * 24 * 36525 / 100;

		polkadot_era_payout(
			total_staked,
			total_issuance,
			MAX_ANNUAL_INFLATION,
			Perquintill::from_rational(era_duration_millis, MILLISECONDS_PER_YEAR),
			auctioned_slots,
		)
	}
}

impl pallet_staking::Config for Runtime {
	type Currency = Balances;
	type CurrencyBalance = Balance;
	type UnixTime = Timestamp;
	type CurrencyToVote = CurrencyToVote;
	type RewardRemainder = Treasury;
	type RuntimeEvent = RuntimeEvent;
	type Slash = Treasury;
	type Reward = ();
	type SessionsPerEra = SessionsPerEra;
	type BondingDuration = BondingDuration;
	type SlashDeferDuration = SlashDeferDuration;
	type AdminOrigin = EitherOf<EnsureRoot<Self::AccountId>, StakingAdmin>;
	type SessionInterface = Self;
	type EraPayout = EraPayout;
	type MaxExposurePageSize = MaxExposurePageSize;
	type OffendingValidatorsThreshold = OffendingValidatorsThreshold;
	type NextNewSession = Session;
	type ElectionProvider = ElectionProviderMultiPhase;
	type GenesisElectionProvider = onchain::OnChainExecution<OnChainSeqPhragmen>;
	type VoterList = VoterList;
	type TargetList = UseValidatorsMap<Self>;
	type NominationsQuota = pallet_staking::FixedNominationsQuota<{ MaxNominations::get() }>;
	type MaxUnlockingChunks = frame_support::traits::ConstU32<32>;
	type HistoryDepth = frame_support::traits::ConstU32<84>;
	type BenchmarkingConfig = runtime_common::StakingBenchmarkingConfig;
	type EventListeners = NominationPools;
	type WeightInfo = weights::pallet_staking::WeightInfo<Runtime>;
}

impl pallet_fast_unstake::Config for Runtime {
	type RuntimeEvent = RuntimeEvent;
	type Currency = Balances;
	type BatchSize = frame_support::traits::ConstU32<16>;
	type Deposit = frame_support::traits::ConstU128<{ UNITS }>;
	type ControlOrigin = EnsureRoot<AccountId>;
	type Staking = Staking;
	type MaxErasToCheckPerBlock = ConstU32<1>;
	type WeightInfo = weights::pallet_fast_unstake::WeightInfo<Runtime>;
}

parameter_types! {
	// Minimum 4 CENTS/byte
	pub const BasicDeposit: Balance = deposit(1, 258);
	pub const ByteDeposit: Balance = deposit(0, 1);
	pub const SubAccountDeposit: Balance = deposit(1, 53);
	pub const MaxSubAccounts: u32 = 100;
	pub const MaxAdditionalFields: u32 = 100;
	pub const MaxRegistrars: u32 = 20;
}

impl pallet_identity::Config for Runtime {
	type RuntimeEvent = RuntimeEvent;
	type Currency = Balances;
	type BasicDeposit = BasicDeposit;
	type ByteDeposit = ByteDeposit;
	type SubAccountDeposit = SubAccountDeposit;
	type MaxSubAccounts = MaxSubAccounts;
	type IdentityInformation = IdentityInfo<MaxAdditionalFields>;
	type MaxRegistrars = MaxRegistrars;
	type Slashed = Treasury;
	type ForceOrigin = EitherOf<EnsureRoot<Self::AccountId>, GeneralAdmin>;
	type RegistrarOrigin = EitherOf<EnsureRoot<Self::AccountId>, GeneralAdmin>;
	type WeightInfo = weights::pallet_identity::WeightInfo<Runtime>;
}

parameter_types! {
	pub const ProposalBond: Permill = Permill::from_percent(5);
	pub const ProposalBondMinimum: Balance = 100 * DOLLARS;
	pub const ProposalBondMaximum: Balance = 500 * DOLLARS;
	pub const SpendPeriod: BlockNumber = 24 * DAYS;
	pub const Burn: Permill = Permill::from_percent(1);
	pub const TreasuryPalletId: PalletId = PalletId(*b"py/trsry");
	pub const PayoutSpendPeriod: BlockNumber = 30 * DAYS;
	// The asset's interior location for the paying account. This is the Treasury
	// pallet instance (which sits at index 19).
	pub TreasuryInteriorLocation: InteriorMultiLocation = PalletInstance(TREASURY_PALLET_ID).into();

	pub const TipCountdown: BlockNumber = 1 * DAYS;
	pub const TipFindersFee: Percent = Percent::from_percent(20);
	pub const TipReportDepositBase: Balance = 1 * DOLLARS;
	pub const DataDepositPerByte: Balance = 1 * CENTS;
	pub const MaxApprovals: u32 = 100;
	pub const MaxAuthorities: u32 = 100_000;
	pub const MaxKeys: u32 = 10_000;
	pub const MaxPeerInHeartbeats: u32 = 10_000;
	pub const RootSpendOriginMaxAmount: Balance = Balance::MAX;
	pub const CouncilSpendOriginMaxAmount: Balance = Balance::MAX;
}

impl pallet_treasury::Config for Runtime {
	type PalletId = TreasuryPalletId;
	type Currency = Balances;
	type ApproveOrigin = EitherOfDiverse<EnsureRoot<AccountId>, Treasurer>;
	type RejectOrigin = EitherOfDiverse<EnsureRoot<AccountId>, Treasurer>;
	type RuntimeEvent = RuntimeEvent;
	type OnSlash = Treasury;
	type ProposalBond = ProposalBond;
	type ProposalBondMinimum = ProposalBondMinimum;
	type ProposalBondMaximum = ProposalBondMaximum;
	type SpendPeriod = SpendPeriod;
	type Burn = Burn;
	type BurnDestination = ();
	type SpendFunds = Bounties;
	type MaxApprovals = MaxApprovals;
	type WeightInfo = weights::pallet_treasury::WeightInfo<Runtime>;
	type SpendOrigin = TreasurySpender;
	type AssetKind = VersionedLocatableAsset;
	type Beneficiary = VersionedMultiLocation;
	type BeneficiaryLookup = IdentityLookup<Self::Beneficiary>;
	type Paymaster = PayOverXcm<
		TreasuryInteriorLocation,
		crate::xcm_config::XcmRouter,
		crate::XcmPallet,
		ConstU32<{ 6 * HOURS }>,
		Self::Beneficiary,
		Self::AssetKind,
		LocatableAssetConverter,
		VersionedMultiLocationConverter,
	>;
	type BalanceConverter = AssetRate;
	type PayoutPeriod = PayoutSpendPeriod;
	#[cfg(feature = "runtime-benchmarks")]
	type BenchmarkHelper = runtime_common::impls::benchmarks::TreasuryArguments;
}

parameter_types! {
	pub const BountyDepositBase: Balance = 1 * DOLLARS;
	pub const BountyDepositPayoutDelay: BlockNumber = 8 * DAYS;
	pub const BountyUpdatePeriod: BlockNumber = 90 * DAYS;
	pub const MaximumReasonLength: u32 = 16384;
	pub const CuratorDepositMultiplier: Permill = Permill::from_percent(50);
	pub const CuratorDepositMin: Balance = 10 * DOLLARS;
	pub const CuratorDepositMax: Balance = 200 * DOLLARS;
	pub const BountyValueMinimum: Balance = 10 * DOLLARS;
}

impl pallet_bounties::Config for Runtime {
	type RuntimeEvent = RuntimeEvent;
	type BountyDepositBase = BountyDepositBase;
	type BountyDepositPayoutDelay = BountyDepositPayoutDelay;
	type BountyUpdatePeriod = BountyUpdatePeriod;
	type CuratorDepositMultiplier = CuratorDepositMultiplier;
	type CuratorDepositMin = CuratorDepositMin;
	type CuratorDepositMax = CuratorDepositMax;
	type BountyValueMinimum = BountyValueMinimum;
	type ChildBountyManager = ChildBounties;
	type DataDepositPerByte = DataDepositPerByte;
	type MaximumReasonLength = MaximumReasonLength;
	type WeightInfo = weights::pallet_bounties::WeightInfo<Runtime>;
}

parameter_types! {
	pub const MaxActiveChildBountyCount: u32 = 100;
	pub const ChildBountyValueMinimum: Balance = BountyValueMinimum::get() / 10;
}

impl pallet_child_bounties::Config for Runtime {
	type RuntimeEvent = RuntimeEvent;
	type MaxActiveChildBountyCount = MaxActiveChildBountyCount;
	type ChildBountyValueMinimum = ChildBountyValueMinimum;
	type WeightInfo = weights::pallet_child_bounties::WeightInfo<Runtime>;
}

impl pallet_offences::Config for Runtime {
	type RuntimeEvent = RuntimeEvent;
	type IdentificationTuple = pallet_session::historical::IdentificationTuple<Self>;
	type OnOffenceHandler = Staking;
}

impl pallet_authority_discovery::Config for Runtime {
	type MaxAuthorities = MaxAuthorities;
}

parameter_types! {
	pub NposSolutionPriority: TransactionPriority =
		Perbill::from_percent(90) * TransactionPriority::max_value();
}

parameter_types! {
	pub MaxSetIdSessionEntries: u32 = BondingDuration::get() * SessionsPerEra::get();
}

impl pallet_grandpa::Config for Runtime {
	type RuntimeEvent = RuntimeEvent;

	type WeightInfo = ();
	type MaxAuthorities = MaxAuthorities;
	type MaxNominators = MaxNominators;
	type MaxSetIdSessionEntries = MaxSetIdSessionEntries;

	type KeyOwnerProof = <Historical as KeyOwnerProofSystem<(KeyTypeId, GrandpaId)>>::Proof;

	type EquivocationReportSystem =
		pallet_grandpa::EquivocationReportSystem<Self, Offences, Historical, ReportLongevity>;
}

/// Submits a transaction with the node's public and signature type. Adheres to the signed extension
/// format of the chain.
impl<LocalCall> frame_system::offchain::CreateSignedTransaction<LocalCall> for Runtime
where
	RuntimeCall: From<LocalCall>,
{
	fn create_transaction<C: frame_system::offchain::AppCrypto<Self::Public, Self::Signature>>(
		call: RuntimeCall,
		public: <Signature as Verify>::Signer,
		account: AccountId,
		nonce: <Runtime as frame_system::Config>::Nonce,
	) -> Option<(RuntimeCall, <UncheckedExtrinsic as ExtrinsicT>::SignaturePayload)> {
		use sp_runtime::traits::StaticLookup;
		// take the biggest period possible.
		let period =
			BlockHashCount::get().checked_next_power_of_two().map(|c| c / 2).unwrap_or(2) as u64;

		let current_block = System::block_number()
			.saturated_into::<u64>()
			// The `System::block_number` is initialized with `n+1`,
			// so the actual block number is `n`.
			.saturating_sub(1);
		let tip = 0;
		let extra: SignedExtra = (
			frame_system::CheckNonZeroSender::<Runtime>::new(),
			frame_system::CheckSpecVersion::<Runtime>::new(),
			frame_system::CheckTxVersion::<Runtime>::new(),
			frame_system::CheckGenesis::<Runtime>::new(),
			frame_system::CheckMortality::<Runtime>::from(generic::Era::mortal(
				period,
				current_block,
			)),
			frame_system::CheckNonce::<Runtime>::from(nonce),
			frame_system::CheckWeight::<Runtime>::new(),
			pallet_transaction_payment::ChargeTransactionPayment::<Runtime>::from(tip),
			claims::PrevalidateAttests::<Runtime>::new(),
		);
		let raw_payload = SignedPayload::new(call, extra)
			.map_err(|e| {
				log::warn!(target: LOG_TARGET, "Unable to create signed payload: {:?}", e);
			})
			.ok()?;
		let signature = raw_payload.using_encoded(|payload| C::sign(payload, public))?;
		let (call, extra, _) = raw_payload.deconstruct();
		let address = <Runtime as frame_system::Config>::Lookup::unlookup(account);
		Some((call, (address, signature, extra)))
	}
}

impl frame_system::offchain::SigningTypes for Runtime {
	type Public = <Signature as Verify>::Signer;
	type Signature = Signature;
}

impl<C> frame_system::offchain::SendTransactionTypes<C> for Runtime
where
	RuntimeCall: From<C>,
{
	type Extrinsic = UncheckedExtrinsic;
	type OverarchingCall = RuntimeCall;
}

parameter_types! {
	// Deposit for a parathread (on-demand parachain)
	pub const ParathreadDeposit: Balance = 500 * DOLLARS;
	pub const MaxRetries: u32 = 3;
}

parameter_types! {
	pub Prefix: &'static [u8] = b"Pay DOTs to the Polkadot account:";
}

impl claims::Config for Runtime {
	type RuntimeEvent = RuntimeEvent;
	type VestingSchedule = Vesting;
	type Prefix = Prefix;
	/// Only Root can move a claim.
	type MoveClaimOrigin = EnsureRoot<AccountId>;
	type WeightInfo = weights::runtime_common_claims::WeightInfo<Runtime>;
}

parameter_types! {
	pub const MinVestedTransfer: Balance = 1 * DOLLARS;
	pub UnvestedFundsAllowedWithdrawReasons: WithdrawReasons =
		WithdrawReasons::except(WithdrawReasons::TRANSFER | WithdrawReasons::RESERVE);
}

impl pallet_vesting::Config for Runtime {
	type RuntimeEvent = RuntimeEvent;
	type Currency = Balances;
	type BlockNumberToBalance = ConvertInto;
	type MinVestedTransfer = MinVestedTransfer;
	type WeightInfo = weights::pallet_vesting::WeightInfo<Runtime>;
	type UnvestedFundsAllowedWithdrawReasons = UnvestedFundsAllowedWithdrawReasons;
	const MAX_VESTING_SCHEDULES: u32 = 28;
}

impl pallet_utility::Config for Runtime {
	type RuntimeEvent = RuntimeEvent;
	type RuntimeCall = RuntimeCall;
	type PalletsOrigin = OriginCaller;
	type WeightInfo = weights::pallet_utility::WeightInfo<Runtime>;
}

parameter_types! {
	// One storage item; key size is 32; value is size 4+4+16+32 bytes = 56 bytes.
	pub const DepositBase: Balance = deposit(1, 88);
	// Additional storage item size of 32 bytes.
	pub const DepositFactor: Balance = deposit(0, 32);
	pub const MaxSignatories: u32 = 100;
}

impl pallet_multisig::Config for Runtime {
	type RuntimeEvent = RuntimeEvent;
	type RuntimeCall = RuntimeCall;
	type Currency = Balances;
	type DepositBase = DepositBase;
	type DepositFactor = DepositFactor;
	type MaxSignatories = MaxSignatories;
	type WeightInfo = weights::pallet_multisig::WeightInfo<Runtime>;
}

parameter_types! {
	// One storage item; key size 32, value size 8; .
	pub const ProxyDepositBase: Balance = deposit(1, 8);
	// Additional storage item size of 33 bytes.
	pub const ProxyDepositFactor: Balance = deposit(0, 33);
	pub const MaxProxies: u16 = 32;
	pub const AnnouncementDepositBase: Balance = deposit(1, 8);
	pub const AnnouncementDepositFactor: Balance = deposit(0, 66);
	pub const MaxPending: u16 = 32;
}

/// The type used to represent the kinds of proxying allowed.
#[derive(
	Copy,
	Clone,
	Eq,
	PartialEq,
	Ord,
	PartialOrd,
	Encode,
	Decode,
	RuntimeDebug,
	MaxEncodedLen,
	scale_info::TypeInfo,
)]
pub enum ProxyType {
	Any = 0,
	NonTransfer = 1,
	Governance = 2,
	Staking = 3,
	// Skip 4 as it is now removed (was SudoBalances)
	IdentityJudgement = 5,
	CancelProxy = 6,
	Auction = 7,
	NominationPools = 8,
}

#[cfg(test)]
mod proxy_type_tests {
	use super::*;

	#[derive(Copy, Clone, Eq, PartialEq, Ord, PartialOrd, Encode, Decode, RuntimeDebug)]
	pub enum OldProxyType {
		Any,
		NonTransfer,
		Governance,
		Staking,
		SudoBalances,
		IdentityJudgement,
	}

	#[test]
	fn proxy_type_decodes_correctly() {
		for (i, j) in vec![
			(OldProxyType::Any, ProxyType::Any),
			(OldProxyType::NonTransfer, ProxyType::NonTransfer),
			(OldProxyType::Governance, ProxyType::Governance),
			(OldProxyType::Staking, ProxyType::Staking),
			(OldProxyType::IdentityJudgement, ProxyType::IdentityJudgement),
		]
		.into_iter()
		{
			assert_eq!(i.encode(), j.encode());
		}
		assert!(ProxyType::decode(&mut &OldProxyType::SudoBalances.encode()[..]).is_err());
	}
}

impl Default for ProxyType {
	fn default() -> Self {
		Self::Any
	}
}
impl InstanceFilter<RuntimeCall> for ProxyType {
	fn filter(&self, c: &RuntimeCall) -> bool {
		match self {
			ProxyType::Any => true,
			ProxyType::NonTransfer => matches!(
				c,
				RuntimeCall::System(..) |
				RuntimeCall::Scheduler(..) |
				RuntimeCall::Babe(..) |
				RuntimeCall::Timestamp(..) |
				RuntimeCall::Indices(pallet_indices::Call::claim{..}) |
				RuntimeCall::Indices(pallet_indices::Call::free{..}) |
				RuntimeCall::Indices(pallet_indices::Call::freeze{..}) |
				// Specifically omitting Indices `transfer`, `force_transfer`
				// Specifically omitting the entire Balances pallet
				RuntimeCall::Staking(..) |
				RuntimeCall::Session(..) |
				RuntimeCall::Grandpa(..) |
				RuntimeCall::Treasury(..) |
				RuntimeCall::Bounties(..) |
				RuntimeCall::ChildBounties(..) |
				RuntimeCall::ConvictionVoting(..) |
				RuntimeCall::Referenda(..) |
				RuntimeCall::Whitelist(..) |
				RuntimeCall::Claims(..) |
				RuntimeCall::Vesting(pallet_vesting::Call::vest{..}) |
				RuntimeCall::Vesting(pallet_vesting::Call::vest_other{..}) |
				// Specifically omitting Vesting `vested_transfer`, and `force_vested_transfer`
				RuntimeCall::Utility(..) |
				RuntimeCall::Identity(..) |
				RuntimeCall::Proxy(..) |
				RuntimeCall::Multisig(..) |
				RuntimeCall::Registrar(paras_registrar::Call::register {..}) |
				RuntimeCall::Registrar(paras_registrar::Call::deregister {..}) |
				// Specifically omitting Registrar `swap`
				RuntimeCall::Registrar(paras_registrar::Call::reserve {..}) |
				RuntimeCall::Crowdloan(..) |
				RuntimeCall::Slots(..) |
				RuntimeCall::Auctions(..) | // Specifically omitting the entire XCM Pallet
				RuntimeCall::VoterList(..) |
				RuntimeCall::NominationPools(..) |
				RuntimeCall::FastUnstake(..)
			),
			ProxyType::Governance => matches!(
				c,
				RuntimeCall::Treasury(..) |
					RuntimeCall::Bounties(..) |
					RuntimeCall::Utility(..) |
					RuntimeCall::ChildBounties(..) |
					RuntimeCall::ConvictionVoting(..) |
					RuntimeCall::Referenda(..) |
					RuntimeCall::Whitelist(..)
			),
			ProxyType::Staking => {
				matches!(
					c,
					RuntimeCall::Staking(..) |
						RuntimeCall::Session(..) | RuntimeCall::Utility(..) |
						RuntimeCall::FastUnstake(..) |
						RuntimeCall::VoterList(..) |
						RuntimeCall::NominationPools(..)
				)
			},
			ProxyType::NominationPools => {
				matches!(c, RuntimeCall::NominationPools(..) | RuntimeCall::Utility(..))
			},
			ProxyType::IdentityJudgement => matches!(
				c,
				RuntimeCall::Identity(pallet_identity::Call::provide_judgement { .. }) |
					RuntimeCall::Utility(..)
			),
			ProxyType::CancelProxy => {
				matches!(c, RuntimeCall::Proxy(pallet_proxy::Call::reject_announcement { .. }))
			},
			ProxyType::Auction => matches!(
				c,
				RuntimeCall::Auctions(..) |
					RuntimeCall::Crowdloan(..) |
					RuntimeCall::Registrar(..) |
					RuntimeCall::Slots(..)
			),
		}
	}
	fn is_superset(&self, o: &Self) -> bool {
		match (self, o) {
			(x, y) if x == y => true,
			(ProxyType::Any, _) => true,
			(_, ProxyType::Any) => false,
			(ProxyType::NonTransfer, _) => true,
			_ => false,
		}
	}
}

impl pallet_proxy::Config for Runtime {
	type RuntimeEvent = RuntimeEvent;
	type RuntimeCall = RuntimeCall;
	type Currency = Balances;
	type ProxyType = ProxyType;
	type ProxyDepositBase = ProxyDepositBase;
	type ProxyDepositFactor = ProxyDepositFactor;
	type MaxProxies = MaxProxies;
	type WeightInfo = weights::pallet_proxy::WeightInfo<Runtime>;
	type MaxPending = MaxPending;
	type CallHasher = BlakeTwo256;
	type AnnouncementDepositBase = AnnouncementDepositBase;
	type AnnouncementDepositFactor = AnnouncementDepositFactor;
}

impl parachains_origin::Config for Runtime {}

impl parachains_configuration::Config for Runtime {
	type WeightInfo = weights::runtime_parachains_configuration::WeightInfo<Runtime>;
}

impl parachains_shared::Config for Runtime {}

impl parachains_session_info::Config for Runtime {
	type ValidatorSet = Historical;
}

impl parachains_inclusion::Config for Runtime {
	type RuntimeEvent = RuntimeEvent;
	type DisputesHandler = ParasDisputes;
	type RewardValidators = parachains_reward_points::RewardValidatorsWithEraPoints<Runtime>;
	type MessageQueue = MessageQueue;
	type WeightInfo = weights::runtime_parachains_inclusion::WeightInfo<Runtime>;
}

parameter_types! {
	pub const ParasUnsignedPriority: TransactionPriority = TransactionPriority::max_value();
}

impl parachains_paras::Config for Runtime {
	type RuntimeEvent = RuntimeEvent;
	type WeightInfo = weights::runtime_parachains_paras::WeightInfo<Runtime>;
	type UnsignedPriority = ParasUnsignedPriority;
	type QueueFootprinter = ParaInclusion;
	type NextSessionRotation = Babe;
	type OnNewHead = Registrar;
}

parameter_types! {
	/// Amount of weight that can be spent per block to service messages.
	///
	/// # WARNING
	///
	/// This is not a good value for para-chains since the `Scheduler` already uses up to 80% block weight.
	pub MessageQueueServiceWeight: Weight = Perbill::from_percent(20) * BlockWeights::get().max_block;
	pub const MessageQueueHeapSize: u32 = 65_536;
	pub const MessageQueueMaxStale: u32 = 8;
}

/// Message processor to handle any messages that were enqueued into the `MessageQueue` pallet.
pub struct MessageProcessor;
impl ProcessMessage for MessageProcessor {
	type Origin = AggregateMessageOrigin;

	fn process_message(
		message: &[u8],
		origin: Self::Origin,
		meter: &mut WeightMeter,
		id: &mut [u8; 32],
	) -> Result<bool, ProcessMessageError> {
		let para = match origin {
			AggregateMessageOrigin::Ump(UmpQueueId::Para(para)) => para,
		};
		xcm_builder::ProcessXcmMessage::<
			Junction,
			xcm_executor::XcmExecutor<xcm_config::XcmConfig>,
			RuntimeCall,
		>::process_message(message, Junction::Parachain(para.into()), meter, id)
	}
}

impl pallet_message_queue::Config for Runtime {
	type RuntimeEvent = RuntimeEvent;
	type Size = u32;
	type HeapSize = MessageQueueHeapSize;
	type MaxStale = MessageQueueMaxStale;
	type ServiceWeight = MessageQueueServiceWeight;
	#[cfg(not(feature = "runtime-benchmarks"))]
	type MessageProcessor = MessageProcessor;
	#[cfg(feature = "runtime-benchmarks")]
	type MessageProcessor =
		pallet_message_queue::mock_helpers::NoopMessageProcessor<AggregateMessageOrigin>;
	type QueueChangeHandler = ParaInclusion;
	type QueuePausedQuery = ();
	type WeightInfo = weights::pallet_message_queue::WeightInfo<Runtime>;
}

impl parachains_dmp::Config for Runtime {}

impl parachains_hrmp::Config for Runtime {
	type RuntimeOrigin = RuntimeOrigin;
	type RuntimeEvent = RuntimeEvent;
	type ChannelManager = EitherOf<EnsureRoot<Self::AccountId>, GeneralAdmin>;
	type Currency = Balances;
	type WeightInfo = weights::runtime_parachains_hrmp::WeightInfo<Self>;
}

impl parachains_paras_inherent::Config for Runtime {
	type WeightInfo = weights::runtime_parachains_paras_inherent::WeightInfo<Runtime>;
}

impl parachains_scheduler::Config for Runtime {
	type AssignmentProvider = ParaAssignmentProvider;
}

impl parachains_assigner_parachains::Config for Runtime {}

impl parachains_initializer::Config for Runtime {
	type Randomness = pallet_babe::RandomnessFromOneEpochAgo<Runtime>;
	type ForceOrigin = EnsureRoot<AccountId>;
	type WeightInfo = weights::runtime_parachains_initializer::WeightInfo<Runtime>;
}

impl parachains_disputes::Config for Runtime {
	type RuntimeEvent = RuntimeEvent;
	type RewardValidators = parachains_reward_points::RewardValidatorsWithEraPoints<Runtime>;
	type SlashingHandler = parachains_slashing::SlashValidatorsForDisputes<ParasSlashing>;
	type WeightInfo = weights::runtime_parachains_disputes::WeightInfo<Runtime>;
}

impl parachains_slashing::Config for Runtime {
	type KeyOwnerProofSystem = Historical;
	type KeyOwnerProof =
		<Self::KeyOwnerProofSystem as KeyOwnerProofSystem<(KeyTypeId, ValidatorId)>>::Proof;
	type KeyOwnerIdentification = <Self::KeyOwnerProofSystem as KeyOwnerProofSystem<(
		KeyTypeId,
		ValidatorId,
	)>>::IdentificationTuple;
	type HandleReports = parachains_slashing::SlashingReportHandler<
		Self::KeyOwnerIdentification,
		Offences,
		ReportLongevity,
	>;
	type WeightInfo = weights::runtime_parachains_disputes_slashing::WeightInfo<Runtime>;
	type BenchmarkingConfig = parachains_slashing::BenchConfig<1000>;
}

parameter_types! {
	// Mostly arbitrary deposit price, but should provide an adequate incentive not to spam reserve
	// `ParaId`s.
	pub const ParaDeposit: Balance = 100 * DOLLARS;
	pub const ParaDataByteDeposit: Balance = deposit(0, 1);
}

impl paras_registrar::Config for Runtime {
	type RuntimeOrigin = RuntimeOrigin;
	type RuntimeEvent = RuntimeEvent;
	type Currency = Balances;
	type OnSwap = (Crowdloan, Slots);
	type ParaDeposit = ParaDeposit;
	type DataDepositPerByte = ParaDataByteDeposit;
	type WeightInfo = weights::runtime_common_paras_registrar::WeightInfo<Runtime>;
}

parameter_types! {
	// 12 weeks = 3 months per lease period -> 8 lease periods ~ 2 years
	pub LeasePeriod: BlockNumber = prod_or_fast!(12 * WEEKS, 12 * WEEKS, "DOT_LEASE_PERIOD");
	// Polkadot Genesis was on May 26, 2020.
	// Target Parachain Onboarding Date: Dec 15, 2021.
	// Difference is 568 days.
	// We want a lease period to start on the target onboarding date.
	// 568 % (12 * 7) = 64 day offset
	pub LeaseOffset: BlockNumber = prod_or_fast!(64 * DAYS, 0, "DOT_LEASE_OFFSET");
}

impl slots::Config for Runtime {
	type RuntimeEvent = RuntimeEvent;
	type Currency = Balances;
	type Registrar = Registrar;
	type LeasePeriod = LeasePeriod;
	type LeaseOffset = LeaseOffset;
	type ForceOrigin = EitherOf<EnsureRoot<Self::AccountId>, LeaseAdmin>;
	type WeightInfo = weights::runtime_common_slots::WeightInfo<Runtime>;
}

parameter_types! {
	pub const CrowdloanId: PalletId = PalletId(*b"py/cfund");
	// Accounts for 10_000 contributions, each using 48 bytes (16 bytes for balance, and 32 bytes
	// for a memo).
	pub const SubmissionDeposit: Balance = deposit(1, 480_000);
	// The minimum crowdloan contribution.
	pub const MinContribution: Balance = 5 * DOLLARS;
	pub const RemoveKeysLimit: u32 = 1000;
	// Allow 32 bytes for an additional memo to a crowdloan.
	pub const MaxMemoLength: u8 = 32;
}

impl crowdloan::Config for Runtime {
	type RuntimeEvent = RuntimeEvent;
	type PalletId = CrowdloanId;
	type SubmissionDeposit = SubmissionDeposit;
	type MinContribution = MinContribution;
	type RemoveKeysLimit = RemoveKeysLimit;
	type Registrar = Registrar;
	type Auctioneer = Auctions;
	type MaxMemoLength = MaxMemoLength;
	type WeightInfo = weights::runtime_common_crowdloan::WeightInfo<Runtime>;
}

parameter_types! {
	// The average auction is 7 days long, so this will be 70% for ending period.
	// 5 Days = 72000 Blocks @ 6 sec per block
	pub const EndingPeriod: BlockNumber = 5 * DAYS;
	// ~ 1000 samples per day -> ~ 20 blocks per sample -> 2 minute samples
	pub const SampleLength: BlockNumber = 2 * MINUTES;
}

impl auctions::Config for Runtime {
	type RuntimeEvent = RuntimeEvent;
	type Leaser = Slots;
	type Registrar = Registrar;
	type EndingPeriod = EndingPeriod;
	type SampleLength = SampleLength;
	type Randomness = pallet_babe::RandomnessFromOneEpochAgo<Runtime>;
	type InitiateOrigin = EitherOf<EnsureRoot<Self::AccountId>, AuctionAdmin>;
	type WeightInfo = weights::runtime_common_auctions::WeightInfo<Runtime>;
}

parameter_types! {
	pub const PoolsPalletId: PalletId = PalletId(*b"py/nopls");
	// Allow pools that got slashed up to 90% to remain operational.
	pub const MaxPointsToBalance: u8 = 10;
}

impl pallet_nomination_pools::Config for Runtime {
	type RuntimeEvent = RuntimeEvent;
	type Currency = Balances;
	type RuntimeFreezeReason = RuntimeFreezeReason;
	type RewardCounter = FixedU128;
	type BalanceToU256 = runtime_common::BalanceToU256;
	type U256ToBalance = runtime_common::U256ToBalance;
	type Staking = Staking;
	type PostUnbondingPoolsWindow = frame_support::traits::ConstU32<4>;
	type MaxMetadataLen = frame_support::traits::ConstU32<256>;
	// we use the same number of allowed unlocking chunks as with staking.
	type MaxUnbonding = <Self as pallet_staking::Config>::MaxUnlockingChunks;
	type PalletId = PoolsPalletId;
	type MaxPointsToBalance = MaxPointsToBalance;
	type WeightInfo = weights::pallet_nomination_pools::WeightInfo<Self>;
}

pub struct InitiateNominationPools;
impl frame_support::traits::OnRuntimeUpgrade for InitiateNominationPools {
	fn on_runtime_upgrade() -> frame_support::weights::Weight {
		// we use one as an indicator if this has already been set.
		if pallet_nomination_pools::MaxPools::<Runtime>::get().is_none() {
			// 5 DOT to join a pool.
			pallet_nomination_pools::MinJoinBond::<Runtime>::put(5 * UNITS);
			// 100 DOT to create a pool.
			pallet_nomination_pools::MinCreateBond::<Runtime>::put(100 * UNITS);

			// Initialize with limits for now.
			pallet_nomination_pools::MaxPools::<Runtime>::put(0);
			pallet_nomination_pools::MaxPoolMembersPerPool::<Runtime>::put(0);
			pallet_nomination_pools::MaxPoolMembers::<Runtime>::put(0);

			log::info!(target: LOG_TARGET, "pools config initiated 🎉");
			<Runtime as frame_system::Config>::DbWeight::get().reads_writes(1, 5)
		} else {
			log::info!(target: LOG_TARGET, "pools config already initiated 😏");
			<Runtime as frame_system::Config>::DbWeight::get().reads(1)
		}
	}
}

impl pallet_asset_rate::Config for Runtime {
	type WeightInfo = weights::pallet_asset_rate::WeightInfo<Runtime>;
	type RuntimeEvent = RuntimeEvent;
	type CreateOrigin = EitherOfDiverse<EnsureRoot<AccountId>, Treasurer>;
	type RemoveOrigin = EitherOfDiverse<EnsureRoot<AccountId>, Treasurer>;
	type UpdateOrigin = EitherOfDiverse<EnsureRoot<AccountId>, Treasurer>;
	type Currency = Balances;
	type AssetKind = <Runtime as pallet_treasury::Config>::AssetKind;
	#[cfg(feature = "runtime-benchmarks")]
	type BenchmarkHelper = runtime_common::impls::benchmarks::AssetRateArguments;
}

construct_runtime! {
	pub enum Runtime
	{
		// Basic stuff; balances is uncallable initially.
		System: frame_system = 0,
		Scheduler: pallet_scheduler = 1,
		Preimage: pallet_preimage = 10,

		// Babe must be before session.
		Babe: pallet_babe = 2,

		Timestamp: pallet_timestamp = 3,
		Indices: pallet_indices = 4,
		Balances: pallet_balances = 5,
		TransactionPayment: pallet_transaction_payment = 32,

		// Consensus support.
		// Authorship must be before session in order to note author in the correct session and era
		// for im-online and staking.
		Authorship: pallet_authorship = 6,
		Staking: pallet_staking = 7,
		Offences: pallet_offences = 8,
		Historical: session_historical = 33,

		Session: pallet_session = 9,
		Grandpa: pallet_grandpa = 11,
		AuthorityDiscovery: pallet_authority_discovery = 13,

		// OpenGov stuff.
		Treasury: pallet_treasury = 19,
		ConvictionVoting: pallet_conviction_voting = 20,
		Referenda: pallet_referenda = 21,
		Origins: pallet_custom_origins = 22,
		Whitelist: pallet_whitelist = 23,

		// Claims. Usable initially.
		Claims: claims = 24,
		// Vesting. Usable initially, but removed once all vesting is finished.
		Vesting: pallet_vesting = 25,
		// Cunning utilities. Usable initially.
		Utility: pallet_utility = 26,

		// Identity. Late addition.
		Identity: pallet_identity = 28,

		// Proxy module. Late addition.
		Proxy: pallet_proxy = 29,

		// Multisig dispatch. Late addition.
		Multisig: pallet_multisig = 30,

		// Bounties modules.
		Bounties: pallet_bounties = 34,
		ChildBounties: pallet_child_bounties = 38,

		// Election pallet. Only works with staking, but placed here to maintain indices.
		ElectionProviderMultiPhase: pallet_election_provider_multi_phase = 36,

		// Provides a semi-sorted list of nominators for staking.
		VoterList: pallet_bags_list::<Instance1> = 37,

		// Nomination pools: extension to staking.
		NominationPools: pallet_nomination_pools = 39,

		// Fast unstake pallet: extension to staking.
		FastUnstake: pallet_fast_unstake = 40,

		// Parachains pallets. Start indices at 50 to leave room.
		ParachainsOrigin: parachains_origin = 50,
		Configuration: parachains_configuration = 51,
		ParasShared: parachains_shared = 52,
		ParaInclusion: parachains_inclusion = 53,
		ParaInherent: parachains_paras_inherent = 54,
		ParaScheduler: parachains_scheduler = 55,
		Paras: parachains_paras = 56,
		Initializer: parachains_initializer = 57,
		Dmp: parachains_dmp = 58,
		// Ump 59
		Hrmp: parachains_hrmp = 60,
		ParaSessionInfo: parachains_session_info = 61,
		ParasDisputes: parachains_disputes = 62,
		ParasSlashing: parachains_slashing = 63,
		ParaAssignmentProvider: parachains_assigner_parachains = 64,

		// Parachain Onboarding Pallets. Start indices at 70 to leave room.
		Registrar: paras_registrar = 70,
		Slots: slots = 71,
		Auctions: auctions = 72,
		Crowdloan: crowdloan = 73,

		// Pallet for sending XCM.
		XcmPallet: pallet_xcm = 99,

		// Generalized message queue
		MessageQueue: pallet_message_queue = 100,

		// Asset rate.
		AssetRate: pallet_asset_rate = 101,

		// BEEFY Bridges support.
		Beefy: pallet_beefy = 200,
		// MMR leaf construction must be after session in order to have a leaf's next_auth_set
		// refer to block<N>. See issue #160 for details.
		Mmr: pallet_mmr = 201,
		BeefyMmrLeaf: pallet_beefy_mmr = 202,
	}
}

/// The address format for describing accounts.
pub type Address = sp_runtime::MultiAddress<AccountId, ()>;
/// Block header type as expected by this runtime.
pub type Header = generic::Header<BlockNumber, BlakeTwo256>;
/// Block type as expected by this runtime.
pub type Block = generic::Block<Header, UncheckedExtrinsic>;
/// A Block signed with a Justification
pub type SignedBlock = generic::SignedBlock<Block>;
/// `BlockId` type as expected by this runtime.
pub type BlockId = generic::BlockId<Block>;
/// The `SignedExtension` to the basic transaction logic.
pub type SignedExtra = (
	frame_system::CheckNonZeroSender<Runtime>,
	frame_system::CheckSpecVersion<Runtime>,
	frame_system::CheckTxVersion<Runtime>,
	frame_system::CheckGenesis<Runtime>,
	frame_system::CheckMortality<Runtime>,
	frame_system::CheckNonce<Runtime>,
	frame_system::CheckWeight<Runtime>,
	pallet_transaction_payment::ChargeTransactionPayment<Runtime>,
	claims::PrevalidateAttests<Runtime>,
);

pub struct NominationPoolsMigrationV4OldPallet;
impl Get<Perbill> for NominationPoolsMigrationV4OldPallet {
	fn get() -> Perbill {
		Perbill::zero()
	}
}

/// All migrations that will run on the next runtime upgrade.
///
/// This contains the combined migrations of the last 10 releases. It allows to skip runtime
/// upgrades in case governance decides to do so. THE ORDER IS IMPORTANT.
pub type Migrations = migrations::Unreleased;

/// The runtime migrations per release.
#[allow(deprecated, missing_docs)]
pub mod migrations {
	use super::*;
	#[cfg(feature = "try-runtime")]
	use sp_core::crypto::ByteArray;

	parameter_types! {
		pub const ImOnlinePalletName: &'static str = "ImOnline";
	}

	/// Upgrade Session keys to exclude `ImOnline` key and include `Beefy`.
	/// When this is removed, should also remove `OldSessionKeys`.
	pub struct UpgradeSessionKeys;
	const UPGRADE_SESSION_KEYS_FROM_SPEC: u32 = 1000001;

	impl frame_support::traits::OnRuntimeUpgrade for UpgradeSessionKeys {
		#[cfg(feature = "try-runtime")]
		fn pre_upgrade() -> Result<sp_std::vec::Vec<u8>, sp_runtime::TryRuntimeError> {
			if System::last_runtime_upgrade_spec_version() > UPGRADE_SESSION_KEYS_FROM_SPEC {
				log::warn!(target: "runtime::session_keys", "Skipping session keys migration pre-upgrade check due to spec version (already applied?)");
				return Ok(Vec::new())
			}

			log::info!(target: "runtime::session_keys", "Collecting pre-upgrade session keys state");
			let key_ids = SessionKeys::key_ids();
			frame_support::ensure!(
				key_ids.into_iter().find(|&k| *k == sp_core::crypto::key_types::IM_ONLINE) == None,
				"New session keys contain the ImOnline key that should have been removed",
			);
			let storage_key = pallet_session::QueuedKeys::<Runtime>::hashed_key();
			let mut state: Vec<u8> = Vec::new();
			frame_support::storage::unhashed::get::<Vec<(ValidatorId, OldSessionKeys)>>(
				&storage_key,
			)
			.ok_or::<sp_runtime::TryRuntimeError>("Queued keys are not available".into())?
			.into_iter()
			.for_each(|(id, keys)| {
				state.extend_from_slice(id.as_slice());
				for key_id in key_ids {
					state.extend_from_slice(keys.get_raw(*key_id));
				}
			});
			frame_support::ensure!(state.len() > 0, "Queued keys are not empty before upgrade");
			Ok(state)
		}

		fn on_runtime_upgrade() -> Weight {
			if System::last_runtime_upgrade_spec_version() > UPGRADE_SESSION_KEYS_FROM_SPEC {
				log::info!("Skipping session keys upgrade: already applied");
				return <Runtime as frame_system::Config>::DbWeight::get().reads(1)
			}
			log::trace!("Upgrading session keys");
			Session::upgrade_keys::<OldSessionKeys, _>(transform_session_keys);
			Perbill::from_percent(50) * BlockWeights::get().max_block
		}

		#[cfg(feature = "try-runtime")]
		fn post_upgrade(
			old_state: sp_std::vec::Vec<u8>,
		) -> Result<(), sp_runtime::TryRuntimeError> {
			if System::last_runtime_upgrade_spec_version() > UPGRADE_SESSION_KEYS_FROM_SPEC {
				log::warn!(target: "runtime::session_keys", "Skipping session keys migration post-upgrade check due to spec version (already applied?)");
				return Ok(())
			}

			let key_ids = SessionKeys::key_ids();
			let mut new_state: Vec<u8> = Vec::new();
			pallet_session::QueuedKeys::<Runtime>::get().into_iter().for_each(|(id, keys)| {
				new_state.extend_from_slice(id.as_slice());
				for key_id in key_ids {
					new_state.extend_from_slice(keys.get_raw(*key_id));
				}
			});
			frame_support::ensure!(new_state.len() > 0, "Queued keys are not empty after upgrade");
			frame_support::ensure!(
				old_state == new_state,
				"Pre-upgrade and post-upgrade keys do not match!"
			);
			log::info!(target: "runtime::session_keys", "Session keys migrated successfully");
			Ok(())
		}
	}

	/// Unreleased migrations. Add new ones here:
	pub type Unreleased = (
		// Upgrade SessionKeys to exclude ImOnline key
		UpgradeSessionKeys,
<<<<<<< HEAD
		pallet_nomination_pools::migration::versioned_migrations::V5toV6<Runtime>,
		pallet_nomination_pools::migration::versioned_migrations::V6ToV7<Runtime>,
		// Remove `im-online` pallet on-chain storage
		frame_support::migrations::RemovePallet<
			ImOnlinePalletName,
			<Runtime as frame_system::Config>::DbWeight,
		>,
=======
		pallet_nomination_pools::migration::versioned::V5toV6<Runtime>,
		pallet_nomination_pools::migration::versioned::V6ToV7<Runtime>,
		pallet_nomination_pools::migration::versioned::V7ToV8<Runtime>,
		pallet_staking::migrations::v14::MigrateToV14<Runtime>,
		parachains_configuration::migration::v10::MigrateToV10<Runtime>,
		pallet_grandpa::migrations::MigrateV4ToV5<Runtime>,
>>>>>>> 932fc155
	);
}

/// Unchecked extrinsic type as expected by this runtime.
pub type UncheckedExtrinsic =
	generic::UncheckedExtrinsic<Address, RuntimeCall, Signature, SignedExtra>;
/// Executive: handles dispatch to the various modules.
pub type Executive = frame_executive::Executive<
	Runtime,
	Block,
	frame_system::ChainContext<Runtime>,
	Runtime,
	AllPalletsWithSystem,
	Migrations,
>;

/// The payload being signed in transactions.
pub type SignedPayload = generic::SignedPayload<RuntimeCall, SignedExtra>;

#[cfg(feature = "runtime-benchmarks")]
mod benches {
	frame_benchmarking::define_benchmarks!(
		// Polkadot
		// NOTE: Make sure to prefix these with `runtime_common::` so
		// the that path resolves correctly in the generated file.
		[runtime_common::auctions, Auctions]
		[runtime_common::claims, Claims]
		[runtime_common::crowdloan, Crowdloan]
		[runtime_common::slots, Slots]
		[runtime_common::paras_registrar, Registrar]
		[runtime_parachains::configuration, Configuration]
		[runtime_parachains::disputes, ParasDisputes]
		[runtime_parachains::disputes::slashing, ParasSlashing]
		[runtime_parachains::hrmp, Hrmp]
		[runtime_parachains::inclusion, ParaInclusion]
		[runtime_parachains::initializer, Initializer]
		[runtime_parachains::paras, Paras]
		[runtime_parachains::paras_inherent, ParaInherent]
		// Substrate
		[pallet_bags_list, VoterList]
		[pallet_balances, Balances]
		[frame_benchmarking::baseline, Baseline::<Runtime>]
		[pallet_bounties, Bounties]
		[pallet_child_bounties, ChildBounties]
		[pallet_election_provider_multi_phase, ElectionProviderMultiPhase]
		[frame_election_provider_support, ElectionProviderBench::<Runtime>]
		[pallet_fast_unstake, FastUnstake]
		[pallet_identity, Identity]
		[pallet_indices, Indices]
		[pallet_message_queue, MessageQueue]
		[pallet_multisig, Multisig]
		[pallet_nomination_pools, NominationPoolsBench::<Runtime>]
		[pallet_offences, OffencesBench::<Runtime>]
		[pallet_preimage, Preimage]
		[pallet_proxy, Proxy]
		[pallet_scheduler, Scheduler]
		[pallet_session, SessionBench::<Runtime>]
		[pallet_staking, Staking]
		[frame_system, SystemBench::<Runtime>]
		[pallet_timestamp, Timestamp]
		[pallet_treasury, Treasury]
		[pallet_utility, Utility]
		[pallet_vesting, Vesting]
		[pallet_conviction_voting, ConvictionVoting]
		[pallet_referenda, Referenda]
		[pallet_whitelist, Whitelist]
		[pallet_asset_rate, AssetRate]
		// XCM
		[pallet_xcm, PalletXcmExtrinsiscsBenchmark::<Runtime>]
		[pallet_xcm_benchmarks::fungible, pallet_xcm_benchmarks::fungible::Pallet::<Runtime>]
		[pallet_xcm_benchmarks::generic, pallet_xcm_benchmarks::generic::Pallet::<Runtime>]
	);
}

sp_api::impl_runtime_apis! {
	impl sp_api::Core<Block> for Runtime {
		fn version() -> RuntimeVersion {
			VERSION
		}

		fn execute_block(block: Block) {
			Executive::execute_block(block);
		}

		fn initialize_block(header: &<Block as BlockT>::Header) {
			Executive::initialize_block(header)
		}
	}

	impl sp_api::Metadata<Block> for Runtime {
		fn metadata() -> OpaqueMetadata {
			OpaqueMetadata::new(Runtime::metadata().into())
		}

		fn metadata_at_version(version: u32) -> Option<OpaqueMetadata> {
			Runtime::metadata_at_version(version)
		}

		fn metadata_versions() -> sp_std::vec::Vec<u32> {
			Runtime::metadata_versions()
		}
	}

	impl block_builder_api::BlockBuilder<Block> for Runtime {
		fn apply_extrinsic(extrinsic: <Block as BlockT>::Extrinsic) -> ApplyExtrinsicResult {
			Executive::apply_extrinsic(extrinsic)
		}

		fn finalize_block() -> <Block as BlockT>::Header {
			Executive::finalize_block()
		}

		fn inherent_extrinsics(data: inherents::InherentData) -> Vec<<Block as BlockT>::Extrinsic> {
			data.create_extrinsics()
		}

		fn check_inherents(
			block: Block,
			data: inherents::InherentData,
		) -> inherents::CheckInherentsResult {
			data.check_extrinsics(&block)
		}
	}

	impl pallet_nomination_pools_runtime_api::NominationPoolsApi<
		Block,
		AccountId,
		Balance,
	> for Runtime {
		fn pending_rewards(member: AccountId) -> Balance {
			NominationPools::api_pending_rewards(member).unwrap_or_default()
		}

		fn points_to_balance(pool_id: pallet_nomination_pools::PoolId, points: Balance) -> Balance {
			NominationPools::api_points_to_balance(pool_id, points)
		}

		fn balance_to_points(pool_id: pallet_nomination_pools::PoolId, new_funds: Balance) -> Balance {
			NominationPools::api_balance_to_points(pool_id, new_funds)
		}
	}

	impl pallet_staking_runtime_api::StakingApi<Block, Balance, AccountId> for Runtime {
		fn nominations_quota(balance: Balance) -> u32 {
			Staking::api_nominations_quota(balance)
		}

		fn eras_stakers_page_count(era: sp_staking::EraIndex, account: AccountId) -> sp_staking::Page {
			Staking::api_eras_stakers_page_count(era, account)
		}
	}

	impl tx_pool_api::runtime_api::TaggedTransactionQueue<Block> for Runtime {
		fn validate_transaction(
			source: TransactionSource,
			tx: <Block as BlockT>::Extrinsic,
			block_hash: <Block as BlockT>::Hash,
		) -> TransactionValidity {
			Executive::validate_transaction(source, tx, block_hash)
		}
	}

	impl offchain_primitives::OffchainWorkerApi<Block> for Runtime {
		fn offchain_worker(header: &<Block as BlockT>::Header) {
			Executive::offchain_worker(header)
		}
	}

	impl primitives::runtime_api::ParachainHost<Block> for Runtime {
		fn validators() -> Vec<ValidatorId> {
			parachains_runtime_api_impl::validators::<Runtime>()
		}

		fn validator_groups() -> (Vec<Vec<ValidatorIndex>>, GroupRotationInfo<BlockNumber>) {
			parachains_runtime_api_impl::validator_groups::<Runtime>()
		}

		fn availability_cores() -> Vec<CoreState<Hash, BlockNumber>> {
			parachains_runtime_api_impl::availability_cores::<Runtime>()
		}

		fn persisted_validation_data(para_id: ParaId, assumption: OccupiedCoreAssumption)
			-> Option<PersistedValidationData<Hash, BlockNumber>> {
			parachains_runtime_api_impl::persisted_validation_data::<Runtime>(para_id, assumption)
		}

		fn assumed_validation_data(
			para_id: ParaId,
			expected_persisted_validation_data_hash: Hash,
		) -> Option<(PersistedValidationData<Hash, BlockNumber>, ValidationCodeHash)> {
			parachains_runtime_api_impl::assumed_validation_data::<Runtime>(
				para_id,
				expected_persisted_validation_data_hash,
			)
		}

		fn check_validation_outputs(
			para_id: ParaId,
			outputs: primitives::CandidateCommitments,
		) -> bool {
			parachains_runtime_api_impl::check_validation_outputs::<Runtime>(para_id, outputs)
		}

		fn session_index_for_child() -> SessionIndex {
			parachains_runtime_api_impl::session_index_for_child::<Runtime>()
		}

		fn validation_code(para_id: ParaId, assumption: OccupiedCoreAssumption)
			-> Option<ValidationCode> {
			parachains_runtime_api_impl::validation_code::<Runtime>(para_id, assumption)
		}

		fn candidate_pending_availability(para_id: ParaId) -> Option<CommittedCandidateReceipt<Hash>> {
			parachains_runtime_api_impl::candidate_pending_availability::<Runtime>(para_id)
		}

		fn candidate_events() -> Vec<CandidateEvent<Hash>> {
			parachains_runtime_api_impl::candidate_events::<Runtime, _>(|ev| {
				match ev {
					RuntimeEvent::ParaInclusion(ev) => {
						Some(ev)
					}
					_ => None,
				}
			})
		}

		fn session_info(index: SessionIndex) -> Option<SessionInfo> {
			parachains_runtime_api_impl::session_info::<Runtime>(index)
		}

		fn session_executor_params(session_index: SessionIndex) -> Option<ExecutorParams> {
			parachains_runtime_api_impl::session_executor_params::<Runtime>(session_index)
		}

		fn dmq_contents(recipient: ParaId) -> Vec<InboundDownwardMessage<BlockNumber>> {
			parachains_runtime_api_impl::dmq_contents::<Runtime>(recipient)
		}

		fn inbound_hrmp_channels_contents(
			recipient: ParaId
		) -> BTreeMap<ParaId, Vec<InboundHrmpMessage<BlockNumber>>> {
			parachains_runtime_api_impl::inbound_hrmp_channels_contents::<Runtime>(recipient)
		}

		fn validation_code_by_hash(hash: ValidationCodeHash) -> Option<ValidationCode> {
			parachains_runtime_api_impl::validation_code_by_hash::<Runtime>(hash)
		}

		fn on_chain_votes() -> Option<ScrapedOnChainVotes<Hash>> {
			parachains_runtime_api_impl::on_chain_votes::<Runtime>()
		}

		fn submit_pvf_check_statement(
			stmt: primitives::PvfCheckStatement,
			signature: primitives::ValidatorSignature,
		) {
			parachains_runtime_api_impl::submit_pvf_check_statement::<Runtime>(stmt, signature)
		}

		fn pvfs_require_precheck() -> Vec<ValidationCodeHash> {
			parachains_runtime_api_impl::pvfs_require_precheck::<Runtime>()
		}

		fn validation_code_hash(para_id: ParaId, assumption: OccupiedCoreAssumption)
			-> Option<ValidationCodeHash>
		{
			parachains_runtime_api_impl::validation_code_hash::<Runtime>(para_id, assumption)
		}

		fn disputes() -> Vec<(SessionIndex, CandidateHash, DisputeState<BlockNumber>)> {
			parachains_runtime_api_impl::get_session_disputes::<Runtime>()
		}

		fn unapplied_slashes(
		) -> Vec<(SessionIndex, CandidateHash, slashing::PendingSlashes)> {
			parachains_runtime_api_impl::unapplied_slashes::<Runtime>()
		}

		fn key_ownership_proof(
			validator_id: ValidatorId,
		) -> Option<slashing::OpaqueKeyOwnershipProof> {
			use parity_scale_codec::Encode;

			Historical::prove((PARACHAIN_KEY_TYPE_ID, validator_id))
				.map(|p| p.encode())
				.map(slashing::OpaqueKeyOwnershipProof::new)
		}

		fn submit_report_dispute_lost(
			dispute_proof: slashing::DisputeProof,
			key_ownership_proof: slashing::OpaqueKeyOwnershipProof,
		) -> Option<()> {
			parachains_runtime_api_impl::submit_unsigned_slashing_report::<Runtime>(
				dispute_proof,
				key_ownership_proof,
			)
		}
	}

	impl beefy_primitives::BeefyApi<Block, BeefyId> for Runtime {
		fn beefy_genesis() -> Option<BlockNumber> {
			Beefy::genesis_block()
		}

		fn validator_set() -> Option<beefy_primitives::ValidatorSet<BeefyId>> {
			Beefy::validator_set()
		}

		fn submit_report_equivocation_unsigned_extrinsic(
			equivocation_proof: beefy_primitives::EquivocationProof<
				BlockNumber,
				BeefyId,
				BeefySignature,
			>,
			key_owner_proof: beefy_primitives::OpaqueKeyOwnershipProof,
		) -> Option<()> {
			let key_owner_proof = key_owner_proof.decode()?;

			Beefy::submit_unsigned_equivocation_report(
				equivocation_proof,
				key_owner_proof,
			)
		}

		fn generate_key_ownership_proof(
			_set_id: beefy_primitives::ValidatorSetId,
			authority_id: BeefyId,
		) -> Option<beefy_primitives::OpaqueKeyOwnershipProof> {
			use parity_scale_codec::Encode;

			Historical::prove((beefy_primitives::KEY_TYPE, authority_id))
				.map(|p| p.encode())
				.map(beefy_primitives::OpaqueKeyOwnershipProof::new)
		}
	}

	impl mmr::MmrApi<Block, Hash, BlockNumber> for Runtime {
		fn mmr_root() -> Result<mmr::Hash, mmr::Error> {
			Ok(Mmr::mmr_root())
		}

		fn mmr_leaf_count() -> Result<mmr::LeafIndex, mmr::Error> {
			Ok(Mmr::mmr_leaves())
		}

		fn generate_proof(
			block_numbers: Vec<BlockNumber>,
			best_known_block_number: Option<BlockNumber>,
		) -> Result<(Vec<mmr::EncodableOpaqueLeaf>, mmr::Proof<mmr::Hash>), mmr::Error> {
			Mmr::generate_proof(block_numbers, best_known_block_number).map(
				|(leaves, proof)| {
					(
						leaves
							.into_iter()
							.map(|leaf| mmr::EncodableOpaqueLeaf::from_leaf(&leaf))
							.collect(),
						proof,
					)
				},
			)
		}

		fn verify_proof(leaves: Vec<mmr::EncodableOpaqueLeaf>, proof: mmr::Proof<mmr::Hash>)
			-> Result<(), mmr::Error>
		{
			let leaves = leaves.into_iter().map(|leaf|
				leaf.into_opaque_leaf()
				.try_decode()
				.ok_or(mmr::Error::Verify)).collect::<Result<Vec<mmr::Leaf>, mmr::Error>>()?;
			Mmr::verify_leaves(leaves, proof)
		}

		fn verify_proof_stateless(
			root: mmr::Hash,
			leaves: Vec<mmr::EncodableOpaqueLeaf>,
			proof: mmr::Proof<mmr::Hash>
		) -> Result<(), mmr::Error> {
			let nodes = leaves.into_iter().map(|leaf|mmr::DataOrHash::Data(leaf.into_opaque_leaf())).collect();
			pallet_mmr::verify_leaves_proof::<mmr::Hashing, _>(root, nodes, proof)
		}
	}

	impl pallet_beefy_mmr::BeefyMmrApi<Block, Hash> for RuntimeApi {
		fn authority_set_proof() -> beefy_primitives::mmr::BeefyAuthoritySet<Hash> {
			BeefyMmrLeaf::authority_set_proof()
		}

		fn next_authority_set_proof() -> beefy_primitives::mmr::BeefyNextAuthoritySet<Hash> {
			BeefyMmrLeaf::next_authority_set_proof()
		}
	}

	impl fg_primitives::GrandpaApi<Block> for Runtime {
		fn grandpa_authorities() -> Vec<(GrandpaId, u64)> {
			Grandpa::grandpa_authorities()
		}

		fn current_set_id() -> fg_primitives::SetId {
			Grandpa::current_set_id()
		}

		fn submit_report_equivocation_unsigned_extrinsic(
			equivocation_proof: fg_primitives::EquivocationProof<
				<Block as BlockT>::Hash,
				sp_runtime::traits::NumberFor<Block>,
			>,
			key_owner_proof: fg_primitives::OpaqueKeyOwnershipProof,
		) -> Option<()> {
			let key_owner_proof = key_owner_proof.decode()?;

			Grandpa::submit_unsigned_equivocation_report(
				equivocation_proof,
				key_owner_proof,
			)
		}

		fn generate_key_ownership_proof(
			_set_id: fg_primitives::SetId,
			authority_id: fg_primitives::AuthorityId,
		) -> Option<fg_primitives::OpaqueKeyOwnershipProof> {
			use parity_scale_codec::Encode;

			Historical::prove((fg_primitives::KEY_TYPE, authority_id))
				.map(|p| p.encode())
				.map(fg_primitives::OpaqueKeyOwnershipProof::new)
		}
	}

	impl babe_primitives::BabeApi<Block> for Runtime {
		fn configuration() -> babe_primitives::BabeConfiguration {
			let epoch_config = Babe::epoch_config().unwrap_or(BABE_GENESIS_EPOCH_CONFIG);
			babe_primitives::BabeConfiguration {
				slot_duration: Babe::slot_duration(),
				epoch_length: EpochDuration::get(),
				c: epoch_config.c,
				authorities: Babe::authorities().to_vec(),
				randomness: Babe::randomness(),
				allowed_slots: epoch_config.allowed_slots,
			}
		}

		fn current_epoch_start() -> babe_primitives::Slot {
			Babe::current_epoch_start()
		}

		fn current_epoch() -> babe_primitives::Epoch {
			Babe::current_epoch()
		}

		fn next_epoch() -> babe_primitives::Epoch {
			Babe::next_epoch()
		}

		fn generate_key_ownership_proof(
			_slot: babe_primitives::Slot,
			authority_id: babe_primitives::AuthorityId,
		) -> Option<babe_primitives::OpaqueKeyOwnershipProof> {
			use parity_scale_codec::Encode;

			Historical::prove((babe_primitives::KEY_TYPE, authority_id))
				.map(|p| p.encode())
				.map(babe_primitives::OpaqueKeyOwnershipProof::new)
		}

		fn submit_report_equivocation_unsigned_extrinsic(
			equivocation_proof: babe_primitives::EquivocationProof<<Block as BlockT>::Header>,
			key_owner_proof: babe_primitives::OpaqueKeyOwnershipProof,
		) -> Option<()> {
			let key_owner_proof = key_owner_proof.decode()?;

			Babe::submit_unsigned_equivocation_report(
				equivocation_proof,
				key_owner_proof,
			)
		}
	}

	impl authority_discovery_primitives::AuthorityDiscoveryApi<Block> for Runtime {
		fn authorities() -> Vec<AuthorityDiscoveryId> {
			parachains_runtime_api_impl::relevant_authority_ids::<Runtime>()
		}
	}

	impl sp_session::SessionKeys<Block> for Runtime {
		fn generate_session_keys(seed: Option<Vec<u8>>) -> Vec<u8> {
			SessionKeys::generate(seed)
		}

		fn decode_session_keys(
			encoded: Vec<u8>,
		) -> Option<Vec<(Vec<u8>, sp_core::crypto::KeyTypeId)>> {
			SessionKeys::decode_into_raw_public_keys(&encoded)
		}
	}

	impl frame_system_rpc_runtime_api::AccountNonceApi<Block, AccountId, Nonce> for Runtime {
		fn account_nonce(account: AccountId) -> Nonce {
			System::account_nonce(account)
		}
	}

	impl pallet_transaction_payment_rpc_runtime_api::TransactionPaymentApi<
		Block,
		Balance,
	> for Runtime {
		fn query_info(uxt: <Block as BlockT>::Extrinsic, len: u32) -> RuntimeDispatchInfo<Balance> {
			TransactionPayment::query_info(uxt, len)
		}
		fn query_fee_details(uxt: <Block as BlockT>::Extrinsic, len: u32) -> FeeDetails<Balance> {
			TransactionPayment::query_fee_details(uxt, len)
		}
		fn query_weight_to_fee(weight: Weight) -> Balance {
			TransactionPayment::weight_to_fee(weight)
		}
		fn query_length_to_fee(length: u32) -> Balance {
			TransactionPayment::length_to_fee(length)
		}
	}

	impl pallet_transaction_payment_rpc_runtime_api::TransactionPaymentCallApi<Block, Balance, RuntimeCall>
		for Runtime
	{
		fn query_call_info(call: RuntimeCall, len: u32) -> RuntimeDispatchInfo<Balance> {
			TransactionPayment::query_call_info(call, len)
		}
		fn query_call_fee_details(call: RuntimeCall, len: u32) -> FeeDetails<Balance> {
			TransactionPayment::query_call_fee_details(call, len)
		}
		fn query_weight_to_fee(weight: Weight) -> Balance {
			TransactionPayment::weight_to_fee(weight)
		}
		fn query_length_to_fee(length: u32) -> Balance {
			TransactionPayment::length_to_fee(length)
		}
	}

	impl sp_genesis_builder::GenesisBuilder<Block> for Runtime {
		fn create_default_config() -> Vec<u8> {
			create_default_config::<RuntimeGenesisConfig>()
		}

		fn build_config(config: Vec<u8>) -> sp_genesis_builder::Result {
			build_config::<RuntimeGenesisConfig>(config)
		}
	}

	#[cfg(feature = "try-runtime")]
	impl frame_try_runtime::TryRuntime<Block> for Runtime {
		fn on_runtime_upgrade(checks: frame_try_runtime::UpgradeCheckSelect) -> (Weight, Weight) {
			log::info!(target: LOG_TARGET, "try-runtime::on_runtime_upgrade polkadot.");
			let weight = Executive::try_runtime_upgrade(checks).unwrap();
			(weight, BlockWeights::get().max_block)
		}

		fn execute_block(
			block: Block,
			state_root_check: bool,
			signature_check: bool,
			select: frame_try_runtime::TryStateSelect,
		) -> Weight {
			// NOTE: intentional unwrap: we don't want to propagate the error backwards, and want to
			// have a backtrace here.
			Executive::try_execute_block(block, state_root_check, signature_check, select).unwrap()
		}
	}

	#[cfg(feature = "runtime-benchmarks")]
	impl frame_benchmarking::Benchmark<Block> for Runtime {
		fn benchmark_metadata(extra: bool) -> (
			Vec<frame_benchmarking::BenchmarkList>,
			Vec<frame_support::traits::StorageInfo>,
		) {
			use frame_benchmarking::{Benchmarking, BenchmarkList};
			use frame_support::traits::StorageInfoTrait;

			use pallet_session_benchmarking::Pallet as SessionBench;
			use pallet_offences_benchmarking::Pallet as OffencesBench;
			use pallet_election_provider_support_benchmarking::Pallet as ElectionProviderBench;
			use pallet_nomination_pools_benchmarking::Pallet as NominationPoolsBench;
			use pallet_xcm::benchmarking::Pallet as PalletXcmExtrinsiscsBenchmark;
			use frame_system_benchmarking::Pallet as SystemBench;
			use frame_benchmarking::baseline::Pallet as Baseline;

			let mut list = Vec::<BenchmarkList>::new();
			list_benchmarks!(list, extra);

			let storage_info = AllPalletsWithSystem::storage_info();
			return (list, storage_info)
		}

		fn dispatch_benchmark(
			config: frame_benchmarking::BenchmarkConfig
		) -> Result<
			Vec<frame_benchmarking::BenchmarkBatch>,
			sp_runtime::RuntimeString,
		> {
			use frame_support::traits::WhitelistedStorageKeys;
			use frame_benchmarking::{Benchmarking, BenchmarkBatch, BenchmarkError};
			use sp_storage::TrackedStorageKey;
			// Trying to add benchmarks directly to some pallets caused cyclic dependency issues.
			// To get around that, we separated the benchmarks into its own crate.
			use pallet_session_benchmarking::Pallet as SessionBench;
			use pallet_offences_benchmarking::Pallet as OffencesBench;
			use pallet_election_provider_support_benchmarking::Pallet as ElectionProviderBench;
			use pallet_nomination_pools_benchmarking::Pallet as NominationPoolsBench;
			use frame_system_benchmarking::Pallet as SystemBench;
			use frame_benchmarking::baseline::Pallet as Baseline;
			use xcm::latest::prelude::*;
			use xcm_config::{XcmConfig, AssetHubLocation, TokenLocation, LocalCheckAccount, SovereignAccountOf};

			impl pallet_session_benchmarking::Config for Runtime {}
			impl pallet_offences_benchmarking::Config for Runtime {}
			impl pallet_election_provider_support_benchmarking::Config for Runtime {}
			impl frame_system_benchmarking::Config for Runtime {}
			impl frame_benchmarking::baseline::Config for Runtime {}
			impl pallet_nomination_pools_benchmarking::Config for Runtime {}
			impl runtime_parachains::disputes::slashing::benchmarking::Config for Runtime {}

			use pallet_xcm::benchmarking::Pallet as PalletXcmExtrinsiscsBenchmark;
			impl pallet_xcm::benchmarking::Config for Runtime {
				fn reachable_dest() -> Option<MultiLocation> {
					Some(crate::xcm_config::AssetHubLocation::get())
				}

				fn teleportable_asset_and_dest() -> Option<(MultiAsset, MultiLocation)> {
					// Relay/native token can be teleported to/from AH.
					Some((
						MultiAsset { fun: Fungible(EXISTENTIAL_DEPOSIT), id: Concrete(Here.into()) },
						crate::xcm_config::AssetHubLocation::get(),
					))
				}

				fn reserve_transferable_asset_and_dest() -> Option<(MultiAsset, MultiLocation)> {
					// Relay can reserve transfer native token to some random parachain.
					Some((
						MultiAsset {
							fun: Fungible(EXISTENTIAL_DEPOSIT),
							id: Concrete(Here.into())
						},
						crate::Junction::Parachain(43211234).into(),
					))
				}

				fn set_up_complex_asset_transfer(
				) -> Option<(MultiAssets, u32, MultiLocation, Box<dyn FnOnce()>)> {
					// Relay supports only native token, either reserve transfer it to non-system parachains,
					// or teleport it to system parachain. Use the teleport case for benchmarking as it's
					// slightly heavier.
					// Relay/native token can be teleported to/from AH.
					let native_location = Here.into();
					let dest = crate::xcm_config::AssetHubLocation::get();
					pallet_xcm::benchmarking::helpers::native_teleport_as_asset_transfer::<Runtime>(
						native_location,
						dest
					)
				}
			}

			parameter_types! {
				pub ExistentialDepositMultiAsset: Option<MultiAsset> = Some((
					TokenLocation::get(),
					ExistentialDeposit::get()
				).into());
				pub ToParachain: ParaId = polkadot_runtime_constants::system_parachain::ASSET_HUB_ID.into();
			}

			impl pallet_xcm_benchmarks::Config for Runtime {
				type XcmConfig = XcmConfig;
				type AccountIdConverter = SovereignAccountOf;
				type DeliveryHelper = runtime_common::xcm_sender::ToParachainDeliveryHelper<
					XcmConfig,
					ExistentialDepositMultiAsset,
					xcm_config::PriceForChildParachainDelivery,
					ToParachain,
					(),
				>;
				fn valid_destination() -> Result<MultiLocation, BenchmarkError> {
					Ok(AssetHubLocation::get())
				}
				fn worst_case_holding(_depositable_count: u32) -> MultiAssets {
					// Polkadot only knows about DOT
					vec![MultiAsset { id: Concrete(TokenLocation::get()), fun: Fungible(1_000_000 * UNITS) }].into()
				}
			}

			parameter_types! {
				pub const TrustedTeleporter: Option<(MultiLocation, MultiAsset)> = Some((
					AssetHubLocation::get(),
					MultiAsset { id: Concrete(TokenLocation::get()), fun: Fungible(1 * UNITS) }
				));
				pub const TrustedReserve: Option<(MultiLocation, MultiAsset)> = None;
			}

			impl pallet_xcm_benchmarks::fungible::Config for Runtime {
				type TransactAsset = Balances;

				type CheckedAccount = LocalCheckAccount;
				type TrustedTeleporter = TrustedTeleporter;
				type TrustedReserve = TrustedReserve;

				fn get_multi_asset() -> MultiAsset {
					MultiAsset {
						id: Concrete(TokenLocation::get()),
						fun: Fungible(1 * UNITS)
					}
				}
			}

			impl pallet_xcm_benchmarks::generic::Config for Runtime {
				type TransactAsset = Balances;
				type RuntimeCall = RuntimeCall;

				fn worst_case_response() -> (u64, Response) {
					(0u64, Response::Version(Default::default()))
				}

				fn worst_case_asset_exchange() -> Result<(MultiAssets, MultiAssets), BenchmarkError> {
					// Polkadot doesn't support asset exchanges
					Err(BenchmarkError::Skip)
				}

				fn universal_alias() -> Result<(MultiLocation, Junction), BenchmarkError> {
					// The XCM executor of Polkadot doesn't have a configured `UniversalAliases`
					Err(BenchmarkError::Skip)
				}

				fn transact_origin_and_runtime_call() -> Result<(MultiLocation, RuntimeCall), BenchmarkError> {
					Ok((AssetHubLocation::get(), frame_system::Call::remark_with_event { remark: vec![] }.into()))
				}

				fn subscribe_origin() -> Result<MultiLocation, BenchmarkError> {
					Ok(AssetHubLocation::get())
				}

				fn claimable_asset() -> Result<(MultiLocation, MultiLocation, MultiAssets), BenchmarkError> {
					let origin = AssetHubLocation::get();
					let assets: MultiAssets = (Concrete(TokenLocation::get()), 1_000 * UNITS).into();
					let ticket = MultiLocation { parents: 0, interior: Here };
					Ok((origin, ticket, assets))
				}

				fn fee_asset() -> Result<MultiAsset, BenchmarkError> {
					Ok(MultiAsset {
						id: Concrete(TokenLocation::get()),
						fun: Fungible(1_000_000 * UNITS),
					})
				}

				fn unlockable_asset() -> Result<(MultiLocation, MultiLocation, MultiAsset), BenchmarkError> {
					// Polkadot doesn't support asset locking
					Err(BenchmarkError::Skip)
				}

				fn export_message_origin_and_destination(
				) -> Result<(MultiLocation, NetworkId, InteriorMultiLocation), BenchmarkError> {
					// Polkadot doesn't support exporting messages
					Err(BenchmarkError::Skip)
				}

				fn alias_origin() -> Result<(MultiLocation, MultiLocation), BenchmarkError> {
					// The XCM executor of Polkadot doesn't have a configured `Aliasers`
					Err(BenchmarkError::Skip)
				}
			}

			let mut whitelist: Vec<TrackedStorageKey> = AllPalletsWithSystem::whitelisted_storage_keys();
			let treasury_key = frame_system::Account::<Runtime>::hashed_key_for(Treasury::account_id());
			whitelist.push(treasury_key.to_vec().into());

			let mut batches = Vec::<BenchmarkBatch>::new();
			let params = (&config, &whitelist);

			add_benchmarks!(params, batches);

			Ok(batches)
		}
	}
}

#[cfg(test)]
mod test_fees {
	use super::*;
	use frame_support::{dispatch::GetDispatchInfo, weights::WeightToFee as WeightToFeeT};
	use keyring::Sr25519Keyring::{Alice, Charlie};
	use pallet_transaction_payment::Multiplier;
	use runtime_common::MinimumMultiplier;
	use separator::Separatable;
	use sp_runtime::{assert_eq_error_rate, FixedPointNumber, MultiAddress, MultiSignature};

	#[test]
	fn payout_weight_portion() {
		use pallet_staking::WeightInfo;
		let payout_weight =
			<Runtime as pallet_staking::Config>::WeightInfo::payout_stakers_alive_staked(
				MaxNominators::get(),
			)
			.ref_time() as f64;
		let block_weight = BlockWeights::get().max_block.ref_time() as f64;

		println!(
			"a full payout takes {:.2} of the block weight [{} / {}]",
			payout_weight / block_weight,
			payout_weight,
			block_weight
		);
		assert!(payout_weight * 2f64 < block_weight);
	}

	#[test]
	fn block_cost() {
		let max_block_weight = BlockWeights::get().max_block;
		let raw_fee = WeightToFee::weight_to_fee(&max_block_weight);

		let fee_with_multiplier = |m: Multiplier| {
			println!(
				"Full Block weight == {} // multiplier: {:?} // WeightToFee(full_block) == {} plank",
				max_block_weight,
				m,
				m.saturating_mul_int(raw_fee).separated_string(),
			);
		};
		fee_with_multiplier(MinimumMultiplier::get());
		fee_with_multiplier(Multiplier::from_rational(1, 2));
		fee_with_multiplier(Multiplier::from_u32(1));
		fee_with_multiplier(Multiplier::from_u32(2));
	}

	#[test]
	fn transfer_cost_min_multiplier() {
		let min_multiplier = MinimumMultiplier::get();
		let call = pallet_balances::Call::<Runtime>::transfer_keep_alive {
			dest: Charlie.to_account_id().into(),
			value: Default::default(),
		};
		let info = call.get_dispatch_info();
		println!("call = {:?} / info = {:?}", call, info);
		// convert to runtime call.
		let call = RuntimeCall::Balances(call);
		let extra: SignedExtra = (
			frame_system::CheckNonZeroSender::<Runtime>::new(),
			frame_system::CheckSpecVersion::<Runtime>::new(),
			frame_system::CheckTxVersion::<Runtime>::new(),
			frame_system::CheckGenesis::<Runtime>::new(),
			frame_system::CheckMortality::<Runtime>::from(generic::Era::immortal()),
			frame_system::CheckNonce::<Runtime>::from(1),
			frame_system::CheckWeight::<Runtime>::new(),
			pallet_transaction_payment::ChargeTransactionPayment::<Runtime>::from(0),
			claims::PrevalidateAttests::<Runtime>::new(),
		);
		let uxt = UncheckedExtrinsic {
			function: call,
			signature: Some((
				MultiAddress::Id(Alice.to_account_id()),
				MultiSignature::Sr25519(Alice.sign(b"foo")),
				extra,
			)),
		};
		let len = uxt.encoded_size();

		let mut ext = sp_io::TestExternalities::new_empty();
		let mut test_with_multiplier = |m: Multiplier| {
			ext.execute_with(|| {
				pallet_transaction_payment::NextFeeMultiplier::<Runtime>::put(m);
				let fee = TransactionPayment::query_fee_details(uxt.clone(), len as u32);
				println!(
					"multiplier = {:?} // fee details = {:?} // final fee = {:?}",
					pallet_transaction_payment::NextFeeMultiplier::<Runtime>::get(),
					fee,
					fee.final_fee().separated_string(),
				);
			});
		};

		test_with_multiplier(min_multiplier);
		test_with_multiplier(Multiplier::saturating_from_rational(1u128, 1u128));
		test_with_multiplier(Multiplier::saturating_from_rational(1u128, 1_0u128));
		test_with_multiplier(Multiplier::saturating_from_rational(1u128, 1_00u128));
		test_with_multiplier(Multiplier::saturating_from_rational(1u128, 1_000u128));
		test_with_multiplier(Multiplier::saturating_from_rational(1u128, 1_000_000u128));
		test_with_multiplier(Multiplier::saturating_from_rational(1u128, 1_000_000_000u128));
	}

	#[test]
	fn nominator_limit() {
		use pallet_election_provider_multi_phase::WeightInfo;
		// starting point of the nominators.
		let target_voters: u32 = 50_000;

		// assuming we want around 5k candidates and 1k active validators. (March 31, 2021)
		let all_targets: u32 = 5_000;
		let desired: u32 = 1_000;
		let weight_with = |active| {
			<Runtime as pallet_election_provider_multi_phase::Config>::WeightInfo::submit_unsigned(
				active,
				all_targets,
				active,
				desired,
			)
		};

		let mut active = target_voters;
		while weight_with(active).all_lte(OffchainSolutionWeightLimit::get()) ||
			active == target_voters
		{
			active += 1;
		}

		println!("can support {} nominators to yield a weight of {}", active, weight_with(active));
		assert!(active > target_voters, "we need to reevaluate the weight of the election system");
	}

	#[test]
	fn signed_deposit_is_sensible() {
		// ensure this number does not change, or that it is checked after each change.
		// a 1 MB solution should take (40 + 10) DOTs of deposit.
		let deposit = SignedFixedDeposit::get() + (SignedDepositByte::get() * 1024 * 1024);
		assert_eq_error_rate!(deposit, 50 * DOLLARS, DOLLARS);
	}
}

#[cfg(test)]
mod test {
	use std::collections::HashSet;

	use super::*;
	use frame_support::traits::WhitelistedStorageKeys;
	use scale_info::TypeInfo;
	use sp_core::hexdisplay::HexDisplay;

	#[test]
	fn call_size() {
		RuntimeCall::assert_size_under(256);
	}

	#[test]
	fn check_whitelist() {
		let whitelist: HashSet<String> = AllPalletsWithSystem::whitelisted_storage_keys()
			.iter()
			.map(|e| HexDisplay::from(&e.key).to_string())
			.collect();

		// Block number
		assert!(
			whitelist.contains("26aa394eea5630e07c48ae0c9558cef702a5c1b19ab7a04f536c519aca4983ac")
		);
		// Total issuance
		assert!(
			whitelist.contains("c2261276cc9d1f8598ea4b6a74b15c2f57c875e4cff74148e4628f264b974c80")
		);
		// Execution phase
		assert!(
			whitelist.contains("26aa394eea5630e07c48ae0c9558cef7ff553b5a9862a516939d82b3d3d8661a")
		);
		// Event count
		assert!(
			whitelist.contains("26aa394eea5630e07c48ae0c9558cef70a98fdbe9ce6c55837576c60c7af3850")
		);
		// System events
		assert!(
			whitelist.contains("26aa394eea5630e07c48ae0c9558cef780d41e5e16056765bc8461851072c9d7")
		);
		// XcmPallet VersionDiscoveryQueue
		assert!(
			whitelist.contains("1405f2411d0af5a7ff397e7c9dc68d194a222ba0333561192e474c59ed8e30e1")
		);
		// XcmPallet SafeXcmVersion
		assert!(
			whitelist.contains("1405f2411d0af5a7ff397e7c9dc68d196323ae84c43568be0d1394d5d0d522c4")
		);
	}

	#[test]
	fn check_treasury_pallet_id() {
		assert_eq!(
			<Treasury as frame_support::traits::PalletInfoAccess>::index() as u8,
			polkadot_runtime_constants::TREASURY_PALLET_ID
		);
	}

	#[test]
	fn ensure_xcm_metadata_is_correct() {
		let path = xcm::VersionedXcm::<()>::type_info().path;
		// Ensure that the name doesn't include `staging` (from the pallet name)
		assert_eq!(vec!["xcm", "VersionedXcm"], path.segments);
	}
}

#[cfg(test)]
mod multiplier_tests {
	use super::*;
	use frame_support::{
		dispatch::DispatchInfo,
		traits::{OnFinalize, PalletInfoAccess},
	};
	use runtime_common::{MinimumMultiplier, TargetBlockFullness};
	use separator::Separatable;
	use sp_runtime::traits::Convert;

	fn run_with_system_weight<F>(w: Weight, mut assertions: F)
	where
		F: FnMut() -> (),
	{
		let mut t: sp_io::TestExternalities = frame_system::GenesisConfig::<Runtime>::default()
			.build_storage()
			.unwrap()
			.into();
		t.execute_with(|| {
			System::set_block_consumed_resources(w, 0);
			assertions()
		});
	}

	#[test]
	fn multiplier_can_grow_from_zero() {
		let minimum_multiplier = MinimumMultiplier::get();
		let target = TargetBlockFullness::get() *
			BlockWeights::get().get(DispatchClass::Normal).max_total.unwrap();
		// if the min is too small, then this will not change, and we are doomed forever.
		// the weight is 1/100th bigger than target.
		run_with_system_weight(target.saturating_mul(101) / 100, || {
			let next = SlowAdjustingFeeUpdate::<Runtime>::convert(minimum_multiplier);
			assert!(next > minimum_multiplier, "{:?} !>= {:?}", next, minimum_multiplier);
		})
	}

	#[test]
	fn fast_unstake_estimate() {
		use pallet_fast_unstake::WeightInfo;
		let block_time = BlockWeights::get().max_block.ref_time() as f32;
		let on_idle = weights::pallet_fast_unstake::WeightInfo::<Runtime>::on_idle_check(
			300,
			<Runtime as pallet_fast_unstake::Config>::BatchSize::get(),
		)
		.ref_time() as f32;
		println!("ratio of block weight for full batch fast-unstake {}", on_idle / block_time);
		assert!(on_idle / block_time <= 0.5f32)
	}

	#[test]
	fn treasury_pallet_index_is_correct() {
		assert_eq!(TREASURY_PALLET_ID, <Treasury as PalletInfoAccess>::index() as u8);
	}

	#[test]
	#[ignore]
	fn multiplier_growth_simulator() {
		// assume the multiplier is initially set to its minimum. We update it with values twice the
		//target (target is 25%, thus 50%) and we see at which point it reaches 1.
		let mut multiplier = MinimumMultiplier::get();
		let block_weight = BlockWeights::get().get(DispatchClass::Normal).max_total.unwrap();
		let mut blocks = 0;
		let mut fees_paid = 0;

		frame_system::Pallet::<Runtime>::set_block_consumed_resources(Weight::MAX, 0);
		let info = DispatchInfo { weight: Weight::MAX, ..Default::default() };

		let mut t: sp_io::TestExternalities = frame_system::GenesisConfig::<Runtime>::default()
			.build_storage()
			.unwrap()
			.into();
		// set the minimum
		t.execute_with(|| {
			pallet_transaction_payment::NextFeeMultiplier::<Runtime>::set(MinimumMultiplier::get());
		});

		while multiplier <= Multiplier::from_u32(1) {
			t.execute_with(|| {
				// imagine this tx was called.
				let fee = TransactionPayment::compute_fee(0, &info, 0);
				fees_paid += fee;

				// this will update the multiplier.
				System::set_block_consumed_resources(block_weight, 0);
				TransactionPayment::on_finalize(1);
				let next = TransactionPayment::next_fee_multiplier();

				assert!(next > multiplier, "{:?} !>= {:?}", next, multiplier);
				multiplier = next;

				println!(
					"block = {} / multiplier {:?} / fee = {:?} / fess so far {:?}",
					blocks,
					multiplier,
					fee.separated_string(),
					fees_paid.separated_string()
				);
			});
			blocks += 1;
		}
	}

	#[test]
	#[ignore]
	fn multiplier_cool_down_simulator() {
		// assume the multiplier is initially set to its minimum. We update it with values twice the
		//target (target is 25%, thus 50%) and we see at which point it reaches 1.
		let mut multiplier = Multiplier::from_u32(2);
		let mut blocks = 0;

		let mut t: sp_io::TestExternalities = frame_system::GenesisConfig::<Runtime>::default()
			.build_storage()
			.unwrap()
			.into();
		// set the minimum
		t.execute_with(|| {
			pallet_transaction_payment::NextFeeMultiplier::<Runtime>::set(multiplier);
		});

		while multiplier > Multiplier::from_u32(0) {
			t.execute_with(|| {
				// this will update the multiplier.
				TransactionPayment::on_finalize(1);
				let next = TransactionPayment::next_fee_multiplier();

				assert!(next < multiplier, "{:?} !>= {:?}", next, multiplier);
				multiplier = next;

				println!("block = {} / multiplier {:?}", blocks, multiplier);
			});
			blocks += 1;
		}
	}
}

#[cfg(all(test, feature = "try-runtime"))]
mod remote_tests {
	use super::*;
	use frame_try_runtime::{runtime_decl_for_try_runtime::TryRuntime, UpgradeCheckSelect};
	use remote_externalities::{
		Builder, Mode, OfflineConfig, OnlineConfig, RemoteExternalities, SnapshotConfig, Transport,
	};
	use std::env::var;

	async fn remote_ext_test_setup() -> RemoteExternalities<Block> {
		let transport: Transport =
			var("WS").unwrap_or("wss://rpc.polkadot.io:443".to_string()).into();
		let maybe_state_snapshot: Option<SnapshotConfig> = var("SNAP").map(|s| s.into()).ok();
		Builder::<Block>::default()
			.mode(if let Some(state_snapshot) = maybe_state_snapshot {
				Mode::OfflineOrElseOnline(
					OfflineConfig { state_snapshot: state_snapshot.clone() },
					OnlineConfig {
						transport,
						state_snapshot: Some(state_snapshot),
						..Default::default()
					},
				)
			} else {
				Mode::Online(OnlineConfig { transport, ..Default::default() })
			})
			.build()
			.await
			.unwrap()
	}

	#[tokio::test]
	async fn dispatch_all_proposals() {
		if var("RUN_OPENGOV_TEST").is_err() {
			return
		}

		sp_tracing::try_init_simple();
		let mut ext = remote_ext_test_setup().await;
		ext.execute_with(|| {
			type Ref = pallet_referenda::ReferendumInfoOf<Runtime, ()>;
			type RefStatus = pallet_referenda::ReferendumStatusOf<Runtime, ()>;
			use sp_runtime::traits::Dispatchable;
			let all_refs: Vec<(u32, RefStatus)> =
				pallet_referenda::ReferendumInfoFor::<Runtime>::iter()
					.filter_map(|(idx, reff): (_, Ref)| {
						if let Ref::Ongoing(ref_status) = reff {
							Some((idx, ref_status))
						} else {
							None
						}
					})
					.collect::<Vec<_>>();

			for (ref_index, referenda) in all_refs {
				log::info!(target: LOG_TARGET, "🚀 executing referenda #{}", ref_index);
				let RefStatus { origin, proposal, .. } = referenda;
				// we do more or less what the scheduler will do under the hood, as best as we can
				// imitate:
				let (call, _len) = match <
					<Runtime as pallet_scheduler::Config>::Preimages
					as
					frame_support::traits::QueryPreimage
				>::peek(&proposal) {
					Ok(x) => x,
					Err(e) => {
						log::error!(target: LOG_TARGET, "failed to get preimage: {:?}", e);
						continue;
					}
				};

				let dispatch_result = call.dispatch(origin.clone().into());
				log::info!(target: LOG_TARGET, "outcome of dispatch with origin {:?}: {:?}", origin, dispatch_result);
			}
		});
	}

	#[tokio::test]
	async fn run_migrations() {
		if var("RUN_MIGRATION_TESTS").is_err() {
			return
		}

		sp_tracing::try_init_simple();
		let mut ext = remote_ext_test_setup().await;
		ext.execute_with(|| Runtime::on_runtime_upgrade(UpgradeCheckSelect::PreAndPost));
	}

	#[tokio::test]
	#[ignore = "this test is meant to be executed manually"]
	async fn try_fast_unstake_all() {
		sp_tracing::try_init_simple();
		let transport: Transport =
			var("WS").unwrap_or("wss://rpc.polkadot.io:443".to_string()).into();
		let maybe_state_snapshot: Option<SnapshotConfig> = var("SNAP").map(|s| s.into()).ok();
		let mut ext = Builder::<Block>::default()
			.mode(if let Some(state_snapshot) = maybe_state_snapshot {
				Mode::OfflineOrElseOnline(
					OfflineConfig { state_snapshot: state_snapshot.clone() },
					OnlineConfig {
						transport,
						state_snapshot: Some(state_snapshot),
						..Default::default()
					},
				)
			} else {
				Mode::Online(OnlineConfig { transport, ..Default::default() })
			})
			.build()
			.await
			.unwrap();
		ext.execute_with(|| {
			pallet_fast_unstake::ErasToCheckPerBlock::<Runtime>::put(1);
			runtime_common::try_runtime::migrate_all_inactive_nominators::<Runtime>()
		});
	}
}<|MERGE_RESOLUTION|>--- conflicted
+++ resolved
@@ -66,12 +66,7 @@
 };
 use frame_system::EnsureRoot;
 use pallet_grandpa::{fg_primitives, AuthorityId as GrandpaId};
-<<<<<<< HEAD
-use pallet_identity::simple::IdentityInfo;
-=======
 use pallet_identity::legacy::IdentityInfo;
-use pallet_im_online::sr25519::AuthorityId as ImOnlineId;
->>>>>>> 932fc155
 use pallet_session::historical as session_historical;
 use pallet_transaction_payment::{FeeDetails, RuntimeDispatchInfo};
 use parity_scale_codec::{Decode, Encode, MaxEncodedLen};
@@ -486,7 +481,7 @@
 }
 
 // remove this when removing `OldSessionKeys`
-fn transform_session_keys(v: AccountId, old: OldSessionKeys) -> SessionKeys {
+fn transform_session_keys(_v: AccountId, old: OldSessionKeys) -> SessionKeys {
 	SessionKeys {
 		grandpa: old.grandpa,
 		babe: old.babe,
@@ -1700,7 +1695,7 @@
 		pub const ImOnlinePalletName: &'static str = "ImOnline";
 	}
 
-	/// Upgrade Session keys to exclude `ImOnline` key and include `Beefy`.
+	/// Upgrade Session keys to exclude `ImOnline` key.
 	/// When this is removed, should also remove `OldSessionKeys`.
 	pub struct UpgradeSessionKeys;
 	const UPGRADE_SESSION_KEYS_FROM_SPEC: u32 = 1000001;
@@ -1777,22 +1772,17 @@
 	pub type Unreleased = (
 		// Upgrade SessionKeys to exclude ImOnline key
 		UpgradeSessionKeys,
-<<<<<<< HEAD
-		pallet_nomination_pools::migration::versioned_migrations::V5toV6<Runtime>,
-		pallet_nomination_pools::migration::versioned_migrations::V6ToV7<Runtime>,
-		// Remove `im-online` pallet on-chain storage
-		frame_support::migrations::RemovePallet<
-			ImOnlinePalletName,
-			<Runtime as frame_system::Config>::DbWeight,
-		>,
-=======
 		pallet_nomination_pools::migration::versioned::V5toV6<Runtime>,
 		pallet_nomination_pools::migration::versioned::V6ToV7<Runtime>,
 		pallet_nomination_pools::migration::versioned::V7ToV8<Runtime>,
 		pallet_staking::migrations::v14::MigrateToV14<Runtime>,
 		parachains_configuration::migration::v10::MigrateToV10<Runtime>,
 		pallet_grandpa::migrations::MigrateV4ToV5<Runtime>,
->>>>>>> 932fc155
+		// Remove `im-online` pallet on-chain storage
+		frame_support::migrations::RemovePallet<
+			ImOnlinePalletName,
+			<Runtime as frame_system::Config>::DbWeight,
+		>,
 	);
 }
 
