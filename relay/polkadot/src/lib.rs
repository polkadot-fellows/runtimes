// Copyright (C) Parity Technologies (UK) Ltd.
// This file is part of Polkadot.

// Polkadot is free software: you can redistribute it and/or modify
// it under the terms of the GNU General Public License as published by
// the Free Software Foundation, either version 3 of the License, or
// (at your option) any later version.

// Polkadot is distributed in the hope that it will be useful,
// but WITHOUT ANY WARRANTY; without even the implied warranty of
// MERCHANTABILITY or FITNESS FOR A PARTICULAR PURPOSE.  See the
// GNU General Public License for more details.

// You should have received a copy of the GNU General Public License
// along with Polkadot.  If not, see <http://www.gnu.org/licenses/>.

//! The Polkadot runtime. This can be compiled with `#[no_std]`, ready for Wasm.

#![cfg_attr(not(feature = "std"), no_std)]
// `construct_runtime!` does a lot of recursion and requires us to increase the limit to 256.
#![recursion_limit = "512"]

extern crate alloc;

use ah_migration::phase1 as ahm_phase1;
use alloc::{
	collections::{BTreeMap, VecDeque},
	vec,
	vec::Vec,
};
use authority_discovery_primitives::AuthorityId as AuthorityDiscoveryId;
use beefy_primitives::{
	ecdsa_crypto::{AuthorityId as BeefyId, Signature as BeefySignature},
	mmr::{BeefyDataProvider, MmrLeafVersion},
	OpaqueKeyOwnershipProof,
};
use codec::{Decode, DecodeWithMemTracking, Encode, MaxEncodedLen};
use core::cmp::Ordering;
use frame_election_provider_support::{
	bounds::ElectionBoundsBuilder, generate_solution_type, onchain, SequentialPhragmen,
};
use frame_support::{
	construct_runtime,
	genesis_builder_helper::{build_state, get_preset},
	parameter_types,
	traits::{
		fungible::HoldConsideration,
		tokens::{imbalance::ResolveTo, UnityOrOuterConversion},
<<<<<<< HEAD
		ConstU32, ConstU8, ConstUint, EitherOf, EitherOfDiverse, Equals, Everything, FromContains,
		Get, InstanceFilter, KeyOwnerProofSystem, LinearStoragePrice, PrivilegeCmp, ProcessMessage,
=======
		ConstU32, ConstU8, ConstUint, EitherOf, EitherOfDiverse, Everything, FromContains, Get,
		InstanceFilter, KeyOwnerProofSystem, LinearStoragePrice, PrivilegeCmp, ProcessMessage,
>>>>>>> 6faa7c7c
		ProcessMessageError, WithdrawReasons,
	},
	weights::{
		constants::{WEIGHT_PROOF_SIZE_PER_KB, WEIGHT_REF_TIME_PER_MICROS},
		ConstantMultiplier, WeightMeter,
	},
	PalletId,
};
<<<<<<< HEAD
=======
use ah_migration::phase1 as ahm_phase1;
>>>>>>> 6faa7c7c
pub use frame_system::Call as SystemCall;
use frame_system::EnsureRoot;
pub use pallet_balances::Call as BalancesCall;
pub use pallet_election_provider_multi_phase::{Call as EPMCall, GeometricDepositBase};
use pallet_grandpa::{fg_primitives, AuthorityId as GrandpaId};
use pallet_session::historical as session_historical;
use pallet_staking::UseValidatorsMap;
pub use pallet_timestamp::Call as TimestampCall;
use pallet_transaction_payment::{FeeDetails, FungibleAdapter, RuntimeDispatchInfo};
use pallet_treasury::TreasuryAccountId;
use pallet_xcm::{EnsureXcm, IsVoiceOfBody};
use polkadot_primitives::{
	slashing,
	vstaging::{
		async_backing::Constraints, CandidateEvent,
		CommittedCandidateReceiptV2 as CommittedCandidateReceipt, CoreState, ScrapedOnChainVotes,
	},
	AccountId, AccountIndex, ApprovalVotingParams, Balance, BlockNumber, CandidateHash, CoreIndex,
	DisputeState, ExecutorParams, GroupRotationInfo, Hash, Id as ParaId, InboundDownwardMessage,
	InboundHrmpMessage, Moment, NodeFeatures, Nonce, OccupiedCoreAssumption,
	PersistedValidationData, SessionInfo, Signature, ValidationCode, ValidationCodeHash,
	ValidatorId, ValidatorIndex, PARACHAIN_KEY_TYPE_ID,
};
<<<<<<< HEAD
=======
use frame_support::traits::Equals;
>>>>>>> 6faa7c7c
use polkadot_runtime_common::{
	auctions, claims, crowdloan, impl_runtime_weights,
	impls::{
		ContainsParts as ContainsLocationParts, DealWithFees, LocatableAssetConverter,
		VersionedLocatableAsset, VersionedLocationConverter,
	},
	paras_registrar, prod_or_fast, slots,
	traits::OnSwap,
	BlockHashCount, BlockLength, CurrencyToVote, SlowAdjustingFeeUpdate,
};

use relay_common::apis::InflationInfo;
use runtime_parachains::{
	assigner_coretime as parachains_assigner_coretime, configuration as parachains_configuration,
	configuration::ActiveConfigHrmpChannelSizeAndCapacityRatio,
	coretime, disputes as parachains_disputes,
	disputes::slashing as parachains_slashing,
	dmp as parachains_dmp, hrmp as parachains_hrmp, inclusion as parachains_inclusion,
	inclusion::{AggregateMessageOrigin, UmpQueueId},
	initializer as parachains_initializer, on_demand as parachains_on_demand,
	origin as parachains_origin, paras as parachains_paras,
	paras_inherent as parachains_paras_inherent, reward_points as parachains_reward_points,
	runtime_api_impl::{
		v11 as parachains_runtime_api_impl, vstaging as parachains_runtime_api_impl_vstaging,
	},
	scheduler as parachains_scheduler, session_info as parachains_session_info,
	shared as parachains_shared,
};
use sp_core::{ConstBool, OpaqueMetadata, H256};
#[cfg(any(feature = "std", test))]
pub use sp_runtime::BuildStorage;
use sp_runtime::{
	generic, impl_opaque_keys,
	traits::{
		AccountIdConversion, AccountIdLookup, BlakeTwo256, Block as BlockT, ConvertInto,
		IdentityLookup, Keccak256, OpaqueKeys, SaturatedConversion, Verify,
	},
	transaction_validity::{TransactionPriority, TransactionSource, TransactionValidity},
	ApplyExtrinsicResult, FixedU128, KeyTypeId, OpaqueValue, Perbill, Percent, Permill,
	RuntimeDebug,
};
use sp_staking::{EraIndex, SessionIndex};
#[cfg(any(feature = "std", test))]
use sp_version::NativeVersion;
use sp_version::RuntimeVersion;
use xcm::prelude::*;
use xcm_builder::PayOverXcm;
use xcm_config::{AssetHubLocation, CollectivesLocation, FellowsBodyId};
use xcm_runtime_apis::{
	dry_run::{CallDryRunEffects, Error as XcmDryRunApiError, XcmDryRunEffects},
	fees::Error as XcmPaymentApiError,
};

/// Constant values used within the runtime.
use polkadot_runtime_constants::{
	currency::*, fee::*, proxy::ProxyType, system_parachain, time::*, TREASURY_PALLET_ID,
};

// Weights used in the runtime.
mod weights;

mod bag_thresholds;
// Genesis preset configurations.
pub mod genesis_config_presets;
// Governance configurations.
pub mod ah_migration;
pub mod governance;
use governance::{
	pallet_custom_origins, AuctionAdmin, FellowshipAdmin, GeneralAdmin, LeaseAdmin, StakingAdmin,
	Treasurer, TreasurySpender,
};
pub mod impls;
pub mod xcm_config;

/// Default logging target.
pub const LOG_TARGET: &str = "runtime::polkadot";

impl_runtime_weights!(polkadot_runtime_constants);

// Make the WASM binary available.
#[cfg(feature = "std")]
include!(concat!(env!("OUT_DIR"), "/wasm_binary.rs"));

// Polkadot version identifier;
/// Runtime version (Polkadot).
#[sp_version::runtime_version]
pub const VERSION: RuntimeVersion = RuntimeVersion {
	spec_name: alloc::borrow::Cow::Borrowed("polkadot"),
	impl_name: alloc::borrow::Cow::Borrowed("parity-polkadot"),
	authoring_version: 0,
	spec_version: 1_006_001,
	impl_version: 0,
	apis: RUNTIME_API_VERSIONS,
	transaction_version: 26,
	system_version: 1,
};

/// The BABE epoch configuration at genesis.
pub const BABE_GENESIS_EPOCH_CONFIG: babe_primitives::BabeEpochConfiguration =
	babe_primitives::BabeEpochConfiguration {
		c: PRIMARY_PROBABILITY,
		allowed_slots: babe_primitives::AllowedSlots::PrimaryAndSecondaryVRFSlots,
	};

/// Native version.
#[cfg(any(feature = "std", test))]
pub fn native_version() -> NativeVersion {
	NativeVersion { runtime_version: VERSION, can_author_with: Default::default() }
}

parameter_types! {
	pub const Version: RuntimeVersion = VERSION;
	pub const SS58Prefix: u8 = 0;
}

impl frame_system::Config for Runtime {
	type BaseCallFilter = RcMigrator;
	type BlockWeights = BlockWeights;
	type BlockLength = BlockLength;
	type RuntimeOrigin = RuntimeOrigin;
	type RuntimeCall = RuntimeCall;
	type Nonce = Nonce;
	type Hash = Hash;
	type Hashing = BlakeTwo256;
	type AccountId = AccountId;
	type Lookup = AccountIdLookup<AccountId, ()>;
	type Block = Block;
	type RuntimeEvent = RuntimeEvent;
	type RuntimeTask = RuntimeTask;
	type BlockHashCount = BlockHashCount;
	type DbWeight = RocksDbWeight;
	type Version = Version;
	type PalletInfo = PalletInfo;
	type AccountData = pallet_balances::AccountData<Balance>;
	type OnNewAccount = ();
	type OnKilledAccount = ();
	type SystemWeightInfo = weights::frame_system::WeightInfo<Runtime>;
	type ExtensionsWeightInfo = weights::frame_system_extensions::WeightInfo<Runtime>;
	type SS58Prefix = SS58Prefix;
	type OnSetCode = ();
	type MaxConsumers = frame_support::traits::ConstU32<16>;
	type SingleBlockMigrations = ();
	type MultiBlockMigrator = ();
	type PreInherents = ();
	type PostInherents = ();
	type PostTransactions = ();
}

parameter_types! {
	pub MaximumSchedulerWeight: Weight = Perbill::from_percent(80) *
		BlockWeights::get().max_block;
	pub ZeroWeight: Weight = Weight::zero();
	pub const MaxScheduledPerBlock: u32 = 50;
	pub const NoPreimagePostponement: Option<u32> = Some(10);
}

/// Used the compare the privilege of an origin inside the scheduler.
pub struct OriginPrivilegeCmp;

impl PrivilegeCmp<OriginCaller> for OriginPrivilegeCmp {
	fn cmp_privilege(left: &OriginCaller, right: &OriginCaller) -> Option<Ordering> {
		if left == right {
			return Some(Ordering::Equal);
		}

		match (left, right) {
			// Root is greater than anything.
			(OriginCaller::system(frame_system::RawOrigin::Root), _) => Some(Ordering::Greater),
			// For every other origin we don't care, as they are not used for `ScheduleOrigin`.
			_ => None,
		}
	}
}

impl pallet_scheduler::Config for Runtime {
	type RuntimeOrigin = RuntimeOrigin;
	type RuntimeEvent = RuntimeEvent;
	type PalletsOrigin = OriginCaller;
	type RuntimeCall = RuntimeCall;
	type MaximumWeight =
		pallet_rc_migrator::types::LeftOrRight<RcMigrator, ZeroWeight, MaximumSchedulerWeight>;
	// The goal of having ScheduleOrigin include AuctionAdmin is to allow the auctions track of
	// OpenGov to schedule periodic auctions.
	// Also allow Treasurer to schedule recurring payments.
	type ScheduleOrigin = EitherOf<EitherOf<EnsureRoot<AccountId>, AuctionAdmin>, Treasurer>;
	type MaxScheduledPerBlock = MaxScheduledPerBlock;
	type WeightInfo = weights::pallet_scheduler::WeightInfo<Runtime>;
	type OriginPrivilegeCmp = OriginPrivilegeCmp;
	type Preimages = Preimage;
	type BlockNumberProvider = System;
}

parameter_types! {
	pub const PreimageBaseDeposit: Balance = deposit(2, 64);
	pub const PreimageByteDeposit: Balance = deposit(0, 1);
	pub const PreimageHoldReason: RuntimeHoldReason =
		RuntimeHoldReason::Preimage(pallet_preimage::HoldReason::Preimage);
}

impl pallet_preimage::Config for Runtime {
	type WeightInfo = weights::pallet_preimage::WeightInfo<Runtime>;
	type RuntimeEvent = RuntimeEvent;
	type Currency = Balances;
	type ManagerOrigin = EnsureRoot<AccountId>;
	type Consideration = HoldConsideration<
		AccountId,
		Balances,
		PreimageHoldReason,
		LinearStoragePrice<PreimageBaseDeposit, PreimageByteDeposit, Balance>,
	>;
}

parameter_types! {
	pub EpochDuration: u64 = prod_or_fast!(
		EPOCH_DURATION_IN_SLOTS as u64,
		2 * MINUTES as u64,
		"DOT_EPOCH_DURATION"
	);
	pub const ExpectedBlockTime: Moment = MILLISECS_PER_BLOCK;
	pub ReportLongevity: u64 =
		BondingDuration::get() as u64 * SessionsPerEra::get() as u64 * EpochDuration::get();
}

impl pallet_babe::Config for Runtime {
	type EpochDuration = EpochDuration;
	type ExpectedBlockTime = ExpectedBlockTime;

	// session module is the trigger
	type EpochChangeTrigger = pallet_babe::ExternalTrigger;

	type DisabledValidators = Session;

	type WeightInfo = ();

	type MaxAuthorities = MaxAuthorities;
	type MaxNominators = MaxNominators;

	type KeyOwnerProof =
		<Historical as KeyOwnerProofSystem<(KeyTypeId, pallet_babe::AuthorityId)>>::Proof;

	type EquivocationReportSystem =
		pallet_babe::EquivocationReportSystem<Self, Offences, Historical, ReportLongevity>;
}

parameter_types! {
	pub const IndexDeposit: Balance = 10 * DOLLARS;
}

impl pallet_indices::Config for Runtime {
	type AccountIndex = AccountIndex;
	type Currency = Balances;
	type Deposit = IndexDeposit;
	type RuntimeEvent = RuntimeEvent;
	type WeightInfo = weights::pallet_indices::WeightInfo<Runtime>;
}

parameter_types! {
	pub const ExistentialDeposit: Balance = EXISTENTIAL_DEPOSIT;
	pub const MaxLocks: u32 = 50;
	pub const MaxReserves: u32 = 50;
}

impl pallet_balances::Config for Runtime {
	type Balance = Balance;
	type DustRemoval = ();
	type RuntimeEvent = RuntimeEvent;
	type ExistentialDeposit = ExistentialDeposit;
	type AccountStore = System;
	type MaxLocks = MaxLocks;
	type MaxReserves = MaxReserves;
	type ReserveIdentifier = [u8; 8];
	type WeightInfo = weights::pallet_balances::WeightInfo<Runtime>;
	type RuntimeHoldReason = RuntimeHoldReason;
	type RuntimeFreezeReason = RuntimeFreezeReason;
	type FreezeIdentifier = RuntimeFreezeReason;
	type MaxFreezes = ConstU32<8>;
	type DoneSlashHandler = ();
}

parameter_types! {
	pub BeefySetIdSessionEntries: u32 = BondingDuration::get() * SessionsPerEra::get();
}

impl pallet_beefy::Config for Runtime {
	type BeefyId = BeefyId;
	type MaxAuthorities = MaxAuthorities;
	type MaxNominators = MaxNominators;
	type MaxSetIdSessionEntries = BeefySetIdSessionEntries;
	type OnNewValidatorSet = BeefyMmrLeaf;
	type AncestryHelper = BeefyMmrLeaf;
	type WeightInfo = ();
	type KeyOwnerProof = <Historical as KeyOwnerProofSystem<(KeyTypeId, BeefyId)>>::Proof;
	type EquivocationReportSystem =
		pallet_beefy::EquivocationReportSystem<Self, Offences, Historical, ReportLongevity>;
}

impl pallet_mmr::Config for Runtime {
	const INDEXING_PREFIX: &'static [u8] = mmr::INDEXING_PREFIX;
	type Hashing = Keccak256;
	type OnNewRoot = pallet_beefy_mmr::DepositBeefyDigest<Runtime>;
	type WeightInfo = ();
	type LeafData = pallet_beefy_mmr::Pallet<Runtime>;
	type BlockHashProvider = pallet_mmr::DefaultBlockHashProvider<Runtime>;
	#[cfg(feature = "runtime-benchmarks")]
	type BenchmarkHelper = parachains_paras::benchmarking::mmr_setup::MmrSetup<Runtime>;
}

/// MMR helper types.
mod mmr {
	use super::Runtime;
	pub use pallet_mmr::primitives::*;

	pub type Leaf = <<Runtime as pallet_mmr::Config>::LeafData as LeafDataProvider>::LeafData;
	pub type Hashing = <Runtime as pallet_mmr::Config>::Hashing;
	pub type Hash = <Hashing as sp_runtime::traits::Hash>::Output;
}

parameter_types! {
	/// Version of the produced MMR leaf.
	///
	/// The version consists of two parts;
	/// - `major` (3 bits)
	/// - `minor` (5 bits)
	///
	/// `major` should be updated only if decoding the previous MMR Leaf format from the payload
	/// is not possible (i.e. backward incompatible change).
	/// `minor` should be updated if fields are added to the previous MMR Leaf, which given SCALE
	/// encoding does not prevent old leafs from being decoded.
	///
	/// Hence we expect `major` to be changed really rarely (think never).
	/// See [`MmrLeafVersion`] type documentation for more details.
	pub LeafVersion: MmrLeafVersion = MmrLeafVersion::new(0, 0);
}

/// A BEEFY data provider that merkelizes all the parachain heads at the current block
/// (sorted by their parachain id).
pub struct ParaHeadsRootProvider;
impl BeefyDataProvider<H256> for ParaHeadsRootProvider {
	fn extra_data() -> H256 {
		let mut para_heads: Vec<(u32, Vec<u8>)> = parachains_paras::Parachains::<Runtime>::get()
			.into_iter()
			.filter_map(|id| {
				parachains_paras::Heads::<Runtime>::get(id).map(|head| (id.into(), head.0))
			})
			.collect();
		para_heads.sort_by_key(|k| k.0);
		binary_merkle_tree::merkle_root::<mmr::Hashing, _>(
			para_heads.into_iter().map(|pair| pair.encode()),
		)
	}
}

impl pallet_beefy_mmr::Config for Runtime {
	type LeafVersion = LeafVersion;
	type BeefyAuthorityToMerkleLeaf = pallet_beefy_mmr::BeefyEcdsaToEthereum;
	type LeafExtra = H256;
	type BeefyDataProvider = ParaHeadsRootProvider;
	type WeightInfo = weights::pallet_beefy_mmr::WeightInfo<Runtime>;
}

parameter_types! {
	pub const TransactionByteFee: Balance = polkadot_runtime_constants::fee::TRANSACTION_BYTE_FEE;
	/// This value increases the priority of `Operational` transactions by adding
	/// a "virtual tip" that's equal to the `OperationalFeeMultiplier * final_fee`.
	pub const OperationalFeeMultiplier: u8 = 5;
}

impl pallet_transaction_payment::Config for Runtime {
	type RuntimeEvent = RuntimeEvent;
	type OnChargeTransaction = FungibleAdapter<Balances, DealWithFees<Runtime>>;
	type OperationalFeeMultiplier = OperationalFeeMultiplier;
	type WeightToFee = WeightToFee;
	type LengthToFee = ConstantMultiplier<Balance, TransactionByteFee>;
	type FeeMultiplierUpdate = SlowAdjustingFeeUpdate<Self>;
	type WeightInfo = weights::pallet_transaction_payment::WeightInfo<Runtime>;
}

parameter_types! {
	pub const MinimumPeriod: u64 = SLOT_DURATION / 2;
}
impl pallet_timestamp::Config for Runtime {
	type Moment = u64;
	type OnTimestampSet = Babe;
	type MinimumPeriod = MinimumPeriod;
	type WeightInfo = weights::pallet_timestamp::WeightInfo<Runtime>;
}

impl pallet_authorship::Config for Runtime {
	type FindAuthor = pallet_session::FindAccountFromAuthorIndex<Self, Babe>;
	type EventHandler = StakingAhClient;
}

impl_opaque_keys! {
	pub struct SessionKeys {
		pub grandpa: Grandpa,
		pub babe: Babe,
		pub para_validator: Initializer,
		pub para_assignment: ParaSessionInfo,
		pub authority_discovery: AuthorityDiscovery,
		pub beefy: Beefy,
	}
}

parameter_types! {
	// all keys are 32 bytes, except beefy being 33
	pub KeyDeposit: Balance = deposit(1, 5 * 32 + 33);
}

impl pallet_session::Config for Runtime {
	type Currency = Balances;
	type RuntimeEvent = RuntimeEvent;
	type ValidatorId = AccountId;
	type ValidatorIdOf = ConvertInto;
	type ShouldEndSession = Babe;
	type NextSessionRotation = Babe;
	type SessionManager = session_historical::NoteHistoricalRoot<Self, StakingAhClient>;
	type SessionHandler = <SessionKeys as OpaqueKeys>::KeyTypeIdProviders;
	type Keys = SessionKeys;
	type WeightInfo = weights::pallet_session::WeightInfo<Runtime>;
	type DisablingStrategy = pallet_session::disabling::UpToLimitWithReEnablingDisablingStrategy;
<<<<<<< HEAD
	type KeyDeposit = KeyDeposit;
=======
	// TODO: we will set this post-AHM
	type KeyDeposit = ();
>>>>>>> 6faa7c7c
}

impl pallet_session::historical::Config for Runtime {
	type RuntimeEvent = RuntimeEvent;
	type FullIdentification = pallet_staking::Exposure<AccountId, Balance>;
	type FullIdentificationOf = pallet_staking::DefaultExposureOf<Runtime>;
}

parameter_types! {
	// phase durations. 1/4 of the last session for each.
	// in testing: 1min or half of the session for each
	pub SignedPhase: u32 = prod_or_fast!(
		EPOCH_DURATION_IN_SLOTS / 4,
		MINUTES.min(EpochDuration::get().saturated_into::<u32>() / 2),
		"DOT_SIGNED_PHASE"
	);
	pub UnsignedPhase: u32 = prod_or_fast!(
		EPOCH_DURATION_IN_SLOTS / 4,
		MINUTES.min(EpochDuration::get().saturated_into::<u32>() / 2),
		"DOT_UNSIGNED_PHASE"
	);

	// signed config
	pub const SignedMaxSubmissions: u32 = 16;
	pub const SignedMaxRefunds: u32 = 16 / 4;
	pub const SignedFixedDeposit: Balance = deposit(2, 0);
	pub const SignedDepositIncreaseFactor: Percent = Percent::from_percent(10);
	// 0.01 DOT per KB of solution data.
	pub const SignedDepositByte: Balance = deposit(0, 10) / 1024;
	// Each good submission will get 1 DOT as reward
	pub SignedRewardBase: Balance = UNITS;

	// 4 hour session, 1 hour unsigned phase, 32 offchain executions.
	pub OffchainRepeat: BlockNumber = UnsignedPhase::get() / 32;

	pub const MaxElectingVoters: u32 = 22_500;
	/// We take the top 22500 nominators as electing voters and all of the validators as electable
	/// targets. Whilst this is the case, we cannot and shall not increase the size of the
	/// validator intentions.
	pub ElectionBounds: frame_election_provider_support::bounds::ElectionBounds =
		ElectionBoundsBuilder::default().voters_count(MaxElectingVoters::get().into()).build();
	/// Setup election pallet to support maximum winners upto 1200. This will mean Staking Pallet
	/// cannot have active validators higher than this count.
	pub const MaxActiveValidators: u32 = 1200;
	// One page only, fill the whole page with the `MaxActiveValidators`.
	pub const MaxWinnersPerPage: u32 = MaxActiveValidators::get();
	// Unbounded, thus the max backers per winner maps to the max electing voters limit.
	pub const MaxBackersPerWinner: u32 = MaxElectingVoters::get();
}

generate_solution_type!(
	#[compact]
	pub struct NposCompactSolution16::<
		VoterIndex = u32,
		TargetIndex = u16,
		Accuracy = sp_runtime::PerU16,
		MaxVoters = MaxElectingVoters,
	>(16)
);

pub struct OnChainSeqPhragmen;
impl onchain::Config for OnChainSeqPhragmen {
	type Sort = ConstBool<true>;
	type System = Runtime;
	type Solver =
		SequentialPhragmen<AccountId, polkadot_runtime_common::elections::OnChainAccuracy>;
	type DataProvider = Staking;
	type WeightInfo = weights::frame_election_provider_support::WeightInfo<Runtime>;
	type Bounds = ElectionBounds;
	type MaxBackersPerWinner = MaxBackersPerWinner;
	type MaxWinnersPerPage = MaxWinnersPerPage;
}

impl pallet_election_provider_multi_phase::MinerConfig for Runtime {
	type AccountId = AccountId;
	type MaxLength = OffchainSolutionLengthLimit;
	type MaxWeight = OffchainSolutionWeightLimit;
	type Solution = NposCompactSolution16;
	type MaxBackersPerWinner = MaxBackersPerWinner;
	type MaxWinners = MaxWinnersPerPage;
	type MaxVotesPerVoter = <
		<Self as pallet_election_provider_multi_phase::Config>::DataProvider
		as
		frame_election_provider_support::ElectionDataProvider
	>::MaxVotesPerVoter;

	// The unsigned submissions have to respect the weight of the submit_unsigned call, thus their
	// weight estimate function is wired to this call's weight.
	fn solution_weight(v: u32, t: u32, a: u32, d: u32) -> Weight {
		<
			<Self as pallet_election_provider_multi_phase::Config>::WeightInfo
			as
			pallet_election_provider_multi_phase::WeightInfo
		>::submit_unsigned(v, t, a, d)
	}
}

impl pallet_election_provider_multi_phase::Config for Runtime {
	type RuntimeEvent = RuntimeEvent;
	type Currency = Balances;
	type EstimateCallFee = TransactionPayment;
	type SignedPhase = SignedPhase;
	type UnsignedPhase = UnsignedPhase;
	type SignedMaxSubmissions = SignedMaxSubmissions;
	type SignedMaxRefunds = SignedMaxRefunds;
	type SignedRewardBase = SignedRewardBase;
	type SignedDepositBase =
		GeometricDepositBase<Balance, SignedFixedDeposit, SignedDepositIncreaseFactor>;
	type SignedDepositByte = SignedDepositByte;
	type SignedDepositWeight = ();
	type SignedMaxWeight =
		<Self::MinerConfig as pallet_election_provider_multi_phase::MinerConfig>::MaxWeight;
	type MinerConfig = Self;
	type SlashHandler = (); // burn slashes
	type RewardHandler = (); // nothing to do upon rewards
	type BetterSignedThreshold = ();
	type OffchainRepeat = OffchainRepeat;
	type MinerTxPriority = NposSolutionPriority;
	type MaxWinners = MaxWinnersPerPage;
	type MaxBackersPerWinner = MaxBackersPerWinner;
	type DataProvider = Staking;
	#[cfg(any(feature = "fast-runtime", feature = "runtime-benchmarks"))]
	type Fallback = onchain::OnChainExecution<OnChainSeqPhragmen>;
	#[cfg(not(any(feature = "fast-runtime", feature = "runtime-benchmarks")))]
	type Fallback = frame_election_provider_support::NoElection<(
		AccountId,
		BlockNumber,
		Staking,
		MaxWinnersPerPage,
		MaxBackersPerWinner,
	)>;
	type GovernanceFallback = onchain::OnChainExecution<OnChainSeqPhragmen>;
	type Solver = SequentialPhragmen<
		AccountId,
		pallet_election_provider_multi_phase::SolutionAccuracyOf<Self>,
		(),
	>;
	type BenchmarkingConfig = polkadot_runtime_common::elections::BenchmarkConfig;
	type ForceOrigin = EitherOf<EnsureRoot<Self::AccountId>, StakingAdmin>;
	type WeightInfo = weights::pallet_election_provider_multi_phase::WeightInfo<Self>;
	type ElectionBounds = ElectionBounds;
}

parameter_types! {
	pub const BagThresholds: &'static [u64] = &bag_thresholds::THRESHOLDS;
	pub const AutoRebagNumber: u32 = 0;
}

// TODO: remove feature gate and keep 10, when we want to activate it for Polkadot
#[cfg(feature = "runtime-benchmarks")]
parameter_types! {
	pub const AutoRebagNumber: u32 = 10;
}
#[cfg(not(feature = "runtime-benchmarks"))]
parameter_types! {
	pub const AutoRebagNumber: u32 = 0;
}

type VoterBagsListInstance = pallet_bags_list::Instance1;
impl pallet_bags_list::Config<VoterBagsListInstance> for Runtime {
	type RuntimeEvent = RuntimeEvent;
	type ScoreProvider = Staking;
	type WeightInfo = weights::pallet_bags_list::WeightInfo<Runtime>;
	type BagThresholds = BagThresholds;
	type Score = sp_npos_elections::VoteWeight;
	#[cfg(any(feature = "paseo", feature = "runtime-benchmarks"))]
	type MaxAutoRebagPerBlock = ConstU32<5>;
	#[cfg(not(any(feature = "paseo", feature = "runtime-benchmarks")))]
	type MaxAutoRebagPerBlock = AutoRebagNumber;
}

/// Defines how much should the inflation be for an era given its duration.
pub struct EraPayout;
impl pallet_staking::EraPayout<Balance> for EraPayout {
	fn era_payout(
		_total_staked: Balance,
		_total_issuance: Balance,
		era_duration_millis: u64,
	) -> (Balance, Balance) {
		const MILLISECONDS_PER_YEAR: u64 = (1000 * 3600 * 24 * 36525) / 100;
		// A normal-sized era will have 1 / 365.25 here:
		let relative_era_len =
			FixedU128::from_rational(era_duration_millis.into(), MILLISECONDS_PER_YEAR.into());

		// TI at the time of execution of [Referendum 1139](https://polkadot.subsquare.io/referenda/1139), block hash: `0x39422610299a75ef69860417f4d0e1d94e77699f45005645ffc5e8e619950f9f`.
		let fixed_total_issuance: i128 = 15_011_657_390_566_252_333;
		let fixed_inflation_rate = FixedU128::from_rational(8, 100);
		let yearly_emission = fixed_inflation_rate.saturating_mul_int(fixed_total_issuance);

		let era_emission = relative_era_len.saturating_mul_int(yearly_emission);
		// 15% to treasury, as per ref 1139.
		let to_treasury = FixedU128::from_rational(15, 100).saturating_mul_int(era_emission);
		let to_stakers = era_emission.saturating_sub(to_treasury);

		(to_stakers.saturated_into(), to_treasury.saturated_into())
	}
}

parameter_types! {
	// Six sessions in an era (24 hours).
	pub const SessionsPerEra: SessionIndex = prod_or_fast!(6, 1);

	// 28 eras for unbonding (28 days).
	pub BondingDuration: EraIndex = prod_or_fast!(
		28,
		28,
		"DOT_BONDING_DURATION"
	);
	pub SlashDeferDuration: EraIndex = prod_or_fast!(
		27,
		27,
		"DOT_SLASH_DEFER_DURATION"
	);
	pub const MaxExposurePageSize: u32 = 512;
	// Note: this is not really correct as Max Nominators is (MaxExposurePageSize * page_count) but
	// this is an unbounded number. We just set it to a reasonably high value, 1 full page
	// of nominators.
	pub const MaxNominators: u32 = 512;
	pub const OffendingValidatorsThreshold: Perbill = Perbill::from_percent(17);
	// 16
	pub const MaxNominations: u32 = <NposCompactSolution16 as frame_election_provider_support::NposSolution>::LIMIT as u32;
	pub TreasuryAccount: AccountId = Treasury::account_id();
}

impl pallet_staking::Config for Runtime {
	type OldCurrency = Balances;
	type Currency = Balances;
	type CurrencyBalance = Balance;
	type RuntimeHoldReason = RuntimeHoldReason;
	type UnixTime = Timestamp;
	type CurrencyToVote = CurrencyToVote;
	type RewardRemainder = ResolveTo<TreasuryAccount, Balances>;
	type RuntimeEvent = RuntimeEvent;
	type Slash = ResolveTo<TreasuryAccount, Balances>;
	type Reward = ();
	type SessionsPerEra = SessionsPerEra;
	type BondingDuration = BondingDuration;
	type SlashDeferDuration = SlashDeferDuration;
	type AdminOrigin = EitherOf<EnsureRoot<Self::AccountId>, StakingAdmin>;
	type SessionInterface = Self;
	type EraPayout = EraPayout;
	type MaxExposurePageSize = MaxExposurePageSize;
	type NextNewSession = Session;
	type ElectionProvider = ElectionProviderMultiPhase;
	type GenesisElectionProvider = onchain::OnChainExecution<OnChainSeqPhragmen>;
	type VoterList = VoterList;
	type TargetList = UseValidatorsMap<Self>;
	type MaxValidatorSet = MaxActiveValidators;
	type NominationsQuota = pallet_staking::FixedNominationsQuota<{ MaxNominations::get() }>;
	type MaxUnlockingChunks = ConstU32<32>;
	type HistoryDepth = ConstU32<84>;
	type MaxControllersInDeprecationBatch = ConstU32<5314>;
	type BenchmarkingConfig = polkadot_runtime_common::StakingBenchmarkingConfig;
	type EventListeners = (NominationPools, DelegatedStaking);
	type WeightInfo = weights::pallet_staking::WeightInfo<Runtime>;
	type Filter = pallet_nomination_pools::AllPoolMembers<Runtime>;
}

impl pallet_fast_unstake::Config for Runtime {
	type RuntimeEvent = RuntimeEvent;
	type Currency = Balances;
	type BatchSize = frame_support::traits::ConstU32<16>;
	type Deposit = frame_support::traits::ConstU128<{ UNITS }>;
	type ControlOrigin = EnsureRoot<AccountId>;
	type Staking = Staking;
	type MaxErasToCheckPerBlock = ConstU32<1>;
	type WeightInfo = pallet_rc_migrator::types::MaxOnIdleOrInner<
		RcMigrator,
		weights::pallet_fast_unstake::WeightInfo<Runtime>,
	>;
}

parameter_types! {
	pub const ProposalBond: Permill = Permill::from_percent(5);
	pub const ProposalBondMinimum: Balance = 100 * DOLLARS;
	pub const ProposalBondMaximum: Balance = 500 * DOLLARS;
	pub const SpendPeriod: BlockNumber = 24 * DAYS;
	pub const DisableSpends: BlockNumber = BlockNumber::MAX;
	pub const Burn: Permill = Permill::from_percent(1);
	pub const TreasuryPalletId: PalletId = PalletId(*b"py/trsry");
	pub const PayoutSpendPeriod: BlockNumber = 90 * DAYS;
	// The asset's interior location for the paying account. This is the Treasury
	// pallet instance (which sits at index 19).
	pub TreasuryInteriorLocation: InteriorLocation = PalletInstance(TREASURY_PALLET_ID).into();

	pub const TipCountdown: BlockNumber = DAYS;
	pub const TipFindersFee: Percent = Percent::from_percent(20);
	pub const TipReportDepositBase: Balance = DOLLARS;
	pub const DataDepositPerByte: Balance = CENTS;
	pub const MaxApprovals: u32 = 100;
	pub const MaxAuthorities: u32 = 100_000;
	pub const MaxKeys: u32 = 10_000;
	pub const MaxPeerInHeartbeats: u32 = 10_000;
	pub const RootSpendOriginMaxAmount: Balance = Balance::MAX;
	pub const CouncilSpendOriginMaxAmount: Balance = Balance::MAX;
}

pub type TreasuryPaymaster = PayOverXcm<
	TreasuryInteriorLocation,
	crate::xcm_config::XcmRouter,
	crate::XcmPallet,
	ConstU32<{ 6 * HOURS }>,
	<Runtime as pallet_treasury::Config>::Beneficiary,
	<Runtime as pallet_treasury::Config>::AssetKind,
	LocatableAssetConverter,
	VersionedLocationConverter,
>;

impl pallet_treasury::Config for Runtime {
	type PalletId = TreasuryPalletId;
	type Currency = Balances;
	type RejectOrigin = EitherOfDiverse<EnsureRoot<AccountId>, Treasurer>;
	type RuntimeEvent = RuntimeEvent;
	type SpendPeriod =
		pallet_rc_migrator::types::LeftOrRight<RcMigrator, DisableSpends, SpendPeriod>;
	type Burn = Burn;
	type BurnDestination = ();
	type SpendFunds = Bounties;
	type MaxApprovals = MaxApprovals;
	type WeightInfo = weights::pallet_treasury::WeightInfo<Runtime>;
	type SpendOrigin = TreasurySpender;
	type AssetKind = VersionedLocatableAsset;
	type Beneficiary = VersionedLocation;
	type BeneficiaryLookup = IdentityLookup<Self::Beneficiary>;
	type Paymaster = TreasuryPaymaster;
	type BalanceConverter = AssetRateWithNative;
	type PayoutPeriod = PayoutSpendPeriod;
	type BlockNumberProvider = System;
	#[cfg(feature = "runtime-benchmarks")]
	type BenchmarkHelper = polkadot_runtime_common::impls::benchmarks::TreasuryArguments;
}

parameter_types! {
	pub const BountyDepositBase: Balance = DOLLARS;
	pub const BountyDepositPayoutDelay: BlockNumber = 0;
	// Bounties expire after 10 years.
	pub const BountyUpdatePeriod: BlockNumber = 10 * 12 * 30 * DAYS;
	pub const MaximumReasonLength: u32 = 16384;
	pub const CuratorDepositMultiplier: Permill = Permill::from_percent(50);
	pub const CuratorDepositMin: Balance = 10 * DOLLARS;
	pub const CuratorDepositMax: Balance = 200 * DOLLARS;
	pub const BountyValueMinimum: Balance = 10 * DOLLARS;
}

impl pallet_bounties::Config for Runtime {
	type RuntimeEvent = RuntimeEvent;
	type BountyDepositBase = BountyDepositBase;
	type BountyDepositPayoutDelay = BountyDepositPayoutDelay;
	type BountyUpdatePeriod = BountyUpdatePeriod;
	type CuratorDepositMultiplier = CuratorDepositMultiplier;
	type CuratorDepositMin = CuratorDepositMin;
	type CuratorDepositMax = CuratorDepositMax;
	type BountyValueMinimum = BountyValueMinimum;
	type ChildBountyManager = ChildBounties;
	type DataDepositPerByte = DataDepositPerByte;
	type MaximumReasonLength = MaximumReasonLength;
	type OnSlash = Treasury;
	type WeightInfo = weights::pallet_bounties::WeightInfo<Runtime>;
}

parameter_types! {
	pub const MaxActiveChildBountyCount: u32 = 100;
	pub const ChildBountyValueMinimum: Balance = BountyValueMinimum::get() / 10;
}

impl pallet_child_bounties::Config for Runtime {
	type RuntimeEvent = RuntimeEvent;
	type MaxActiveChildBountyCount = MaxActiveChildBountyCount;
	type ChildBountyValueMinimum = ChildBountyValueMinimum;
	type WeightInfo = weights::pallet_child_bounties::WeightInfo<Runtime>;
}

impl pallet_offences::Config for Runtime {
	type RuntimeEvent = RuntimeEvent;
	type IdentificationTuple = pallet_session::historical::IdentificationTuple<Self>;
	type OnOffenceHandler = StakingAhClient;
}

impl pallet_authority_discovery::Config for Runtime {
	type MaxAuthorities = MaxAuthorities;
}

parameter_types! {
	pub NposSolutionPriority: TransactionPriority =
		Perbill::from_percent(90) * TransactionPriority::MAX;
}

parameter_types! {
	pub MaxSetIdSessionEntries: u32 = BondingDuration::get() * SessionsPerEra::get();
}

impl pallet_grandpa::Config for Runtime {
	type RuntimeEvent = RuntimeEvent;

	type WeightInfo = ();
	type MaxAuthorities = MaxAuthorities;
	type MaxNominators = MaxNominators;
	type MaxSetIdSessionEntries = MaxSetIdSessionEntries;

	type KeyOwnerProof = <Historical as KeyOwnerProofSystem<(KeyTypeId, GrandpaId)>>::Proof;

	type EquivocationReportSystem =
		pallet_grandpa::EquivocationReportSystem<Self, Offences, Historical, ReportLongevity>;
}

impl frame_system::offchain::SigningTypes for Runtime {
	type Public = <Signature as Verify>::Signer;
	type Signature = Signature;
}

impl<C> frame_system::offchain::CreateTransactionBase<C> for Runtime
where
	RuntimeCall: From<C>,
{
	type RuntimeCall = RuntimeCall;
	type Extrinsic = UncheckedExtrinsic;
}

impl<LocalCall> frame_system::offchain::CreateTransaction<LocalCall> for Runtime
where
	RuntimeCall: From<LocalCall>,
{
	type Extension = TxExtension;

	fn create_transaction(call: RuntimeCall, extension: TxExtension) -> UncheckedExtrinsic {
		UncheckedExtrinsic::new_transaction(call, extension)
	}
}

/// Submits a transaction with the node's public and signature type. Adheres to the signed extension
/// format of the chain.
impl<LocalCall> frame_system::offchain::CreateSignedTransaction<LocalCall> for Runtime
where
	RuntimeCall: From<LocalCall>,
{
	fn create_signed_transaction<
		C: frame_system::offchain::AppCrypto<Self::Public, Self::Signature>,
	>(
		call: RuntimeCall,
		public: <Signature as Verify>::Signer,
		account: AccountId,
		nonce: <Runtime as frame_system::Config>::Nonce,
	) -> Option<UncheckedExtrinsic> {
		use sp_runtime::traits::StaticLookup;
		// take the biggest period possible.
		let period =
			BlockHashCount::get().checked_next_power_of_two().map(|c| c / 2).unwrap_or(2) as u64;

		let current_block = System::block_number()
			.saturated_into::<u64>()
			// The `System::block_number` is initialized with `n+1`,
			// so the actual block number is `n`.
			.saturating_sub(1);
		let tip = 0;
		let tx_ext: TxExtension = (
			frame_system::CheckNonZeroSender::<Runtime>::new(),
			frame_system::CheckSpecVersion::<Runtime>::new(),
			frame_system::CheckTxVersion::<Runtime>::new(),
			frame_system::CheckGenesis::<Runtime>::new(),
			frame_system::CheckMortality::<Runtime>::from(generic::Era::mortal(
				period,
				current_block,
			)),
			frame_system::CheckNonce::<Runtime>::from(nonce),
			frame_system::CheckWeight::<Runtime>::new(),
			pallet_transaction_payment::ChargeTransactionPayment::<Runtime>::from(tip),
			claims::PrevalidateAttests::<Runtime>::new(),
			frame_metadata_hash_extension::CheckMetadataHash::new(false),
		);
		let raw_payload = SignedPayload::new(call, tx_ext)
			.map_err(|e| {
				log::warn!(target: LOG_TARGET, "Unable to create signed payload: {e:?}");
			})
			.ok()?;
		let signature = raw_payload.using_encoded(|payload| C::sign(payload, public))?;
		let (call, tx_ext, _) = raw_payload.deconstruct();
		let address = <Runtime as frame_system::Config>::Lookup::unlookup(account);
		let transaction = UncheckedExtrinsic::new_signed(call, address, signature, tx_ext);
		Some(transaction)
	}
}

parameter_types! {
	// Deposit for a parathread (on-demand parachain)
	pub const ParathreadDeposit: Balance = 500 * DOLLARS;
	pub const MaxRetries: u32 = 3;
}

parameter_types! {
	pub Prefix: &'static [u8] = b"Pay DOTs to the Polkadot account:";
}

impl claims::Config for Runtime {
	type RuntimeEvent = RuntimeEvent;
	type VestingSchedule = Vesting;
	type Prefix = Prefix;
	/// Only Root can move a claim.
	type MoveClaimOrigin = EnsureRoot<AccountId>;
	type WeightInfo = weights::polkadot_runtime_common_claims::WeightInfo<Runtime>;
}

parameter_types! {
	pub const MinVestedTransfer: Balance = DOLLARS;
	pub UnvestedFundsAllowedWithdrawReasons: WithdrawReasons =
		WithdrawReasons::except(WithdrawReasons::TRANSFER | WithdrawReasons::RESERVE);
}

impl pallet_vesting::Config for Runtime {
	type RuntimeEvent = RuntimeEvent;
	type Currency = Balances;
	type BlockNumberToBalance = ConvertInto;
	type MinVestedTransfer = MinVestedTransfer;
	type WeightInfo = weights::pallet_vesting::WeightInfo<Runtime>;
	type UnvestedFundsAllowedWithdrawReasons = UnvestedFundsAllowedWithdrawReasons;
	type BlockNumberProvider = System;
	const MAX_VESTING_SCHEDULES: u32 = 28;
}

impl pallet_utility::Config for Runtime {
	type RuntimeEvent = RuntimeEvent;
	type RuntimeCall = RuntimeCall;
	type PalletsOrigin = OriginCaller;
	type WeightInfo = weights::pallet_utility::WeightInfo<Runtime>;
}

parameter_types! {
	// One storage item; key size is 32; value is size 4+4+16+32 bytes = 56 bytes.
	pub const DepositBase: Balance = deposit(1, 88);
	// Additional storage item size of 32 bytes.
	pub const DepositFactor: Balance = deposit(0, 32);
	pub const MaxSignatories: u32 = 100;
}

impl pallet_multisig::Config for Runtime {
	type RuntimeEvent = RuntimeEvent;
	type RuntimeCall = RuntimeCall;
	type Currency = Balances;
	type DepositBase = DepositBase;
	type DepositFactor = DepositFactor;
	type MaxSignatories = MaxSignatories;
	type WeightInfo = weights::pallet_multisig::WeightInfo<Runtime>;
	type BlockNumberProvider = System;
}

parameter_types! {
	// One storage item; key size 32, value size 8; .
	pub const ProxyDepositBase: Balance = deposit(1, 8);
	// Additional storage item size of 33 bytes.
	pub const ProxyDepositFactor: Balance = deposit(0, 33);
	pub const MaxProxies: u16 = 32;
	pub const AnnouncementDepositBase: Balance = deposit(1, 8);
	pub const AnnouncementDepositFactor: Balance = deposit(0, 66);
	pub const MaxPending: u16 = 32;
}

/// Transparent wrapper around the actual [`ProxyType`].
///
/// This is done to have [`ProxyType`] declared in a different crate (constants) and being able to
/// implement [`InstanceFilter`] in this crate.
#[derive(
	Copy,
	Clone,
	Eq,
	PartialEq,
	Ord,
	PartialOrd,
	Encode,
	Decode,
	DecodeWithMemTracking,
	RuntimeDebug,
	MaxEncodedLen,
	Default,
)]
pub struct TransparentProxyType<T>(pub T);

impl Into<ProxyType> for TransparentProxyType<ProxyType> {
	fn into(self) -> ProxyType {
		self.0
	}
}

impl<T: scale_info::TypeInfo> scale_info::TypeInfo for TransparentProxyType<T> {
	type Identity = T::Identity;

	fn type_info() -> scale_info::Type {
		T::type_info()
	}
}

impl InstanceFilter<RuntimeCall> for TransparentProxyType<ProxyType> {
	fn filter(&self, c: &RuntimeCall) -> bool {
		match self.0 {
			ProxyType::Any => true,
			ProxyType::NonTransfer => matches!(
				c,
				RuntimeCall::System(..) |
				RuntimeCall::Scheduler(..) |
				RuntimeCall::Babe(..) |
				RuntimeCall::Timestamp(..) |
				RuntimeCall::Indices(pallet_indices::Call::claim{..}) |
				RuntimeCall::Indices(pallet_indices::Call::free{..}) |
				RuntimeCall::Indices(pallet_indices::Call::freeze{..}) |
				// Specifically omitting Indices `transfer`, `force_transfer`
				// Specifically omitting the entire Balances pallet
				RuntimeCall::Staking(..) |
				RuntimeCall::Session(..) |
				RuntimeCall::Grandpa(..) |
				RuntimeCall::Treasury(..) |
				RuntimeCall::Bounties(..) |
				RuntimeCall::ChildBounties(..) |
				RuntimeCall::ConvictionVoting(..) |
				RuntimeCall::Referenda(..) |
				RuntimeCall::Whitelist(..) |
				RuntimeCall::Claims(..) |
				RuntimeCall::Vesting(pallet_vesting::Call::vest{..}) |
				RuntimeCall::Vesting(pallet_vesting::Call::vest_other{..}) |
				// Specifically omitting Vesting `vested_transfer`, and `force_vested_transfer`
				RuntimeCall::Utility(..) |
				RuntimeCall::Proxy(..) |
				RuntimeCall::Multisig(..) |
				RuntimeCall::Registrar(paras_registrar::Call::register {..}) |
				RuntimeCall::Registrar(paras_registrar::Call::deregister {..}) |
				// Specifically omitting Registrar `swap`
				RuntimeCall::Registrar(paras_registrar::Call::reserve {..}) |
				RuntimeCall::Crowdloan(..) |
				RuntimeCall::Slots(..) |
				RuntimeCall::Auctions(..) | // Specifically omitting the entire XCM Pallet
				RuntimeCall::VoterList(..) |
				RuntimeCall::NominationPools(..) |
				RuntimeCall::FastUnstake(..)
			),
			ProxyType::Governance => matches!(
				c,
				RuntimeCall::Treasury(..) |
					RuntimeCall::Bounties(..) |
					RuntimeCall::Utility(..) |
					RuntimeCall::ChildBounties(..) |
					RuntimeCall::ConvictionVoting(..) |
					RuntimeCall::Referenda(..) |
					RuntimeCall::Whitelist(..)
			),
			ProxyType::Staking => {
				matches!(
					c,
					RuntimeCall::Staking(..) |
						RuntimeCall::Session(..) |
						RuntimeCall::Utility(..) |
						RuntimeCall::FastUnstake(..) |
						RuntimeCall::VoterList(..) |
						RuntimeCall::NominationPools(..)
				)
			},
			ProxyType::NominationPools => {
				matches!(c, RuntimeCall::NominationPools(..) | RuntimeCall::Utility(..))
			},
			ProxyType::CancelProxy => {
				matches!(
					c,
					RuntimeCall::Proxy(pallet_proxy::Call::reject_announcement { .. }) |
						RuntimeCall::Utility { .. } |
						RuntimeCall::Multisig { .. }
				)
			},
			ProxyType::Auction => matches!(
				c,
				RuntimeCall::Auctions(..) |
					RuntimeCall::Crowdloan(..) |
					RuntimeCall::Registrar(..) |
					RuntimeCall::Slots(..)
			),
			ProxyType::ParaRegistration => matches!(
				c,
				RuntimeCall::Registrar(paras_registrar::Call::reserve { .. }) |
					RuntimeCall::Registrar(paras_registrar::Call::register { .. }) |
					RuntimeCall::Utility(pallet_utility::Call::batch { .. }) |
					RuntimeCall::Utility(pallet_utility::Call::batch_all { .. }) |
					RuntimeCall::Utility(pallet_utility::Call::force_batch { .. }) |
					RuntimeCall::Proxy(pallet_proxy::Call::remove_proxy { .. })
			),
		}
	}

	fn is_superset(&self, o: &Self) -> bool {
		match (self.0, o.0) {
			(x, y) if x == y => true,
			(ProxyType::Any, _) => true,
			(_, ProxyType::Any) => false,
			(ProxyType::NonTransfer, _) => true,
			_ => false,
		}
	}
}

impl pallet_proxy::Config for Runtime {
	type RuntimeEvent = RuntimeEvent;
	type RuntimeCall = RuntimeCall;
	type Currency = Balances;
	type ProxyType = TransparentProxyType<ProxyType>;
	type ProxyDepositBase = ProxyDepositBase;
	type ProxyDepositFactor = ProxyDepositFactor;
	type MaxProxies = MaxProxies;
	type WeightInfo = weights::pallet_proxy::WeightInfo<Runtime>;
	type MaxPending = MaxPending;
	type CallHasher = BlakeTwo256;
	type AnnouncementDepositBase = AnnouncementDepositBase;
	type AnnouncementDepositFactor = AnnouncementDepositFactor;
	type BlockNumberProvider = System;
}

impl parachains_origin::Config for Runtime {}

impl parachains_configuration::Config for Runtime {
	type WeightInfo = weights::runtime_parachains_configuration::WeightInfo<Runtime>;
}

impl parachains_shared::Config for Runtime {
	type DisabledValidators = Session;
}

impl parachains_session_info::Config for Runtime {
	type ValidatorSet = Historical;
}

impl parachains_inclusion::Config for Runtime {
	type RuntimeEvent = RuntimeEvent;
	type DisputesHandler = ParasDisputes;
	type RewardValidators =
		parachains_reward_points::RewardValidatorsWithEraPoints<Runtime, StakingAhClient>;
	type MessageQueue = MessageQueue;
	type WeightInfo = weights::runtime_parachains_inclusion::WeightInfo<Runtime>;
}

parameter_types! {
	pub const ParasUnsignedPriority: TransactionPriority = TransactionPriority::MAX;
}

impl parachains_paras::Config for Runtime {
	type RuntimeEvent = RuntimeEvent;
	type WeightInfo = weights::runtime_parachains_paras::WeightInfo<Runtime>;
	type UnsignedPriority = ParasUnsignedPriority;
	type QueueFootprinter = ParaInclusion;
	type NextSessionRotation = Babe;
	type OnNewHead = Registrar;
	type AssignCoretime = CoretimeAssignmentProvider;
	type Fungible = Balances;
	// Per day the cooldown is removed earlier, it should cost 5000.
	type CooldownRemovalMultiplier = ConstUint<{ 5000 * UNITS / DAYS as u128 }>;
	type AuthorizeCurrentCodeOrigin = EnsureRoot<AccountId>;
}

parameter_types! {
	/// Amount of weight that can be spent per block to service messages.
	///
	/// # WARNING
	///
	/// This is not a good value for para-chains since the `Scheduler` already uses up to 80% block weight.
	pub MessageQueueServiceWeight: Weight = Perbill::from_percent(20) * BlockWeights::get().max_block;
	pub MessageQueueIdleServiceWeight: Weight = Perbill::from_percent(20) * BlockWeights::get().max_block;
	pub const MessageQueueHeapSize: u32 = 65_536;
	pub const MessageQueueMaxStale: u32 = 8;
}

/// Message processor to handle any messages that were enqueued into the `MessageQueue` pallet.
pub struct MessageProcessor;
impl ProcessMessage for MessageProcessor {
	type Origin = AggregateMessageOrigin;

	fn process_message(
		message: &[u8],
		origin: Self::Origin,
		meter: &mut WeightMeter,
		id: &mut [u8; 32],
	) -> Result<bool, ProcessMessageError> {
		let para = match origin {
			AggregateMessageOrigin::Ump(UmpQueueId::Para(para)) => para,
		};
		xcm_builder::ProcessXcmMessage::<
			Junction,
			xcm_executor::XcmExecutor<xcm_config::XcmConfig>,
			RuntimeCall,
		>::process_message(message, Junction::Parachain(para.into()), meter, id)
	}
}

impl pallet_message_queue::Config for Runtime {
	type RuntimeEvent = RuntimeEvent;
	type Size = u32;
	type HeapSize = MessageQueueHeapSize;
	type MaxStale = MessageQueueMaxStale;
	type ServiceWeight = MessageQueueServiceWeight;
	#[cfg(not(feature = "runtime-benchmarks"))]
	type MessageProcessor = MessageProcessor;
	#[cfg(feature = "runtime-benchmarks")]
	type MessageProcessor =
		pallet_message_queue::mock_helpers::NoopMessageProcessor<AggregateMessageOrigin>;
	type QueueChangeHandler = ParaInclusion;
	type QueuePausedQuery = ();
	type WeightInfo = weights::pallet_message_queue::WeightInfo<Runtime>;
	type IdleMaxServiceWeight = MessageQueueIdleServiceWeight;
}

impl parachains_dmp::Config for Runtime {}

parameter_types! {
	pub const HrmpChannelSizeAndCapacityWithSystemRatio: Percent = Percent::from_percent(100);
}

impl parachains_hrmp::Config for Runtime {
	type RuntimeOrigin = RuntimeOrigin;
	type RuntimeEvent = RuntimeEvent;
	type ChannelManager = EitherOf<EnsureRoot<Self::AccountId>, GeneralAdmin>;
	type Currency = Balances;
	// Use the `HrmpChannelSizeAndCapacityWithSystemRatio` ratio from the actual active
	// `HostConfiguration` configuration for `hrmp_channel_max_message_size` and
	// `hrmp_channel_max_capacity`.
	type DefaultChannelSizeAndCapacityWithSystem = ActiveConfigHrmpChannelSizeAndCapacityRatio<
		Runtime,
		HrmpChannelSizeAndCapacityWithSystemRatio,
	>;
	type WeightInfo = weights::runtime_parachains_hrmp::WeightInfo<Self>;
	type VersionWrapper = XcmPallet;
}

impl parachains_paras_inherent::Config for Runtime {
	type WeightInfo = weights::runtime_parachains_paras_inherent::WeightInfo<Runtime>;
}

impl parachains_scheduler::Config for Runtime {
	// If you change this, make sure the `Assignment` type of the new provider is binary compatible,
	// otherwise provide a migration.
	type AssignmentProvider = CoretimeAssignmentProvider;
}

parameter_types! {
	pub const BrokerId: u32 = system_parachain::BROKER_ID;
	pub const BrokerPalletId: PalletId = PalletId(*b"py/broke");
	pub MaxXcmTransactWeight: Weight = Weight::from_parts(
		250 * WEIGHT_REF_TIME_PER_MICROS,
		20 * WEIGHT_PROOF_SIZE_PER_KB
	);
}

pub struct BrokerPot;
impl Get<InteriorLocation> for BrokerPot {
	fn get() -> InteriorLocation {
		Junction::AccountId32 { network: None, id: BrokerPalletId::get().into_account_truncating() }
			.into()
	}
}

impl coretime::Config for Runtime {
	type RuntimeOrigin = RuntimeOrigin;
	type RuntimeEvent = RuntimeEvent;
	type BrokerId = BrokerId;
	type WeightInfo = weights::runtime_parachains_coretime::WeightInfo<Runtime>;
	type SendXcm = crate::xcm_config::XcmRouter;
	type MaxXcmTransactWeight = MaxXcmTransactWeight;
	type BrokerPotLocation = BrokerPot;
	type AssetTransactor = crate::xcm_config::LocalAssetTransactor;
	type AccountToLocation = xcm_builder::AliasesIntoAccountId32<
		xcm_config::ThisNetwork,
		<Runtime as frame_system::Config>::AccountId,
	>;
}

parameter_types! {
	pub const OnDemandTrafficDefaultValue: FixedU128 = FixedU128::from_u32(1);
	pub const MaxHistoricalRevenue: BlockNumber = 2 * system_parachain::coretime::TIMESLICE_PERIOD;
	pub const OnDemandPalletId: PalletId = PalletId(*b"py/ondmd");
}

impl parachains_on_demand::Config for Runtime {
	type RuntimeEvent = RuntimeEvent;
	type Currency = Balances;
	type TrafficDefaultValue = OnDemandTrafficDefaultValue;
	type WeightInfo = weights::runtime_parachains_on_demand::WeightInfo<Runtime>;
	type MaxHistoricalRevenue = MaxHistoricalRevenue;
	type PalletId = OnDemandPalletId;
}

impl parachains_assigner_coretime::Config for Runtime {}

impl parachains_initializer::Config for Runtime {
	type Randomness = pallet_babe::RandomnessFromOneEpochAgo<Runtime>;
	type ForceOrigin = EnsureRoot<AccountId>;
	type WeightInfo = weights::runtime_parachains_initializer::WeightInfo<Runtime>;
	type CoretimeOnNewSession = Coretime;
}

impl parachains_disputes::Config for Runtime {
	type RuntimeEvent = RuntimeEvent;
	type RewardValidators =
		parachains_reward_points::RewardValidatorsWithEraPoints<Runtime, StakingAhClient>;
	type SlashingHandler = parachains_slashing::SlashValidatorsForDisputes<ParasSlashing>;
	type WeightInfo = weights::runtime_parachains_disputes::WeightInfo<Runtime>;
}

impl parachains_slashing::Config for Runtime {
	type KeyOwnerProofSystem = Historical;
	type KeyOwnerProof =
		<Self::KeyOwnerProofSystem as KeyOwnerProofSystem<(KeyTypeId, ValidatorId)>>::Proof;
	type KeyOwnerIdentification = <Self::KeyOwnerProofSystem as KeyOwnerProofSystem<(
		KeyTypeId,
		ValidatorId,
	)>>::IdentificationTuple;
	type HandleReports = parachains_slashing::SlashingReportHandler<
		Self::KeyOwnerIdentification,
		Offences,
		ReportLongevity,
	>;
	type WeightInfo = weights::runtime_parachains_disputes_slashing::WeightInfo<Runtime>;
	type BenchmarkingConfig = parachains_slashing::BenchConfig<1000>;
}

parameter_types! {
	// Mostly arbitrary deposit price, but should provide an adequate incentive not to spam reserve
	// `ParaId`s.
	pub const ParaDeposit: Balance = 100 * DOLLARS;
	pub const ParaDataByteDeposit: Balance = deposit(0, 1);
}

impl paras_registrar::Config for Runtime {
	type RuntimeOrigin = RuntimeOrigin;
	type RuntimeEvent = RuntimeEvent;
	type Currency = Balances;
	type OnSwap = (Crowdloan, Slots, SwapLeases);
	type ParaDeposit = ParaDeposit;
	type DataDepositPerByte = ParaDataByteDeposit;
	type WeightInfo = weights::polkadot_runtime_common_paras_registrar::WeightInfo<Runtime>;
}

parameter_types! {
	// 12 weeks = 3 months per lease period -> 8 lease periods ~ 2 years
	pub LeasePeriod: BlockNumber = prod_or_fast!(12 * WEEKS, 12 * WEEKS, "DOT_LEASE_PERIOD");
	// Polkadot Genesis was on May 26, 2020.
	// Target Parachain Onboarding Date: Dec 15, 2021.
	// Difference is 568 days.
	// We want a lease period to start on the target onboarding date.
	// 568 % (12 * 7) = 64 day offset
	pub LeaseOffset: BlockNumber = prod_or_fast!(64 * DAYS, 0, "DOT_LEASE_OFFSET");
}

impl slots::Config for Runtime {
	type RuntimeEvent = RuntimeEvent;
	type Currency = Balances;
	type Registrar = Registrar;
	type LeasePeriod = LeasePeriod;
	type LeaseOffset = LeaseOffset;
	type ForceOrigin = EitherOf<EnsureRoot<Self::AccountId>, LeaseAdmin>;
	type WeightInfo = weights::polkadot_runtime_common_slots::WeightInfo<Runtime>;
}

parameter_types! {
	pub const CrowdloanId: PalletId = PalletId(*b"py/cfund");
	// Accounts for 10_000 contributions, each using 48 bytes (16 bytes for balance, and 32 bytes
	// for a memo).
	pub const SubmissionDeposit: Balance = deposit(1, 480_000);
	// The minimum crowdloan contribution.
	pub const MinContribution: Balance = 5 * DOLLARS;
	pub const RemoveKeysLimit: u32 = 1000;
	// Allow 32 bytes for an additional memo to a crowdloan.
	pub const MaxMemoLength: u8 = 32;
}

impl crowdloan::Config for Runtime {
	type RuntimeEvent = RuntimeEvent;
	type PalletId = CrowdloanId;
	type SubmissionDeposit = SubmissionDeposit;
	type MinContribution = MinContribution;
	type RemoveKeysLimit = RemoveKeysLimit;
	type Registrar = Registrar;
	type Auctioneer = Auctions;
	type MaxMemoLength = MaxMemoLength;
	type WeightInfo = weights::polkadot_runtime_common_crowdloan::WeightInfo<Runtime>;
}

parameter_types! {
	// The average auction is 7 days long, so this will be 70% for ending period.
	// 5 Days = 72000 Blocks @ 6 sec per block
	pub const EndingPeriod: BlockNumber = 5 * DAYS;
	// ~ 1000 samples per day -> ~ 20 blocks per sample -> 2 minute samples
	pub const SampleLength: BlockNumber = 2 * MINUTES;
}

impl auctions::Config for Runtime {
	type RuntimeEvent = RuntimeEvent;
	type Leaser = Slots;
	type Registrar = Registrar;
	type EndingPeriod = EndingPeriod;
	type SampleLength = SampleLength;
	type Randomness = pallet_babe::RandomnessFromOneEpochAgo<Runtime>;
	type InitiateOrigin = EitherOf<EnsureRoot<Self::AccountId>, AuctionAdmin>;
	type WeightInfo = weights::polkadot_runtime_common_auctions::WeightInfo<Runtime>;
}

parameter_types! {
	pub const PoolsPalletId: PalletId = PalletId(*b"py/nopls");
	// Allow pools that got slashed up to 90% to remain operational.
	pub const MaxPointsToBalance: u8 = 10;
}

impl pallet_nomination_pools::Config for Runtime {
	type RuntimeEvent = RuntimeEvent;
	type Currency = Balances;
	type RuntimeFreezeReason = RuntimeFreezeReason;
	type RewardCounter = FixedU128;
	type BalanceToU256 = polkadot_runtime_common::BalanceToU256;
	type U256ToBalance = polkadot_runtime_common::U256ToBalance;
	type StakeAdapter =
		pallet_nomination_pools::adapter::DelegateStake<Self, Staking, DelegatedStaking>;
	type PostUnbondingPoolsWindow = frame_support::traits::ConstU32<4>;
	type MaxMetadataLen = frame_support::traits::ConstU32<256>;
	// we use the same number of allowed unlocking chunks as with staking.
	type MaxUnbonding = <Self as pallet_staking::Config>::MaxUnlockingChunks;
	type PalletId = PoolsPalletId;
	type MaxPointsToBalance = MaxPointsToBalance;
	type WeightInfo = weights::pallet_nomination_pools::WeightInfo<Self>;
	type AdminOrigin = EitherOf<EnsureRoot<AccountId>, StakingAdmin>;
	type Filter = pallet_staking::AllStakers<Runtime>;
	type BlockNumberProvider = System;
}

parameter_types! {
	pub const DelegatedStakingPalletId: PalletId = PalletId(*b"py/dlstk");
	pub const SlashRewardFraction: Perbill = Perbill::from_percent(1);
}

impl pallet_delegated_staking::Config for Runtime {
	type RuntimeEvent = RuntimeEvent;
	type PalletId = DelegatedStakingPalletId;
	type Currency = Balances;
	// slashes are sent to the treasury.
	type OnSlash = ResolveTo<TreasuryAccountId<Self>, Balances>;
	type SlashRewardFraction = SlashRewardFraction;
	type RuntimeHoldReason = RuntimeHoldReason;
	type CoreStaking = Staking;
}

impl pallet_staking_async_ah_client::Config for Runtime {
	type CurrencyBalance = Balance;
	type AssetHubOrigin =
		frame_support::traits::EitherOfDiverse<EnsureRoot<AccountId>, EnsureAssetHub>;
	type AdminOrigin = EnsureRoot<AccountId>;
	type SessionInterface = Self;
	type SendToAssetHub = StakingXcmToAssetHub;
	#[cfg(feature = "paseo")]
	type MinimumValidatorSetSize = ConstU32<50>;
	#[cfg(not(feature = "paseo"))]
	type MinimumValidatorSetSize = ConstU32<400>;
	type UnixTime = Timestamp;
	type PointsPerBlock = ConstU32<20>;
	type MaxOffenceBatchSize = ConstU32<50>;
	type Fallback = Staking;
	type WeightInfo = pallet_staking_async_ah_client::weights::SubstrateWeight<Runtime>;
}

pub struct EnsureAssetHub;
impl frame_support::traits::EnsureOrigin<RuntimeOrigin> for EnsureAssetHub {
	type Success = ();
	fn try_origin(o: RuntimeOrigin) -> Result<Self::Success, RuntimeOrigin> {
		match <RuntimeOrigin as Into<Result<parachains_origin::Origin, RuntimeOrigin>>>::into(
			o.clone(),
		) {
			Ok(parachains_origin::Origin::Parachain(id))
				if id == polkadot_runtime_constants::system_parachain::ASSET_HUB_ID.into() =>
				Ok(()),
			_ => Err(o),
		}
	}

	#[cfg(feature = "runtime-benchmarks")]
	fn try_successful_origin() -> Result<RuntimeOrigin, ()> {
		Ok(RuntimeOrigin::root())
	}
}

#[derive(Encode, Decode)]
enum AssetHubRuntimePallets<AccountId> {
	// Audit: `StakingRcClient` in asset-hub-westend
	#[codec(index = 84)]
	RcClient(RcClientCalls<AccountId>),
}

#[derive(Encode, Decode)]
enum RcClientCalls<AccountId> {
	#[codec(index = 0)]
	RelaySessionReport(pallet_staking_async_rc_client::SessionReport<AccountId>),
	#[codec(index = 1)]
	RelayNewOffence(SessionIndex, Vec<pallet_staking_async_rc_client::Offence<AccountId>>),
}

pub struct SessionReportToXcm;
impl sp_runtime::traits::Convert<pallet_staking_async_rc_client::SessionReport<AccountId>, Xcm<()>>
	for SessionReportToXcm
{
	fn convert(a: pallet_staking_async_rc_client::SessionReport<AccountId>) -> Xcm<()> {
		Xcm(vec![
			Instruction::UnpaidExecution {
				weight_limit: WeightLimit::Unlimited,
				check_origin: None,
			},
			Instruction::Transact {
				origin_kind: OriginKind::Superuser,
				fallback_max_weight: None,
				call: AssetHubRuntimePallets::RcClient(RcClientCalls::RelaySessionReport(a))
					.encode()
					.into(),
			},
		])
	}
}

pub struct StakingXcmToAssetHub;
impl pallet_staking_async_ah_client::SendToAssetHub for StakingXcmToAssetHub {
	type AccountId = AccountId;

	fn relay_session_report(
		session_report: pallet_staking_async_rc_client::SessionReport<Self::AccountId>,
	) {
		pallet_staking_async_rc_client::XCMSender::<
			xcm_config::XcmRouter,
			AssetHubLocation,
			pallet_staking_async_rc_client::SessionReport<AccountId>,
			SessionReportToXcm,
		>::split_then_send(session_report, Some(8));
	}

	fn relay_new_offence(
		session_index: SessionIndex,
		offences: Vec<pallet_staking_async_rc_client::Offence<Self::AccountId>>,
	) {
		let message = Xcm(vec![
			Instruction::UnpaidExecution {
				weight_limit: WeightLimit::Unlimited,
				check_origin: None,
			},
			Instruction::Transact {
				origin_kind: OriginKind::Superuser,
				fallback_max_weight: None,
				call: AssetHubRuntimePallets::RcClient(RcClientCalls::RelayNewOffence(
					session_index,
					offences,
				))
				.encode()
				.into(),
			},
		]);
		if let Err(err) = send_xcm::<xcm_config::XcmRouter>(AssetHubLocation::get(), message) {
			log::error!(target: "runtime::ah-client", "Failed to send relay offence message: {:?}", err);
		}
	}
}

parameter_types! {
	// The deposit configuration for the singed migration. Specially if you want to allow any signed account to do the migration (see `SignedFilter`, these deposits should be high)
	pub const MigrationSignedDepositPerItem: Balance = CENTS;
	pub const MigrationSignedDepositBase: Balance = 20 * CENTS * 100;
	pub const MigrationMaxKeyLen: u32 = 512;
}

impl pallet_state_trie_migration::Config for Runtime {
	type RuntimeHoldReason = RuntimeHoldReason;
	type RuntimeEvent = RuntimeEvent;
	type Currency = Balances;
	type SignedDepositPerItem = MigrationSignedDepositPerItem;
	type SignedDepositBase = MigrationSignedDepositBase;
	type ControlOrigin = EnsureRoot<AccountId>;
	type SignedFilter = frame_support::traits::NeverEnsureOrigin<AccountId>;

	// Use same weights as substrate ones.
	type WeightInfo = pallet_state_trie_migration::weights::SubstrateWeight<Runtime>;
	type MaxKeyLen = MigrationMaxKeyLen;
}

/// The [frame_support::traits::tokens::ConversionFromAssetBalance] implementation provided by the
/// `AssetRate` pallet instance.
///
/// With additional decoration to identify different IDs/locations of native asset and provide a
/// one-to-one balance conversion for them.
pub type AssetRateWithNative = UnityOrOuterConversion<
	ContainsLocationParts<
		FromContains<
			xcm_builder::IsChildSystemParachain<ParaId>,
			xcm_builder::IsParentsOnly<ConstU8<1>>,
		>,
	>,
	AssetRate,
>;

impl pallet_asset_rate::Config for Runtime {
	type WeightInfo = weights::pallet_asset_rate::WeightInfo<Runtime>;
	type RuntimeEvent = RuntimeEvent;
	type CreateOrigin = EitherOfDiverse<EnsureRoot<AccountId>, Treasurer>;
	type RemoveOrigin = EitherOfDiverse<EnsureRoot<AccountId>, Treasurer>;
	type UpdateOrigin = EitherOfDiverse<EnsureRoot<AccountId>, Treasurer>;
	type Currency = Balances;
	type AssetKind = <Runtime as pallet_treasury::Config>::AssetKind;
	#[cfg(feature = "runtime-benchmarks")]
	type BenchmarkHelper = polkadot_runtime_common::impls::benchmarks::AssetRateArguments;
}
/// Notify the `coretime` pallet when a lease swap occurs.
pub struct SwapLeases;
impl OnSwap for SwapLeases {
	fn on_swap(one: ParaId, other: ParaId) {
		coretime::Pallet::<Runtime>::on_legacy_lease_swap(one, other);
	}
}

// Derived from `polkadot_asset_hub_runtime::RuntimeBlockWeights`.
const AH_MAXIMUM_BLOCK_WEIGHT: Weight = Weight::from_parts(
	frame_support::weights::constants::WEIGHT_REF_TIME_PER_SECOND.saturating_mul(2),
	polkadot_primitives::MAX_POV_SIZE as u64,
);

parameter_types! {
	// Exvivalent to `polkadot_asset_hub_runtime::MessageQueueServiceWeight`.
	pub AhMqServiceWeight: Weight = Perbill::from_percent(50) * AH_MAXIMUM_BLOCK_WEIGHT;
	// 80 percent of the `AhMqServiceWeight` to leave some space for XCM message base processing.
	pub AhMigratorMaxWeight: Weight = Perbill::from_percent(80) * AhMqServiceWeight::get();
	pub RcMigratorMaxWeight: Weight = Perbill::from_percent(60) * BlockWeights::get().max_block;
	pub AhExistentialDeposit: Balance = EXISTENTIAL_DEPOSIT / 100;
	pub const XcmResponseTimeout: BlockNumber = 30 * DAYS;
	pub const AhUmpQueuePriorityPattern: (BlockNumber, BlockNumber) = (18, 2);
}

impl pallet_rc_migrator::Config for Runtime {
	type RuntimeOrigin = RuntimeOrigin;
	type RuntimeCall = RuntimeCall;
	type RuntimeHoldReason = RuntimeHoldReason;
	type RuntimeFreezeReason = RuntimeFreezeReason;
	type RuntimeEvent = RuntimeEvent;
	type AdminOrigin = EitherOfDiverse<
		EnsureRoot<AccountId>,
		EitherOfDiverse<
			EnsureXcm<IsVoiceOfBody<CollectivesLocation, FellowsBodyId>>,
			EnsureXcm<Equals<AssetHubLocation>, Location>,
		>,
	>;
	type Currency = Balances;
	type CheckingAccount = xcm_config::CheckAccount;
	type TreasuryBlockNumberProvider = System;
	type TreasuryPaymaster = TreasuryPaymaster;
	type SessionDuration = EpochDuration; // Session == Epoch
	type SendXcm = xcm_config::XcmRouterWithoutException;
	type MaxRcWeight = RcMigratorMaxWeight;
	type MaxAhWeight = AhMigratorMaxWeight;
	type AhExistentialDeposit = AhExistentialDeposit;
	type RcWeightInfo = weights::pallet_rc_migrator::WeightInfo<Runtime>;
	type AhWeightInfo = weights::pallet_ah_migrator::WeightInfo<ah_migration::weights::AhDbConfig>;
	type RcIntraMigrationCalls = ahm_phase1::CallsEnabledDuringMigration;
	type RcPostMigrationCalls = ahm_phase1::CallsEnabledAfterMigration;
	type StakingDelegationReason = ahm_phase1::StakingDelegationReason;
	type OnDemandPalletId = OnDemandPalletId;
	type UnprocessedMsgBuffer = ConstU32<50>;
	type XcmResponseTimeout = XcmResponseTimeout;
	type MessageQueue = MessageQueue;
	type AhUmpQueuePriorityPattern = AhUmpQueuePriorityPattern;
}

construct_runtime! {
	pub enum Runtime
		{
		// Basic stuff; balances is uncallable initially.
		System: frame_system = 0,
		Scheduler: pallet_scheduler = 1,
		Preimage: pallet_preimage = 10,

		// Babe must be before session.
		Babe: pallet_babe = 2,

		Timestamp: pallet_timestamp = 3,
		Indices: pallet_indices = 4,
		Balances: pallet_balances = 5,
		TransactionPayment: pallet_transaction_payment = 32,

		// Consensus support.
		// Authorship must be before session in order to note author in the correct session and era
		// for staking.
		Authorship: pallet_authorship = 6,
		Staking: pallet_staking = 7,
		Offences: pallet_offences = 8,
		Historical: session_historical = 33,

		Session: pallet_session = 9,
		Grandpa: pallet_grandpa = 11,
		AuthorityDiscovery: pallet_authority_discovery = 13,

		// OpenGov stuff.
		Treasury: pallet_treasury = 19,
		ConvictionVoting: pallet_conviction_voting = 20,
		Referenda: pallet_referenda = 21,
		Origins: pallet_custom_origins = 22,
		Whitelist: pallet_whitelist = 23,

		// Claims. Usable initially.
		Claims: claims = 24,
		// Vesting. Usable initially, but removed once all vesting is finished.
		Vesting: pallet_vesting = 25,
		// Cunning utilities. Usable initially.
		Utility: pallet_utility = 26,

		// Identity: pallet_identity = 28, (removed post 1.2.8)

		// Proxy module. Late addition.
		Proxy: pallet_proxy = 29,

		// Multisig dispatch. Late addition.
		Multisig: pallet_multisig = 30,

		// Bounties modules.
		Bounties: pallet_bounties = 34,
		ChildBounties: pallet_child_bounties = 38,

		// Staking 36-40s, see also Staking, Offences, Historical and Session
		ElectionProviderMultiPhase: pallet_election_provider_multi_phase = 36,
		VoterList: pallet_bags_list::<Instance1> = 37,
		NominationPools: pallet_nomination_pools = 39,
		FastUnstake: pallet_fast_unstake = 40,
		DelegatedStaking: pallet_delegated_staking = 41,
		StakingAhClient: pallet_staking_async_ah_client = 42,

		// Parachains pallets. Start indices at 50 to leave room.
		ParachainsOrigin: parachains_origin = 50,
		Configuration: parachains_configuration = 51,
		ParasShared: parachains_shared = 52,
		ParaInclusion: parachains_inclusion = 53,
		ParaInherent: parachains_paras_inherent = 54,
		ParaScheduler: parachains_scheduler = 55,
		Paras: parachains_paras = 56,
		Initializer: parachains_initializer = 57,
		Dmp: parachains_dmp = 58,
		// Ump 59
		Hrmp: parachains_hrmp = 60,
		ParaSessionInfo: parachains_session_info = 61,
		ParasDisputes: parachains_disputes = 62,
		ParasSlashing: parachains_slashing = 63,
		OnDemand: parachains_on_demand = 64,
		CoretimeAssignmentProvider: parachains_assigner_coretime = 65,

		// Parachain Onboarding Pallets. Start indices at 70 to leave room.
		Registrar: paras_registrar = 70,
		Slots: slots = 71,
		Auctions: auctions = 72,
		Crowdloan: crowdloan = 73,
		Coretime: coretime = 74,

		// State trie migration pallet, only temporary.
		StateTrieMigration: pallet_state_trie_migration = 98,

		// Pallet for sending XCM.
		XcmPallet: pallet_xcm = 99,

		// Generalized message queue
		MessageQueue: pallet_message_queue = 100,

		// Asset rate.
		AssetRate: pallet_asset_rate = 101,

		// BEEFY Bridges support.
		Beefy: pallet_beefy = 200,
		// MMR leaf construction must be after session in order to have a leaf's next_auth_set
		// refer to block<N>. See issue #160 for details.
		Mmr: pallet_mmr = 201,
		BeefyMmrLeaf: pallet_beefy_mmr = 202,

		// Relay Chain Migrator
		// The pallet must be located below `MessageQueue` to get the XCM message acknowledgements
		// from Asset Hub before we get the `RcMigrator` `on_initialize` executed.
		RcMigrator: pallet_rc_migrator = 255,
	}
}

impl<LocalCall> frame_system::offchain::CreateBare<LocalCall> for Runtime
where
	RuntimeCall: From<LocalCall>,
{
	fn create_bare(call: RuntimeCall) -> UncheckedExtrinsic {
		UncheckedExtrinsic::new_bare(call)
	}
}

/// The address format for describing accounts.
pub type Address = sp_runtime::MultiAddress<AccountId, ()>;
/// Block header type as expected by this runtime.
pub type Header = generic::Header<BlockNumber, BlakeTwo256>;
/// Block type as expected by this runtime.
pub type Block = generic::Block<Header, UncheckedExtrinsic>;
/// A Block signed with a Justification
pub type SignedBlock = generic::SignedBlock<Block>;
/// `BlockId` type as expected by this runtime.
pub type BlockId = generic::BlockId<Block>;
/// The `TransactionExtension` to the basic transaction logic.
pub type TxExtension = (
	frame_system::CheckNonZeroSender<Runtime>,
	frame_system::CheckSpecVersion<Runtime>,
	frame_system::CheckTxVersion<Runtime>,
	frame_system::CheckGenesis<Runtime>,
	frame_system::CheckMortality<Runtime>,
	frame_system::CheckNonce<Runtime>,
	frame_system::CheckWeight<Runtime>,
	pallet_transaction_payment::ChargeTransactionPayment<Runtime>,
	claims::PrevalidateAttests<Runtime>,
	frame_metadata_hash_extension::CheckMetadataHash<Runtime>,
);

/// All migrations that will run on the next runtime upgrade.
///
/// This contains the combined migrations of the last 10 releases. It allows to skip runtime
/// upgrades in case governance decides to do so. THE ORDER IS IMPORTANT.
pub type Migrations = (migrations::Unreleased, migrations::Permanent);

/// The runtime migrations per release.
#[allow(deprecated, missing_docs)]
pub mod migrations {
	use super::*;
	use pallet_balances::WeightInfo;

	parameter_types! {
		/// Weight for balance unreservations
		pub BalanceTransferAllowDeath: Weight = weights::pallet_balances::WeightInfo::<Runtime>::transfer_allow_death();
	}

	/// Unreleased migrations. Add new ones here:
	pub type Unreleased = (
		parachains_shared::migration::MigrateToV1<Runtime>,
		parachains_scheduler::migration::MigrateV2ToV3<Runtime>,
		pallet_child_bounties::migration::MigrateV0ToV1<Runtime, BalanceTransferAllowDeath>,
		pallet_staking::migrations::v16::MigrateV15ToV16<Runtime>,
		pallet_session::migrations::v1::MigrateV0ToV1<
			Runtime,
			pallet_staking::migrations::v17::MigrateDisabledToSession<Runtime>,
		>,
	);

	/// Migrations/checks that do not need to be versioned and can run on every update.
	pub type Permanent = (pallet_xcm::migration::MigrateToLatestXcmVersion<Runtime>,);
}

/// Unchecked extrinsic type as expected by this runtime.
pub type UncheckedExtrinsic =
	generic::UncheckedExtrinsic<Address, RuntimeCall, Signature, TxExtension>;
/// Executive: handles dispatch to the various modules.
pub type Executive = frame_executive::Executive<
	Runtime,
	Block,
	frame_system::ChainContext<Runtime>,
	Runtime,
	AllPalletsWithSystem,
	Migrations,
>;

/// The payload being signed in transactions.
pub type SignedPayload = generic::SignedPayload<RuntimeCall, TxExtension>;

#[cfg(feature = "runtime-benchmarks")]
mod benches {
	use super::*;

	frame_benchmarking::define_benchmarks!(
		// Polkadot
		[polkadot_runtime_common::auctions, Auctions]
		[polkadot_runtime_common::claims, Claims]
		[polkadot_runtime_common::crowdloan, Crowdloan]
		[polkadot_runtime_common::slots, Slots]
		[polkadot_runtime_common::paras_registrar, Registrar]
		[runtime_parachains::configuration, Configuration]
		[runtime_parachains::disputes, ParasDisputes]
		[runtime_parachains::disputes::slashing, ParasSlashing]
		[runtime_parachains::hrmp, Hrmp]
		[runtime_parachains::inclusion, ParaInclusion]
		[runtime_parachains::initializer, Initializer]
		[runtime_parachains::paras, Paras]
		[runtime_parachains::paras_inherent, ParaInherent]
		[runtime_parachains::on_demand, OnDemand]
		[runtime_parachains::coretime, Coretime]
		// Substrate
		[pallet_bags_list, VoterList]
		[pallet_balances, Balances]
		[pallet_beefy_mmr, BeefyMmrLeaf]
		[frame_benchmarking::baseline, Baseline::<Runtime>]
		[pallet_bounties, Bounties]
		[pallet_child_bounties, ChildBounties]
		[pallet_election_provider_multi_phase, ElectionProviderMultiPhase]
		[frame_election_provider_support, ElectionProviderBench::<Runtime>]
		[pallet_fast_unstake, FastUnstake]
		[pallet_indices, Indices]
		[pallet_message_queue, MessageQueue]
		[pallet_multisig, Multisig]
		[pallet_nomination_pools, NominationPoolsBench::<Runtime>]
		[pallet_offences, OffencesBench::<Runtime>]
		[pallet_preimage, Preimage]
		[pallet_proxy, Proxy]
		[pallet_scheduler, Scheduler]
		[pallet_session, SessionBench::<Runtime>]
		[pallet_staking, Staking]
		[frame_system, SystemBench::<Runtime>]
		[frame_system_extensions, SystemExtensionsBench::<Runtime>]
		[pallet_timestamp, Timestamp]
		[pallet_transaction_payment, TransactionPayment]
		[pallet_treasury, Treasury]
		[pallet_utility, Utility]
		[pallet_vesting, Vesting]
		[pallet_conviction_voting, ConvictionVoting]
		[pallet_referenda, Referenda]
		[pallet_whitelist, Whitelist]
		[pallet_asset_rate, AssetRate]
		[pallet_rc_migrator, RcMigrator]
		// XCM
		[pallet_xcm, PalletXcmExtrinsicsBenchmark::<Runtime>]
		[pallet_xcm_benchmarks::fungible, pallet_xcm_benchmarks::fungible::Pallet::<Runtime>]
		[pallet_xcm_benchmarks::generic, pallet_xcm_benchmarks::generic::Pallet::<Runtime>]
	);

	pub use frame_benchmarking::{BenchmarkBatch, BenchmarkError, BenchmarkList, Benchmarking};
	pub use frame_support::traits::{StorageInfoTrait, WhitelistedStorageKeys};
	pub use sp_storage::TrackedStorageKey;
	// Trying to add benchmarks directly to some pallets caused cyclic dependency issues.
	// To get around that, we separated the benchmarks into its own crate.
	pub use frame_benchmarking::baseline::Pallet as Baseline;
	pub use frame_system_benchmarking::{
		extensions::Pallet as SystemExtensionsBench, Pallet as SystemBench,
	};
	pub use pallet_election_provider_support_benchmarking::Pallet as ElectionProviderBench;
	pub use pallet_nomination_pools_benchmarking::Pallet as NominationPoolsBench;
	pub use pallet_offences_benchmarking::Pallet as OffencesBench;
	pub use pallet_session_benchmarking::Pallet as SessionBench;
	pub use pallet_xcm::benchmarking::Pallet as PalletXcmExtrinsicsBenchmark;
	use polkadot_runtime_constants::system_parachain::AssetHubParaId;
	use xcm_builder::MintLocation;
	use xcm_config::{
		AssetHubLocation, SovereignAccountOf, TeleportTracking, TokenLocation, XcmConfig,
	};

	impl pallet_session_benchmarking::Config for Runtime {}
	impl pallet_offences_benchmarking::Config for Runtime {}
	impl pallet_election_provider_support_benchmarking::Config for Runtime {}
	impl frame_system_benchmarking::Config for Runtime {}
	impl frame_benchmarking::baseline::Config for Runtime {}
	impl pallet_nomination_pools_benchmarking::Config for Runtime {}
	impl runtime_parachains::disputes::slashing::benchmarking::Config for Runtime {}

	parameter_types! {
		pub ExistentialDepositAsset: Option<Asset> = Some((
			TokenLocation::get(),
			ExistentialDeposit::get()
		).into());
		pub const RandomParaId: ParaId = ParaId::new(43211234);
	}

	impl pallet_xcm::benchmarking::Config for Runtime {
		type DeliveryHelper = (
			polkadot_runtime_common::xcm_sender::ToParachainDeliveryHelper<
				XcmConfig,
				ExistentialDepositAsset,
				xcm_config::PriceForChildParachainDelivery,
				AssetHubParaId,
				Dmp,
			>,
			polkadot_runtime_common::xcm_sender::ToParachainDeliveryHelper<
				XcmConfig,
				ExistentialDepositAsset,
				xcm_config::PriceForChildParachainDelivery,
				RandomParaId,
				Dmp,
			>,
		);

		fn reachable_dest() -> Option<Location> {
			Some(AssetHubLocation::get())
		}

		fn teleportable_asset_and_dest() -> Option<(Asset, Location)> {
			// Relay/native token can be teleported to/from AH.
			Some((
				Asset { fun: Fungible(ExistentialDeposit::get()), id: AssetId(Here.into()) },
				AssetHubLocation::get(),
			))
		}

		fn reserve_transferable_asset_and_dest() -> Option<(Asset, Location)> {
			// Relay can reserve transfer native token to some random parachain.
			Some((
				Asset { fun: Fungible(ExistentialDeposit::get()), id: AssetId(Here.into()) },
				Parachain(RandomParaId::get().into()).into(),
			))
		}

		fn set_up_complex_asset_transfer(
		) -> Option<(Assets, u32, Location, alloc::boxed::Box<dyn FnOnce()>)> {
			// Relay supports only native token, either reserve transfer it to non-system
			// parachains, or teleport it to system parachain. Use the teleport case for
			// benchmarking as it's slightly heavier.
			// Relay/native token can be teleported to/from AH.
			let native_location = Here.into();
			let dest = AssetHubLocation::get();
			pallet_xcm::benchmarking::helpers::native_teleport_as_asset_transfer::<Runtime>(
				native_location,
				dest,
			)
		}

		fn get_asset() -> Asset {
			Asset { id: AssetId(Location::here()), fun: Fungible(ExistentialDeposit::get()) }
		}
	}

	impl pallet_xcm_benchmarks::Config for Runtime {
		type XcmConfig = XcmConfig;
		type AccountIdConverter = SovereignAccountOf;
		type DeliveryHelper = polkadot_runtime_common::xcm_sender::ToParachainDeliveryHelper<
			XcmConfig,
			ExistentialDepositAsset,
			xcm_config::PriceForChildParachainDelivery,
			AssetHubParaId,
			Dmp,
		>;
		fn valid_destination() -> Result<Location, BenchmarkError> {
			Ok(AssetHubLocation::get())
		}
		fn worst_case_holding(_depositable_count: u32) -> Assets {
			// Polkadot only knows about DOT
			vec![Asset {
				id: AssetId(TokenLocation::get()),
				fun: Fungible(1_000_000_000_000 * UNITS),
			}]
			.into()
		}
	}

	parameter_types! {
		pub TrustedTeleporter: Option<(Location, Asset)> = Some((
			AssetHubLocation::get(),
			Asset { id: AssetId(TokenLocation::get()), fun: Fungible(UNITS) }
		));
		pub const TrustedReserve: Option<(Location, Asset)> = None;
		pub LocalCheckAccount: (AccountId, MintLocation) = TeleportTracking::get().unwrap();
	}

	impl pallet_xcm_benchmarks::fungible::Config for Runtime {
		type TransactAsset = Balances;

		type CheckedAccount = LocalCheckAccount;
		type TrustedTeleporter = TrustedTeleporter;
		type TrustedReserve = TrustedReserve;

		fn get_asset() -> Asset {
			// We put more than ED here for being able to keep accounts alive when transferring
			// and paying the delivery fees.
			Asset {
				id: AssetId(TokenLocation::get()),
				fun: Fungible(1_000_000 * ExistentialDeposit::get()),
			}
		}
	}

	impl pallet_xcm_benchmarks::generic::Config for Runtime {
		type TransactAsset = Balances;
		type RuntimeCall = RuntimeCall;

		fn worst_case_response() -> (u64, Response) {
			(0u64, Response::Version(Default::default()))
		}

		fn worst_case_asset_exchange() -> Result<(Assets, Assets), BenchmarkError> {
			// Polkadot doesn't support asset exchanges
			Err(BenchmarkError::Skip)
		}

		fn universal_alias() -> Result<(Location, Junction), BenchmarkError> {
			// The XCM executor of Polkadot doesn't have a configured `UniversalAliases`
			Err(BenchmarkError::Skip)
		}

		fn transact_origin_and_runtime_call() -> Result<(Location, RuntimeCall), BenchmarkError> {
			Ok((
				AssetHubLocation::get(),
				frame_system::Call::remark_with_event { remark: vec![] }.into(),
			))
		}

		fn subscribe_origin() -> Result<Location, BenchmarkError> {
			Ok(AssetHubLocation::get())
		}

		fn claimable_asset() -> Result<(Location, Location, Assets), BenchmarkError> {
			let origin = AssetHubLocation::get();
			let assets: Assets = (AssetId(TokenLocation::get()), 1_000 * UNITS).into();
			let ticket = Location { parents: 0, interior: Here };
			Ok((origin, ticket, assets))
		}

		fn worst_case_for_trader() -> Result<(Asset, WeightLimit), BenchmarkError> {
			Ok((
				Asset { id: AssetId(TokenLocation::get()), fun: Fungible(1_000_000 * UNITS) },
				Limited(Weight::from_parts(5000, 5000)),
			))
		}

		fn unlockable_asset() -> Result<(Location, Location, Asset), BenchmarkError> {
			// Polkadot doesn't support asset locking
			Err(BenchmarkError::Skip)
		}

		fn export_message_origin_and_destination(
		) -> Result<(Location, NetworkId, InteriorLocation), BenchmarkError> {
			// Polkadot doesn't support exporting messages
			Err(BenchmarkError::Skip)
		}

		fn alias_origin() -> Result<(Location, Location), BenchmarkError> {
			let origin = Location::new(0, [Parachain(1000)]);
			let target =
				Location::new(0, [Parachain(1000), AccountId32 { id: [128u8; 32], network: None }]);
			Ok((origin, target))
		}
	}
}

#[cfg(feature = "runtime-benchmarks")]
use benches::*;

impl Runtime {
	fn impl_experimental_inflation_info() -> InflationInfo {
		use pallet_staking::{ActiveEra, EraPayout, ErasTotalStake};
		let (staked, _start) = ActiveEra::<Runtime>::get()
			.map(|ae| (ErasTotalStake::<Runtime>::get(ae.index), ae.start.unwrap_or(0)))
			.unwrap_or((0, 0));
		let stake_able_issuance = Balances::total_issuance();

		// We assume un-delayed 24h eras.
		let era_duration = 24 * (HOURS as Moment) * MILLISECS_PER_BLOCK;
		let next_mint = <Self as pallet_staking::Config>::EraPayout::era_payout(
			staked,
			stake_able_issuance,
			era_duration,
		);
		// reverse-engineer the current inflation by looking at the total minted against the total
		// issuance.
		let inflation = Perquintill::from_rational(
			(next_mint.0 + next_mint.1) * 36525 / 100,
			stake_able_issuance,
		);

		InflationInfo { inflation, next_mint }
	}
}

sp_api::impl_runtime_apis! {
	impl relay_common::apis::Inflation<Block> for Runtime {
		fn experimental_inflation_prediction_info() -> InflationInfo {
			Runtime::impl_experimental_inflation_info()
		}
	}

	impl sp_api::Core<Block> for Runtime {
		fn version() -> RuntimeVersion {
			VERSION
		}

		fn execute_block(block: Block) {
			Executive::execute_block(block);
		}

		fn initialize_block(header: &<Block as BlockT>::Header) -> sp_runtime::ExtrinsicInclusionMode {
			Executive::initialize_block(header)
		}
	}

	impl sp_api::Metadata<Block> for Runtime {
		fn metadata() -> OpaqueMetadata {
			OpaqueMetadata::new(Runtime::metadata().into())
		}

		fn metadata_at_version(version: u32) -> Option<OpaqueMetadata> {
			Runtime::metadata_at_version(version)
		}

		fn metadata_versions() -> Vec<u32> {
			Runtime::metadata_versions()
		}
	}

	impl sp_block_builder::BlockBuilder<Block> for Runtime {
		fn apply_extrinsic(extrinsic: <Block as BlockT>::Extrinsic) -> ApplyExtrinsicResult {
			Executive::apply_extrinsic(extrinsic)
		}

		fn finalize_block() -> <Block as BlockT>::Header {
			Executive::finalize_block()
		}

		fn inherent_extrinsics(data: sp_inherents::InherentData) -> Vec<<Block as BlockT>::Extrinsic> {
			data.create_extrinsics()
		}

		fn check_inherents(
			block: Block,
			data: sp_inherents::InherentData,
		) -> sp_inherents::CheckInherentsResult {
			data.check_extrinsics(&block)
		}
	}

	impl pallet_nomination_pools_runtime_api::NominationPoolsApi<
		Block,
		AccountId,
		Balance,
	> for Runtime {
		fn pending_rewards(member: AccountId) -> Balance {
			NominationPools::api_pending_rewards(member).unwrap_or_default()
		}

		fn points_to_balance(pool_id: pallet_nomination_pools::PoolId, points: Balance) -> Balance {
			NominationPools::api_points_to_balance(pool_id, points)
		}

		fn balance_to_points(pool_id: pallet_nomination_pools::PoolId, new_funds: Balance) -> Balance {
			NominationPools::api_balance_to_points(pool_id, new_funds)
		}

		fn pool_pending_slash(pool_id: pallet_nomination_pools::PoolId) -> Balance {
			NominationPools::api_pool_pending_slash(pool_id)
		}

		fn member_pending_slash(member: AccountId) -> Balance {
			NominationPools::api_member_pending_slash(member)
		}

		fn pool_needs_delegate_migration(pool_id: pallet_nomination_pools::PoolId) -> bool {
			NominationPools::api_pool_needs_delegate_migration(pool_id)
		}

		fn member_needs_delegate_migration(member: AccountId) -> bool {
			NominationPools::api_member_needs_delegate_migration(member)
		}

		fn member_total_balance(who: AccountId) -> Balance {
			NominationPools::api_member_total_balance(who)
		}

		fn pool_balance(pool_id: pallet_nomination_pools::PoolId) -> Balance {
			NominationPools::api_pool_balance(pool_id)
		}

		fn pool_accounts(pool_id: pallet_nomination_pools::PoolId) -> (AccountId, AccountId) {
			NominationPools::api_pool_accounts(pool_id)
		}
	}

	impl pallet_staking_runtime_api::StakingApi<Block, Balance, AccountId> for Runtime {
		fn nominations_quota(balance: Balance) -> u32 {
			Staking::api_nominations_quota(balance)
		}

		fn eras_stakers_page_count(era: sp_staking::EraIndex, account: AccountId) -> sp_staking::Page {
			Staking::api_eras_stakers_page_count(era, account)
		}

		fn pending_rewards(era: sp_staking::EraIndex, account: AccountId) -> bool {
			Staking::api_pending_rewards(era, account)
		}
	}

	impl sp_transaction_pool::runtime_api::TaggedTransactionQueue<Block> for Runtime {
		fn validate_transaction(
			source: TransactionSource,
			tx: <Block as BlockT>::Extrinsic,
			block_hash: <Block as BlockT>::Hash,
		) -> TransactionValidity {
			Executive::validate_transaction(source, tx, block_hash)
		}
	}

	impl sp_offchain::OffchainWorkerApi<Block> for Runtime {
		fn offchain_worker(header: &<Block as BlockT>::Header) {
			Executive::offchain_worker(header)
		}
	}

	#[api_version(13)]
	impl polkadot_primitives::runtime_api::ParachainHost<Block> for Runtime {
		fn validators() -> Vec<ValidatorId> {
			parachains_runtime_api_impl::validators::<Runtime>()
		}

		fn validator_groups() -> (Vec<Vec<ValidatorIndex>>, GroupRotationInfo<BlockNumber>) {
			parachains_runtime_api_impl::validator_groups::<Runtime>()
		}

		fn availability_cores() -> Vec<CoreState<Hash, BlockNumber>> {
			parachains_runtime_api_impl::availability_cores::<Runtime>()
		}

		fn persisted_validation_data(para_id: ParaId, assumption: OccupiedCoreAssumption)
			-> Option<PersistedValidationData<Hash, BlockNumber>> {
			parachains_runtime_api_impl::persisted_validation_data::<Runtime>(para_id, assumption)
		}

		fn assumed_validation_data(
			para_id: ParaId,
			expected_persisted_validation_data_hash: Hash,
		) -> Option<(PersistedValidationData<Hash, BlockNumber>, ValidationCodeHash)> {
			parachains_runtime_api_impl::assumed_validation_data::<Runtime>(
				para_id,
				expected_persisted_validation_data_hash,
			)
		}

		fn check_validation_outputs(
			para_id: ParaId,
			outputs: polkadot_primitives::CandidateCommitments,
		) -> bool {
			parachains_runtime_api_impl::check_validation_outputs::<Runtime>(para_id, outputs)
		}

		fn session_index_for_child() -> SessionIndex {
			parachains_runtime_api_impl::session_index_for_child::<Runtime>()
		}

		fn validation_code(para_id: ParaId, assumption: OccupiedCoreAssumption)
			-> Option<ValidationCode> {
			parachains_runtime_api_impl::validation_code::<Runtime>(para_id, assumption)
		}

		fn candidate_pending_availability(para_id: ParaId) -> Option<CommittedCandidateReceipt<Hash>> {
			#[allow(deprecated)]
			parachains_runtime_api_impl::candidate_pending_availability::<Runtime>(para_id)
		}

		fn candidate_events() -> Vec<CandidateEvent<Hash>> {
			parachains_runtime_api_impl::candidate_events::<Runtime, _>(|ev| {
				match ev {
					RuntimeEvent::ParaInclusion(ev) => {
						Some(ev)
					}
					_ => None,
				}
			})
		}

		fn session_info(index: SessionIndex) -> Option<SessionInfo> {
			parachains_runtime_api_impl::session_info::<Runtime>(index)
		}

		fn session_executor_params(session_index: SessionIndex) -> Option<ExecutorParams> {
			parachains_runtime_api_impl::session_executor_params::<Runtime>(session_index)
		}

		fn dmq_contents(recipient: ParaId) -> Vec<InboundDownwardMessage<BlockNumber>> {
			parachains_runtime_api_impl::dmq_contents::<Runtime>(recipient)
		}

		fn inbound_hrmp_channels_contents(
			recipient: ParaId
		) -> BTreeMap<ParaId, Vec<InboundHrmpMessage<BlockNumber>>> {
			parachains_runtime_api_impl::inbound_hrmp_channels_contents::<Runtime>(recipient)
		}

		fn validation_code_by_hash(hash: ValidationCodeHash) -> Option<ValidationCode> {
			parachains_runtime_api_impl::validation_code_by_hash::<Runtime>(hash)
		}

		fn on_chain_votes() -> Option<ScrapedOnChainVotes<Hash>> {
			parachains_runtime_api_impl::on_chain_votes::<Runtime>()
		}

		fn submit_pvf_check_statement(
			stmt: polkadot_primitives::PvfCheckStatement,
			signature: polkadot_primitives::ValidatorSignature,
		) {
			parachains_runtime_api_impl::submit_pvf_check_statement::<Runtime>(stmt, signature)
		}

		fn pvfs_require_precheck() -> Vec<ValidationCodeHash> {
			parachains_runtime_api_impl::pvfs_require_precheck::<Runtime>()
		}

		fn validation_code_hash(para_id: ParaId, assumption: OccupiedCoreAssumption)
			-> Option<ValidationCodeHash>
		{
			parachains_runtime_api_impl::validation_code_hash::<Runtime>(para_id, assumption)
		}

		fn disputes() -> Vec<(SessionIndex, CandidateHash, DisputeState<BlockNumber>)> {
			parachains_runtime_api_impl::get_session_disputes::<Runtime>()
		}

		fn unapplied_slashes(
		) -> Vec<(SessionIndex, CandidateHash, slashing::PendingSlashes)> {
			parachains_runtime_api_impl::unapplied_slashes::<Runtime>()
		}

		fn key_ownership_proof(
			validator_id: ValidatorId,
		) -> Option<slashing::OpaqueKeyOwnershipProof> {
			use codec::Encode;

			Historical::prove((PARACHAIN_KEY_TYPE_ID, validator_id))
				.map(|p| p.encode())
				.map(slashing::OpaqueKeyOwnershipProof::new)
		}

		fn submit_report_dispute_lost(
			dispute_proof: slashing::DisputeProof,
			key_ownership_proof: slashing::OpaqueKeyOwnershipProof,
		) -> Option<()> {
			parachains_runtime_api_impl::submit_unsigned_slashing_report::<Runtime>(
				dispute_proof,
				key_ownership_proof,
			)
		}

		fn minimum_backing_votes() -> u32 {
			parachains_runtime_api_impl::minimum_backing_votes::<Runtime>()
		}

		fn para_backing_state(para_id: ParaId) -> Option<polkadot_primitives::vstaging::async_backing::BackingState> {
			#[allow(deprecated)]
			parachains_runtime_api_impl::backing_state::<Runtime>(para_id)
		}

		fn async_backing_params() -> polkadot_primitives::AsyncBackingParams {
			#[allow(deprecated)]
			parachains_runtime_api_impl::async_backing_params::<Runtime>()
		}

		fn disabled_validators() -> Vec<ValidatorIndex> {
			parachains_runtime_api_impl::disabled_validators::<Runtime>()
		}

		fn node_features() -> NodeFeatures {
			parachains_runtime_api_impl::node_features::<Runtime>()
		}

		fn approval_voting_params() -> ApprovalVotingParams {
			parachains_runtime_api_impl::approval_voting_params::<Runtime>()
		}

		fn claim_queue() -> BTreeMap<CoreIndex, VecDeque<ParaId>> {
			parachains_runtime_api_impl::claim_queue::<Runtime>()
		}

		fn candidates_pending_availability(para_id: ParaId) -> Vec<CommittedCandidateReceipt<Hash>> {
			parachains_runtime_api_impl::candidates_pending_availability::<Runtime>(para_id)
		}

		fn validation_code_bomb_limit() -> u32 {
			parachains_runtime_api_impl_vstaging::validation_code_bomb_limit::<Runtime>()
		}

		fn backing_constraints(para_id: ParaId) -> Option<Constraints> {
			parachains_runtime_api_impl_vstaging::backing_constraints::<Runtime>(para_id)
		}

		fn scheduling_lookahead() -> u32 {
			parachains_runtime_api_impl_vstaging::scheduling_lookahead::<Runtime>()
		}
	}

	impl beefy_primitives::BeefyApi<Block, BeefyId> for Runtime {
		fn beefy_genesis() -> Option<BlockNumber> {
			pallet_beefy::GenesisBlock::<Runtime>::get()
		}

		fn validator_set() -> Option<beefy_primitives::ValidatorSet<BeefyId>> {
			Beefy::validator_set()
		}

		fn generate_key_ownership_proof(
			_set_id: beefy_primitives::ValidatorSetId,
			authority_id: BeefyId,
		) -> Option<beefy_primitives::OpaqueKeyOwnershipProof> {
			use codec::Encode;

			Historical::prove((beefy_primitives::KEY_TYPE, authority_id))
				.map(|p| p.encode())
				.map(beefy_primitives::OpaqueKeyOwnershipProof::new)
		}

		fn submit_report_double_voting_unsigned_extrinsic(
			equivocation_proof: beefy_primitives::DoubleVotingProof<BlockNumber, BeefyId, BeefySignature>,
			key_owner_proof: OpaqueValue,
		) -> Option<()> {
			let key_owner_proof = key_owner_proof.decode()?;

			Beefy::submit_unsigned_double_voting_report(
				equivocation_proof,
				key_owner_proof,
			)
		}

		fn submit_report_fork_voting_unsigned_extrinsic(
			equivocation_proof: beefy_primitives::ForkVotingProof<Header, BeefyId, OpaqueValue>,
			key_owner_proof: OpaqueKeyOwnershipProof,
		) -> Option<()> {
			Beefy::submit_unsigned_fork_voting_report(
				equivocation_proof.try_into()?,
				key_owner_proof.decode()?,
			)
		}

		fn submit_report_future_block_voting_unsigned_extrinsic(
			equivocation_proof: beefy_primitives::FutureBlockVotingProof<BlockNumber,BeefyId> ,
			key_owner_proof: OpaqueKeyOwnershipProof,
		) -> Option<()> {
			Beefy::submit_unsigned_future_block_voting_report(
				equivocation_proof,
				key_owner_proof.decode()?,
			)
		}

		fn generate_ancestry_proof(
			prev_block_number: BlockNumber,
			best_known_block_number: Option<BlockNumber>,
		) -> Option<sp_runtime::OpaqueValue> {
			Mmr::generate_ancestry_proof(prev_block_number, best_known_block_number)
				.map(|p| p.encode())
				.map(OpaqueKeyOwnershipProof::new)
				.ok()
		}
	}

	impl mmr::MmrApi<Block, Hash, BlockNumber> for Runtime {
		fn mmr_root() -> Result<mmr::Hash, mmr::Error> {
			Ok(Mmr::mmr_root())
		}

		fn mmr_leaf_count() -> Result<mmr::LeafIndex, mmr::Error> {
			Ok(Mmr::mmr_leaves())
		}

		fn generate_proof(
			block_numbers: Vec<BlockNumber>,
			best_known_block_number: Option<BlockNumber>,
		) -> Result<(Vec<mmr::EncodableOpaqueLeaf>, mmr::LeafProof<mmr::Hash>), mmr::Error> {
			Mmr::generate_proof(block_numbers, best_known_block_number).map(
				|(leaves, proof)| {
					(
						leaves
							.into_iter()
							.map(|leaf| mmr::EncodableOpaqueLeaf::from_leaf(&leaf))
							.collect(),
						proof,
					)
				},
			)
		}

		fn verify_proof(leaves: Vec<mmr::EncodableOpaqueLeaf>, proof: mmr::LeafProof<mmr::Hash>)
			-> Result<(), mmr::Error>
		{
			let leaves = leaves.into_iter().map(|leaf|
				leaf.into_opaque_leaf()
				.try_decode()
				.ok_or(mmr::Error::Verify)).collect::<Result<Vec<mmr::Leaf>, mmr::Error>>()?;
			Mmr::verify_leaves(leaves, proof)
		}

		fn verify_proof_stateless(
			root: mmr::Hash,
			leaves: Vec<mmr::EncodableOpaqueLeaf>,
			proof: mmr::LeafProof<mmr::Hash>
		) -> Result<(), mmr::Error> {
			let nodes = leaves.into_iter().map(|leaf|mmr::DataOrHash::Data(leaf.into_opaque_leaf())).collect();
			pallet_mmr::verify_leaves_proof::<mmr::Hashing, _>(root, nodes, proof)
		}
	}

	impl pallet_beefy_mmr::BeefyMmrApi<Block, Hash> for RuntimeApi {
		fn authority_set_proof() -> beefy_primitives::mmr::BeefyAuthoritySet<Hash> {
			BeefyMmrLeaf::authority_set_proof()
		}

		fn next_authority_set_proof() -> beefy_primitives::mmr::BeefyNextAuthoritySet<Hash> {
			BeefyMmrLeaf::next_authority_set_proof()
		}
	}

	impl fg_primitives::GrandpaApi<Block> for Runtime {
		fn grandpa_authorities() -> Vec<(GrandpaId, u64)> {
			Grandpa::grandpa_authorities()
		}

		fn current_set_id() -> fg_primitives::SetId {
			Grandpa::current_set_id()
		}

		fn submit_report_equivocation_unsigned_extrinsic(
			equivocation_proof: fg_primitives::EquivocationProof<
				<Block as BlockT>::Hash,
				sp_runtime::traits::NumberFor<Block>,
			>,
			key_owner_proof: fg_primitives::OpaqueKeyOwnershipProof,
		) -> Option<()> {
			let key_owner_proof = key_owner_proof.decode()?;

			Grandpa::submit_unsigned_equivocation_report(
				equivocation_proof,
				key_owner_proof,
			)
		}

		fn generate_key_ownership_proof(
			_set_id: fg_primitives::SetId,
			authority_id: fg_primitives::AuthorityId,
		) -> Option<fg_primitives::OpaqueKeyOwnershipProof> {
			use codec::Encode;

			Historical::prove((fg_primitives::KEY_TYPE, authority_id))
				.map(|p| p.encode())
				.map(fg_primitives::OpaqueKeyOwnershipProof::new)
		}
	}

	impl babe_primitives::BabeApi<Block> for Runtime {
		fn configuration() -> babe_primitives::BabeConfiguration {
			let epoch_config = Babe::epoch_config().unwrap_or(BABE_GENESIS_EPOCH_CONFIG);
			babe_primitives::BabeConfiguration {
				slot_duration: Babe::slot_duration(),
				epoch_length: EpochDuration::get(),
				c: epoch_config.c,
				authorities: Babe::authorities().to_vec(),
				randomness: Babe::randomness(),
				allowed_slots: epoch_config.allowed_slots,
			}
		}

		fn current_epoch_start() -> babe_primitives::Slot {
			Babe::current_epoch_start()
		}

		fn current_epoch() -> babe_primitives::Epoch {
			Babe::current_epoch()
		}

		fn next_epoch() -> babe_primitives::Epoch {
			Babe::next_epoch()
		}

		fn generate_key_ownership_proof(
			_slot: babe_primitives::Slot,
			authority_id: babe_primitives::AuthorityId,
		) -> Option<babe_primitives::OpaqueKeyOwnershipProof> {
			use codec::Encode;

			Historical::prove((babe_primitives::KEY_TYPE, authority_id))
				.map(|p| p.encode())
				.map(babe_primitives::OpaqueKeyOwnershipProof::new)
		}

		fn submit_report_equivocation_unsigned_extrinsic(
			equivocation_proof: babe_primitives::EquivocationProof<<Block as BlockT>::Header>,
			key_owner_proof: babe_primitives::OpaqueKeyOwnershipProof,
		) -> Option<()> {
			let key_owner_proof = key_owner_proof.decode()?;

			Babe::submit_unsigned_equivocation_report(
				equivocation_proof,
				key_owner_proof,
			)
		}
	}

	impl authority_discovery_primitives::AuthorityDiscoveryApi<Block> for Runtime {
		fn authorities() -> Vec<AuthorityDiscoveryId> {
			parachains_runtime_api_impl::relevant_authority_ids::<Runtime>()
		}
	}

	impl sp_session::SessionKeys<Block> for Runtime {
		fn generate_session_keys(seed: Option<Vec<u8>>) -> Vec<u8> {
			SessionKeys::generate(seed)
		}

		fn decode_session_keys(
			encoded: Vec<u8>,
		) -> Option<Vec<(Vec<u8>, sp_core::crypto::KeyTypeId)>> {
			SessionKeys::decode_into_raw_public_keys(&encoded)
		}
	}

	impl frame_system_rpc_runtime_api::AccountNonceApi<Block, AccountId, Nonce> for Runtime {
		fn account_nonce(account: AccountId) -> Nonce {
			System::account_nonce(account)
		}
	}

	impl pallet_transaction_payment_rpc_runtime_api::TransactionPaymentApi<
		Block,
		Balance,
	> for Runtime {
		fn query_info(uxt: <Block as BlockT>::Extrinsic, len: u32) -> RuntimeDispatchInfo<Balance> {
			TransactionPayment::query_info(uxt, len)
		}
		fn query_fee_details(uxt: <Block as BlockT>::Extrinsic, len: u32) -> FeeDetails<Balance> {
			TransactionPayment::query_fee_details(uxt, len)
		}
		fn query_weight_to_fee(weight: Weight) -> Balance {
			TransactionPayment::weight_to_fee(weight)
		}
		fn query_length_to_fee(length: u32) -> Balance {
			TransactionPayment::length_to_fee(length)
		}
	}

	impl pallet_transaction_payment_rpc_runtime_api::TransactionPaymentCallApi<Block, Balance, RuntimeCall>
		for Runtime
	{
		fn query_call_info(call: RuntimeCall, len: u32) -> RuntimeDispatchInfo<Balance> {
			TransactionPayment::query_call_info(call, len)
		}
		fn query_call_fee_details(call: RuntimeCall, len: u32) -> FeeDetails<Balance> {
			TransactionPayment::query_call_fee_details(call, len)
		}
		fn query_weight_to_fee(weight: Weight) -> Balance {
			TransactionPayment::weight_to_fee(weight)
		}
		fn query_length_to_fee(length: u32) -> Balance {
			TransactionPayment::length_to_fee(length)
		}
	}

	impl xcm_runtime_apis::fees::XcmPaymentApi<Block> for Runtime {
		fn query_acceptable_payment_assets(xcm_version: xcm::Version) -> Result<Vec<VersionedAssetId>, XcmPaymentApiError> {
			let acceptable_assets = vec![AssetId(xcm_config::TokenLocation::get())];
			XcmPallet::query_acceptable_payment_assets(xcm_version, acceptable_assets)
		}

		fn query_weight_to_asset_fee(weight: Weight, asset: VersionedAssetId) -> Result<u128, XcmPaymentApiError> {
			use crate::xcm_config::XcmConfig;
			type Trader = <XcmConfig as xcm_executor::Config>::Trader;
			XcmPallet::query_weight_to_asset_fee::<Trader>(weight, asset)
		}

		fn query_xcm_weight(message: VersionedXcm<()>) -> Result<Weight, XcmPaymentApiError> {
			XcmPallet::query_xcm_weight(message)
		}

		fn query_delivery_fees(destination: VersionedLocation, message: VersionedXcm<()>) -> Result<VersionedAssets, XcmPaymentApiError> {
			XcmPallet::query_delivery_fees(destination, message)
		}
	}

	impl xcm_runtime_apis::dry_run::DryRunApi<Block, RuntimeCall, RuntimeEvent, OriginCaller> for Runtime {
		fn dry_run_call(origin: OriginCaller, call: RuntimeCall, result_xcms_version: XcmVersion) -> Result<CallDryRunEffects<RuntimeEvent>, XcmDryRunApiError> {
			XcmPallet::dry_run_call::<Runtime, xcm_config::XcmRouter, OriginCaller, RuntimeCall>(origin, call, result_xcms_version)
		}

		fn dry_run_xcm(origin_location: VersionedLocation, xcm: VersionedXcm<RuntimeCall>) -> Result<XcmDryRunEffects<RuntimeEvent>, XcmDryRunApiError> {
			XcmPallet::dry_run_xcm::<Runtime, xcm_config::XcmRouter, RuntimeCall, xcm_config::XcmConfig>(origin_location, xcm)
		}
	}

	impl xcm_runtime_apis::conversions::LocationToAccountApi<Block, AccountId> for Runtime {
		fn convert_location(location: VersionedLocation) -> Result<
			AccountId,
			xcm_runtime_apis::conversions::Error
		> {
			xcm_runtime_apis::conversions::LocationToAccountHelper::<
				AccountId,
				xcm_config::SovereignAccountOf,
			>::convert_location(location)
		}
	}

	impl sp_genesis_builder::GenesisBuilder<Block> for Runtime {
		fn build_state(config: Vec<u8>) -> sp_genesis_builder::Result {
			build_state::<RuntimeGenesisConfig>(config)
		}

		fn get_preset(id: &Option<sp_genesis_builder::PresetId>) -> Option<Vec<u8>> {
			get_preset::<RuntimeGenesisConfig>(id, &genesis_config_presets::get_preset)
		}

		fn preset_names() -> Vec<sp_genesis_builder::PresetId> {
			genesis_config_presets::preset_names()
		}
	}

	#[cfg(feature = "try-runtime")]
	impl frame_try_runtime::TryRuntime<Block> for Runtime {
		fn on_runtime_upgrade(checks: frame_try_runtime::UpgradeCheckSelect) -> (Weight, Weight) {
			log::info!(target: LOG_TARGET, "try-runtime::on_runtime_upgrade polkadot.");
			let weight = Executive::try_runtime_upgrade(checks).unwrap();
			(weight, BlockWeights::get().max_block)
		}

		fn execute_block(
			block: Block,
			state_root_check: bool,
			signature_check: bool,
			select: frame_try_runtime::TryStateSelect,
		) -> Weight {
			// NOTE: intentional unwrap: we don't want to propagate the error backwards, and want to
			// have a backtrace here.
			Executive::try_execute_block(block, state_root_check, signature_check, select).unwrap()
		}
	}

	#[cfg(feature = "runtime-benchmarks")]
	impl frame_benchmarking::Benchmark<Block> for Runtime {
		fn benchmark_metadata(extra: bool) -> (
			Vec<frame_benchmarking::BenchmarkList>,
			Vec<frame_support::traits::StorageInfo>,
		) {
			let mut list = Vec::<BenchmarkList>::new();
			list_benchmarks!(list, extra);

			let storage_info = AllPalletsWithSystem::storage_info();
			(list, storage_info)
		}

		fn dispatch_benchmark(
			config: frame_benchmarking::BenchmarkConfig
		) -> Result<
			Vec<frame_benchmarking::BenchmarkBatch>,
			alloc::string::String,
		> {
			let mut whitelist: Vec<TrackedStorageKey> = AllPalletsWithSystem::whitelisted_storage_keys();
			let treasury_key = frame_system::Account::<Runtime>::hashed_key_for(Treasury::account_id());
			whitelist.push(treasury_key.to_vec().into());

			let mut batches = Vec::<BenchmarkBatch>::new();
			let params = (&config, &whitelist);

			add_benchmarks!(params, batches);

			Ok(batches)
		}
	}
}

#[cfg(test)]
mod test_fees {
	use super::*;
	use frame_support::{dispatch::GetDispatchInfo, weights::WeightToFee as WeightToFeeT};
	use polkadot_runtime_common::MinimumMultiplier;
	use separator::Separatable;
	use sp_keyring::Sr25519Keyring::{Alice, Charlie};
	use sp_runtime::{assert_eq_error_rate, MultiAddress, MultiSignature};

	#[test]
	fn payout_weight_portion() {
		use pallet_staking::WeightInfo;
		let payout_weight =
			<Runtime as pallet_staking::Config>::WeightInfo::payout_stakers_alive_staked(
				MaxNominators::get(),
			)
			.ref_time() as f64;
		let block_weight = BlockWeights::get().max_block.ref_time() as f64;

		println!(
			"a full payout takes {:.2} of the block weight [{} / {}]",
			payout_weight / block_weight,
			payout_weight,
			block_weight
		);
		assert!(payout_weight * 2f64 < block_weight);
	}

	#[test]
	fn block_cost() {
		let max_block_weight = BlockWeights::get().max_block;
		let raw_fee = WeightToFee::weight_to_fee(&max_block_weight);

		let fee_with_multiplier = |m: Multiplier| {
			println!(
				"Full Block weight == {} // multiplier: {:?} // WeightToFee(full_block) == {} plank",
				max_block_weight,
				m,
				m.saturating_mul_int(raw_fee).separated_string(),
			);
		};
		fee_with_multiplier(MinimumMultiplier::get());
		fee_with_multiplier(Multiplier::from_rational(1, 2));
		fee_with_multiplier(Multiplier::from_u32(1));
		fee_with_multiplier(Multiplier::from_u32(2));
	}

	#[test]
	fn transfer_cost_min_multiplier() {
		let min_multiplier = MinimumMultiplier::get();
		let call = pallet_balances::Call::<Runtime>::transfer_keep_alive {
			dest: Charlie.to_account_id().into(),
			value: Default::default(),
		};
		let info = call.get_dispatch_info();
		println!("call = {call:?} / info = {info:?}");
		// convert to runtime call.
		let call = RuntimeCall::Balances(call);
		let tx_ext: TxExtension = (
			frame_system::CheckNonZeroSender::<Runtime>::new(),
			frame_system::CheckSpecVersion::<Runtime>::new(),
			frame_system::CheckTxVersion::<Runtime>::new(),
			frame_system::CheckGenesis::<Runtime>::new(),
			frame_system::CheckMortality::<Runtime>::from(generic::Era::immortal()),
			frame_system::CheckNonce::<Runtime>::from(1),
			frame_system::CheckWeight::<Runtime>::new(),
			pallet_transaction_payment::ChargeTransactionPayment::<Runtime>::from(0),
			claims::PrevalidateAttests::<Runtime>::new(),
			frame_metadata_hash_extension::CheckMetadataHash::<Runtime>::new(false),
		);
		let uxt = UncheckedExtrinsic {
			preamble: generic::Preamble::Signed(
				MultiAddress::Id(Alice.to_account_id()),
				MultiSignature::Sr25519(Alice.sign(b"foo")),
				tx_ext,
			),
			function: call,
		};
		let len = uxt.encoded_size();

		let mut ext = sp_io::TestExternalities::new_empty();
		let mut test_with_multiplier = |m: Multiplier| {
			ext.execute_with(|| {
				pallet_transaction_payment::NextFeeMultiplier::<Runtime>::put(m);
				let fee = TransactionPayment::query_fee_details(uxt.clone(), len as u32);
				println!(
					"multiplier = {:?} // fee details = {:?} // final fee = {:?}",
					pallet_transaction_payment::NextFeeMultiplier::<Runtime>::get(),
					fee,
					fee.final_fee().separated_string(),
				);
			});
		};

		test_with_multiplier(min_multiplier);
		test_with_multiplier(Multiplier::saturating_from_rational(1u128, 1u128));
		test_with_multiplier(Multiplier::saturating_from_rational(1u128, 1_0u128));
		test_with_multiplier(Multiplier::saturating_from_rational(1u128, 1_00u128));
		test_with_multiplier(Multiplier::saturating_from_rational(1u128, 1_000u128));
		test_with_multiplier(Multiplier::saturating_from_rational(1u128, 1_000_000u128));
		test_with_multiplier(Multiplier::saturating_from_rational(1u128, 1_000_000_000u128));
	}

	#[test]
	fn nominator_limit() {
		use pallet_election_provider_multi_phase::WeightInfo;
		// starting point of the nominators.
		let target_voters: u32 = 50_000;

		// assuming we want around 5k candidates and 1k active validators. (March 31, 2021)
		let all_targets: u32 = 5_000;
		let desired: u32 = 1_000;
		let weight_with = |active| {
			<Runtime as pallet_election_provider_multi_phase::Config>::WeightInfo::submit_unsigned(
				active,
				all_targets,
				active,
				desired,
			)
		};

		let mut active = target_voters;
		while weight_with(active).all_lte(OffchainSolutionWeightLimit::get()) ||
			active == target_voters
		{
			active += 1;
		}

		println!("can support {} nominators to yield a weight of {}", active, weight_with(active));
		assert!(active > target_voters, "we need to reevaluate the weight of the election system");
	}

	#[test]
	fn signed_deposit_is_sensible() {
		// ensure this number does not change, or that it is checked after each change.
		// a 1 MB solution should take (40 + 10) DOTs of deposit.
		let deposit = SignedFixedDeposit::get() + (SignedDepositByte::get() * 1024 * 1024);
		assert_eq_error_rate!(deposit, 50 * DOLLARS, DOLLARS);
	}
}

#[cfg(test)]
mod test {
	use std::collections::HashSet;

	use super::*;
	use frame_support::traits::WhitelistedStorageKeys;
	use scale_info::TypeInfo;
	use sp_core::hexdisplay::HexDisplay;

	#[test]
	fn call_size() {
		RuntimeCall::assert_size_under(256);
	}

	#[test]
	fn check_whitelist() {
		let whitelist: HashSet<alloc::string::String> =
			AllPalletsWithSystem::whitelisted_storage_keys()
				.iter()
				.map(|e| HexDisplay::from(&e.key).to_string())
				.collect();

		// Block number
		assert!(
			whitelist.contains("26aa394eea5630e07c48ae0c9558cef702a5c1b19ab7a04f536c519aca4983ac")
		);
		// Total issuance
		assert!(
			whitelist.contains("c2261276cc9d1f8598ea4b6a74b15c2f57c875e4cff74148e4628f264b974c80")
		);
		// Execution phase
		assert!(
			whitelist.contains("26aa394eea5630e07c48ae0c9558cef7ff553b5a9862a516939d82b3d3d8661a")
		);
		// Event count
		assert!(
			whitelist.contains("26aa394eea5630e07c48ae0c9558cef70a98fdbe9ce6c55837576c60c7af3850")
		);
		// System events
		assert!(
			whitelist.contains("26aa394eea5630e07c48ae0c9558cef780d41e5e16056765bc8461851072c9d7")
		);
		// XcmPallet VersionDiscoveryQueue
		assert!(
			whitelist.contains("1405f2411d0af5a7ff397e7c9dc68d194a222ba0333561192e474c59ed8e30e1")
		);
		// XcmPallet SafeXcmVersion
		assert!(
			whitelist.contains("1405f2411d0af5a7ff397e7c9dc68d196323ae84c43568be0d1394d5d0d522c4")
		);
	}

	#[test]
	fn check_treasury_pallet_id() {
		assert_eq!(
			<Treasury as frame_support::traits::PalletInfoAccess>::index() as u8,
			polkadot_runtime_constants::TREASURY_PALLET_ID
		);
	}

	#[test]
	fn ensure_xcm_metadata_is_correct() {
		let path = xcm::VersionedXcm::<()>::type_info().path;
		// Ensure that the name doesn't include `staging` (from the pallet name)
		assert_eq!(vec!["xcm", "VersionedXcm"], path.segments);
	}
}

#[cfg(test)]
mod multiplier_tests {
	use super::*;
	use frame_support::{
		dispatch::DispatchInfo,
		traits::{OnFinalize, PalletInfoAccess},
	};
	use pallet_staking::EraPayout;
	use polkadot_runtime_common::{MinimumMultiplier, TargetBlockFullness};
	use separator::Separatable;
	use sp_runtime::traits::Convert;

	fn run_with_system_weight<F>(w: Weight, mut assertions: F)
	where
		F: FnMut(),
	{
		let mut t: sp_io::TestExternalities = frame_system::GenesisConfig::<Runtime>::default()
			.build_storage()
			.unwrap()
			.into();
		t.execute_with(|| {
			System::set_block_consumed_resources(w, 0);
			assertions()
		});
	}

	#[test]
	fn multiplier_can_grow_from_zero() {
		let minimum_multiplier = MinimumMultiplier::get();
		let target = TargetBlockFullness::get() *
			BlockWeights::get().get(DispatchClass::Normal).max_total.unwrap();
		// if the min is too small, then this will not change, and we are doomed forever.
		// the weight is 1/100th bigger than target.
		run_with_system_weight(target.saturating_mul(101) / 100, || {
			let next = SlowAdjustingFeeUpdate::<Runtime>::convert(minimum_multiplier);
			assert!(next > minimum_multiplier, "{next:?} !>= {minimum_multiplier:?}");
		})
	}

	use approx::assert_relative_eq;
	const MILLISECONDS_PER_DAY: u64 = 24 * 60 * 60 * 1000;

	#[test]
	fn staking_inflation_correct_single_era() {
		let (to_stakers, to_treasury) = super::EraPayout::era_payout(
			123, // ignored
			456, // ignored
			MILLISECONDS_PER_DAY,
		);

		// Values are within 0.1%
		assert_relative_eq!(to_stakers as f64, (279_477 * UNITS) as f64, max_relative = 0.001);
		assert_relative_eq!(to_treasury as f64, (49_320 * UNITS) as f64, max_relative = 0.001);
		// Total per day is ~328,797 DOT
		assert_relative_eq!(
			(to_stakers as f64 + to_treasury as f64),
			(328_797 * UNITS) as f64,
			max_relative = 0.001
		);
	}

	#[test]
	fn staking_inflation_correct_longer_era() {
		// Twice the era duration means twice the emission:
		let (to_stakers, to_treasury) = super::EraPayout::era_payout(
			123, // ignored
			456, // ignored
			2 * MILLISECONDS_PER_DAY,
		);

		assert_relative_eq!(
			to_stakers as f64,
			(279_477 * UNITS) as f64 * 2.0,
			max_relative = 0.001
		);
		assert_relative_eq!(
			to_treasury as f64,
			(49_320 * UNITS) as f64 * 2.0,
			max_relative = 0.001
		);
	}

	#[test]
	fn staking_inflation_correct_whole_year() {
		let (to_stakers, to_treasury) = super::EraPayout::era_payout(
			123,                                  // ignored
			456,                                  // ignored
			(36525 * MILLISECONDS_PER_DAY) / 100, // 1 year
		);

		// Our yearly emissions is about 120M DOT:
		let yearly_emission = 120_093_259 * UNITS;
		assert_relative_eq!(
			to_stakers as f64 + to_treasury as f64,
			yearly_emission as f64,
			max_relative = 0.001
		);

		assert_relative_eq!(to_stakers as f64, yearly_emission as f64 * 0.85, max_relative = 0.001);
		assert_relative_eq!(
			to_treasury as f64,
			yearly_emission as f64 * 0.15,
			max_relative = 0.001
		);
	}

	// 10 years into the future, our values do not overflow.
	#[test]
	fn staking_inflation_correct_not_overflow() {
		let (to_stakers, to_treasury) = super::EraPayout::era_payout(
			123,                                 // ignored
			456,                                 // ignored
			(36525 * MILLISECONDS_PER_DAY) / 10, // 10 years
		);
		let initial_ti: i128 = 15_011_657_390_566_252_333;
		let projected_total_issuance = (to_stakers as i128 + to_treasury as i128) + initial_ti;

		// In 2034, there will be about 2.7 billion DOT in existence.
		assert_relative_eq!(
			projected_total_issuance as f64,
			(2_700_000_000 * UNITS) as f64,
			max_relative = 0.001
		);
	}

	// Print percent per year, just as convenience.
	#[test]
	fn staking_inflation_correct_print_percent() {
		let (to_stakers, to_treasury) = super::EraPayout::era_payout(
			123,                                  // ignored
			456,                                  // ignored
			(36525 * MILLISECONDS_PER_DAY) / 100, // 1 year
		);
		let yearly_emission = to_stakers + to_treasury;
		let mut ti: i128 = 15_011_657_390_566_252_333;

		for y in 0..10 {
			let new_ti = ti + yearly_emission as i128;
			let inflation = 100.0 * (new_ti - ti) as f64 / ti as f64;
			println!("Year {y} inflation: {inflation}%");
			ti = new_ti;

			assert!(inflation <= 8.0 && inflation > 2.0, "sanity check");
		}
	}

	#[test]
	fn fast_unstake_estimate() {
		use pallet_fast_unstake::WeightInfo;
		let block_time = BlockWeights::get().max_block.ref_time() as f32;
		let on_idle = weights::pallet_fast_unstake::WeightInfo::<Runtime>::on_idle_check(
			300,
			<Runtime as pallet_fast_unstake::Config>::BatchSize::get(),
		)
		.ref_time() as f32;
		println!("ratio of block weight for full batch fast-unstake {}", on_idle / block_time);
		assert!(on_idle / block_time <= 0.5f32)
	}

	#[test]
	fn treasury_pallet_index_is_correct() {
		assert_eq!(TREASURY_PALLET_ID, <Treasury as PalletInfoAccess>::index() as u8);
	}

	#[test]
	#[ignore]
	fn multiplier_growth_simulator() {
		// assume the multiplier is initially set to its minimum. We update it with values twice the
		//target (target is 25%, thus 50%) and we see at which point it reaches 1.
		let mut multiplier = MinimumMultiplier::get();
		let block_weight = BlockWeights::get().get(DispatchClass::Normal).max_total.unwrap();
		let mut blocks = 0;
		let mut fees_paid = 0;

		frame_system::Pallet::<Runtime>::set_block_consumed_resources(Weight::MAX, 0);
		// TODO: @ggwpez Find out if this test is correct, since we're not yet considering
		// `extension_weight`
		let info = DispatchInfo { call_weight: Weight::MAX, ..Default::default() };

		let mut t: sp_io::TestExternalities = frame_system::GenesisConfig::<Runtime>::default()
			.build_storage()
			.unwrap()
			.into();
		// set the minimum
		t.execute_with(|| {
			pallet_transaction_payment::NextFeeMultiplier::<Runtime>::set(MinimumMultiplier::get());
		});

		while multiplier <= Multiplier::from_u32(1) {
			t.execute_with(|| {
				// imagine this tx was called.
				let fee = TransactionPayment::compute_fee(0, &info, 0);
				fees_paid += fee;

				// this will update the multiplier.
				System::set_block_consumed_resources(block_weight, 0);
				TransactionPayment::on_finalize(1);
				let next = TransactionPayment::next_fee_multiplier();

				assert!(next > multiplier, "{next:?} !>= {multiplier:?}");
				multiplier = next;

				println!(
					"block = {} / multiplier {:?} / fee = {:?} / fess so far {:?}",
					blocks,
					multiplier,
					fee.separated_string(),
					fees_paid.separated_string()
				);
			});
			blocks += 1;
		}
	}

	#[test]
	#[ignore]
	fn multiplier_cool_down_simulator() {
		// assume the multiplier is initially set to its minimum. We update it with values twice the
		//target (target is 25%, thus 50%) and we see at which point it reaches 1.
		let mut multiplier = Multiplier::from_u32(2);
		let mut blocks = 0;

		let mut t: sp_io::TestExternalities = frame_system::GenesisConfig::<Runtime>::default()
			.build_storage()
			.unwrap()
			.into();
		// set the minimum
		t.execute_with(|| {
			pallet_transaction_payment::NextFeeMultiplier::<Runtime>::set(multiplier);
		});

		while multiplier > Multiplier::from_u32(0) {
			t.execute_with(|| {
				// this will update the multiplier.
				TransactionPayment::on_finalize(1);
				let next = TransactionPayment::next_fee_multiplier();

				assert!(next < multiplier, "{next:?} !>= {multiplier:?}");
				multiplier = next;

				println!("block = {blocks} / multiplier {multiplier:?}");
			});
			blocks += 1;
		}
	}
}
#[cfg(all(test, feature = "try-runtime"))]
mod remote_tests {
	use super::*;
	use frame_try_runtime::{runtime_decl_for_try_runtime::TryRuntime, UpgradeCheckSelect};
	use remote_externalities::{
		Builder, Mode, OfflineConfig, OnlineConfig, RemoteExternalities, SnapshotConfig, Transport,
	};
	use std::env::var;

	async fn remote_ext_test_setup() -> RemoteExternalities<Block> {
		let transport: Transport =
			var("WS").unwrap_or("wss://polkadot-rpc.dwellir.com".to_string()).into();
		let maybe_state_snapshot: Option<SnapshotConfig> = var("SNAP").map(|s| s.into()).ok();
		Builder::<Block>::default()
			.mode(if let Some(state_snapshot) = maybe_state_snapshot {
				Mode::OfflineOrElseOnline(
					OfflineConfig { state_snapshot: state_snapshot.clone() },
					OnlineConfig {
						transport,
						state_snapshot: Some(state_snapshot),
						..Default::default()
					},
				)
			} else {
				Mode::Online(OnlineConfig { transport, ..Default::default() })
			})
			.build()
			.await
			.unwrap()
	}

	#[tokio::test]
	#[ignore = "this test is meant to be executed manually"]
	async fn validators_who_cannot_afford_session_key_deposit() {
		use frame_support::traits::fungible::InspectHold;
		sp_tracing::try_init_simple();
		let mut ext = remote_ext_test_setup().await;
		ext.execute_with(|| {
			let amount = <Runtime as pallet_session::Config>::KeyDeposit::get();
			let reason = pallet_session::HoldReason::Keys;
			let cannot_pay = pallet_staking::Validators::<Runtime>::iter()
				.map(|(v, _prefs)| v)
				.filter(|v| {
					pallet_balances::Pallet::<Runtime>::ensure_can_hold(&reason.into(), v, amount)
						.is_err()
				})
				.collect::<Vec<_>>();

			for v in cannot_pay {
				log::warn!(target: "runtime", "validator {v:?} cannot pay a deposit of {amount:?}")
			}
		})
	}

	#[tokio::test]
	async fn dispatch_all_proposals() {
		if var("RUN_OPENGOV_TEST").is_err() {
			return;
		}

		sp_tracing::try_init_simple();
		let mut ext = remote_ext_test_setup().await;
		ext.execute_with(|| {
			type Ref = pallet_referenda::ReferendumInfoOf<Runtime, ()>;
			type RefStatus = pallet_referenda::ReferendumStatusOf<Runtime, ()>;
			use sp_runtime::traits::Dispatchable;
			let all_refs: Vec<(u32, RefStatus)> =
				pallet_referenda::ReferendumInfoFor::<Runtime>::iter()
					.filter_map(|(idx, reff): (_, Ref)| {
						if let Ref::Ongoing(ref_status) = reff {
							Some((idx, ref_status))
						} else {
							None
						}
					})
					.collect::<Vec<_>>();

			for (ref_index, referenda) in all_refs {
				log::info!(target: LOG_TARGET, "🚀 executing referenda #{ref_index}");
				let RefStatus { origin, proposal, .. } = referenda;
				// we do more or less what the scheduler will do under the hood, as best as we can
				// imitate:
				let (call, _len) = match <
					<Runtime as pallet_scheduler::Config>::Preimages
					as
					frame_support::traits::QueryPreimage
				>::peek(&proposal) {
					Ok(x) => x,
					Err(e) => {
						log::error!(target: LOG_TARGET, "failed to get preimage: {e:?}");
						continue;
					}
				};

				let dispatch_result = call.dispatch(origin.clone().into());
				log::info!(target: LOG_TARGET, "outcome of dispatch with origin {origin:?}: {dispatch_result:?}");
			}
		});
	}

	#[tokio::test]
	async fn run_migrations() {
		if var("RUN_MIGRATION_TESTS").is_err() {
			return;
		}

		sp_tracing::try_init_simple();
		let mut ext = remote_ext_test_setup().await;
		ext.execute_with(|| Runtime::on_runtime_upgrade(UpgradeCheckSelect::PreAndPost));
	}

	#[tokio::test]
	#[ignore = "this test is meant to be executed manually"]
	async fn try_fast_unstake_all() {
		sp_tracing::try_init_simple();
		let mut ext = remote_ext_test_setup().await;
		ext.execute_with(|| {
			pallet_fast_unstake::ErasToCheckPerBlock::<Runtime>::put(1);
			polkadot_runtime_common::try_runtime::migrate_all_inactive_nominators::<Runtime>()
		});
	}

	#[tokio::test]
	async fn next_inflation() {
		use hex_literal::hex;
		sp_tracing::try_init_simple();
		let transport: Transport =
			var("WS").unwrap_or("wss://rpc.dotters.network/polkadot".to_string()).into();
		let mut ext = Builder::<Block>::default()
			.mode(Mode::Online(OnlineConfig {
				transport,
				hashed_prefixes: vec![
					// staking eras total stake
					hex!("5f3e4907f716ac89b6347d15ececedcaa141c4fe67c2d11f4a10c6aca7a79a04")
						.to_vec(),
				],
				hashed_keys: vec![
					// staking active era
					hex!("5f3e4907f716ac89b6347d15ececedca487df464e44a534ba6b0cbb32407b587")
						.to_vec(),
					// balances ti
					hex!("c2261276cc9d1f8598ea4b6a74b15c2f57c875e4cff74148e4628f264b974c80")
						.to_vec(),
					// timestamp now
					hex!("f0c365c3cf59d671eb72da0e7a4113c49f1f0515f462cdcf84e0f1d6045dfcbb")
						.to_vec(),
				],
				..Default::default()
			}))
			.build()
			.await
			.unwrap();
		ext.execute_with(|| {
			use pallet_staking::EraPayout;
			let (total_staked, started) = pallet_staking::ActiveEra::<Runtime>::get()
				.map(|ae| {
					(pallet_staking::ErasTotalStake::<Runtime>::get(ae.index), ae.start.unwrap())
				})
				.unwrap();
			let total_issuance = Balances::total_issuance();
			let _real_era_duration_millis =
				pallet_timestamp::Now::<Runtime>::get().saturating_sub(started);
			// 24h in milliseconds
			let average_era_duration_millis = 24 * (HOURS as Moment) * MILLISECS_PER_BLOCK;
			let (staking, leftover) = <Runtime as pallet_staking::Config>::EraPayout::era_payout(
				total_staked,
				total_issuance,
				average_era_duration_millis,
			);
			use ss58_registry::TokenRegistry;
			let token: ss58_registry::Token = TokenRegistry::Dot.into();

			log::info!(target: LOG_TARGET, "total-staked = {:?}", token.amount(total_staked));
			log::info!(target: LOG_TARGET, "total-issuance = {:?}", token.amount(total_issuance));
			log::info!(target: LOG_TARGET, "staking-rate = {:?}", Perquintill::from_rational(total_staked, total_issuance));
			log::info!(target: LOG_TARGET, "era-duration = {average_era_duration_millis:?}");
			log::info!(target: LOG_TARGET, "maxStakingRewards = {:?}", pallet_staking::MaxStakedRewards::<Runtime>::get());
			log::info!(target: LOG_TARGET, "💰 Inflation ==> staking = {:?} / leftover = {:?}", token.amount(staking), token.amount(leftover));
			log::info!(target: LOG_TARGET, "inflation_rate runtime API: {:?}", Runtime::impl_experimental_inflation_info());
		});
	}
}<|MERGE_RESOLUTION|>--- conflicted
+++ resolved
@@ -46,13 +46,8 @@
 	traits::{
 		fungible::HoldConsideration,
 		tokens::{imbalance::ResolveTo, UnityOrOuterConversion},
-<<<<<<< HEAD
 		ConstU32, ConstU8, ConstUint, EitherOf, EitherOfDiverse, Equals, Everything, FromContains,
 		Get, InstanceFilter, KeyOwnerProofSystem, LinearStoragePrice, PrivilegeCmp, ProcessMessage,
-=======
-		ConstU32, ConstU8, ConstUint, EitherOf, EitherOfDiverse, Everything, FromContains, Get,
-		InstanceFilter, KeyOwnerProofSystem, LinearStoragePrice, PrivilegeCmp, ProcessMessage,
->>>>>>> 6faa7c7c
 		ProcessMessageError, WithdrawReasons,
 	},
 	weights::{
@@ -61,10 +56,6 @@
 	},
 	PalletId,
 };
-<<<<<<< HEAD
-=======
-use ah_migration::phase1 as ahm_phase1;
->>>>>>> 6faa7c7c
 pub use frame_system::Call as SystemCall;
 use frame_system::EnsureRoot;
 pub use pallet_balances::Call as BalancesCall;
@@ -88,10 +79,6 @@
 	PersistedValidationData, SessionInfo, Signature, ValidationCode, ValidationCodeHash,
 	ValidatorId, ValidatorIndex, PARACHAIN_KEY_TYPE_ID,
 };
-<<<<<<< HEAD
-=======
-use frame_support::traits::Equals;
->>>>>>> 6faa7c7c
 use polkadot_runtime_common::{
 	auctions, claims, crowdloan, impl_runtime_weights,
 	impls::{
@@ -512,12 +499,8 @@
 	type Keys = SessionKeys;
 	type WeightInfo = weights::pallet_session::WeightInfo<Runtime>;
 	type DisablingStrategy = pallet_session::disabling::UpToLimitWithReEnablingDisablingStrategy;
-<<<<<<< HEAD
-	type KeyDeposit = KeyDeposit;
-=======
 	// TODO: we will set this post-AHM
 	type KeyDeposit = ();
->>>>>>> 6faa7c7c
 }
 
 impl pallet_session::historical::Config for Runtime {
@@ -663,7 +646,6 @@
 
 parameter_types! {
 	pub const BagThresholds: &'static [u64] = &bag_thresholds::THRESHOLDS;
-	pub const AutoRebagNumber: u32 = 0;
 }
 
 // TODO: remove feature gate and keep 10, when we want to activate it for Polkadot
