--- conflicted
+++ resolved
@@ -1667,22 +1667,9 @@
 pub mod migrations {
 	use super::*;
 
-<<<<<<< HEAD
 	// We don't have a limit in the Relay Chain.
 	const IDENTITY_MIGRATION_KEY_LIMIT: u64 = u64::MAX;
 
-	/// Upgrade Session keys to include BEEFY key.
-	/// When this is removed, should also remove `OldSessionKeys`.
-	pub struct UpgradeSessionKeys;
-	impl frame_support::traits::OnRuntimeUpgrade for UpgradeSessionKeys {
-		fn on_runtime_upgrade() -> Weight {
-			Session::upgrade_keys::<OldSessionKeys, _>(transform_session_keys);
-			Perbill::from_percent(50) * BlockWeights::get().max_block
-		}
-	}
-
-=======
->>>>>>> 959b8300
 	/// Unreleased migrations. Add new ones here:
 	pub type Unreleased = (
 		pallet_nomination_pools::migration::versioned::V7ToV8<Runtime>,
