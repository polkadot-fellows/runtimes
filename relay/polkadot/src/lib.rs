--- conflicted
+++ resolved
@@ -127,9 +127,6 @@
 };
 
 pub mod xcm_config;
-
-#[cfg(test)]
-mod tests;
 
 pub const LOG_TARGET: &'static str = "runtime::polkadot";
 
@@ -2353,8 +2350,6 @@
 	}
 }
 
-<<<<<<< HEAD
-=======
 #[cfg(test)]
 mod test_fees {
 	use super::*;
@@ -2502,6 +2497,7 @@
 
 	use super::*;
 	use frame_support::traits::WhitelistedStorageKeys;
+	use scale_info::TypeInfo;
 	use sp_core::hexdisplay::HexDisplay;
 
 	#[test]
@@ -2545,6 +2541,21 @@
 			whitelist.contains("1405f2411d0af5a7ff397e7c9dc68d196323ae84c43568be0d1394d5d0d522c4")
 		);
 	}
+
+	#[test]
+	fn check_treasury_pallet_id() {
+		assert_eq!(
+			<Treasury as frame_support::traits::PalletInfoAccess>::index() as u8,
+			polkadot_runtime_constants::TREASURY_PALLET_ID
+		);
+	}
+
+	#[test]
+	fn ensure_xcm_metadata_is_correct() {
+		let path = xcm::VersionedXcm::<()>::type_info().path;
+		// Ensure that the name doesn't include `staging` (from the pallet name)
+		assert_eq!(vec!["xcm", "VersionedXcm"], path.segments);
+	}
 }
 
 #[cfg(test)]
@@ -2555,7 +2566,6 @@
 		traits::{OnFinalize, PalletInfoAccess},
 	};
 	use runtime_common::{MinimumMultiplier, TargetBlockFullness};
-	use scale_info::TypeInfo;
 	use separator::Separatable;
 	use sp_runtime::traits::Convert;
 
@@ -2683,16 +2693,8 @@
 			blocks += 1;
 		}
 	}
-
-	#[test]
-	fn ensure_xcm_metadata_is_correct() {
-		let path = xcm::VersionedXcm::<()>::type_info().path;
-		// Ensure that the name doesn't include `staging` (from the pallet name)
-		assert_eq!(vec!["xcm", "VersionedXcm"], path.segments);
-	}
-}
-
->>>>>>> 4e4da085
+}
+
 #[cfg(all(test, feature = "try-runtime"))]
 mod remote_tests {
 	use super::*;
