// Copyright (C) Parity Technologies (UK) Ltd.
// This file is part of Polkadot.

// Polkadot is free software: you can redistribute it and/or modify
// it under the terms of the GNU General Public License as published by
// the Free Software Foundation, either version 3 of the License, or
// (at your option) any later version.

// Polkadot is distributed in the hope that it will be useful,
// but WITHOUT ANY WARRANTY; without even the implied warranty of
// MERCHANTABILITY or FITNESS FOR A PARTICULAR PURPOSE.  See the
// GNU General Public License for more details.

// You should have received a copy of the GNU General Public License
// along with Polkadot.  If not, see <http://www.gnu.org/licenses/>.

//! The Polkadot runtime. This can be compiled with `#[no_std]`, ready for Wasm.

#![cfg_attr(not(feature = "std"), no_std)]
// `construct_runtime!` does a lot of recursion and requires us to increase the limit to 256.
#![recursion_limit = "512"]

extern crate alloc;

use alloc::{
	collections::{BTreeMap, VecDeque},
	vec,
	vec::Vec,
};
use pallet_transaction_payment::FungibleAdapter;
use polkadot_runtime_common::{
	auctions, claims, crowdloan, impl_runtime_weights,
	impls::{
		ContainsParts as ContainsLocationParts, DealWithFees, LocatableAssetConverter,
		VersionedLocatableAsset, VersionedLocationConverter,
	},
	paras_registrar, prod_or_fast, slots,
	traits::OnSwap,
	BlockHashCount, BlockLength, CurrencyToVote, SlowAdjustingFeeUpdate,
};
use relay_common::apis::InflationInfo;

use runtime_parachains::{
	assigner_coretime as parachains_assigner_coretime, configuration as parachains_configuration,
	configuration::ActiveConfigHrmpChannelSizeAndCapacityRatio,
	coretime, disputes as parachains_disputes,
	disputes::slashing as parachains_slashing,
	dmp as parachains_dmp, hrmp as parachains_hrmp, inclusion as parachains_inclusion,
	inclusion::{AggregateMessageOrigin, UmpQueueId},
	initializer as parachains_initializer, on_demand as parachains_on_demand,
	origin as parachains_origin, paras as parachains_paras,
	paras_inherent as parachains_paras_inherent, reward_points as parachains_reward_points,
	runtime_api_impl::{
		v11 as parachains_runtime_api_impl, vstaging as parachains_runtime_api_impl_vstaging,
	},
	scheduler as parachains_scheduler, session_info as parachains_session_info,
	shared as parachains_shared,
};

use ah_migration::phase1 as ahm_phase1;
use authority_discovery_primitives::AuthorityId as AuthorityDiscoveryId;
use beefy_primitives::{
	ecdsa_crypto::{AuthorityId as BeefyId, Signature as BeefySignature},
	mmr::{BeefyDataProvider, MmrLeafVersion},
	OpaqueKeyOwnershipProof,
};
use codec::{Decode, DecodeWithMemTracking, Encode, MaxEncodedLen};
use core::cmp::Ordering;
use frame_election_provider_support::{
	bounds::ElectionBoundsBuilder, generate_solution_type, onchain, SequentialPhragmen,
};
use frame_support::{
	construct_runtime,
	genesis_builder_helper::{build_state, get_preset},
	parameter_types,
	traits::{
		fungible::HoldConsideration,
		tokens::{imbalance::ResolveTo, UnityOrOuterConversion},
<<<<<<< HEAD
		ConstU32, ConstU8, Contains, EitherOf, EitherOfDiverse, Everything, FromContains, Get,
		InstanceFilter, KeyOwnerProofSystem, LinearStoragePrice, OnRuntimeUpgrade, PrivilegeCmp,
		ProcessMessage, ProcessMessageError, WithdrawReasons,
=======
		ConstU32, ConstU8, EitherOf, EitherOfDiverse, Everything, FromContains, Get,
		InstanceFilter, KeyOwnerProofSystem, LinearStoragePrice, PrivilegeCmp, ProcessMessage,
		ProcessMessageError, WithdrawReasons,
>>>>>>> e0eac41c
	},
	weights::{
		constants::{WEIGHT_PROOF_SIZE_PER_KB, WEIGHT_REF_TIME_PER_MICROS},
		ConstantMultiplier, WeightMeter, WeightToFee as _,
	},
	PalletId,
};
use frame_system::EnsureRoot;
use pallet_grandpa::{fg_primitives, AuthorityId as GrandpaId};
use pallet_session::historical as session_historical;
use pallet_transaction_payment::{FeeDetails, RuntimeDispatchInfo};
use pallet_xcm::{EnsureXcm, IsVoiceOfBody};
use polkadot_primitives::{
	slashing,
	vstaging::{
		async_backing::Constraints, CandidateEvent,
		CommittedCandidateReceiptV2 as CommittedCandidateReceipt, CoreState, ScrapedOnChainVotes,
	},
	AccountId, AccountIndex, ApprovalVotingParams, Balance, BlockNumber, CandidateHash, CoreIndex,
	DisputeState, ExecutorParams, GroupRotationInfo, Hash, Id as ParaId, InboundDownwardMessage,
	InboundHrmpMessage, Moment, NodeFeatures, Nonce, OccupiedCoreAssumption,
	PersistedValidationData, SessionInfo, Signature, ValidationCode, ValidationCodeHash,
	ValidatorId, ValidatorIndex, PARACHAIN_KEY_TYPE_ID,
};
use sp_core::{OpaqueMetadata, H256};
use sp_runtime::{
	generic, impl_opaque_keys,
	traits::{
		AccountIdConversion, AccountIdLookup, BlakeTwo256, Block as BlockT, ConvertInto,
		IdentityLookup, Keccak256, OpaqueKeys, SaturatedConversion, Verify,
	},
	transaction_validity::{TransactionPriority, TransactionSource, TransactionValidity},
	ApplyExtrinsicResult, FixedU128, KeyTypeId, OpaqueValue, Perbill, Percent, Permill,
	RuntimeDebug,
};
use sp_staking::SessionIndex;
#[cfg(any(feature = "std", test))]
use sp_version::NativeVersion;
use sp_version::RuntimeVersion;
use xcm::prelude::*;
use xcm_builder::PayOverXcm;
use xcm_config::{AssetHubLocation, CollectivesLocation, FellowsBodyId};
use xcm_runtime_apis::{
	dry_run::{CallDryRunEffects, Error as XcmDryRunApiError, XcmDryRunEffects},
	fees::Error as XcmPaymentApiError,
};

pub use frame_system::Call as SystemCall;
pub use pallet_balances::Call as BalancesCall;
pub use pallet_election_provider_multi_phase::{Call as EPMCall, GeometricDepositBase};
use pallet_staking::UseValidatorsMap;
pub use pallet_timestamp::Call as TimestampCall;
use pallet_treasury::TreasuryAccountId;
#[cfg(any(feature = "std", test))]
pub use sp_runtime::BuildStorage;

/// Constant values used within the runtime.
use polkadot_runtime_constants::{
	currency::*, fee::*, proxy::ProxyType, system_parachain, time::*, TREASURY_PALLET_ID,
};

// Weights used in the runtime.
mod weights;

mod bag_thresholds;
// Genesis preset configurations.
pub mod genesis_config_presets;
// Governance configurations.
pub mod ah_migration;
pub mod governance;
use governance::{
	pallet_custom_origins, AuctionAdmin, FellowshipAdmin, GeneralAdmin, LeaseAdmin, StakingAdmin,
	Treasurer, TreasurySpender,
};
pub mod impls;
pub mod xcm_config;

/// Default logging target.
pub const LOG_TARGET: &str = "runtime::polkadot";

impl_runtime_weights!(polkadot_runtime_constants);

// Make the WASM binary available.
#[cfg(feature = "std")]
include!(concat!(env!("OUT_DIR"), "/wasm_binary.rs"));

// Polkadot version identifier;
/// Runtime version (Polkadot).
#[sp_version::runtime_version]
pub const VERSION: RuntimeVersion = RuntimeVersion {
	spec_name: alloc::borrow::Cow::Borrowed("polkadot"),
	impl_name: alloc::borrow::Cow::Borrowed("parity-polkadot"),
	authoring_version: 0,
	spec_version: 1_006_001,
	impl_version: 0,
	apis: RUNTIME_API_VERSIONS,
	transaction_version: 26,
	system_version: 1,
};

/// The BABE epoch configuration at genesis.
pub const BABE_GENESIS_EPOCH_CONFIG: babe_primitives::BabeEpochConfiguration =
	babe_primitives::BabeEpochConfiguration {
		c: PRIMARY_PROBABILITY,
		allowed_slots: babe_primitives::AllowedSlots::PrimaryAndSecondaryVRFSlots,
	};

/// Native version.
#[cfg(any(feature = "std", test))]
pub fn native_version() -> NativeVersion {
	NativeVersion { runtime_version: VERSION, can_author_with: Default::default() }
}

parameter_types! {
	pub const Version: RuntimeVersion = VERSION;
	pub const SS58Prefix: u8 = 0;
}

impl frame_system::Config for Runtime {
	type BaseCallFilter = RcMigrator;
	type BlockWeights = BlockWeights;
	type BlockLength = BlockLength;
	type RuntimeOrigin = RuntimeOrigin;
	type RuntimeCall = RuntimeCall;
	type Nonce = Nonce;
	type Hash = Hash;
	type Hashing = BlakeTwo256;
	type AccountId = AccountId;
	type Lookup = AccountIdLookup<AccountId, ()>;
	type Block = Block;
	type RuntimeEvent = RuntimeEvent;
	type RuntimeTask = RuntimeTask;
	type BlockHashCount = BlockHashCount;
	type DbWeight = RocksDbWeight;
	type Version = Version;
	type PalletInfo = PalletInfo;
	type AccountData = pallet_balances::AccountData<Balance>;
	type OnNewAccount = ();
	type OnKilledAccount = ();
	type SystemWeightInfo = weights::frame_system::WeightInfo<Runtime>;
	type ExtensionsWeightInfo = weights::frame_system_extensions::WeightInfo<Runtime>;
	type SS58Prefix = SS58Prefix;
	type OnSetCode = ();
	type MaxConsumers = frame_support::traits::ConstU32<16>;
	type SingleBlockMigrations = ();
	type MultiBlockMigrator = ();
	type PreInherents = ();
	type PostInherents = ();
	type PostTransactions = ();
}

parameter_types! {
	pub MaximumSchedulerWeight: Weight = Perbill::from_percent(80) *
		BlockWeights::get().max_block;
	pub ZeroWeight: Weight = Weight::zero();
	pub const MaxScheduledPerBlock: u32 = 50;
	pub const NoPreimagePostponement: Option<u32> = Some(10);
}

/// Used the compare the privilege of an origin inside the scheduler.
pub struct OriginPrivilegeCmp;

impl PrivilegeCmp<OriginCaller> for OriginPrivilegeCmp {
	fn cmp_privilege(left: &OriginCaller, right: &OriginCaller) -> Option<Ordering> {
		if left == right {
			return Some(Ordering::Equal);
		}

		match (left, right) {
			// Root is greater than anything.
			(OriginCaller::system(frame_system::RawOrigin::Root), _) => Some(Ordering::Greater),
			// For every other origin we don't care, as they are not used for `ScheduleOrigin`.
			_ => None,
		}
	}
}

impl pallet_scheduler::Config for Runtime {
	type RuntimeOrigin = RuntimeOrigin;
	type RuntimeEvent = RuntimeEvent;
	type PalletsOrigin = OriginCaller;
	type RuntimeCall = RuntimeCall;
	type MaximumWeight =
		pallet_rc_migrator::types::LeftOrRight<RcMigrator, ZeroWeight, MaximumSchedulerWeight>;
	// The goal of having ScheduleOrigin include AuctionAdmin is to allow the auctions track of
	// OpenGov to schedule periodic auctions.
	// Also allow Treasurer to schedule recurring payments.
	type ScheduleOrigin = EitherOf<EitherOf<EnsureRoot<AccountId>, AuctionAdmin>, Treasurer>;
	type MaxScheduledPerBlock = MaxScheduledPerBlock;
	type WeightInfo = weights::pallet_scheduler::WeightInfo<Runtime>;
	type OriginPrivilegeCmp = OriginPrivilegeCmp;
	type Preimages = Preimage;
	type BlockNumberProvider = System;
}

parameter_types! {
	pub const PreimageBaseDeposit: Balance = deposit(2, 64);
	pub const PreimageByteDeposit: Balance = deposit(0, 1);
	pub const PreimageHoldReason: RuntimeHoldReason =
		RuntimeHoldReason::Preimage(pallet_preimage::HoldReason::Preimage);
}

impl pallet_preimage::Config for Runtime {
	type WeightInfo = weights::pallet_preimage::WeightInfo<Runtime>;
	type RuntimeEvent = RuntimeEvent;
	type Currency = Balances;
	type ManagerOrigin = EnsureRoot<AccountId>;
	type Consideration = HoldConsideration<
		AccountId,
		Balances,
		PreimageHoldReason,
		LinearStoragePrice<PreimageBaseDeposit, PreimageByteDeposit, Balance>,
	>;
}

parameter_types! {
	pub EpochDuration: u64 = prod_or_fast!(
		EPOCH_DURATION_IN_SLOTS as u64,
		2 * MINUTES as u64,
		"DOT_EPOCH_DURATION"
	);
	pub const ExpectedBlockTime: Moment = MILLISECS_PER_BLOCK;
	pub ReportLongevity: u64 =
		BondingDuration::get() as u64 * SessionsPerEra::get() as u64 * EpochDuration::get();
}

impl pallet_babe::Config for Runtime {
	type EpochDuration = EpochDuration;
	type ExpectedBlockTime = ExpectedBlockTime;

	// session module is the trigger
	type EpochChangeTrigger = pallet_babe::ExternalTrigger;

	type DisabledValidators = Session;

	type WeightInfo = ();

	type MaxAuthorities = MaxAuthorities;
	type MaxNominators = MaxNominators;

	type KeyOwnerProof =
		<Historical as KeyOwnerProofSystem<(KeyTypeId, pallet_babe::AuthorityId)>>::Proof;

	type EquivocationReportSystem =
		pallet_babe::EquivocationReportSystem<Self, Offences, Historical, ReportLongevity>;
}

parameter_types! {
	pub const IndexDeposit: Balance = 10 * DOLLARS;
}

impl pallet_indices::Config for Runtime {
	type AccountIndex = AccountIndex;
	type Currency = Balances;
	type Deposit = IndexDeposit;
	type RuntimeEvent = RuntimeEvent;
	type WeightInfo = weights::pallet_indices::WeightInfo<Runtime>;
}

parameter_types! {
	pub const ExistentialDeposit: Balance = EXISTENTIAL_DEPOSIT;
	pub const MaxLocks: u32 = 50;
	pub const MaxReserves: u32 = 50;
}

impl pallet_balances::Config for Runtime {
	type Balance = Balance;
	type DustRemoval = ();
	type RuntimeEvent = RuntimeEvent;
	type ExistentialDeposit = ExistentialDeposit;
	type AccountStore = System;
	type MaxLocks = MaxLocks;
	type MaxReserves = MaxReserves;
	type ReserveIdentifier = [u8; 8];
	type WeightInfo = weights::pallet_balances::WeightInfo<Runtime>;
	type RuntimeHoldReason = RuntimeHoldReason;
	type RuntimeFreezeReason = RuntimeFreezeReason;
	type FreezeIdentifier = RuntimeFreezeReason;
	type MaxFreezes = ConstU32<8>;
	type DoneSlashHandler = ();
}

parameter_types! {
	pub BeefySetIdSessionEntries: u32 = BondingDuration::get() * SessionsPerEra::get();
}

impl pallet_beefy::Config for Runtime {
	type BeefyId = BeefyId;
	type MaxAuthorities = MaxAuthorities;
	type MaxNominators = MaxNominators;
	type MaxSetIdSessionEntries = BeefySetIdSessionEntries;
	type OnNewValidatorSet = BeefyMmrLeaf;
	type AncestryHelper = BeefyMmrLeaf;
	type WeightInfo = ();
	type KeyOwnerProof = <Historical as KeyOwnerProofSystem<(KeyTypeId, BeefyId)>>::Proof;
	type EquivocationReportSystem =
		pallet_beefy::EquivocationReportSystem<Self, Offences, Historical, ReportLongevity>;
}

impl pallet_mmr::Config for Runtime {
	const INDEXING_PREFIX: &'static [u8] = mmr::INDEXING_PREFIX;
	type Hashing = Keccak256;
	type OnNewRoot = pallet_beefy_mmr::DepositBeefyDigest<Runtime>;
	type WeightInfo = ();
	type LeafData = pallet_beefy_mmr::Pallet<Runtime>;
	type BlockHashProvider = pallet_mmr::DefaultBlockHashProvider<Runtime>;
	#[cfg(feature = "runtime-benchmarks")]
	type BenchmarkHelper = parachains_paras::benchmarking::mmr_setup::MmrSetup<Runtime>;
}

/// MMR helper types.
mod mmr {
	use super::Runtime;
	pub use pallet_mmr::primitives::*;

	pub type Leaf = <<Runtime as pallet_mmr::Config>::LeafData as LeafDataProvider>::LeafData;
	pub type Hashing = <Runtime as pallet_mmr::Config>::Hashing;
	pub type Hash = <Hashing as sp_runtime::traits::Hash>::Output;
}

parameter_types! {
	/// Version of the produced MMR leaf.
	///
	/// The version consists of two parts;
	/// - `major` (3 bits)
	/// - `minor` (5 bits)
	///
	/// `major` should be updated only if decoding the previous MMR Leaf format from the payload
	/// is not possible (i.e. backward incompatible change).
	/// `minor` should be updated if fields are added to the previous MMR Leaf, which given SCALE
	/// encoding does not prevent old leafs from being decoded.
	///
	/// Hence we expect `major` to be changed really rarely (think never).
	/// See [`MmrLeafVersion`] type documentation for more details.
	pub LeafVersion: MmrLeafVersion = MmrLeafVersion::new(0, 0);
}

/// A BEEFY data provider that merkelizes all the parachain heads at the current block
/// (sorted by their parachain id).
pub struct ParaHeadsRootProvider;
impl BeefyDataProvider<H256> for ParaHeadsRootProvider {
	fn extra_data() -> H256 {
		let mut para_heads: Vec<(u32, Vec<u8>)> = parachains_paras::Parachains::<Runtime>::get()
			.into_iter()
			.filter_map(|id| {
				parachains_paras::Heads::<Runtime>::get(id).map(|head| (id.into(), head.0))
			})
			.collect();
		para_heads.sort_by_key(|k| k.0);
		binary_merkle_tree::merkle_root::<mmr::Hashing, _>(
			para_heads.into_iter().map(|pair| pair.encode()),
		)
	}
}

impl pallet_beefy_mmr::Config for Runtime {
	type LeafVersion = LeafVersion;
	type BeefyAuthorityToMerkleLeaf = pallet_beefy_mmr::BeefyEcdsaToEthereum;
	type LeafExtra = H256;
	type BeefyDataProvider = ParaHeadsRootProvider;
	type WeightInfo = weights::pallet_beefy_mmr::WeightInfo<Runtime>;
}

parameter_types! {
	pub const TransactionByteFee: Balance = polkadot_runtime_constants::fee::TRANSACTION_BYTE_FEE;
	/// This value increases the priority of `Operational` transactions by adding
	/// a "virtual tip" that's equal to the `OperationalFeeMultiplier * final_fee`.
	pub const OperationalFeeMultiplier: u8 = 5;
}

impl pallet_transaction_payment::Config for Runtime {
	type RuntimeEvent = RuntimeEvent;
	type OnChargeTransaction = FungibleAdapter<Balances, DealWithFees<Runtime>>;
	type OperationalFeeMultiplier = OperationalFeeMultiplier;
	type WeightToFee = WeightToFee;
	type LengthToFee = ConstantMultiplier<Balance, TransactionByteFee>;
	type FeeMultiplierUpdate = SlowAdjustingFeeUpdate<Self>;
	type WeightInfo = weights::pallet_transaction_payment::WeightInfo<Runtime>;
}

parameter_types! {
	pub const MinimumPeriod: u64 = SLOT_DURATION / 2;
}
impl pallet_timestamp::Config for Runtime {
	type Moment = u64;
	type OnTimestampSet = Babe;
	type MinimumPeriod = MinimumPeriod;
	type WeightInfo = weights::pallet_timestamp::WeightInfo<Runtime>;
}

impl pallet_authorship::Config for Runtime {
	type FindAuthor = pallet_session::FindAccountFromAuthorIndex<Self, Babe>;
	type EventHandler = Staking;
}

impl_opaque_keys! {
	pub struct SessionKeys {
		pub grandpa: Grandpa,
		pub babe: Babe,
		pub para_validator: Initializer,
		pub para_assignment: ParaSessionInfo,
		pub authority_discovery: AuthorityDiscovery,
		pub beefy: Beefy,
	}
}

impl pallet_session::Config for Runtime {
	type RuntimeEvent = RuntimeEvent;
	type ValidatorId = AccountId;
	type ValidatorIdOf = pallet_staking::StashOf<Self>;
	type ShouldEndSession = Babe;
	type NextSessionRotation = Babe;
	type SessionManager = pallet_session::historical::NoteHistoricalRoot<Self, Staking>;
	type SessionHandler = <SessionKeys as OpaqueKeys>::KeyTypeIdProviders;
	type Keys = SessionKeys;
	type WeightInfo = weights::pallet_session::WeightInfo<Runtime>;
	type DisablingStrategy = pallet_session::disabling::UpToLimitWithReEnablingDisablingStrategy;
}

impl pallet_session::historical::Config for Runtime {
	type FullIdentification = pallet_staking::Exposure<AccountId, Balance>;
	type FullIdentificationOf = pallet_staking::ExposureOf<Runtime>;
}

parameter_types! {
	// phase durations. 1/4 of the last session for each.
	// in testing: 1min or half of the session for each
	pub SignedPhase: u32 = prod_or_fast!(
		EPOCH_DURATION_IN_SLOTS / 4,
		MINUTES.min(EpochDuration::get().saturated_into::<u32>() / 2),
		"DOT_SIGNED_PHASE"
	);
	pub UnsignedPhase: u32 = prod_or_fast!(
		EPOCH_DURATION_IN_SLOTS / 4,
		MINUTES.min(EpochDuration::get().saturated_into::<u32>() / 2),
		"DOT_UNSIGNED_PHASE"
	);

	// signed config
	pub const SignedMaxSubmissions: u32 = 16;
	pub const SignedMaxRefunds: u32 = 16 / 4;
	pub const SignedFixedDeposit: Balance = deposit(2, 0);
	pub const SignedDepositIncreaseFactor: Percent = Percent::from_percent(10);
	// 0.01 DOT per KB of solution data.
	pub const SignedDepositByte: Balance = deposit(0, 10) / 1024;
	// Each good submission will get 1 DOT as reward
	pub SignedRewardBase: Balance = UNITS;

	// 4 hour session, 1 hour unsigned phase, 32 offchain executions.
	pub OffchainRepeat: BlockNumber = UnsignedPhase::get() / 32;

	pub const MaxElectingVoters: u32 = 22_500;
	/// We take the top 22500 nominators as electing voters and all of the validators as electable
	/// targets. Whilst this is the case, we cannot and shall not increase the size of the
	/// validator intentions.
	pub ElectionBounds: frame_election_provider_support::bounds::ElectionBounds =
		ElectionBoundsBuilder::default().voters_count(MaxElectingVoters::get().into()).build();
	/// Setup election pallet to support maximum winners upto 1200. This will mean Staking Pallet
	/// cannot have active validators higher than this count.
	pub const MaxActiveValidators: u32 = 1200;
}

generate_solution_type!(
	#[compact]
	pub struct NposCompactSolution16::<
		VoterIndex = u32,
		TargetIndex = u16,
		Accuracy = sp_runtime::PerU16,
		MaxVoters = MaxElectingVoters,
	>(16)
);

pub struct OnChainSeqPhragmen;
impl onchain::Config for OnChainSeqPhragmen {
	type System = Runtime;
	type Solver =
		SequentialPhragmen<AccountId, polkadot_runtime_common::elections::OnChainAccuracy>;
	type DataProvider = Staking;
	type WeightInfo = weights::frame_election_provider_support::WeightInfo<Runtime>;
	type MaxWinners = MaxActiveValidators;
	type Bounds = ElectionBounds;
}

impl pallet_election_provider_multi_phase::MinerConfig for Runtime {
	type AccountId = AccountId;
	type MaxLength = OffchainSolutionLengthLimit;
	type MaxWeight = OffchainSolutionWeightLimit;
	type Solution = NposCompactSolution16;
	type MaxVotesPerVoter = <
		<Self as pallet_election_provider_multi_phase::Config>::DataProvider
		as
		frame_election_provider_support::ElectionDataProvider
	>::MaxVotesPerVoter;
	type MaxWinners = MaxActiveValidators;

	// The unsigned submissions have to respect the weight of the submit_unsigned call, thus their
	// weight estimate function is wired to this call's weight.
	fn solution_weight(v: u32, t: u32, a: u32, d: u32) -> Weight {
		<
			<Self as pallet_election_provider_multi_phase::Config>::WeightInfo
			as
			pallet_election_provider_multi_phase::WeightInfo
		>::submit_unsigned(v, t, a, d)
	}
}

impl pallet_election_provider_multi_phase::Config for Runtime {
	type RuntimeEvent = RuntimeEvent;
	type Currency = Balances;
	type EstimateCallFee = TransactionPayment;
	type SignedPhase = SignedPhase;
	type UnsignedPhase = UnsignedPhase;
	type SignedMaxSubmissions = SignedMaxSubmissions;
	type SignedMaxRefunds = SignedMaxRefunds;
	type SignedRewardBase = SignedRewardBase;
	type SignedDepositBase =
		GeometricDepositBase<Balance, SignedFixedDeposit, SignedDepositIncreaseFactor>;
	type SignedDepositByte = SignedDepositByte;
	type SignedDepositWeight = ();
	type SignedMaxWeight =
		<Self::MinerConfig as pallet_election_provider_multi_phase::MinerConfig>::MaxWeight;
	type MinerConfig = Self;
	type SlashHandler = (); // burn slashes
	type RewardHandler = (); // nothing to do upon rewards
	type BetterSignedThreshold = ();
	type OffchainRepeat = OffchainRepeat;
	type MinerTxPriority = NposSolutionPriority;
	type DataProvider = Staking;
	#[cfg(any(feature = "fast-runtime", feature = "runtime-benchmarks"))]
	type Fallback = onchain::OnChainExecution<OnChainSeqPhragmen>;
	#[cfg(not(any(feature = "fast-runtime", feature = "runtime-benchmarks")))]
	type Fallback = frame_election_provider_support::NoElection<(
		AccountId,
		BlockNumber,
		Staking,
		MaxActiveValidators,
	)>;
	type GovernanceFallback = onchain::OnChainExecution<OnChainSeqPhragmen>;
	type Solver = SequentialPhragmen<
		AccountId,
		pallet_election_provider_multi_phase::SolutionAccuracyOf<Self>,
		(),
	>;
	type BenchmarkingConfig = polkadot_runtime_common::elections::BenchmarkConfig;
	type ForceOrigin = EitherOf<EnsureRoot<Self::AccountId>, StakingAdmin>;
	type WeightInfo = weights::pallet_election_provider_multi_phase::WeightInfo<Self>;
	type MaxWinners = MaxActiveValidators;
	type ElectionBounds = ElectionBounds;
}

parameter_types! {
	pub const BagThresholds: &'static [u64] = &bag_thresholds::THRESHOLDS;
}

type VoterBagsListInstance = pallet_bags_list::Instance1;
impl pallet_bags_list::Config<VoterBagsListInstance> for Runtime {
	type RuntimeEvent = RuntimeEvent;
	type ScoreProvider = Staking;
	type WeightInfo = weights::pallet_bags_list::WeightInfo<Runtime>;
	type BagThresholds = BagThresholds;
	type Score = sp_npos_elections::VoteWeight;
}

/// Defines how much should the inflation be for an era given its duration.
pub struct EraPayout;
impl pallet_staking::EraPayout<Balance> for EraPayout {
	fn era_payout(
		_total_staked: Balance,
		_total_issuance: Balance,
		era_duration_millis: u64,
	) -> (Balance, Balance) {
		const MILLISECONDS_PER_YEAR: u64 = (1000 * 3600 * 24 * 36525) / 100;
		// A normal-sized era will have 1 / 365.25 here:
		let relative_era_len =
			FixedU128::from_rational(era_duration_millis.into(), MILLISECONDS_PER_YEAR.into());

		// TI at the time of execution of [Referendum 1139](https://polkadot.subsquare.io/referenda/1139), block hash: `0x39422610299a75ef69860417f4d0e1d94e77699f45005645ffc5e8e619950f9f`.
		let fixed_total_issuance: i128 = 15_011_657_390_566_252_333;
		let fixed_inflation_rate = FixedU128::from_rational(8, 100);
		let yearly_emission = fixed_inflation_rate.saturating_mul_int(fixed_total_issuance);

		let era_emission = relative_era_len.saturating_mul_int(yearly_emission);
		// 15% to treasury, as per ref 1139.
		let to_treasury = FixedU128::from_rational(15, 100).saturating_mul_int(era_emission);
		let to_stakers = era_emission.saturating_sub(to_treasury);

		(to_stakers.saturated_into(), to_treasury.saturated_into())
	}
}

parameter_types! {
	// Six sessions in an era (24 hours).
	pub const SessionsPerEra: SessionIndex = prod_or_fast!(6, 1);

	// 28 eras for unbonding (28 days).
	pub BondingDuration: sp_staking::EraIndex = prod_or_fast!(
		28,
		28,
		"DOT_BONDING_DURATION"
	);
	pub SlashDeferDuration: sp_staking::EraIndex = prod_or_fast!(
		27,
		27,
		"DOT_SLASH_DEFER_DURATION"
	);
	pub const MaxExposurePageSize: u32 = 512;
	// Note: this is not really correct as Max Nominators is (MaxExposurePageSize * page_count) but
	// this is an unbounded number. We just set it to a reasonably high value, 1 full page
	// of nominators.
	pub const MaxNominators: u32 = 512;
	pub const OffendingValidatorsThreshold: Perbill = Perbill::from_percent(17);
	// 16
	pub const MaxNominations: u32 = <NposCompactSolution16 as frame_election_provider_support::NposSolution>::LIMIT as u32;
	pub TreasuryAccount: AccountId = Treasury::account_id();
}

impl pallet_staking::Config for Runtime {
	type OldCurrency = Balances;
	type Currency = Balances;
	type CurrencyBalance = Balance;
	type RuntimeHoldReason = RuntimeHoldReason;
	type UnixTime = Timestamp;
	type CurrencyToVote = CurrencyToVote;
	type RewardRemainder = ResolveTo<TreasuryAccount, Balances>;
	type RuntimeEvent = RuntimeEvent;
	type Slash = ResolveTo<TreasuryAccount, Balances>;
	type Reward = ();
	type SessionsPerEra = SessionsPerEra;
	type BondingDuration = BondingDuration;
	type SlashDeferDuration = SlashDeferDuration;
	type AdminOrigin = EitherOf<EnsureRoot<Self::AccountId>, StakingAdmin>;
	type SessionInterface = Self;
	type EraPayout = EraPayout;
	type MaxExposurePageSize = MaxExposurePageSize;
	type NextNewSession = Session;
	type ElectionProvider = ElectionProviderMultiPhase;
	type GenesisElectionProvider = onchain::OnChainExecution<OnChainSeqPhragmen>;
	type VoterList = VoterList;
	type TargetList = UseValidatorsMap<Self>;
	type NominationsQuota = pallet_staking::FixedNominationsQuota<{ MaxNominations::get() }>;
	type MaxUnlockingChunks = ConstU32<32>;
	type HistoryDepth = ConstU32<84>;
	type MaxControllersInDeprecationBatch = ConstU32<5314>;
	type BenchmarkingConfig = polkadot_runtime_common::StakingBenchmarkingConfig;
	type EventListeners = (NominationPools, DelegatedStaking);
	type WeightInfo = weights::pallet_staking::WeightInfo<Runtime>;
<<<<<<< HEAD
	type Filter = pallet_nomination_pools::AllPoolMembers<Runtime>;
=======
	type Filter = ();
>>>>>>> e0eac41c
}

impl pallet_fast_unstake::Config for Runtime {
	type RuntimeEvent = RuntimeEvent;
	type Currency = Balances;
	type BatchSize = frame_support::traits::ConstU32<16>;
	type Deposit = frame_support::traits::ConstU128<{ UNITS }>;
	type ControlOrigin = EnsureRoot<AccountId>;
	type Staking = Staking;
	type MaxErasToCheckPerBlock = ConstU32<1>;
	type WeightInfo = pallet_rc_migrator::types::MaxOnIdleOrInner<
		RcMigrator,
		weights::pallet_fast_unstake::WeightInfo<Runtime>,
	>;
}

parameter_types! {
	pub const ProposalBond: Permill = Permill::from_percent(5);
	pub const ProposalBondMinimum: Balance = 100 * DOLLARS;
	pub const ProposalBondMaximum: Balance = 500 * DOLLARS;
	pub const SpendPeriod: BlockNumber = 24 * DAYS;
	pub const DisableSpends: BlockNumber = BlockNumber::MAX;
	pub const Burn: Permill = Permill::from_percent(1);
	pub const TreasuryPalletId: PalletId = PalletId(*b"py/trsry");
	pub const PayoutSpendPeriod: BlockNumber = 90 * DAYS;
	// The asset's interior location for the paying account. This is the Treasury
	// pallet instance (which sits at index 19).
	pub TreasuryInteriorLocation: InteriorLocation = PalletInstance(TREASURY_PALLET_ID).into();

	pub const TipCountdown: BlockNumber = DAYS;
	pub const TipFindersFee: Percent = Percent::from_percent(20);
	pub const TipReportDepositBase: Balance = DOLLARS;
	pub const DataDepositPerByte: Balance = CENTS;
	pub const MaxApprovals: u32 = 100;
	pub const MaxAuthorities: u32 = 100_000;
	pub const MaxKeys: u32 = 10_000;
	pub const MaxPeerInHeartbeats: u32 = 10_000;
	pub const RootSpendOriginMaxAmount: Balance = Balance::MAX;
	pub const CouncilSpendOriginMaxAmount: Balance = Balance::MAX;
}

impl pallet_treasury::Config for Runtime {
	type PalletId = TreasuryPalletId;
	type Currency = Balances;
	type RejectOrigin = EitherOfDiverse<EnsureRoot<AccountId>, Treasurer>;
	type RuntimeEvent = RuntimeEvent;
	type SpendPeriod =
		pallet_rc_migrator::types::LeftOrRight<RcMigrator, DisableSpends, SpendPeriod>;
	type Burn = Burn;
	type BurnDestination = ();
	type SpendFunds = Bounties;
	type MaxApprovals = MaxApprovals;
	type WeightInfo = weights::pallet_treasury::WeightInfo<Runtime>;
	type SpendOrigin = TreasurySpender;
	type AssetKind = VersionedLocatableAsset;
	type Beneficiary = VersionedLocation;
	type BeneficiaryLookup = IdentityLookup<Self::Beneficiary>;
	type Paymaster = PayOverXcm<
		TreasuryInteriorLocation,
		crate::xcm_config::XcmRouter,
		crate::XcmPallet,
		ConstU32<{ 6 * HOURS }>,
		Self::Beneficiary,
		Self::AssetKind,
		LocatableAssetConverter,
		VersionedLocationConverter,
	>;
	type BalanceConverter = AssetRateWithNative;
	type PayoutPeriod = PayoutSpendPeriod;
	type BlockNumberProvider = System;
	#[cfg(feature = "runtime-benchmarks")]
	type BenchmarkHelper = polkadot_runtime_common::impls::benchmarks::TreasuryArguments;
}

parameter_types! {
	pub const BountyDepositBase: Balance = DOLLARS;
	pub const BountyDepositPayoutDelay: BlockNumber = 0;
	// Bounties expire after 10 years.
	pub const BountyUpdatePeriod: BlockNumber = 10 * 12 * 30 * DAYS;
	pub const MaximumReasonLength: u32 = 16384;
	pub const CuratorDepositMultiplier: Permill = Permill::from_percent(50);
	pub const CuratorDepositMin: Balance = 10 * DOLLARS;
	pub const CuratorDepositMax: Balance = 200 * DOLLARS;
	pub const BountyValueMinimum: Balance = 10 * DOLLARS;
}

impl pallet_bounties::Config for Runtime {
	type RuntimeEvent = RuntimeEvent;
	type BountyDepositBase = BountyDepositBase;
	type BountyDepositPayoutDelay = BountyDepositPayoutDelay;
	type BountyUpdatePeriod = BountyUpdatePeriod;
	type CuratorDepositMultiplier = CuratorDepositMultiplier;
	type CuratorDepositMin = CuratorDepositMin;
	type CuratorDepositMax = CuratorDepositMax;
	type BountyValueMinimum = BountyValueMinimum;
	type ChildBountyManager = ChildBounties;
	type DataDepositPerByte = DataDepositPerByte;
	type MaximumReasonLength = MaximumReasonLength;
	type OnSlash = Treasury;
	type WeightInfo = weights::pallet_bounties::WeightInfo<Runtime>;
}

parameter_types! {
	pub const MaxActiveChildBountyCount: u32 = 100;
	pub const ChildBountyValueMinimum: Balance = BountyValueMinimum::get() / 10;
}

impl pallet_child_bounties::Config for Runtime {
	type RuntimeEvent = RuntimeEvent;
	type MaxActiveChildBountyCount = MaxActiveChildBountyCount;
	type ChildBountyValueMinimum = ChildBountyValueMinimum;
	type WeightInfo = weights::pallet_child_bounties::WeightInfo<Runtime>;
}

impl pallet_offences::Config for Runtime {
	type RuntimeEvent = RuntimeEvent;
	type IdentificationTuple = pallet_session::historical::IdentificationTuple<Self>;
	type OnOffenceHandler = Staking;
}

impl pallet_authority_discovery::Config for Runtime {
	type MaxAuthorities = MaxAuthorities;
}

parameter_types! {
	pub NposSolutionPriority: TransactionPriority =
		Perbill::from_percent(90) * TransactionPriority::MAX;
}

parameter_types! {
	pub MaxSetIdSessionEntries: u32 = BondingDuration::get() * SessionsPerEra::get();
}

impl pallet_grandpa::Config for Runtime {
	type RuntimeEvent = RuntimeEvent;

	type WeightInfo = ();
	type MaxAuthorities = MaxAuthorities;
	type MaxNominators = MaxNominators;
	type MaxSetIdSessionEntries = MaxSetIdSessionEntries;

	type KeyOwnerProof = <Historical as KeyOwnerProofSystem<(KeyTypeId, GrandpaId)>>::Proof;

	type EquivocationReportSystem =
		pallet_grandpa::EquivocationReportSystem<Self, Offences, Historical, ReportLongevity>;
}

impl frame_system::offchain::SigningTypes for Runtime {
	type Public = <Signature as Verify>::Signer;
	type Signature = Signature;
}

impl<C> frame_system::offchain::CreateTransactionBase<C> for Runtime
where
	RuntimeCall: From<C>,
{
	type RuntimeCall = RuntimeCall;
	type Extrinsic = UncheckedExtrinsic;
}

impl<LocalCall> frame_system::offchain::CreateTransaction<LocalCall> for Runtime
where
	RuntimeCall: From<LocalCall>,
{
	type Extension = TxExtension;

	fn create_transaction(call: RuntimeCall, extension: TxExtension) -> UncheckedExtrinsic {
		UncheckedExtrinsic::new_transaction(call, extension)
	}
}

/// Submits a transaction with the node's public and signature type. Adheres to the signed extension
/// format of the chain.
impl<LocalCall> frame_system::offchain::CreateSignedTransaction<LocalCall> for Runtime
where
	RuntimeCall: From<LocalCall>,
{
	fn create_signed_transaction<
		C: frame_system::offchain::AppCrypto<Self::Public, Self::Signature>,
	>(
		call: RuntimeCall,
		public: <Signature as Verify>::Signer,
		account: AccountId,
		nonce: <Runtime as frame_system::Config>::Nonce,
	) -> Option<UncheckedExtrinsic> {
		use sp_runtime::traits::StaticLookup;
		// take the biggest period possible.
		let period =
			BlockHashCount::get().checked_next_power_of_two().map(|c| c / 2).unwrap_or(2) as u64;

		let current_block = System::block_number()
			.saturated_into::<u64>()
			// The `System::block_number` is initialized with `n+1`,
			// so the actual block number is `n`.
			.saturating_sub(1);
		let tip = 0;
		let tx_ext: TxExtension = (
			frame_system::CheckNonZeroSender::<Runtime>::new(),
			frame_system::CheckSpecVersion::<Runtime>::new(),
			frame_system::CheckTxVersion::<Runtime>::new(),
			frame_system::CheckGenesis::<Runtime>::new(),
			frame_system::CheckMortality::<Runtime>::from(generic::Era::mortal(
				period,
				current_block,
			)),
			frame_system::CheckNonce::<Runtime>::from(nonce),
			frame_system::CheckWeight::<Runtime>::new(),
			pallet_transaction_payment::ChargeTransactionPayment::<Runtime>::from(tip),
			claims::PrevalidateAttests::<Runtime>::new(),
			frame_metadata_hash_extension::CheckMetadataHash::new(false),
		);
		let raw_payload = SignedPayload::new(call, tx_ext)
			.map_err(|e| {
				log::warn!(target: LOG_TARGET, "Unable to create signed payload: {:?}", e);
			})
			.ok()?;
		let signature = raw_payload.using_encoded(|payload| C::sign(payload, public))?;
		let (call, tx_ext, _) = raw_payload.deconstruct();
		let address = <Runtime as frame_system::Config>::Lookup::unlookup(account);
		let transaction = UncheckedExtrinsic::new_signed(call, address, signature, tx_ext);
		Some(transaction)
	}
}

impl<LocalCall> frame_system::offchain::CreateInherent<LocalCall> for Runtime
where
	RuntimeCall: From<LocalCall>,
{
	fn create_inherent(call: RuntimeCall) -> UncheckedExtrinsic {
		UncheckedExtrinsic::new_bare(call)
	}
}

parameter_types! {
	// Deposit for a parathread (on-demand parachain)
	pub const ParathreadDeposit: Balance = 500 * DOLLARS;
	pub const MaxRetries: u32 = 3;
}

parameter_types! {
	pub Prefix: &'static [u8] = b"Pay DOTs to the Polkadot account:";
}

impl claims::Config for Runtime {
	type RuntimeEvent = RuntimeEvent;
	type VestingSchedule = Vesting;
	type Prefix = Prefix;
	/// Only Root can move a claim.
	type MoveClaimOrigin = EnsureRoot<AccountId>;
	type WeightInfo = weights::polkadot_runtime_common_claims::WeightInfo<Runtime>;
}

parameter_types! {
	pub const MinVestedTransfer: Balance = DOLLARS;
	pub UnvestedFundsAllowedWithdrawReasons: WithdrawReasons =
		WithdrawReasons::except(WithdrawReasons::TRANSFER | WithdrawReasons::RESERVE);
}

impl pallet_vesting::Config for Runtime {
	type RuntimeEvent = RuntimeEvent;
	type Currency = Balances;
	type BlockNumberToBalance = ConvertInto;
	type MinVestedTransfer = MinVestedTransfer;
	type WeightInfo = weights::pallet_vesting::WeightInfo<Runtime>;
	type UnvestedFundsAllowedWithdrawReasons = UnvestedFundsAllowedWithdrawReasons;
	type BlockNumberProvider = System;
	const MAX_VESTING_SCHEDULES: u32 = 28;
}

impl pallet_utility::Config for Runtime {
	type RuntimeEvent = RuntimeEvent;
	type RuntimeCall = RuntimeCall;
	type PalletsOrigin = OriginCaller;
	type WeightInfo = weights::pallet_utility::WeightInfo<Runtime>;
}

parameter_types! {
	// One storage item; key size is 32; value is size 4+4+16+32 bytes = 56 bytes.
	pub const DepositBase: Balance = deposit(1, 88);
	// Additional storage item size of 32 bytes.
	pub const DepositFactor: Balance = deposit(0, 32);
	pub const MaxSignatories: u32 = 100;
}

impl pallet_multisig::Config for Runtime {
	type RuntimeEvent = RuntimeEvent;
	type RuntimeCall = RuntimeCall;
	type Currency = Balances;
	type DepositBase = DepositBase;
	type DepositFactor = DepositFactor;
	type MaxSignatories = MaxSignatories;
	type WeightInfo = weights::pallet_multisig::WeightInfo<Runtime>;
	type BlockNumberProvider = System;
}

parameter_types! {
	// One storage item; key size 32, value size 8; .
	pub const ProxyDepositBase: Balance = deposit(1, 8);
	// Additional storage item size of 33 bytes.
	pub const ProxyDepositFactor: Balance = deposit(0, 33);
	pub const MaxProxies: u16 = 32;
	pub const AnnouncementDepositBase: Balance = deposit(1, 8);
	pub const AnnouncementDepositFactor: Balance = deposit(0, 66);
	pub const MaxPending: u16 = 32;
}

/// Transparent wrapper around the actual [`ProxyType`].
///
/// This is done to have [`ProxyType`] declared in a different crate (constants) and being able to
/// implement [`InstanceFilter`] in this crate.
#[derive(
	Copy,
	Clone,
	Eq,
	PartialEq,
	Ord,
	PartialOrd,
	Encode,
	Decode,
	DecodeWithMemTracking,
	RuntimeDebug,
	MaxEncodedLen,
	Default,
)]
<<<<<<< HEAD
pub struct TransparentProxyType<T>(pub T);

impl Into<ProxyType> for TransparentProxyType<ProxyType> {
	fn into(self) -> ProxyType {
		self.0
	}
}

impl<T: scale_info::TypeInfo> scale_info::TypeInfo for TransparentProxyType<T> {
	type Identity = T::Identity;

	fn type_info() -> scale_info::Type {
		T::type_info()
	}
}

=======
pub struct TransparentProxyType<T>(T);

impl<T: scale_info::TypeInfo> scale_info::TypeInfo for TransparentProxyType<T> {
	type Identity = T::Identity;

	fn type_info() -> scale_info::Type {
		T::type_info()
	}
}

>>>>>>> e0eac41c
impl InstanceFilter<RuntimeCall> for TransparentProxyType<ProxyType> {
	fn filter(&self, c: &RuntimeCall) -> bool {
		match self.0 {
			ProxyType::Any => true,
			ProxyType::NonTransfer => matches!(
				c,
				RuntimeCall::System(..) |
				RuntimeCall::Scheduler(..) |
				RuntimeCall::Babe(..) |
				RuntimeCall::Timestamp(..) |
				RuntimeCall::Indices(pallet_indices::Call::claim{..}) |
				RuntimeCall::Indices(pallet_indices::Call::free{..}) |
				RuntimeCall::Indices(pallet_indices::Call::freeze{..}) |
				// Specifically omitting Indices `transfer`, `force_transfer`
				// Specifically omitting the entire Balances pallet
				RuntimeCall::Staking(..) |
				RuntimeCall::Session(..) |
				RuntimeCall::Grandpa(..) |
				RuntimeCall::Treasury(..) |
				RuntimeCall::Bounties(..) |
				RuntimeCall::ChildBounties(..) |
				RuntimeCall::ConvictionVoting(..) |
				RuntimeCall::Referenda(..) |
				RuntimeCall::Whitelist(..) |
				RuntimeCall::Claims(..) |
				RuntimeCall::Vesting(pallet_vesting::Call::vest{..}) |
				RuntimeCall::Vesting(pallet_vesting::Call::vest_other{..}) |
				// Specifically omitting Vesting `vested_transfer`, and `force_vested_transfer`
				RuntimeCall::Utility(..) |
				RuntimeCall::Proxy(..) |
				RuntimeCall::Multisig(..) |
				RuntimeCall::Registrar(paras_registrar::Call::register {..}) |
				RuntimeCall::Registrar(paras_registrar::Call::deregister {..}) |
				// Specifically omitting Registrar `swap`
				RuntimeCall::Registrar(paras_registrar::Call::reserve {..}) |
				RuntimeCall::Crowdloan(..) |
				RuntimeCall::Slots(..) |
				RuntimeCall::Auctions(..) | // Specifically omitting the entire XCM Pallet
				RuntimeCall::VoterList(..) |
				RuntimeCall::NominationPools(..) |
				RuntimeCall::FastUnstake(..)
			),
			ProxyType::Governance => matches!(
				c,
				RuntimeCall::Treasury(..) |
					RuntimeCall::Bounties(..) |
					RuntimeCall::Utility(..) |
					RuntimeCall::ChildBounties(..) |
					RuntimeCall::ConvictionVoting(..) |
					RuntimeCall::Referenda(..) |
					RuntimeCall::Whitelist(..)
			),
			ProxyType::Staking => {
				matches!(
					c,
					RuntimeCall::Staking(..) |
						RuntimeCall::Session(..) |
						RuntimeCall::Utility(..) |
						RuntimeCall::FastUnstake(..) |
						RuntimeCall::VoterList(..) |
						RuntimeCall::NominationPools(..)
				)
			},
			ProxyType::NominationPools => {
				matches!(c, RuntimeCall::NominationPools(..) | RuntimeCall::Utility(..))
			},
			ProxyType::CancelProxy => {
				matches!(
					c,
					RuntimeCall::Proxy(pallet_proxy::Call::reject_announcement { .. }) |
						RuntimeCall::Utility { .. } |
						RuntimeCall::Multisig { .. }
				)
			},
			ProxyType::Auction => matches!(
				c,
				RuntimeCall::Auctions(..) |
					RuntimeCall::Crowdloan(..) |
					RuntimeCall::Registrar(..) |
					RuntimeCall::Slots(..)
			),
			ProxyType::ParaRegistration => matches!(
				c,
				RuntimeCall::Registrar(paras_registrar::Call::reserve { .. }) |
					RuntimeCall::Registrar(paras_registrar::Call::register { .. }) |
					RuntimeCall::Utility(pallet_utility::Call::batch { .. }) |
					RuntimeCall::Utility(pallet_utility::Call::batch_all { .. }) |
					RuntimeCall::Utility(pallet_utility::Call::force_batch { .. }) |
					RuntimeCall::Proxy(pallet_proxy::Call::remove_proxy { .. })
			),
		}
	}

	fn is_superset(&self, o: &Self) -> bool {
		match (self.0, o.0) {
			(x, y) if x == y => true,
			(ProxyType::Any, _) => true,
			(_, ProxyType::Any) => false,
			(ProxyType::NonTransfer, _) => true,
			_ => false,
		}
	}
}

impl pallet_proxy::Config for Runtime {
	type RuntimeEvent = RuntimeEvent;
	type RuntimeCall = RuntimeCall;
	type Currency = Balances;
	type ProxyType = TransparentProxyType<ProxyType>;
	type ProxyDepositBase = ProxyDepositBase;
	type ProxyDepositFactor = ProxyDepositFactor;
	type MaxProxies = MaxProxies;
	type WeightInfo = weights::pallet_proxy::WeightInfo<Runtime>;
	type MaxPending = MaxPending;
	type CallHasher = BlakeTwo256;
	type AnnouncementDepositBase = AnnouncementDepositBase;
	type AnnouncementDepositFactor = AnnouncementDepositFactor;
	type BlockNumberProvider = System;
}

impl parachains_origin::Config for Runtime {}

impl parachains_configuration::Config for Runtime {
	type WeightInfo = weights::runtime_parachains_configuration::WeightInfo<Runtime>;
}

impl parachains_shared::Config for Runtime {
	type DisabledValidators = Session;
}

impl parachains_session_info::Config for Runtime {
	type ValidatorSet = Historical;
}

impl parachains_inclusion::Config for Runtime {
	type RuntimeEvent = RuntimeEvent;
	type DisputesHandler = ParasDisputes;
	type RewardValidators = parachains_reward_points::RewardValidatorsWithEraPoints<Runtime>;
	type MessageQueue = MessageQueue;
	type WeightInfo = weights::runtime_parachains_inclusion::WeightInfo<Runtime>;
}

parameter_types! {
	pub const ParasUnsignedPriority: TransactionPriority = TransactionPriority::MAX;
}

impl parachains_paras::Config for Runtime {
	type RuntimeEvent = RuntimeEvent;
	type WeightInfo = weights::runtime_parachains_paras::WeightInfo<Runtime>;
	type UnsignedPriority = ParasUnsignedPriority;
	type QueueFootprinter = ParaInclusion;
	type NextSessionRotation = Babe;
	type OnNewHead = Registrar;
	type AssignCoretime = CoretimeAssignmentProvider;
}

parameter_types! {
	/// Amount of weight that can be spent per block to service messages.
	///
	/// # WARNING
	///
	/// This is not a good value for para-chains since the `Scheduler` already uses up to 80% block weight.
	pub MessageQueueServiceWeight: Weight = Perbill::from_percent(20) * BlockWeights::get().max_block;
	pub MessageQueueIdleServiceWeight: Weight = Perbill::from_percent(20) * BlockWeights::get().max_block;
	pub const MessageQueueHeapSize: u32 = 65_536;
	pub const MessageQueueMaxStale: u32 = 8;
}

/// Message processor to handle any messages that were enqueued into the `MessageQueue` pallet.
pub struct MessageProcessor;
impl ProcessMessage for MessageProcessor {
	type Origin = AggregateMessageOrigin;

	fn process_message(
		message: &[u8],
		origin: Self::Origin,
		meter: &mut WeightMeter,
		id: &mut [u8; 32],
	) -> Result<bool, ProcessMessageError> {
		let para = match origin {
			AggregateMessageOrigin::Ump(UmpQueueId::Para(para)) => para,
		};
		xcm_builder::ProcessXcmMessage::<
			Junction,
			xcm_executor::XcmExecutor<xcm_config::XcmConfig>,
			RuntimeCall,
		>::process_message(message, Junction::Parachain(para.into()), meter, id)
	}
}

impl pallet_message_queue::Config for Runtime {
	type RuntimeEvent = RuntimeEvent;
	type Size = u32;
	type HeapSize = MessageQueueHeapSize;
	type MaxStale = MessageQueueMaxStale;
	type ServiceWeight = MessageQueueServiceWeight;
	#[cfg(not(feature = "runtime-benchmarks"))]
	type MessageProcessor = MessageProcessor;
	#[cfg(feature = "runtime-benchmarks")]
	type MessageProcessor =
		pallet_message_queue::mock_helpers::NoopMessageProcessor<AggregateMessageOrigin>;
	type QueueChangeHandler = ParaInclusion;
	type QueuePausedQuery = ();
	type WeightInfo = weights::pallet_message_queue::WeightInfo<Runtime>;
	type IdleMaxServiceWeight = MessageQueueIdleServiceWeight;
}

impl parachains_dmp::Config for Runtime {}

parameter_types! {
	pub const HrmpChannelSizeAndCapacityWithSystemRatio: Percent = Percent::from_percent(100);
}

impl parachains_hrmp::Config for Runtime {
	type RuntimeOrigin = RuntimeOrigin;
	type RuntimeEvent = RuntimeEvent;
	type ChannelManager = EitherOf<EnsureRoot<Self::AccountId>, GeneralAdmin>;
	type Currency = Balances;
	// Use the `HrmpChannelSizeAndCapacityWithSystemRatio` ratio from the actual active
	// `HostConfiguration` configuration for `hrmp_channel_max_message_size` and
	// `hrmp_channel_max_capacity`.
	type DefaultChannelSizeAndCapacityWithSystem = ActiveConfigHrmpChannelSizeAndCapacityRatio<
		Runtime,
		HrmpChannelSizeAndCapacityWithSystemRatio,
	>;
	type WeightInfo = weights::runtime_parachains_hrmp::WeightInfo<Self>;
	type VersionWrapper = XcmPallet;
}

impl parachains_paras_inherent::Config for Runtime {
	type WeightInfo = weights::runtime_parachains_paras_inherent::WeightInfo<Runtime>;
}

impl parachains_scheduler::Config for Runtime {
	// If you change this, make sure the `Assignment` type of the new provider is binary compatible,
	// otherwise provide a migration.
	type AssignmentProvider = CoretimeAssignmentProvider;
}

parameter_types! {
	pub const BrokerId: u32 = system_parachain::BROKER_ID;
	pub const BrokerPalletId: PalletId = PalletId(*b"py/broke");
	pub MaxXcmTransactWeight: Weight = Weight::from_parts(
		250 * WEIGHT_REF_TIME_PER_MICROS,
		20 * WEIGHT_PROOF_SIZE_PER_KB
	);
}

pub struct BrokerPot;
impl Get<InteriorLocation> for BrokerPot {
	fn get() -> InteriorLocation {
		Junction::AccountId32 { network: None, id: BrokerPalletId::get().into_account_truncating() }
			.into()
	}
}

impl coretime::Config for Runtime {
	type RuntimeOrigin = RuntimeOrigin;
	type RuntimeEvent = RuntimeEvent;
	type BrokerId = BrokerId;
	type WeightInfo = weights::runtime_parachains_coretime::WeightInfo<Runtime>;
	type SendXcm = crate::xcm_config::XcmRouter;
	type MaxXcmTransactWeight = MaxXcmTransactWeight;
	type BrokerPotLocation = BrokerPot;
	type AssetTransactor = crate::xcm_config::LocalAssetTransactor;
	type AccountToLocation = xcm_builder::AliasesIntoAccountId32<
		xcm_config::ThisNetwork,
		<Runtime as frame_system::Config>::AccountId,
	>;
}

parameter_types! {
	pub const OnDemandTrafficDefaultValue: FixedU128 = FixedU128::from_u32(1);
	pub const MaxHistoricalRevenue: BlockNumber = 2 * system_parachain::coretime::TIMESLICE_PERIOD;
	pub const OnDemandPalletId: PalletId = PalletId(*b"py/ondmd");
}

impl parachains_on_demand::Config for Runtime {
	type RuntimeEvent = RuntimeEvent;
	type Currency = Balances;
	type TrafficDefaultValue = OnDemandTrafficDefaultValue;
	type WeightInfo = weights::runtime_parachains_on_demand::WeightInfo<Runtime>;
	type MaxHistoricalRevenue = MaxHistoricalRevenue;
	type PalletId = OnDemandPalletId;
}

impl parachains_assigner_coretime::Config for Runtime {}

impl parachains_initializer::Config for Runtime {
	type Randomness = pallet_babe::RandomnessFromOneEpochAgo<Runtime>;
	type ForceOrigin = EnsureRoot<AccountId>;
	type WeightInfo = weights::runtime_parachains_initializer::WeightInfo<Runtime>;
	type CoretimeOnNewSession = Coretime;
}

impl parachains_disputes::Config for Runtime {
	type RuntimeEvent = RuntimeEvent;
	type RewardValidators = parachains_reward_points::RewardValidatorsWithEraPoints<Runtime>;
	type SlashingHandler = parachains_slashing::SlashValidatorsForDisputes<ParasSlashing>;
	type WeightInfo = weights::runtime_parachains_disputes::WeightInfo<Runtime>;
}

impl parachains_slashing::Config for Runtime {
	type KeyOwnerProofSystem = Historical;
	type KeyOwnerProof =
		<Self::KeyOwnerProofSystem as KeyOwnerProofSystem<(KeyTypeId, ValidatorId)>>::Proof;
	type KeyOwnerIdentification = <Self::KeyOwnerProofSystem as KeyOwnerProofSystem<(
		KeyTypeId,
		ValidatorId,
	)>>::IdentificationTuple;
	type HandleReports = parachains_slashing::SlashingReportHandler<
		Self::KeyOwnerIdentification,
		Offences,
		ReportLongevity,
	>;
	type WeightInfo = weights::runtime_parachains_disputes_slashing::WeightInfo<Runtime>;
	type BenchmarkingConfig = parachains_slashing::BenchConfig<1000>;
}

parameter_types! {
	// Mostly arbitrary deposit price, but should provide an adequate incentive not to spam reserve
	// `ParaId`s.
	pub const ParaDeposit: Balance = 100 * DOLLARS;
	pub const ParaDataByteDeposit: Balance = deposit(0, 1);
}

impl paras_registrar::Config for Runtime {
	type RuntimeOrigin = RuntimeOrigin;
	type RuntimeEvent = RuntimeEvent;
	type Currency = Balances;
	type OnSwap = (Crowdloan, Slots, SwapLeases);
	type ParaDeposit = ParaDeposit;
	type DataDepositPerByte = ParaDataByteDeposit;
	type WeightInfo = weights::polkadot_runtime_common_paras_registrar::WeightInfo<Runtime>;
}

parameter_types! {
	// 12 weeks = 3 months per lease period -> 8 lease periods ~ 2 years
	pub LeasePeriod: BlockNumber = prod_or_fast!(12 * WEEKS, 12 * WEEKS, "DOT_LEASE_PERIOD");
	// Polkadot Genesis was on May 26, 2020.
	// Target Parachain Onboarding Date: Dec 15, 2021.
	// Difference is 568 days.
	// We want a lease period to start on the target onboarding date.
	// 568 % (12 * 7) = 64 day offset
	pub LeaseOffset: BlockNumber = prod_or_fast!(64 * DAYS, 0, "DOT_LEASE_OFFSET");
}

impl slots::Config for Runtime {
	type RuntimeEvent = RuntimeEvent;
	type Currency = Balances;
	type Registrar = Registrar;
	type LeasePeriod = LeasePeriod;
	type LeaseOffset = LeaseOffset;
	type ForceOrigin = EitherOf<EnsureRoot<Self::AccountId>, LeaseAdmin>;
	type WeightInfo = weights::polkadot_runtime_common_slots::WeightInfo<Runtime>;
}

parameter_types! {
	pub const CrowdloanId: PalletId = PalletId(*b"py/cfund");
	// Accounts for 10_000 contributions, each using 48 bytes (16 bytes for balance, and 32 bytes
	// for a memo).
	pub const SubmissionDeposit: Balance = deposit(1, 480_000);
	// The minimum crowdloan contribution.
	pub const MinContribution: Balance = 5 * DOLLARS;
	pub const RemoveKeysLimit: u32 = 1000;
	// Allow 32 bytes for an additional memo to a crowdloan.
	pub const MaxMemoLength: u8 = 32;
}

impl crowdloan::Config for Runtime {
	type RuntimeEvent = RuntimeEvent;
	type PalletId = CrowdloanId;
	type SubmissionDeposit = SubmissionDeposit;
	type MinContribution = MinContribution;
	type RemoveKeysLimit = RemoveKeysLimit;
	type Registrar = Registrar;
	type Auctioneer = Auctions;
	type MaxMemoLength = MaxMemoLength;
	type WeightInfo = weights::polkadot_runtime_common_crowdloan::WeightInfo<Runtime>;
}

parameter_types! {
	// The average auction is 7 days long, so this will be 70% for ending period.
	// 5 Days = 72000 Blocks @ 6 sec per block
	pub const EndingPeriod: BlockNumber = 5 * DAYS;
	// ~ 1000 samples per day -> ~ 20 blocks per sample -> 2 minute samples
	pub const SampleLength: BlockNumber = 2 * MINUTES;
}

impl auctions::Config for Runtime {
	type RuntimeEvent = RuntimeEvent;
	type Leaser = Slots;
	type Registrar = Registrar;
	type EndingPeriod = EndingPeriod;
	type SampleLength = SampleLength;
	type Randomness = pallet_babe::RandomnessFromOneEpochAgo<Runtime>;
	type InitiateOrigin = EitherOf<EnsureRoot<Self::AccountId>, AuctionAdmin>;
	type WeightInfo = weights::polkadot_runtime_common_auctions::WeightInfo<Runtime>;
}

parameter_types! {
	pub const PoolsPalletId: PalletId = PalletId(*b"py/nopls");
	// Allow pools that got slashed up to 90% to remain operational.
	pub const MaxPointsToBalance: u8 = 10;
}

impl pallet_nomination_pools::Config for Runtime {
	type RuntimeEvent = RuntimeEvent;
	type Currency = Balances;
	type RuntimeFreezeReason = RuntimeFreezeReason;
	type RewardCounter = FixedU128;
	type BalanceToU256 = polkadot_runtime_common::BalanceToU256;
	type U256ToBalance = polkadot_runtime_common::U256ToBalance;
	type StakeAdapter =
		pallet_nomination_pools::adapter::DelegateStake<Self, Staking, DelegatedStaking>;
	type PostUnbondingPoolsWindow = frame_support::traits::ConstU32<4>;
	type MaxMetadataLen = frame_support::traits::ConstU32<256>;
	// we use the same number of allowed unlocking chunks as with staking.
	type MaxUnbonding = <Self as pallet_staking::Config>::MaxUnlockingChunks;
	type PalletId = PoolsPalletId;
	type MaxPointsToBalance = MaxPointsToBalance;
	type WeightInfo = weights::pallet_nomination_pools::WeightInfo<Self>;
	type AdminOrigin = EitherOf<EnsureRoot<AccountId>, StakingAdmin>;
<<<<<<< HEAD
	type Filter = pallet_staking::AllStakers<Runtime>;
=======
	type Filter = ();
>>>>>>> e0eac41c
	type BlockNumberProvider = System;
}

parameter_types! {
	pub const DelegatedStakingPalletId: PalletId = PalletId(*b"py/dlstk");
	pub const SlashRewardFraction: Perbill = Perbill::from_percent(1);
}

impl pallet_delegated_staking::Config for Runtime {
	type RuntimeEvent = RuntimeEvent;
	type PalletId = DelegatedStakingPalletId;
	type Currency = Balances;
	// slashes are sent to the treasury.
	type OnSlash = ResolveTo<TreasuryAccountId<Self>, Balances>;
	type SlashRewardFraction = SlashRewardFraction;
	type RuntimeHoldReason = RuntimeHoldReason;
	type CoreStaking = Staking;
}

parameter_types! {
	// The deposit configuration for the singed migration. Specially if you want to allow any signed account to do the migration (see `SignedFilter`, these deposits should be high)
	pub const MigrationSignedDepositPerItem: Balance = CENTS;
	pub const MigrationSignedDepositBase: Balance = 20 * CENTS * 100;
	pub const MigrationMaxKeyLen: u32 = 512;
}

impl pallet_state_trie_migration::Config for Runtime {
	type RuntimeHoldReason = RuntimeHoldReason;
	type RuntimeEvent = RuntimeEvent;
	type Currency = Balances;
	type SignedDepositPerItem = MigrationSignedDepositPerItem;
	type SignedDepositBase = MigrationSignedDepositBase;
	type ControlOrigin = EnsureRoot<AccountId>;
	type SignedFilter = frame_support::traits::NeverEnsureOrigin<AccountId>;

	// Use same weights as substrate ones.
	type WeightInfo = pallet_state_trie_migration::weights::SubstrateWeight<Runtime>;
	type MaxKeyLen = MigrationMaxKeyLen;
}

/// The [frame_support::traits::tokens::ConversionFromAssetBalance] implementation provided by the
/// `AssetRate` pallet instance.
///
/// With additional decoration to identify different IDs/locations of native asset and provide a
/// one-to-one balance conversion for them.
pub type AssetRateWithNative = UnityOrOuterConversion<
	ContainsLocationParts<
		FromContains<
			xcm_builder::IsChildSystemParachain<ParaId>,
			xcm_builder::IsParentsOnly<ConstU8<1>>,
		>,
	>,
	AssetRate,
>;

impl pallet_asset_rate::Config for Runtime {
	type WeightInfo = weights::pallet_asset_rate::WeightInfo<Runtime>;
	type RuntimeEvent = RuntimeEvent;
	type CreateOrigin = EitherOfDiverse<EnsureRoot<AccountId>, Treasurer>;
	type RemoveOrigin = EitherOfDiverse<EnsureRoot<AccountId>, Treasurer>;
	type UpdateOrigin = EitherOfDiverse<EnsureRoot<AccountId>, Treasurer>;
	type Currency = Balances;
	type AssetKind = <Runtime as pallet_treasury::Config>::AssetKind;
	#[cfg(feature = "runtime-benchmarks")]
	type BenchmarkHelper = polkadot_runtime_common::impls::benchmarks::AssetRateArguments;
}
/// Notify the `coretime` pallet when a lease swap occurs.
pub struct SwapLeases;
impl OnSwap for SwapLeases {
	fn on_swap(one: ParaId, other: ParaId) {
		coretime::Pallet::<Runtime>::on_legacy_lease_swap(one, other);
	}
}

// Derived from `polkadot_asset_hub_runtime::RuntimeBlockWeights`.
const AH_MAXIMUM_BLOCK_WEIGHT: Weight = Weight::from_parts(
	frame_support::weights::constants::WEIGHT_REF_TIME_PER_SECOND.saturating_div(2),
	polkadot_primitives::MAX_POV_SIZE as u64,
);

parameter_types! {
	// Exvivalent to `polkadot_asset_hub_runtime::MessageQueueServiceWeight`.
	pub AhMqServiceWeight: Weight = Perbill::from_percent(50) * AH_MAXIMUM_BLOCK_WEIGHT;
	// 80 percent of the `AhMqServiceWeight` to leave some space for XCM message base processing.
	pub AhMigratorMaxWeight: Weight = Perbill::from_percent(80) * AhMqServiceWeight::get(); // ~ 0.2 sec + 2 mb
	pub RcMigratorMaxWeight: Weight = Perbill::from_percent(50) * BlockWeights::get().max_block; // TODO set the actual max weight
	pub AhExistentialDeposit: Balance = EXISTENTIAL_DEPOSIT / 100;
	pub const XcmResponseTimeout: BlockNumber = 30 * DAYS;
	pub const AhUmpQueuePriorityPattern: (BlockNumber, BlockNumber) = (18, 2);
}

pub struct ContainsAssetHub;
impl Contains<Location> for ContainsAssetHub {
	fn contains(loc: &Location) -> bool {
		*loc == AssetHubLocation::get()
	}
}

impl pallet_rc_migrator::Config for Runtime {
	type RuntimeOrigin = RuntimeOrigin;
	type RuntimeCall = RuntimeCall;
	type RuntimeHoldReason = RuntimeHoldReason;
	type RuntimeEvent = RuntimeEvent;
	type ManagerOrigin = EitherOfDiverse<
		EnsureRoot<AccountId>,
		EitherOfDiverse<
			EnsureXcm<IsVoiceOfBody<CollectivesLocation, FellowsBodyId>>,
			EnsureXcm<ContainsAssetHub, Location>,
		>,
	>;
	type Currency = Balances;
	type CheckingAccount = xcm_config::CheckAccount;
	type SendXcm = xcm_config::XcmRouterWithoutException;
	type MaxRcWeight = RcMigratorMaxWeight;
	type MaxAhWeight = AhMigratorMaxWeight;
	type AhExistentialDeposit = AhExistentialDeposit;
	type RcWeightInfo = weights::pallet_rc_migrator::WeightInfo<Runtime>;
	type AhWeightInfo = weights::pallet_ah_migrator::WeightInfo<ah_migration::weights::AhDbConfig>;
	type RcIntraMigrationCalls = ahm_phase1::CallsEnabledDuringMigration;
	type RcPostMigrationCalls = ahm_phase1::CallsEnabledAfterMigration;
	type StakingDelegationReason = ahm_phase1::StakingDelegationReason;
	type OnDemandPalletId = OnDemandPalletId;
	type UnprocessedMsgBuffer = ConstU32<5>;
	type XcmResponseTimeout = XcmResponseTimeout;
	// TODO: set actual message queue instance when upgraded to sdk/2503
	type MessageQueue = ();
	type AhUmpQueuePriorityPattern = AhUmpQueuePriorityPattern;
}

#[cfg(not(feature = "zombie-bite-sudo"))]
construct_runtime! {
	pub enum Runtime
	{
		// Basic stuff; balances is uncallable initially.
		System: frame_system = 0,
		Scheduler: pallet_scheduler = 1,
		Preimage: pallet_preimage = 10,

		// Babe must be before session.
		Babe: pallet_babe = 2,

		Timestamp: pallet_timestamp = 3,
		Indices: pallet_indices = 4,
		Balances: pallet_balances = 5,
		TransactionPayment: pallet_transaction_payment = 32,

		// Consensus support.
		// Authorship must be before session in order to note author in the correct session and era
		// for staking.
		Authorship: pallet_authorship = 6,
		Staking: pallet_staking = 7,
		Offences: pallet_offences = 8,
		Historical: session_historical = 33,

		Session: pallet_session = 9,
		Grandpa: pallet_grandpa = 11,
		AuthorityDiscovery: pallet_authority_discovery = 13,

		// OpenGov stuff.
		Treasury: pallet_treasury = 19,
		ConvictionVoting: pallet_conviction_voting = 20,
		Referenda: pallet_referenda = 21,
		Origins: pallet_custom_origins = 22,
		Whitelist: pallet_whitelist = 23,

		// Claims. Usable initially.
		Claims: claims = 24,
		// Vesting. Usable initially, but removed once all vesting is finished.
		Vesting: pallet_vesting = 25,
		// Cunning utilities. Usable initially.
		Utility: pallet_utility = 26,

		// Identity: pallet_identity = 28, (removed post 1.2.8)

		// Proxy module. Late addition.
		Proxy: pallet_proxy = 29,

		// Multisig dispatch. Late addition.
		Multisig: pallet_multisig = 30,

		// Bounties modules.
		Bounties: pallet_bounties = 34,
		ChildBounties: pallet_child_bounties = 38,

		// Election pallet. Only works with staking, but placed here to maintain indices.
		ElectionProviderMultiPhase: pallet_election_provider_multi_phase = 36,

		// Provides a semi-sorted list of nominators for staking.
		VoterList: pallet_bags_list::<Instance1> = 37,

		// Nomination pools: extension to staking.
		NominationPools: pallet_nomination_pools = 39,

		// Fast unstake pallet: extension to staking.
		FastUnstake: pallet_fast_unstake = 40,

		// Staking extension for delegation
		DelegatedStaking: pallet_delegated_staking = 41,

		// Parachains pallets. Start indices at 50 to leave room.
		ParachainsOrigin: parachains_origin = 50,
		Configuration: parachains_configuration = 51,
		ParasShared: parachains_shared = 52,
		ParaInclusion: parachains_inclusion = 53,
		ParaInherent: parachains_paras_inherent = 54,
		ParaScheduler: parachains_scheduler = 55,
		Paras: parachains_paras = 56,
		Initializer: parachains_initializer = 57,
		Dmp: parachains_dmp = 58,
		// Ump 59
		Hrmp: parachains_hrmp = 60,
		ParaSessionInfo: parachains_session_info = 61,
		ParasDisputes: parachains_disputes = 62,
		ParasSlashing: parachains_slashing = 63,
		OnDemand: parachains_on_demand = 64,
		CoretimeAssignmentProvider: parachains_assigner_coretime = 65,

		// Parachain Onboarding Pallets. Start indices at 70 to leave room.
		Registrar: paras_registrar = 70,
		Slots: slots = 71,
		Auctions: auctions = 72,
		Crowdloan: crowdloan = 73,
		Coretime: coretime = 74,

		// State trie migration pallet, only temporary.
		StateTrieMigration: pallet_state_trie_migration = 98,

		// Pallet for sending XCM.
		XcmPallet: pallet_xcm = 99,

		// Generalized message queue
		MessageQueue: pallet_message_queue = 100,

		// Asset rate.
		AssetRate: pallet_asset_rate = 101,

		// BEEFY Bridges support.
		Beefy: pallet_beefy = 200,
		// MMR leaf construction must be after session in order to have a leaf's next_auth_set
		// refer to block<N>. See issue #160 for details.
		Mmr: pallet_mmr = 201,
		BeefyMmrLeaf: pallet_beefy_mmr = 202,

		// Relay Chain Migrator
		// The pallet must be located below `MessageQueue` to get the XCM message acknowledgements
		// from Asset Hub before we get the `RcMigrator` `on_initialize` executed.
		RcMigrator: pallet_rc_migrator = 255,
	}
}

<<<<<<< HEAD
#[cfg(feature = "zombie-bite-sudo")] // FAIL-CI
construct_runtime! {
	pub enum Runtime
	{
		// Basic stuff; balances is uncallable initially.
		System: frame_system = 0,
		Scheduler: pallet_scheduler = 1,
		Preimage: pallet_preimage = 10,

		// Babe must be before session.
		Babe: pallet_babe = 2,

		Timestamp: pallet_timestamp = 3,
		Indices: pallet_indices = 4,
		Balances: pallet_balances = 5,
		TransactionPayment: pallet_transaction_payment = 32,

		// Consensus support.
		// Authorship must be before session in order to note author in the correct session and era
		// for staking.
		Authorship: pallet_authorship = 6,
		Staking: pallet_staking = 7,
		Offences: pallet_offences = 8,
		Historical: session_historical = 33,

		Session: pallet_session = 9,
		Grandpa: pallet_grandpa = 11,
		AuthorityDiscovery: pallet_authority_discovery = 13,

		// OpenGov stuff.
		Treasury: pallet_treasury = 19,
		ConvictionVoting: pallet_conviction_voting = 20,
		Referenda: pallet_referenda = 21,
		Origins: pallet_custom_origins = 22,
		Whitelist: pallet_whitelist = 23,

		// Claims. Usable initially.
		Claims: claims = 24,
		// Vesting. Usable initially, but removed once all vesting is finished.
		Vesting: pallet_vesting = 25,
		// Cunning utilities. Usable initially.
		Utility: pallet_utility = 26,

		// Identity: pallet_identity = 28, (removed post 1.2.8)

		// Proxy module. Late addition.
		Proxy: pallet_proxy = 29,

		// Multisig dispatch. Late addition.
		Multisig: pallet_multisig = 30,

		// Bounties modules.
		Bounties: pallet_bounties = 34,
		ChildBounties: pallet_child_bounties = 38,

		// Election pallet. Only works with staking, but placed here to maintain indices.
		ElectionProviderMultiPhase: pallet_election_provider_multi_phase = 36,

		// Provides a semi-sorted list of nominators for staking.
		VoterList: pallet_bags_list::<Instance1> = 37,

		// Nomination pools: extension to staking.
		NominationPools: pallet_nomination_pools = 39,

		// Fast unstake pallet: extension to staking.
		FastUnstake: pallet_fast_unstake = 40,

		// Staking extension for delegation
		DelegatedStaking: pallet_delegated_staking = 41,

		// Parachains pallets. Start indices at 50 to leave room.
		ParachainsOrigin: parachains_origin = 50,
		Configuration: parachains_configuration = 51,
		ParasShared: parachains_shared = 52,
		ParaInclusion: parachains_inclusion = 53,
		ParaInherent: parachains_paras_inherent = 54,
		ParaScheduler: parachains_scheduler = 55,
		Paras: parachains_paras = 56,
		Initializer: parachains_initializer = 57,
		Dmp: parachains_dmp = 58,
		// Ump 59
		Hrmp: parachains_hrmp = 60,
		ParaSessionInfo: parachains_session_info = 61,
		ParasDisputes: parachains_disputes = 62,
		ParasSlashing: parachains_slashing = 63,
		OnDemand: parachains_on_demand = 64,
		CoretimeAssignmentProvider: parachains_assigner_coretime = 65,

		// Parachain Onboarding Pallets. Start indices at 70 to leave room.
		Registrar: paras_registrar = 70,
		Slots: slots = 71,
		Auctions: auctions = 72,
		Crowdloan: crowdloan = 73,
		Coretime: coretime = 74,

		// State trie migration pallet, only temporary.
		StateTrieMigration: pallet_state_trie_migration = 98,

		// Pallet for sending XCM.
		XcmPallet: pallet_xcm = 99,

		// Generalized message queue
		MessageQueue: pallet_message_queue = 100,

		// Asset rate.
		AssetRate: pallet_asset_rate = 101,

		// BEEFY Bridges support.
		Beefy: pallet_beefy = 200,
		// MMR leaf construction must be after session in order to have a leaf's next_auth_set
		// refer to block<N>. See issue #160 for details.
		Mmr: pallet_mmr = 201,
		BeefyMmrLeaf: pallet_beefy_mmr = 202,

		// AHM
		Sudo: pallet_sudo = 250,

		// Relay Chain Migrator
		// The pallet must be located below `MessageQueue` to get the XCM message acknowledgements
		// from Asset Hub before we get the `RcMigrator` `on_initialize` executed.
		RcMigrator: pallet_rc_migrator = 255,
	}
}

#[cfg(feature = "zombie-bite-sudo")]
impl pallet_sudo::Config for Runtime {
	type RuntimeEvent = RuntimeEvent;
	type RuntimeCall = RuntimeCall;
	type WeightInfo = ();
}

/// The address format for describing accounts.
pub type Address = sp_runtime::MultiAddress<AccountId, ()>;
/// Block header type as expected by this runtime.
pub type Header = generic::Header<BlockNumber, BlakeTwo256>;
/// Block type as expected by this runtime.
pub type Block = generic::Block<Header, UncheckedExtrinsic>;
/// A Block signed with a Justification
pub type SignedBlock = generic::SignedBlock<Block>;
/// `BlockId` type as expected by this runtime.
pub type BlockId = generic::BlockId<Block>;
/// The `TransactionExtension` to the basic transaction logic.
pub type TxExtension = (
	frame_system::CheckNonZeroSender<Runtime>,
	frame_system::CheckSpecVersion<Runtime>,
	frame_system::CheckTxVersion<Runtime>,
	frame_system::CheckGenesis<Runtime>,
	frame_system::CheckMortality<Runtime>,
	frame_system::CheckNonce<Runtime>,
	frame_system::CheckWeight<Runtime>,
	pallet_transaction_payment::ChargeTransactionPayment<Runtime>,
	claims::PrevalidateAttests<Runtime>,
	frame_metadata_hash_extension::CheckMetadataHash<Runtime>,
);

=======
/// The address format for describing accounts.
pub type Address = sp_runtime::MultiAddress<AccountId, ()>;
/// Block header type as expected by this runtime.
pub type Header = generic::Header<BlockNumber, BlakeTwo256>;
/// Block type as expected by this runtime.
pub type Block = generic::Block<Header, UncheckedExtrinsic>;
/// A Block signed with a Justification
pub type SignedBlock = generic::SignedBlock<Block>;
/// `BlockId` type as expected by this runtime.
pub type BlockId = generic::BlockId<Block>;
/// The `TransactionExtension` to the basic transaction logic.
pub type TxExtension = (
	frame_system::CheckNonZeroSender<Runtime>,
	frame_system::CheckSpecVersion<Runtime>,
	frame_system::CheckTxVersion<Runtime>,
	frame_system::CheckGenesis<Runtime>,
	frame_system::CheckMortality<Runtime>,
	frame_system::CheckNonce<Runtime>,
	frame_system::CheckWeight<Runtime>,
	pallet_transaction_payment::ChargeTransactionPayment<Runtime>,
	claims::PrevalidateAttests<Runtime>,
	frame_metadata_hash_extension::CheckMetadataHash<Runtime>,
);

>>>>>>> e0eac41c
/// All migrations that will run on the next runtime upgrade.
///
/// This contains the combined migrations of the last 10 releases. It allows to skip runtime
/// upgrades in case governance decides to do so. THE ORDER IS IMPORTANT.
pub type Migrations = (migrations::Unreleased, migrations::Permanent);

/// The runtime migrations per release.
#[allow(deprecated, missing_docs)]
pub mod migrations {
	use super::*;
	use pallet_balances::WeightInfo;

	parameter_types! {
		/// Weight for balance unreservations
		pub BalanceTransferAllowDeath: Weight = weights::pallet_balances::WeightInfo::<Runtime>::transfer_allow_death();
	}

	/// Unreleased migrations. Add new ones here:
	pub type Unreleased = (
		parachains_shared::migration::MigrateToV1<Runtime>,
		parachains_scheduler::migration::MigrateV2ToV3<Runtime>,
		pallet_child_bounties::migration::MigrateV0ToV1<Runtime, BalanceTransferAllowDeath>,
		pallet_staking::migrations::v16::MigrateV15ToV16<Runtime>,
<<<<<<< HEAD
		// FAIL-CI check migrations restore_corrupt_ledger_2::Migrate,
=======
		pallet_session::migrations::v1::MigrateV0ToV1<
			Runtime,
			pallet_staking::migrations::v17::MigrateDisabledToSession<Runtime>,
		>,
>>>>>>> e0eac41c
	);

	/// Migrations/checks that do not need to be versioned and can run on every update.
	pub type Permanent = (pallet_xcm::migration::MigrateToLatestXcmVersion<Runtime>,);
}

/// Unchecked extrinsic type as expected by this runtime.
pub type UncheckedExtrinsic =
	generic::UncheckedExtrinsic<Address, RuntimeCall, Signature, TxExtension>;
/// Executive: handles dispatch to the various modules.
pub type Executive = frame_executive::Executive<
	Runtime,
	Block,
	frame_system::ChainContext<Runtime>,
	Runtime,
	AllPalletsWithSystem,
	Migrations,
>;

/// The payload being signed in transactions.
pub type SignedPayload = generic::SignedPayload<RuntimeCall, TxExtension>;

#[cfg(feature = "runtime-benchmarks")]
mod benches {
	use super::*;

	frame_benchmarking::define_benchmarks!(
		// Polkadot
		[polkadot_runtime_common::auctions, Auctions]
		[polkadot_runtime_common::claims, Claims]
		[polkadot_runtime_common::crowdloan, Crowdloan]
		[polkadot_runtime_common::slots, Slots]
		[polkadot_runtime_common::paras_registrar, Registrar]
		[runtime_parachains::configuration, Configuration]
		[runtime_parachains::disputes, ParasDisputes]
		[runtime_parachains::disputes::slashing, ParasSlashing]
		[runtime_parachains::hrmp, Hrmp]
		[runtime_parachains::inclusion, ParaInclusion]
		[runtime_parachains::initializer, Initializer]
		[runtime_parachains::paras, Paras]
		[runtime_parachains::paras_inherent, ParaInherent]
		[runtime_parachains::on_demand, OnDemand]
		[runtime_parachains::coretime, Coretime]
		// Substrate
		[pallet_bags_list, VoterList]
		[pallet_balances, Balances]
		[pallet_beefy_mmr, BeefyMmrLeaf]
		[frame_benchmarking::baseline, Baseline::<Runtime>]
		[pallet_bounties, Bounties]
		[pallet_child_bounties, ChildBounties]
		[pallet_election_provider_multi_phase, ElectionProviderMultiPhase]
		[frame_election_provider_support, ElectionProviderBench::<Runtime>]
		[pallet_fast_unstake, FastUnstake]
		[pallet_indices, Indices]
		[pallet_message_queue, MessageQueue]
		[pallet_multisig, Multisig]
		[pallet_nomination_pools, NominationPoolsBench::<Runtime>]
		[pallet_offences, OffencesBench::<Runtime>]
		[pallet_preimage, Preimage]
		[pallet_proxy, Proxy]
		[pallet_scheduler, Scheduler]
		[pallet_session, SessionBench::<Runtime>]
		[pallet_staking, Staking]
		[frame_system, SystemBench::<Runtime>]
		[frame_system_extensions, SystemExtensionsBench::<Runtime>]
		[pallet_timestamp, Timestamp]
		[pallet_transaction_payment, TransactionPayment]
		[pallet_treasury, Treasury]
		[pallet_utility, Utility]
		[pallet_vesting, Vesting]
		[pallet_conviction_voting, ConvictionVoting]
		[pallet_referenda, Referenda]
		[pallet_whitelist, Whitelist]
		[pallet_asset_rate, AssetRate]
		[pallet_rc_migrator, RcMigrator]
		// XCM
		[pallet_xcm, PalletXcmExtrinsicsBenchmark::<Runtime>]
		[pallet_xcm_benchmarks::fungible, pallet_xcm_benchmarks::fungible::Pallet::<Runtime>]
		[pallet_xcm_benchmarks::generic, pallet_xcm_benchmarks::generic::Pallet::<Runtime>]
	);

<<<<<<< HEAD
	pub use frame_benchmarking::{BenchmarkBatch, BenchmarkError, BenchmarkList, Benchmarking};
=======
	pub use frame_benchmarking::{BenchmarkBatch, BenchmarkError, BenchmarkList};
>>>>>>> e0eac41c
	pub use frame_support::traits::{StorageInfoTrait, WhitelistedStorageKeys};
	pub use sp_storage::TrackedStorageKey;
	// Trying to add benchmarks directly to some pallets caused cyclic dependency issues.
	// To get around that, we separated the benchmarks into its own crate.
	pub use frame_benchmarking::baseline::Pallet as Baseline;
	pub use frame_system_benchmarking::{
		extensions::Pallet as SystemExtensionsBench, Pallet as SystemBench,
	};
	pub use pallet_election_provider_support_benchmarking::Pallet as ElectionProviderBench;
	pub use pallet_nomination_pools_benchmarking::Pallet as NominationPoolsBench;
	pub use pallet_offences_benchmarking::Pallet as OffencesBench;
	pub use pallet_session_benchmarking::Pallet as SessionBench;
<<<<<<< HEAD
	pub use pallet_xcm::benchmarking::{
		Pallet as PalletXcmExtrinsiscsBenchmark, Pallet as PalletXcmExtrinsicsBenchmark,
	};
	use polkadot_runtime_constants::system_parachain::AssetHubParaId;
	use xcm_builder::MintLocation;
	use xcm_config::{
		AssetHubLocation, SovereignAccountOf, TeleportTracking, TokenLocation, XcmConfig,
=======
	pub use pallet_xcm::benchmarking::Pallet as PalletXcmExtrinsicsBenchmark;

	use polkadot_runtime_constants::system_parachain::AssetHubParaId;
	use xcm_config::{
		AssetHubLocation, LocalCheckAccount, SovereignAccountOf, TokenLocation, XcmConfig,
>>>>>>> e0eac41c
	};

	impl pallet_session_benchmarking::Config for Runtime {}
	impl pallet_offences_benchmarking::Config for Runtime {}
	impl pallet_election_provider_support_benchmarking::Config for Runtime {}
	impl frame_system_benchmarking::Config for Runtime {}
	impl frame_benchmarking::baseline::Config for Runtime {}
	impl pallet_nomination_pools_benchmarking::Config for Runtime {}
	impl runtime_parachains::disputes::slashing::benchmarking::Config for Runtime {}

	parameter_types! {
		pub ExistentialDepositAsset: Option<Asset> = Some((
			TokenLocation::get(),
			ExistentialDeposit::get()
		).into());
		pub const RandomParaId: ParaId = ParaId::new(43211234);
	}

	impl pallet_xcm::benchmarking::Config for Runtime {
		type DeliveryHelper = (
			polkadot_runtime_common::xcm_sender::ToParachainDeliveryHelper<
				XcmConfig,
				ExistentialDepositAsset,
				xcm_config::PriceForChildParachainDelivery,
				AssetHubParaId,
				Dmp,
			>,
			polkadot_runtime_common::xcm_sender::ToParachainDeliveryHelper<
				XcmConfig,
				ExistentialDepositAsset,
				xcm_config::PriceForChildParachainDelivery,
				RandomParaId,
				Dmp,
			>,
		);

		fn reachable_dest() -> Option<Location> {
			Some(AssetHubLocation::get())
		}

		fn teleportable_asset_and_dest() -> Option<(Asset, Location)> {
			// Relay/native token can be teleported to/from AH.
			Some((
				Asset { fun: Fungible(ExistentialDeposit::get()), id: AssetId(Here.into()) },
				AssetHubLocation::get(),
			))
		}

		fn reserve_transferable_asset_and_dest() -> Option<(Asset, Location)> {
			// Relay can reserve transfer native token to some random parachain.
			Some((
				Asset { fun: Fungible(ExistentialDeposit::get()), id: AssetId(Here.into()) },
				Parachain(RandomParaId::get().into()).into(),
			))
		}

		fn set_up_complex_asset_transfer(
		) -> Option<(Assets, u32, Location, alloc::boxed::Box<dyn FnOnce()>)> {
			// Relay supports only native token, either reserve transfer it to non-system
			// parachains, or teleport it to system parachain. Use the teleport case for
			// benchmarking as it's slightly heavier.
			// Relay/native token can be teleported to/from AH.
			let native_location = Here.into();
			let dest = AssetHubLocation::get();
			pallet_xcm::benchmarking::helpers::native_teleport_as_asset_transfer::<Runtime>(
				native_location,
				dest,
			)
		}

		fn get_asset() -> Asset {
			Asset { id: AssetId(Location::here()), fun: Fungible(ExistentialDeposit::get()) }
		}
	}

	impl pallet_xcm_benchmarks::Config for Runtime {
		type XcmConfig = XcmConfig;
		type AccountIdConverter = SovereignAccountOf;
		type DeliveryHelper = polkadot_runtime_common::xcm_sender::ToParachainDeliveryHelper<
			XcmConfig,
			ExistentialDepositAsset,
			xcm_config::PriceForChildParachainDelivery,
			AssetHubParaId,
			Dmp,
		>;
		fn valid_destination() -> Result<Location, BenchmarkError> {
			Ok(AssetHubLocation::get())
		}
		fn worst_case_holding(_depositable_count: u32) -> Assets {
			// Polkadot only knows about DOT
			vec![Asset {
				id: AssetId(TokenLocation::get()),
				fun: Fungible(1_000_000_000_000 * UNITS),
			}]
			.into()
		}
	}

	parameter_types! {
		pub TrustedTeleporter: Option<(Location, Asset)> = Some((
			AssetHubLocation::get(),
			Asset { id: AssetId(TokenLocation::get()), fun: Fungible(UNITS) }
		));
		pub const TrustedReserve: Option<(Location, Asset)> = None;
<<<<<<< HEAD
		pub LocalCheckAccount: (AccountId, MintLocation) = TeleportTracking::get().unwrap();
=======
>>>>>>> e0eac41c
	}

	impl pallet_xcm_benchmarks::fungible::Config for Runtime {
		type TransactAsset = Balances;

		type CheckedAccount = LocalCheckAccount;
		type TrustedTeleporter = TrustedTeleporter;
		type TrustedReserve = TrustedReserve;

		fn get_asset() -> Asset {
			// We put more than ED here for being able to keep accounts alive when transferring
			// and paying the delivery fees.
			Asset {
				id: AssetId(TokenLocation::get()),
				fun: Fungible(1_000_000 * ExistentialDeposit::get()),
			}
		}
	}

	impl pallet_xcm_benchmarks::generic::Config for Runtime {
		type TransactAsset = Balances;
		type RuntimeCall = RuntimeCall;

		fn worst_case_response() -> (u64, Response) {
			(0u64, Response::Version(Default::default()))
		}

		fn worst_case_asset_exchange() -> Result<(Assets, Assets), BenchmarkError> {
			// Polkadot doesn't support asset exchanges
			Err(BenchmarkError::Skip)
		}

		fn universal_alias() -> Result<(Location, Junction), BenchmarkError> {
			// The XCM executor of Polkadot doesn't have a configured `UniversalAliases`
			Err(BenchmarkError::Skip)
		}

		fn transact_origin_and_runtime_call() -> Result<(Location, RuntimeCall), BenchmarkError> {
			Ok((
				AssetHubLocation::get(),
				frame_system::Call::remark_with_event { remark: vec![] }.into(),
			))
		}

		fn subscribe_origin() -> Result<Location, BenchmarkError> {
			Ok(AssetHubLocation::get())
		}

		fn claimable_asset() -> Result<(Location, Location, Assets), BenchmarkError> {
			let origin = AssetHubLocation::get();
			let assets: Assets = (AssetId(TokenLocation::get()), 1_000 * UNITS).into();
			let ticket = Location { parents: 0, interior: Here };
			Ok((origin, ticket, assets))
		}

		fn fee_asset() -> Result<Asset, BenchmarkError> {
			Ok(Asset { id: AssetId(TokenLocation::get()), fun: Fungible(1_000_000 * UNITS) })
		}

		fn unlockable_asset() -> Result<(Location, Location, Asset), BenchmarkError> {
			// Polkadot doesn't support asset locking
			Err(BenchmarkError::Skip)
		}

		fn export_message_origin_and_destination(
		) -> Result<(Location, NetworkId, InteriorLocation), BenchmarkError> {
			// Polkadot doesn't support exporting messages
			Err(BenchmarkError::Skip)
		}

		fn alias_origin() -> Result<(Location, Location), BenchmarkError> {
			// The XCM executor of Polkadot doesn't have a configured `Aliasers`
			Err(BenchmarkError::Skip)
		}
	}
}

#[cfg(feature = "runtime-benchmarks")]
use benches::*;

impl Runtime {
	fn impl_experimental_inflation_info() -> InflationInfo {
		use pallet_staking::{ActiveEra, EraPayout, ErasTotalStake};
		let (staked, _start) = ActiveEra::<Runtime>::get()
			.map(|ae| (ErasTotalStake::<Runtime>::get(ae.index), ae.start.unwrap_or(0)))
			.unwrap_or((0, 0));
		let stake_able_issuance = Balances::total_issuance();

		// We assume un-delayed 24h eras.
		let era_duration = 24 * (HOURS as Moment) * MILLISECS_PER_BLOCK;
		let next_mint = <Self as pallet_staking::Config>::EraPayout::era_payout(
			staked,
			stake_able_issuance,
			era_duration,
		);
		// reverse-engineer the current inflation by looking at the total minted against the total
		// issuance.
		let inflation = Perquintill::from_rational(
			(next_mint.0 + next_mint.1) * 36525 / 100,
			stake_able_issuance,
		);

		InflationInfo { inflation, next_mint }
	}
}

sp_api::impl_runtime_apis! {
	impl relay_common::apis::Inflation<Block> for Runtime {
		fn experimental_inflation_prediction_info() -> InflationInfo {
			Runtime::impl_experimental_inflation_info()
		}
	}

	impl sp_api::Core<Block> for Runtime {
		fn version() -> RuntimeVersion {
			VERSION
		}

		fn execute_block(block: Block) {
			Executive::execute_block(block);
		}

		fn initialize_block(header: &<Block as BlockT>::Header) -> sp_runtime::ExtrinsicInclusionMode {
			Executive::initialize_block(header)
		}
	}

	impl sp_api::Metadata<Block> for Runtime {
		fn metadata() -> OpaqueMetadata {
			OpaqueMetadata::new(Runtime::metadata().into())
		}

		fn metadata_at_version(version: u32) -> Option<OpaqueMetadata> {
			Runtime::metadata_at_version(version)
		}

		fn metadata_versions() -> Vec<u32> {
			Runtime::metadata_versions()
		}
	}

	impl sp_block_builder::BlockBuilder<Block> for Runtime {
		fn apply_extrinsic(extrinsic: <Block as BlockT>::Extrinsic) -> ApplyExtrinsicResult {
			Executive::apply_extrinsic(extrinsic)
		}

		fn finalize_block() -> <Block as BlockT>::Header {
			Executive::finalize_block()
		}

		fn inherent_extrinsics(data: sp_inherents::InherentData) -> Vec<<Block as BlockT>::Extrinsic> {
			data.create_extrinsics()
		}

		fn check_inherents(
			block: Block,
			data: sp_inherents::InherentData,
		) -> sp_inherents::CheckInherentsResult {
			data.check_extrinsics(&block)
		}
	}

	impl pallet_nomination_pools_runtime_api::NominationPoolsApi<
		Block,
		AccountId,
		Balance,
	> for Runtime {
		fn pending_rewards(member: AccountId) -> Balance {
			NominationPools::api_pending_rewards(member).unwrap_or_default()
		}

		fn points_to_balance(pool_id: pallet_nomination_pools::PoolId, points: Balance) -> Balance {
			NominationPools::api_points_to_balance(pool_id, points)
		}

		fn balance_to_points(pool_id: pallet_nomination_pools::PoolId, new_funds: Balance) -> Balance {
			NominationPools::api_balance_to_points(pool_id, new_funds)
		}

		fn pool_pending_slash(pool_id: pallet_nomination_pools::PoolId) -> Balance {
			NominationPools::api_pool_pending_slash(pool_id)
		}

		fn member_pending_slash(member: AccountId) -> Balance {
			NominationPools::api_member_pending_slash(member)
		}

		fn pool_needs_delegate_migration(pool_id: pallet_nomination_pools::PoolId) -> bool {
			NominationPools::api_pool_needs_delegate_migration(pool_id)
		}

		fn member_needs_delegate_migration(member: AccountId) -> bool {
			NominationPools::api_member_needs_delegate_migration(member)
		}

		fn member_total_balance(who: AccountId) -> Balance {
			NominationPools::api_member_total_balance(who)
		}

		fn pool_balance(pool_id: pallet_nomination_pools::PoolId) -> Balance {
			NominationPools::api_pool_balance(pool_id)
		}

		fn pool_accounts(pool_id: pallet_nomination_pools::PoolId) -> (AccountId, AccountId) {
			NominationPools::api_pool_accounts(pool_id)
		}
	}

	impl pallet_staking_runtime_api::StakingApi<Block, Balance, AccountId> for Runtime {
		fn nominations_quota(balance: Balance) -> u32 {
			Staking::api_nominations_quota(balance)
		}

		fn eras_stakers_page_count(era: sp_staking::EraIndex, account: AccountId) -> sp_staking::Page {
			Staking::api_eras_stakers_page_count(era, account)
		}

		fn pending_rewards(era: sp_staking::EraIndex, account: AccountId) -> bool {
			Staking::api_pending_rewards(era, account)
		}
	}

	impl sp_transaction_pool::runtime_api::TaggedTransactionQueue<Block> for Runtime {
		fn validate_transaction(
			source: TransactionSource,
			tx: <Block as BlockT>::Extrinsic,
			block_hash: <Block as BlockT>::Hash,
		) -> TransactionValidity {
			Executive::validate_transaction(source, tx, block_hash)
		}
	}

	impl sp_offchain::OffchainWorkerApi<Block> for Runtime {
		fn offchain_worker(header: &<Block as BlockT>::Header) {
			Executive::offchain_worker(header)
		}
	}

	#[api_version(13)]
	impl polkadot_primitives::runtime_api::ParachainHost<Block> for Runtime {
		fn validators() -> Vec<ValidatorId> {
			parachains_runtime_api_impl::validators::<Runtime>()
		}

		fn validator_groups() -> (Vec<Vec<ValidatorIndex>>, GroupRotationInfo<BlockNumber>) {
			parachains_runtime_api_impl::validator_groups::<Runtime>()
		}

		fn availability_cores() -> Vec<CoreState<Hash, BlockNumber>> {
			parachains_runtime_api_impl::availability_cores::<Runtime>()
		}

		fn persisted_validation_data(para_id: ParaId, assumption: OccupiedCoreAssumption)
			-> Option<PersistedValidationData<Hash, BlockNumber>> {
			parachains_runtime_api_impl::persisted_validation_data::<Runtime>(para_id, assumption)
		}

		fn assumed_validation_data(
			para_id: ParaId,
			expected_persisted_validation_data_hash: Hash,
		) -> Option<(PersistedValidationData<Hash, BlockNumber>, ValidationCodeHash)> {
			parachains_runtime_api_impl::assumed_validation_data::<Runtime>(
				para_id,
				expected_persisted_validation_data_hash,
			)
		}

		fn check_validation_outputs(
			para_id: ParaId,
			outputs: polkadot_primitives::CandidateCommitments,
		) -> bool {
			parachains_runtime_api_impl::check_validation_outputs::<Runtime>(para_id, outputs)
		}

		fn session_index_for_child() -> SessionIndex {
			parachains_runtime_api_impl::session_index_for_child::<Runtime>()
		}

		fn validation_code(para_id: ParaId, assumption: OccupiedCoreAssumption)
			-> Option<ValidationCode> {
			parachains_runtime_api_impl::validation_code::<Runtime>(para_id, assumption)
		}

		fn candidate_pending_availability(para_id: ParaId) -> Option<CommittedCandidateReceipt<Hash>> {
			#[allow(deprecated)]
			parachains_runtime_api_impl::candidate_pending_availability::<Runtime>(para_id)
		}

		fn candidate_events() -> Vec<CandidateEvent<Hash>> {
			parachains_runtime_api_impl::candidate_events::<Runtime, _>(|ev| {
				match ev {
					RuntimeEvent::ParaInclusion(ev) => {
						Some(ev)
					}
					_ => None,
				}
			})
		}

		fn session_info(index: SessionIndex) -> Option<SessionInfo> {
			parachains_runtime_api_impl::session_info::<Runtime>(index)
		}

		fn session_executor_params(session_index: SessionIndex) -> Option<ExecutorParams> {
			parachains_runtime_api_impl::session_executor_params::<Runtime>(session_index)
		}

		fn dmq_contents(recipient: ParaId) -> Vec<InboundDownwardMessage<BlockNumber>> {
			parachains_runtime_api_impl::dmq_contents::<Runtime>(recipient)
		}

		fn inbound_hrmp_channels_contents(
			recipient: ParaId
		) -> BTreeMap<ParaId, Vec<InboundHrmpMessage<BlockNumber>>> {
			parachains_runtime_api_impl::inbound_hrmp_channels_contents::<Runtime>(recipient)
		}

		fn validation_code_by_hash(hash: ValidationCodeHash) -> Option<ValidationCode> {
			parachains_runtime_api_impl::validation_code_by_hash::<Runtime>(hash)
		}

		fn on_chain_votes() -> Option<ScrapedOnChainVotes<Hash>> {
			parachains_runtime_api_impl::on_chain_votes::<Runtime>()
		}

		fn submit_pvf_check_statement(
			stmt: polkadot_primitives::PvfCheckStatement,
			signature: polkadot_primitives::ValidatorSignature,
		) {
			parachains_runtime_api_impl::submit_pvf_check_statement::<Runtime>(stmt, signature)
		}

		fn pvfs_require_precheck() -> Vec<ValidationCodeHash> {
			parachains_runtime_api_impl::pvfs_require_precheck::<Runtime>()
		}

		fn validation_code_hash(para_id: ParaId, assumption: OccupiedCoreAssumption)
			-> Option<ValidationCodeHash>
		{
			parachains_runtime_api_impl::validation_code_hash::<Runtime>(para_id, assumption)
		}

		fn disputes() -> Vec<(SessionIndex, CandidateHash, DisputeState<BlockNumber>)> {
			parachains_runtime_api_impl::get_session_disputes::<Runtime>()
		}

		fn unapplied_slashes(
		) -> Vec<(SessionIndex, CandidateHash, slashing::PendingSlashes)> {
			parachains_runtime_api_impl::unapplied_slashes::<Runtime>()
		}

		fn key_ownership_proof(
			validator_id: ValidatorId,
		) -> Option<slashing::OpaqueKeyOwnershipProof> {
			use codec::Encode;

			Historical::prove((PARACHAIN_KEY_TYPE_ID, validator_id))
				.map(|p| p.encode())
				.map(slashing::OpaqueKeyOwnershipProof::new)
		}

		fn submit_report_dispute_lost(
			dispute_proof: slashing::DisputeProof,
			key_ownership_proof: slashing::OpaqueKeyOwnershipProof,
		) -> Option<()> {
			parachains_runtime_api_impl::submit_unsigned_slashing_report::<Runtime>(
				dispute_proof,
				key_ownership_proof,
			)
		}

		fn minimum_backing_votes() -> u32 {
			parachains_runtime_api_impl::minimum_backing_votes::<Runtime>()
		}

		fn para_backing_state(para_id: ParaId) -> Option<polkadot_primitives::vstaging::async_backing::BackingState> {
			#[allow(deprecated)]
			parachains_runtime_api_impl::backing_state::<Runtime>(para_id)
		}

		fn async_backing_params() -> polkadot_primitives::AsyncBackingParams {
			#[allow(deprecated)]
			parachains_runtime_api_impl::async_backing_params::<Runtime>()
		}

		fn disabled_validators() -> Vec<ValidatorIndex> {
			parachains_runtime_api_impl::disabled_validators::<Runtime>()
		}

		fn node_features() -> NodeFeatures {
			parachains_runtime_api_impl::node_features::<Runtime>()
		}

		fn approval_voting_params() -> ApprovalVotingParams {
			parachains_runtime_api_impl::approval_voting_params::<Runtime>()
		}

		fn claim_queue() -> BTreeMap<CoreIndex, VecDeque<ParaId>> {
			parachains_runtime_api_impl::claim_queue::<Runtime>()
		}

		fn candidates_pending_availability(para_id: ParaId) -> Vec<CommittedCandidateReceipt<Hash>> {
			parachains_runtime_api_impl::candidates_pending_availability::<Runtime>(para_id)
		}

		fn validation_code_bomb_limit() -> u32 {
			parachains_runtime_api_impl_vstaging::validation_code_bomb_limit::<Runtime>()
		}

		fn backing_constraints(para_id: ParaId) -> Option<Constraints> {
			parachains_runtime_api_impl_vstaging::backing_constraints::<Runtime>(para_id)
		}

		fn scheduling_lookahead() -> u32 {
			parachains_runtime_api_impl_vstaging::scheduling_lookahead::<Runtime>()
		}
	}

	impl beefy_primitives::BeefyApi<Block, BeefyId> for Runtime {
		fn beefy_genesis() -> Option<BlockNumber> {
			pallet_beefy::GenesisBlock::<Runtime>::get()
		}

		fn validator_set() -> Option<beefy_primitives::ValidatorSet<BeefyId>> {
			Beefy::validator_set()
		}

		fn generate_key_ownership_proof(
			_set_id: beefy_primitives::ValidatorSetId,
			authority_id: BeefyId,
		) -> Option<beefy_primitives::OpaqueKeyOwnershipProof> {
			use codec::Encode;

			Historical::prove((beefy_primitives::KEY_TYPE, authority_id))
				.map(|p| p.encode())
				.map(beefy_primitives::OpaqueKeyOwnershipProof::new)
		}

		fn submit_report_double_voting_unsigned_extrinsic(
			equivocation_proof: beefy_primitives::DoubleVotingProof<BlockNumber, BeefyId, BeefySignature>,
			key_owner_proof: OpaqueValue,
		) -> Option<()> {
			let key_owner_proof = key_owner_proof.decode()?;

			Beefy::submit_unsigned_double_voting_report(
				equivocation_proof,
				key_owner_proof,
			)
		}

		fn submit_report_fork_voting_unsigned_extrinsic(
			equivocation_proof: beefy_primitives::ForkVotingProof<Header, BeefyId, OpaqueValue>,
			key_owner_proof: OpaqueKeyOwnershipProof,
		) -> Option<()> {
			Beefy::submit_unsigned_fork_voting_report(
				equivocation_proof.try_into()?,
				key_owner_proof.decode()?,
			)
		}

		fn submit_report_future_block_voting_unsigned_extrinsic(
			equivocation_proof: beefy_primitives::FutureBlockVotingProof<BlockNumber,BeefyId> ,
			key_owner_proof: OpaqueKeyOwnershipProof,
		) -> Option<()> {
			Beefy::submit_unsigned_future_block_voting_report(
				equivocation_proof,
				key_owner_proof.decode()?,
			)
		}

		fn generate_ancestry_proof(
			prev_block_number: BlockNumber,
			best_known_block_number: Option<BlockNumber>,
		) -> Option<sp_runtime::OpaqueValue> {
			Mmr::generate_ancestry_proof(prev_block_number, best_known_block_number)
				.map(|p| p.encode())
				.map(OpaqueKeyOwnershipProof::new)
				.ok()
		}
	}

	impl mmr::MmrApi<Block, Hash, BlockNumber> for Runtime {
		fn mmr_root() -> Result<mmr::Hash, mmr::Error> {
			Ok(Mmr::mmr_root())
		}

		fn mmr_leaf_count() -> Result<mmr::LeafIndex, mmr::Error> {
			Ok(Mmr::mmr_leaves())
		}

		fn generate_proof(
			block_numbers: Vec<BlockNumber>,
			best_known_block_number: Option<BlockNumber>,
		) -> Result<(Vec<mmr::EncodableOpaqueLeaf>, mmr::LeafProof<mmr::Hash>), mmr::Error> {
			Mmr::generate_proof(block_numbers, best_known_block_number).map(
				|(leaves, proof)| {
					(
						leaves
							.into_iter()
							.map(|leaf| mmr::EncodableOpaqueLeaf::from_leaf(&leaf))
							.collect(),
						proof,
					)
				},
			)
		}

		fn verify_proof(leaves: Vec<mmr::EncodableOpaqueLeaf>, proof: mmr::LeafProof<mmr::Hash>)
			-> Result<(), mmr::Error>
		{
			let leaves = leaves.into_iter().map(|leaf|
				leaf.into_opaque_leaf()
				.try_decode()
				.ok_or(mmr::Error::Verify)).collect::<Result<Vec<mmr::Leaf>, mmr::Error>>()?;
			Mmr::verify_leaves(leaves, proof)
		}

		fn verify_proof_stateless(
			root: mmr::Hash,
			leaves: Vec<mmr::EncodableOpaqueLeaf>,
			proof: mmr::LeafProof<mmr::Hash>
		) -> Result<(), mmr::Error> {
			let nodes = leaves.into_iter().map(|leaf|mmr::DataOrHash::Data(leaf.into_opaque_leaf())).collect();
			pallet_mmr::verify_leaves_proof::<mmr::Hashing, _>(root, nodes, proof)
		}
	}

	impl pallet_beefy_mmr::BeefyMmrApi<Block, Hash> for RuntimeApi {
		fn authority_set_proof() -> beefy_primitives::mmr::BeefyAuthoritySet<Hash> {
			BeefyMmrLeaf::authority_set_proof()
		}

		fn next_authority_set_proof() -> beefy_primitives::mmr::BeefyNextAuthoritySet<Hash> {
			BeefyMmrLeaf::next_authority_set_proof()
		}
	}

	impl fg_primitives::GrandpaApi<Block> for Runtime {
		fn grandpa_authorities() -> Vec<(GrandpaId, u64)> {
			Grandpa::grandpa_authorities()
		}

		fn current_set_id() -> fg_primitives::SetId {
			Grandpa::current_set_id()
		}

		fn submit_report_equivocation_unsigned_extrinsic(
			equivocation_proof: fg_primitives::EquivocationProof<
				<Block as BlockT>::Hash,
				sp_runtime::traits::NumberFor<Block>,
			>,
			key_owner_proof: fg_primitives::OpaqueKeyOwnershipProof,
		) -> Option<()> {
			let key_owner_proof = key_owner_proof.decode()?;

			Grandpa::submit_unsigned_equivocation_report(
				equivocation_proof,
				key_owner_proof,
			)
		}

		fn generate_key_ownership_proof(
			_set_id: fg_primitives::SetId,
			authority_id: fg_primitives::AuthorityId,
		) -> Option<fg_primitives::OpaqueKeyOwnershipProof> {
			use codec::Encode;

			Historical::prove((fg_primitives::KEY_TYPE, authority_id))
				.map(|p| p.encode())
				.map(fg_primitives::OpaqueKeyOwnershipProof::new)
		}
	}

	impl babe_primitives::BabeApi<Block> for Runtime {
		fn configuration() -> babe_primitives::BabeConfiguration {
			let epoch_config = Babe::epoch_config().unwrap_or(BABE_GENESIS_EPOCH_CONFIG);
			babe_primitives::BabeConfiguration {
				slot_duration: Babe::slot_duration(),
				epoch_length: EpochDuration::get(),
				c: epoch_config.c,
				authorities: Babe::authorities().to_vec(),
				randomness: Babe::randomness(),
				allowed_slots: epoch_config.allowed_slots,
			}
		}

		fn current_epoch_start() -> babe_primitives::Slot {
			Babe::current_epoch_start()
		}

		fn current_epoch() -> babe_primitives::Epoch {
			Babe::current_epoch()
		}

		fn next_epoch() -> babe_primitives::Epoch {
			Babe::next_epoch()
		}

		fn generate_key_ownership_proof(
			_slot: babe_primitives::Slot,
			authority_id: babe_primitives::AuthorityId,
		) -> Option<babe_primitives::OpaqueKeyOwnershipProof> {
			use codec::Encode;

			Historical::prove((babe_primitives::KEY_TYPE, authority_id))
				.map(|p| p.encode())
				.map(babe_primitives::OpaqueKeyOwnershipProof::new)
		}

		fn submit_report_equivocation_unsigned_extrinsic(
			equivocation_proof: babe_primitives::EquivocationProof<<Block as BlockT>::Header>,
			key_owner_proof: babe_primitives::OpaqueKeyOwnershipProof,
		) -> Option<()> {
			let key_owner_proof = key_owner_proof.decode()?;

			Babe::submit_unsigned_equivocation_report(
				equivocation_proof,
				key_owner_proof,
			)
		}
	}

	impl authority_discovery_primitives::AuthorityDiscoveryApi<Block> for Runtime {
		fn authorities() -> Vec<AuthorityDiscoveryId> {
			parachains_runtime_api_impl::relevant_authority_ids::<Runtime>()
		}
	}

	impl sp_session::SessionKeys<Block> for Runtime {
		fn generate_session_keys(seed: Option<Vec<u8>>) -> Vec<u8> {
			SessionKeys::generate(seed)
		}

		fn decode_session_keys(
			encoded: Vec<u8>,
		) -> Option<Vec<(Vec<u8>, sp_core::crypto::KeyTypeId)>> {
			SessionKeys::decode_into_raw_public_keys(&encoded)
		}
	}

	impl frame_system_rpc_runtime_api::AccountNonceApi<Block, AccountId, Nonce> for Runtime {
		fn account_nonce(account: AccountId) -> Nonce {
			System::account_nonce(account)
		}
	}

	impl pallet_transaction_payment_rpc_runtime_api::TransactionPaymentApi<
		Block,
		Balance,
	> for Runtime {
		fn query_info(uxt: <Block as BlockT>::Extrinsic, len: u32) -> RuntimeDispatchInfo<Balance> {
			TransactionPayment::query_info(uxt, len)
		}
		fn query_fee_details(uxt: <Block as BlockT>::Extrinsic, len: u32) -> FeeDetails<Balance> {
			TransactionPayment::query_fee_details(uxt, len)
		}
		fn query_weight_to_fee(weight: Weight) -> Balance {
			TransactionPayment::weight_to_fee(weight)
		}
		fn query_length_to_fee(length: u32) -> Balance {
			TransactionPayment::length_to_fee(length)
		}
	}

	impl pallet_transaction_payment_rpc_runtime_api::TransactionPaymentCallApi<Block, Balance, RuntimeCall>
		for Runtime
	{
		fn query_call_info(call: RuntimeCall, len: u32) -> RuntimeDispatchInfo<Balance> {
			TransactionPayment::query_call_info(call, len)
		}
		fn query_call_fee_details(call: RuntimeCall, len: u32) -> FeeDetails<Balance> {
			TransactionPayment::query_call_fee_details(call, len)
		}
		fn query_weight_to_fee(weight: Weight) -> Balance {
			TransactionPayment::weight_to_fee(weight)
		}
		fn query_length_to_fee(length: u32) -> Balance {
			TransactionPayment::length_to_fee(length)
		}
	}

	impl xcm_runtime_apis::fees::XcmPaymentApi<Block> for Runtime {
		fn query_acceptable_payment_assets(xcm_version: xcm::Version) -> Result<Vec<VersionedAssetId>, XcmPaymentApiError> {
			let acceptable_assets = vec![AssetId(xcm_config::TokenLocation::get())];
			XcmPallet::query_acceptable_payment_assets(xcm_version, acceptable_assets)
		}

		fn query_weight_to_asset_fee(weight: Weight, asset: VersionedAssetId) -> Result<u128, XcmPaymentApiError> {
			let latest_asset_id: Result<AssetId, ()> = asset.clone().try_into();
			match latest_asset_id {
				Ok(asset_id) if asset_id.0 == xcm_config::TokenLocation::get() => {
					// for native token
					Ok(WeightToFee::weight_to_fee(&weight))
				},
				Ok(asset_id) => {
					log::trace!(target: "xcm::xcm_runtime_apis", "query_weight_to_asset_fee - unhandled asset_id: {asset_id:?}!");
					Err(XcmPaymentApiError::AssetNotFound)
				},
				Err(_) => {
					log::trace!(target: "xcm::xcm_runtime_apis", "query_weight_to_asset_fee - failed to convert asset: {asset:?}!");
					Err(XcmPaymentApiError::VersionedConversionFailed)
				}
			}
		}

		fn query_xcm_weight(message: VersionedXcm<()>) -> Result<Weight, XcmPaymentApiError> {
			XcmPallet::query_xcm_weight(message)
		}

		fn query_delivery_fees(destination: VersionedLocation, message: VersionedXcm<()>) -> Result<VersionedAssets, XcmPaymentApiError> {
			XcmPallet::query_delivery_fees(destination, message)
		}
	}

	impl xcm_runtime_apis::dry_run::DryRunApi<Block, RuntimeCall, RuntimeEvent, OriginCaller> for Runtime {
		fn dry_run_call(origin: OriginCaller, call: RuntimeCall, result_xcms_version: XcmVersion) -> Result<CallDryRunEffects<RuntimeEvent>, XcmDryRunApiError> {
			XcmPallet::dry_run_call::<Runtime, xcm_config::XcmRouter, OriginCaller, RuntimeCall>(origin, call, result_xcms_version)
		}

		fn dry_run_xcm(origin_location: VersionedLocation, xcm: VersionedXcm<RuntimeCall>) -> Result<XcmDryRunEffects<RuntimeEvent>, XcmDryRunApiError> {
			XcmPallet::dry_run_xcm::<Runtime, xcm_config::XcmRouter, RuntimeCall, xcm_config::XcmConfig>(origin_location, xcm)
		}
	}

	impl xcm_runtime_apis::conversions::LocationToAccountApi<Block, AccountId> for Runtime {
		fn convert_location(location: VersionedLocation) -> Result<
			AccountId,
			xcm_runtime_apis::conversions::Error
		> {
			xcm_runtime_apis::conversions::LocationToAccountHelper::<
				AccountId,
				xcm_config::SovereignAccountOf,
			>::convert_location(location)
		}
	}

	impl sp_genesis_builder::GenesisBuilder<Block> for Runtime {
		fn build_state(config: Vec<u8>) -> sp_genesis_builder::Result {
			build_state::<RuntimeGenesisConfig>(config)
		}

		fn get_preset(id: &Option<sp_genesis_builder::PresetId>) -> Option<Vec<u8>> {
			get_preset::<RuntimeGenesisConfig>(id, &genesis_config_presets::get_preset)
		}

		fn preset_names() -> Vec<sp_genesis_builder::PresetId> {
			genesis_config_presets::preset_names()
		}
	}

	#[cfg(feature = "try-runtime")]
	impl frame_try_runtime::TryRuntime<Block> for Runtime {
		fn on_runtime_upgrade(checks: frame_try_runtime::UpgradeCheckSelect) -> (Weight, Weight) {
			log::info!(target: LOG_TARGET, "try-runtime::on_runtime_upgrade polkadot.");
			let weight = Executive::try_runtime_upgrade(checks).unwrap();
			(weight, BlockWeights::get().max_block)
		}

		fn execute_block(
			block: Block,
			state_root_check: bool,
			signature_check: bool,
			select: frame_try_runtime::TryStateSelect,
		) -> Weight {
			// NOTE: intentional unwrap: we don't want to propagate the error backwards, and want to
			// have a backtrace here.
			Executive::try_execute_block(block, state_root_check, signature_check, select).unwrap()
		}
	}

	#[cfg(feature = "runtime-benchmarks")]
	impl frame_benchmarking::Benchmark<Block> for Runtime {
		fn benchmark_metadata(extra: bool) -> (
			Vec<frame_benchmarking::BenchmarkList>,
			Vec<frame_support::traits::StorageInfo>,
		) {
			let mut list = Vec::<BenchmarkList>::new();
			list_benchmarks!(list, extra);

			let storage_info = AllPalletsWithSystem::storage_info();
			(list, storage_info)
		}

		fn dispatch_benchmark(
			config: frame_benchmarking::BenchmarkConfig
		) -> Result<
			Vec<frame_benchmarking::BenchmarkBatch>,
			alloc::string::String,
		> {
			let mut whitelist: Vec<TrackedStorageKey> = AllPalletsWithSystem::whitelisted_storage_keys();
			let treasury_key = frame_system::Account::<Runtime>::hashed_key_for(Treasury::account_id());
			whitelist.push(treasury_key.to_vec().into());

			let mut batches = Vec::<BenchmarkBatch>::new();
			let params = (&config, &whitelist);

			add_benchmarks!(params, batches);

			Ok(batches)
		}
	}
}

#[cfg(test)]
mod test_fees {
	use super::*;
	use frame_support::{dispatch::GetDispatchInfo, weights::WeightToFee as WeightToFeeT};
	use polkadot_runtime_common::MinimumMultiplier;
	use separator::Separatable;
	use sp_keyring::Sr25519Keyring::{Alice, Charlie};
	use sp_runtime::{assert_eq_error_rate, MultiAddress, MultiSignature};

	#[test]
	fn payout_weight_portion() {
		use pallet_staking::WeightInfo;
		let payout_weight =
			<Runtime as pallet_staking::Config>::WeightInfo::payout_stakers_alive_staked(
				MaxNominators::get(),
			)
			.ref_time() as f64;
		let block_weight = BlockWeights::get().max_block.ref_time() as f64;

		println!(
			"a full payout takes {:.2} of the block weight [{} / {}]",
			payout_weight / block_weight,
			payout_weight,
			block_weight
		);
		assert!(payout_weight * 2f64 < block_weight);
	}

	#[test]
	fn block_cost() {
		let max_block_weight = BlockWeights::get().max_block;
		let raw_fee = WeightToFee::weight_to_fee(&max_block_weight);

		let fee_with_multiplier = |m: Multiplier| {
			println!(
				"Full Block weight == {} // multiplier: {:?} // WeightToFee(full_block) == {} plank",
				max_block_weight,
				m,
				m.saturating_mul_int(raw_fee).separated_string(),
			);
		};
		fee_with_multiplier(MinimumMultiplier::get());
		fee_with_multiplier(Multiplier::from_rational(1, 2));
		fee_with_multiplier(Multiplier::from_u32(1));
		fee_with_multiplier(Multiplier::from_u32(2));
	}

	#[test]
	fn transfer_cost_min_multiplier() {
		let min_multiplier = MinimumMultiplier::get();
		let call = pallet_balances::Call::<Runtime>::transfer_keep_alive {
			dest: Charlie.to_account_id().into(),
			value: Default::default(),
		};
		let info = call.get_dispatch_info();
		println!("call = {:?} / info = {:?}", call, info);
		// convert to runtime call.
		let call = RuntimeCall::Balances(call);
		let tx_ext: TxExtension = (
			frame_system::CheckNonZeroSender::<Runtime>::new(),
			frame_system::CheckSpecVersion::<Runtime>::new(),
			frame_system::CheckTxVersion::<Runtime>::new(),
			frame_system::CheckGenesis::<Runtime>::new(),
			frame_system::CheckMortality::<Runtime>::from(generic::Era::immortal()),
			frame_system::CheckNonce::<Runtime>::from(1),
			frame_system::CheckWeight::<Runtime>::new(),
			pallet_transaction_payment::ChargeTransactionPayment::<Runtime>::from(0),
			claims::PrevalidateAttests::<Runtime>::new(),
			frame_metadata_hash_extension::CheckMetadataHash::<Runtime>::new(false),
		);
		let uxt = UncheckedExtrinsic {
			preamble: generic::Preamble::Signed(
				MultiAddress::Id(Alice.to_account_id()),
				MultiSignature::Sr25519(Alice.sign(b"foo")),
				tx_ext,
			),
			function: call,
		};
		let len = uxt.encoded_size();

		let mut ext = sp_io::TestExternalities::new_empty();
		let mut test_with_multiplier = |m: Multiplier| {
			ext.execute_with(|| {
				pallet_transaction_payment::NextFeeMultiplier::<Runtime>::put(m);
				let fee = TransactionPayment::query_fee_details(uxt.clone(), len as u32);
				println!(
					"multiplier = {:?} // fee details = {:?} // final fee = {:?}",
					pallet_transaction_payment::NextFeeMultiplier::<Runtime>::get(),
					fee,
					fee.final_fee().separated_string(),
				);
			});
		};

		test_with_multiplier(min_multiplier);
		test_with_multiplier(Multiplier::saturating_from_rational(1u128, 1u128));
		test_with_multiplier(Multiplier::saturating_from_rational(1u128, 1_0u128));
		test_with_multiplier(Multiplier::saturating_from_rational(1u128, 1_00u128));
		test_with_multiplier(Multiplier::saturating_from_rational(1u128, 1_000u128));
		test_with_multiplier(Multiplier::saturating_from_rational(1u128, 1_000_000u128));
		test_with_multiplier(Multiplier::saturating_from_rational(1u128, 1_000_000_000u128));
	}

	#[test]
	fn nominator_limit() {
		use pallet_election_provider_multi_phase::WeightInfo;
		// starting point of the nominators.
		let target_voters: u32 = 50_000;

		// assuming we want around 5k candidates and 1k active validators. (March 31, 2021)
		let all_targets: u32 = 5_000;
		let desired: u32 = 1_000;
		let weight_with = |active| {
			<Runtime as pallet_election_provider_multi_phase::Config>::WeightInfo::submit_unsigned(
				active,
				all_targets,
				active,
				desired,
			)
		};

		let mut active = target_voters;
		while weight_with(active).all_lte(OffchainSolutionWeightLimit::get()) ||
			active == target_voters
		{
			active += 1;
		}

		println!("can support {} nominators to yield a weight of {}", active, weight_with(active));
		assert!(active > target_voters, "we need to reevaluate the weight of the election system");
	}

	#[test]
	fn signed_deposit_is_sensible() {
		// ensure this number does not change, or that it is checked after each change.
		// a 1 MB solution should take (40 + 10) DOTs of deposit.
		let deposit = SignedFixedDeposit::get() + (SignedDepositByte::get() * 1024 * 1024);
		assert_eq_error_rate!(deposit, 50 * DOLLARS, DOLLARS);
	}
}

#[cfg(test)]
mod test {
	use std::collections::HashSet;

	use super::*;
	use frame_support::traits::WhitelistedStorageKeys;
	use scale_info::TypeInfo;
	use sp_core::hexdisplay::HexDisplay;

	#[test]
	fn call_size() {
		RuntimeCall::assert_size_under(256);
	}

	#[test]
	fn check_whitelist() {
		let whitelist: HashSet<alloc::string::String> =
			AllPalletsWithSystem::whitelisted_storage_keys()
				.iter()
				.map(|e| HexDisplay::from(&e.key).to_string())
				.collect();

		// Block number
		assert!(
			whitelist.contains("26aa394eea5630e07c48ae0c9558cef702a5c1b19ab7a04f536c519aca4983ac")
		);
		// Total issuance
		assert!(
			whitelist.contains("c2261276cc9d1f8598ea4b6a74b15c2f57c875e4cff74148e4628f264b974c80")
		);
		// Execution phase
		assert!(
			whitelist.contains("26aa394eea5630e07c48ae0c9558cef7ff553b5a9862a516939d82b3d3d8661a")
		);
		// Event count
		assert!(
			whitelist.contains("26aa394eea5630e07c48ae0c9558cef70a98fdbe9ce6c55837576c60c7af3850")
		);
		// System events
		assert!(
			whitelist.contains("26aa394eea5630e07c48ae0c9558cef780d41e5e16056765bc8461851072c9d7")
		);
		// XcmPallet VersionDiscoveryQueue
		assert!(
			whitelist.contains("1405f2411d0af5a7ff397e7c9dc68d194a222ba0333561192e474c59ed8e30e1")
		);
		// XcmPallet SafeXcmVersion
		assert!(
			whitelist.contains("1405f2411d0af5a7ff397e7c9dc68d196323ae84c43568be0d1394d5d0d522c4")
		);
	}

	#[test]
	fn check_treasury_pallet_id() {
		assert_eq!(
			<Treasury as frame_support::traits::PalletInfoAccess>::index() as u8,
			polkadot_runtime_constants::TREASURY_PALLET_ID
		);
	}

	#[test]
	fn ensure_xcm_metadata_is_correct() {
		let path = xcm::VersionedXcm::<()>::type_info().path;
		// Ensure that the name doesn't include `staging` (from the pallet name)
		assert_eq!(vec!["xcm", "VersionedXcm"], path.segments);
	}
}

#[cfg(test)]
mod multiplier_tests {
	use super::*;
	use frame_support::{
		dispatch::DispatchInfo,
		traits::{OnFinalize, PalletInfoAccess},
	};
	use pallet_staking::EraPayout;
	use polkadot_runtime_common::{MinimumMultiplier, TargetBlockFullness};
	use separator::Separatable;
	use sp_runtime::traits::Convert;

	fn run_with_system_weight<F>(w: Weight, mut assertions: F)
	where
		F: FnMut(),
	{
		let mut t: sp_io::TestExternalities = frame_system::GenesisConfig::<Runtime>::default()
			.build_storage()
			.unwrap()
			.into();
		t.execute_with(|| {
			System::set_block_consumed_resources(w, 0);
			assertions()
		});
	}

	#[test]
	fn multiplier_can_grow_from_zero() {
		let minimum_multiplier = MinimumMultiplier::get();
		let target = TargetBlockFullness::get() *
			BlockWeights::get().get(DispatchClass::Normal).max_total.unwrap();
		// if the min is too small, then this will not change, and we are doomed forever.
		// the weight is 1/100th bigger than target.
		run_with_system_weight(target.saturating_mul(101) / 100, || {
			let next = SlowAdjustingFeeUpdate::<Runtime>::convert(minimum_multiplier);
			assert!(next > minimum_multiplier, "{:?} !>= {:?}", next, minimum_multiplier);
		})
	}

	use approx::assert_relative_eq;
	const MILLISECONDS_PER_DAY: u64 = 24 * 60 * 60 * 1000;

	#[test]
	fn staking_inflation_correct_single_era() {
		let (to_stakers, to_treasury) = super::EraPayout::era_payout(
			123, // ignored
			456, // ignored
			MILLISECONDS_PER_DAY,
		);

		// Values are within 0.1%
		assert_relative_eq!(to_stakers as f64, (279_477 * UNITS) as f64, max_relative = 0.001);
		assert_relative_eq!(to_treasury as f64, (49_320 * UNITS) as f64, max_relative = 0.001);
		// Total per day is ~328,797 DOT
		assert_relative_eq!(
			(to_stakers as f64 + to_treasury as f64),
			(328_797 * UNITS) as f64,
			max_relative = 0.001
		);
	}

	#[test]
	fn staking_inflation_correct_longer_era() {
		// Twice the era duration means twice the emission:
		let (to_stakers, to_treasury) = super::EraPayout::era_payout(
			123, // ignored
			456, // ignored
			2 * MILLISECONDS_PER_DAY,
		);

		assert_relative_eq!(
			to_stakers as f64,
			(279_477 * UNITS) as f64 * 2.0,
			max_relative = 0.001
		);
		assert_relative_eq!(
			to_treasury as f64,
			(49_320 * UNITS) as f64 * 2.0,
			max_relative = 0.001
		);
	}

	#[test]
	fn staking_inflation_correct_whole_year() {
		let (to_stakers, to_treasury) = super::EraPayout::era_payout(
			123,                                  // ignored
			456,                                  // ignored
			(36525 * MILLISECONDS_PER_DAY) / 100, // 1 year
		);

		// Our yearly emissions is about 120M DOT:
		let yearly_emission = 120_093_259 * UNITS;
		assert_relative_eq!(
			to_stakers as f64 + to_treasury as f64,
			yearly_emission as f64,
			max_relative = 0.001
		);

		assert_relative_eq!(to_stakers as f64, yearly_emission as f64 * 0.85, max_relative = 0.001);
		assert_relative_eq!(
			to_treasury as f64,
			yearly_emission as f64 * 0.15,
			max_relative = 0.001
		);
	}

	// 10 years into the future, our values do not overflow.
	#[test]
	fn staking_inflation_correct_not_overflow() {
		let (to_stakers, to_treasury) = super::EraPayout::era_payout(
			123,                                 // ignored
			456,                                 // ignored
			(36525 * MILLISECONDS_PER_DAY) / 10, // 10 years
		);
		let initial_ti: i128 = 15_011_657_390_566_252_333;
		let projected_total_issuance = (to_stakers as i128 + to_treasury as i128) + initial_ti;

		// In 2034, there will be about 2.7 billion DOT in existence.
		assert_relative_eq!(
			projected_total_issuance as f64,
			(2_700_000_000 * UNITS) as f64,
			max_relative = 0.001
		);
	}

	// Print percent per year, just as convenience.
	#[test]
	fn staking_inflation_correct_print_percent() {
		let (to_stakers, to_treasury) = super::EraPayout::era_payout(
			123,                                  // ignored
			456,                                  // ignored
			(36525 * MILLISECONDS_PER_DAY) / 100, // 1 year
		);
		let yearly_emission = to_stakers + to_treasury;
		let mut ti: i128 = 15_011_657_390_566_252_333;

		for y in 0..10 {
			let new_ti = ti + yearly_emission as i128;
			let inflation = 100.0 * (new_ti - ti) as f64 / ti as f64;
			println!("Year {y} inflation: {inflation}%");
			ti = new_ti;

			assert!(inflation <= 8.0 && inflation > 2.0, "sanity check");
		}
	}

	#[test]
	fn fast_unstake_estimate() {
		use pallet_fast_unstake::WeightInfo;
		let block_time = BlockWeights::get().max_block.ref_time() as f32;
		let on_idle = weights::pallet_fast_unstake::WeightInfo::<Runtime>::on_idle_check(
			300,
			<Runtime as pallet_fast_unstake::Config>::BatchSize::get(),
		)
		.ref_time() as f32;
		println!("ratio of block weight for full batch fast-unstake {}", on_idle / block_time);
		assert!(on_idle / block_time <= 0.5f32)
	}

	#[test]
	fn treasury_pallet_index_is_correct() {
		assert_eq!(TREASURY_PALLET_ID, <Treasury as PalletInfoAccess>::index() as u8);
	}

	#[test]
	#[ignore]
	fn multiplier_growth_simulator() {
		// assume the multiplier is initially set to its minimum. We update it with values twice the
		//target (target is 25%, thus 50%) and we see at which point it reaches 1.
		let mut multiplier = MinimumMultiplier::get();
		let block_weight = BlockWeights::get().get(DispatchClass::Normal).max_total.unwrap();
		let mut blocks = 0;
		let mut fees_paid = 0;

		frame_system::Pallet::<Runtime>::set_block_consumed_resources(Weight::MAX, 0);
		// TODO: Find out if this test is correct, since we're not yet considering
		// `extension_weight`
		let info = DispatchInfo { call_weight: Weight::MAX, ..Default::default() };

		let mut t: sp_io::TestExternalities = frame_system::GenesisConfig::<Runtime>::default()
			.build_storage()
			.unwrap()
			.into();
		// set the minimum
		t.execute_with(|| {
			pallet_transaction_payment::NextFeeMultiplier::<Runtime>::set(MinimumMultiplier::get());
		});

		while multiplier <= Multiplier::from_u32(1) {
			t.execute_with(|| {
				// imagine this tx was called.
				let fee = TransactionPayment::compute_fee(0, &info, 0);
				fees_paid += fee;

				// this will update the multiplier.
				System::set_block_consumed_resources(block_weight, 0);
				TransactionPayment::on_finalize(1);
				let next = TransactionPayment::next_fee_multiplier();

				assert!(next > multiplier, "{:?} !>= {:?}", next, multiplier);
				multiplier = next;

				println!(
					"block = {} / multiplier {:?} / fee = {:?} / fess so far {:?}",
					blocks,
					multiplier,
					fee.separated_string(),
					fees_paid.separated_string()
				);
			});
			blocks += 1;
		}
	}

	#[test]
	#[ignore]
	fn multiplier_cool_down_simulator() {
		// assume the multiplier is initially set to its minimum. We update it with values twice the
		//target (target is 25%, thus 50%) and we see at which point it reaches 1.
		let mut multiplier = Multiplier::from_u32(2);
		let mut blocks = 0;

		let mut t: sp_io::TestExternalities = frame_system::GenesisConfig::<Runtime>::default()
			.build_storage()
			.unwrap()
			.into();
		// set the minimum
		t.execute_with(|| {
			pallet_transaction_payment::NextFeeMultiplier::<Runtime>::set(multiplier);
		});

		while multiplier > Multiplier::from_u32(0) {
			t.execute_with(|| {
				// this will update the multiplier.
				TransactionPayment::on_finalize(1);
				let next = TransactionPayment::next_fee_multiplier();

				assert!(next < multiplier, "{:?} !>= {:?}", next, multiplier);
				multiplier = next;

				println!("block = {} / multiplier {:?}", blocks, multiplier);
			});
			blocks += 1;
		}
	}
}
#[cfg(all(test, feature = "try-runtime"))]
mod remote_tests {
	use super::*;
	use frame_try_runtime::{runtime_decl_for_try_runtime::TryRuntime, UpgradeCheckSelect};
	use remote_externalities::{
		Builder, Mode, OfflineConfig, OnlineConfig, RemoteExternalities, SnapshotConfig, Transport,
	};
	use std::env::var;

	async fn remote_ext_test_setup() -> RemoteExternalities<Block> {
		let transport: Transport =
			var("WS").unwrap_or("wss://rpc.polkadot.io:443".to_string()).into();
		let maybe_state_snapshot: Option<SnapshotConfig> = var("SNAP").map(|s| s.into()).ok();
		Builder::<Block>::default()
			.mode(if let Some(state_snapshot) = maybe_state_snapshot {
				Mode::OfflineOrElseOnline(
					OfflineConfig { state_snapshot: state_snapshot.clone() },
					OnlineConfig {
						transport,
						state_snapshot: Some(state_snapshot),
						..Default::default()
					},
				)
			} else {
				Mode::Online(OnlineConfig { transport, ..Default::default() })
			})
			.build()
			.await
			.unwrap()
	}

	#[tokio::test]
	async fn dispatch_all_proposals() {
		if var("RUN_OPENGOV_TEST").is_err() {
			return;
		}

		sp_tracing::try_init_simple();
		let mut ext = remote_ext_test_setup().await;
		ext.execute_with(|| {
			type Ref = pallet_referenda::ReferendumInfoOf<Runtime, ()>;
			type RefStatus = pallet_referenda::ReferendumStatusOf<Runtime, ()>;
			use sp_runtime::traits::Dispatchable;
			let all_refs: Vec<(u32, RefStatus)> =
				pallet_referenda::ReferendumInfoFor::<Runtime>::iter()
					.filter_map(|(idx, reff): (_, Ref)| {
						if let Ref::Ongoing(ref_status) = reff {
							Some((idx, ref_status))
						} else {
							None
						}
					})
					.collect::<Vec<_>>();

			for (ref_index, referenda) in all_refs {
				log::info!(target: LOG_TARGET, "🚀 executing referenda #{}", ref_index);
				let RefStatus { origin, proposal, .. } = referenda;
				// we do more or less what the scheduler will do under the hood, as best as we can
				// imitate:
				let (call, _len) = match <
					<Runtime as pallet_scheduler::Config>::Preimages
					as
					frame_support::traits::QueryPreimage
				>::peek(&proposal) {
					Ok(x) => x,
					Err(e) => {
						log::error!(target: LOG_TARGET, "failed to get preimage: {:?}", e);
						continue;
					}
				};

				let dispatch_result = call.dispatch(origin.clone().into());
				log::info!(target: LOG_TARGET, "outcome of dispatch with origin {:?}: {:?}", origin, dispatch_result);
			}
		});
	}

	#[tokio::test]
	async fn run_migrations() {
		if var("RUN_MIGRATION_TESTS").is_err() {
			return;
		}

		sp_tracing::try_init_simple();
		let mut ext = remote_ext_test_setup().await;
		ext.execute_with(|| Runtime::on_runtime_upgrade(UpgradeCheckSelect::PreAndPost));
	}

	#[tokio::test]
	#[ignore = "this test is meant to be executed manually"]
	async fn try_fast_unstake_all() {
		sp_tracing::try_init_simple();
		let transport: Transport =
			var("WS").unwrap_or("wss://rpc.polkadot.io:443".to_string()).into();
		let maybe_state_snapshot: Option<SnapshotConfig> = var("SNAP").map(|s| s.into()).ok();
		let mut ext = Builder::<Block>::default()
			.mode(if let Some(state_snapshot) = maybe_state_snapshot {
				Mode::OfflineOrElseOnline(
					OfflineConfig { state_snapshot: state_snapshot.clone() },
					OnlineConfig {
						transport,
						state_snapshot: Some(state_snapshot),
						..Default::default()
					},
				)
			} else {
				Mode::Online(OnlineConfig { transport, ..Default::default() })
			})
			.build()
			.await
			.unwrap();
		ext.execute_with(|| {
			pallet_fast_unstake::ErasToCheckPerBlock::<Runtime>::put(1);
			polkadot_runtime_common::try_runtime::migrate_all_inactive_nominators::<Runtime>()
		});
	}

	#[tokio::test]
	async fn next_inflation() {
		use hex_literal::hex;
		sp_tracing::try_init_simple();
		let transport: Transport =
			var("WS").unwrap_or("wss://rpc.dotters.network/polkadot".to_string()).into();
		let mut ext = Builder::<Block>::default()
			.mode(Mode::Online(OnlineConfig {
				transport,
				hashed_prefixes: vec![
					// staking eras total stake
					hex!("5f3e4907f716ac89b6347d15ececedcaa141c4fe67c2d11f4a10c6aca7a79a04")
						.to_vec(),
				],
				hashed_keys: vec![
					// staking active era
					hex!("5f3e4907f716ac89b6347d15ececedca487df464e44a534ba6b0cbb32407b587")
						.to_vec(),
					// balances ti
					hex!("c2261276cc9d1f8598ea4b6a74b15c2f57c875e4cff74148e4628f264b974c80")
						.to_vec(),
					// timestamp now
					hex!("f0c365c3cf59d671eb72da0e7a4113c49f1f0515f462cdcf84e0f1d6045dfcbb")
						.to_vec(),
				],
				..Default::default()
			}))
			.build()
			.await
			.unwrap();
		ext.execute_with(|| {
			use pallet_staking::EraPayout;
			let (total_staked, started) = pallet_staking::ActiveEra::<Runtime>::get()
				.map(|ae| {
					(pallet_staking::ErasTotalStake::<Runtime>::get(ae.index), ae.start.unwrap())
				})
				.unwrap();
			let total_issuance = Balances::total_issuance();
			let _real_era_duration_millis =
				pallet_timestamp::Now::<Runtime>::get().saturating_sub(started);
			// 24h in milliseconds
			let average_era_duration_millis = 24 * (HOURS as Moment) * MILLISECS_PER_BLOCK;
			let (staking, leftover) = <Runtime as pallet_staking::Config>::EraPayout::era_payout(
				total_staked,
				total_issuance,
				average_era_duration_millis,
			);
			use ss58_registry::TokenRegistry;
			let token: ss58_registry::Token = TokenRegistry::Dot.into();

			log::info!(target: LOG_TARGET, "total-staked = {:?}", token.amount(total_staked));
			log::info!(target: LOG_TARGET, "total-issuance = {:?}", token.amount(total_issuance));
			log::info!(target: LOG_TARGET, "staking-rate = {:?}", Perquintill::from_rational(total_staked, total_issuance));
			log::info!(target: LOG_TARGET, "era-duration = {:?}", average_era_duration_millis);
			log::info!(target: LOG_TARGET, "maxStakingRewards = {:?}", pallet_staking::MaxStakedRewards::<Runtime>::get());
			log::info!(target: LOG_TARGET, "💰 Inflation ==> staking = {:?} / leftover = {:?}", token.amount(staking), token.amount(leftover));
			log::info!(target: LOG_TARGET, "inflation_rate runtime API: {:?}", Runtime::impl_experimental_inflation_info());
		});
	}
}<|MERGE_RESOLUTION|>--- conflicted
+++ resolved
@@ -76,15 +76,12 @@
 	traits::{
 		fungible::HoldConsideration,
 		tokens::{imbalance::ResolveTo, UnityOrOuterConversion},
-<<<<<<< HEAD
 		ConstU32, ConstU8, Contains, EitherOf, EitherOfDiverse, Everything, FromContains, Get,
 		InstanceFilter, KeyOwnerProofSystem, LinearStoragePrice, OnRuntimeUpgrade, PrivilegeCmp,
 		ProcessMessage, ProcessMessageError, WithdrawReasons,
-=======
 		ConstU32, ConstU8, EitherOf, EitherOfDiverse, Everything, FromContains, Get,
 		InstanceFilter, KeyOwnerProofSystem, LinearStoragePrice, PrivilegeCmp, ProcessMessage,
 		ProcessMessageError, WithdrawReasons,
->>>>>>> e0eac41c
 	},
 	weights::{
 		constants::{WEIGHT_PROOF_SIZE_PER_KB, WEIGHT_REF_TIME_PER_MICROS},
@@ -731,11 +728,7 @@
 	type BenchmarkingConfig = polkadot_runtime_common::StakingBenchmarkingConfig;
 	type EventListeners = (NominationPools, DelegatedStaking);
 	type WeightInfo = weights::pallet_staking::WeightInfo<Runtime>;
-<<<<<<< HEAD
 	type Filter = pallet_nomination_pools::AllPoolMembers<Runtime>;
-=======
-	type Filter = ();
->>>>>>> e0eac41c
 }
 
 impl pallet_fast_unstake::Config for Runtime {
@@ -1060,7 +1053,6 @@
 	MaxEncodedLen,
 	Default,
 )]
-<<<<<<< HEAD
 pub struct TransparentProxyType<T>(pub T);
 
 impl Into<ProxyType> for TransparentProxyType<ProxyType> {
@@ -1077,18 +1069,6 @@
 	}
 }
 
-=======
-pub struct TransparentProxyType<T>(T);
-
-impl<T: scale_info::TypeInfo> scale_info::TypeInfo for TransparentProxyType<T> {
-	type Identity = T::Identity;
-
-	fn type_info() -> scale_info::Type {
-		T::type_info()
-	}
-}
-
->>>>>>> e0eac41c
 impl InstanceFilter<RuntimeCall> for TransparentProxyType<ProxyType> {
 	fn filter(&self, c: &RuntimeCall) -> bool {
 		match self.0 {
@@ -1512,11 +1492,7 @@
 	type MaxPointsToBalance = MaxPointsToBalance;
 	type WeightInfo = weights::pallet_nomination_pools::WeightInfo<Self>;
 	type AdminOrigin = EitherOf<EnsureRoot<AccountId>, StakingAdmin>;
-<<<<<<< HEAD
 	type Filter = pallet_staking::AllStakers<Runtime>;
-=======
-	type Filter = ();
->>>>>>> e0eac41c
 	type BlockNumberProvider = System;
 }
 
@@ -1767,7 +1743,6 @@
 	}
 }
 
-<<<<<<< HEAD
 #[cfg(feature = "zombie-bite-sudo")] // FAIL-CI
 construct_runtime! {
 	pub enum Runtime
@@ -1923,32 +1898,6 @@
 	frame_metadata_hash_extension::CheckMetadataHash<Runtime>,
 );
 
-=======
-/// The address format for describing accounts.
-pub type Address = sp_runtime::MultiAddress<AccountId, ()>;
-/// Block header type as expected by this runtime.
-pub type Header = generic::Header<BlockNumber, BlakeTwo256>;
-/// Block type as expected by this runtime.
-pub type Block = generic::Block<Header, UncheckedExtrinsic>;
-/// A Block signed with a Justification
-pub type SignedBlock = generic::SignedBlock<Block>;
-/// `BlockId` type as expected by this runtime.
-pub type BlockId = generic::BlockId<Block>;
-/// The `TransactionExtension` to the basic transaction logic.
-pub type TxExtension = (
-	frame_system::CheckNonZeroSender<Runtime>,
-	frame_system::CheckSpecVersion<Runtime>,
-	frame_system::CheckTxVersion<Runtime>,
-	frame_system::CheckGenesis<Runtime>,
-	frame_system::CheckMortality<Runtime>,
-	frame_system::CheckNonce<Runtime>,
-	frame_system::CheckWeight<Runtime>,
-	pallet_transaction_payment::ChargeTransactionPayment<Runtime>,
-	claims::PrevalidateAttests<Runtime>,
-	frame_metadata_hash_extension::CheckMetadataHash<Runtime>,
-);
-
->>>>>>> e0eac41c
 /// All migrations that will run on the next runtime upgrade.
 ///
 /// This contains the combined migrations of the last 10 releases. It allows to skip runtime
@@ -1972,14 +1921,10 @@
 		parachains_scheduler::migration::MigrateV2ToV3<Runtime>,
 		pallet_child_bounties::migration::MigrateV0ToV1<Runtime, BalanceTransferAllowDeath>,
 		pallet_staking::migrations::v16::MigrateV15ToV16<Runtime>,
-<<<<<<< HEAD
-		// FAIL-CI check migrations restore_corrupt_ledger_2::Migrate,
-=======
 		pallet_session::migrations::v1::MigrateV0ToV1<
 			Runtime,
 			pallet_staking::migrations::v17::MigrateDisabledToSession<Runtime>,
 		>,
->>>>>>> e0eac41c
 	);
 
 	/// Migrations/checks that do not need to be versioned and can run on every update.
@@ -2061,11 +2006,7 @@
 		[pallet_xcm_benchmarks::generic, pallet_xcm_benchmarks::generic::Pallet::<Runtime>]
 	);
 
-<<<<<<< HEAD
 	pub use frame_benchmarking::{BenchmarkBatch, BenchmarkError, BenchmarkList, Benchmarking};
-=======
-	pub use frame_benchmarking::{BenchmarkBatch, BenchmarkError, BenchmarkList};
->>>>>>> e0eac41c
 	pub use frame_support::traits::{StorageInfoTrait, WhitelistedStorageKeys};
 	pub use sp_storage::TrackedStorageKey;
 	// Trying to add benchmarks directly to some pallets caused cyclic dependency issues.
@@ -2078,7 +2019,6 @@
 	pub use pallet_nomination_pools_benchmarking::Pallet as NominationPoolsBench;
 	pub use pallet_offences_benchmarking::Pallet as OffencesBench;
 	pub use pallet_session_benchmarking::Pallet as SessionBench;
-<<<<<<< HEAD
 	pub use pallet_xcm::benchmarking::{
 		Pallet as PalletXcmExtrinsiscsBenchmark, Pallet as PalletXcmExtrinsicsBenchmark,
 	};
@@ -2086,13 +2026,6 @@
 	use xcm_builder::MintLocation;
 	use xcm_config::{
 		AssetHubLocation, SovereignAccountOf, TeleportTracking, TokenLocation, XcmConfig,
-=======
-	pub use pallet_xcm::benchmarking::Pallet as PalletXcmExtrinsicsBenchmark;
-
-	use polkadot_runtime_constants::system_parachain::AssetHubParaId;
-	use xcm_config::{
-		AssetHubLocation, LocalCheckAccount, SovereignAccountOf, TokenLocation, XcmConfig,
->>>>>>> e0eac41c
 	};
 
 	impl pallet_session_benchmarking::Config for Runtime {}
@@ -2197,10 +2130,7 @@
 			Asset { id: AssetId(TokenLocation::get()), fun: Fungible(UNITS) }
 		));
 		pub const TrustedReserve: Option<(Location, Asset)> = None;
-<<<<<<< HEAD
 		pub LocalCheckAccount: (AccountId, MintLocation) = TeleportTracking::get().unwrap();
-=======
->>>>>>> e0eac41c
 	}
 
 	impl pallet_xcm_benchmarks::fungible::Config for Runtime {
