// Copyright (C) Parity Technologies (UK) Ltd.
// This file is part of Polkadot.

// Polkadot is free software: you can redistribute it and/or modify
// it under the terms of the GNU General Public License as published by
// the Free Software Foundation, either version 3 of the License, or
// (at your option) any later version.

// Polkadot is distributed in the hope that it will be useful,
// but WITHOUT ANY WARRANTY; without even the implied warranty of
// MERCHANTABILITY or FITNESS FOR A PARTICULAR PURPOSE.  See the
// GNU General Public License for more details.

// You should have received a copy of the GNU General Public License
// along with Polkadot.  If not, see <http://www.gnu.org/licenses/>.

//! The Polkadot runtime. This can be compiled with `#[no_std]`, ready for Wasm.

#![cfg_attr(not(feature = "std"), no_std)]
// `construct_runtime!` does a lot of recursion and requires us to increase the limit to 256.
#![recursion_limit = "512"]

use pallet_transaction_payment::CurrencyAdapter;
use runtime_common::{
	auctions, claims, crowdloan, impl_runtime_weights,
	impls::{
		DealWithFees, LocatableAssetConverter, VersionedLocatableAsset,
		VersionedMultiLocationConverter,
	},
	paras_registrar, prod_or_fast, slots, BlockHashCount, BlockLength, CurrencyToVote,
	SlowAdjustingFeeUpdate,
};

use runtime_parachains::{
	assigner_parachains as parachains_assigner_parachains,
	configuration as parachains_configuration, disputes as parachains_disputes,
	disputes::slashing as parachains_slashing,
	dmp as parachains_dmp, hrmp as parachains_hrmp, inclusion as parachains_inclusion,
	inclusion::{AggregateMessageOrigin, UmpQueueId},
	initializer as parachains_initializer, origin as parachains_origin, paras as parachains_paras,
	paras_inherent as parachains_paras_inherent, reward_points as parachains_reward_points,
	runtime_api_impl::v7 as parachains_runtime_api_impl,
	scheduler as parachains_scheduler, session_info as parachains_session_info,
	shared as parachains_shared,
};

use authority_discovery_primitives::AuthorityId as AuthorityDiscoveryId;
use beefy_primitives::{
	ecdsa_crypto::{AuthorityId as BeefyId, Signature as BeefySignature},
	mmr::{BeefyDataProvider, MmrLeafVersion},
};
use frame_election_provider_support::{
	bounds::ElectionBoundsBuilder, generate_solution_type, onchain, SequentialPhragmen,
};
use frame_support::{
	construct_runtime,
	genesis_builder_helper::{build_config, create_default_config},
	parameter_types,
	traits::{
		fungible::HoldConsideration, ConstU32, EitherOf, EitherOfDiverse, Get, InstanceFilter,
		KeyOwnerProofSystem, LinearStoragePrice, PrivilegeCmp, ProcessMessage, ProcessMessageError,
		WithdrawReasons,
	},
	weights::{ConstantMultiplier, WeightMeter},
	PalletId,
};
use frame_system::EnsureRoot;
use pallet_grandpa::{fg_primitives, AuthorityId as GrandpaId};
use pallet_identity::simple::IdentityInfo;
use pallet_session::historical as session_historical;
use pallet_transaction_payment::{FeeDetails, RuntimeDispatchInfo};
use parity_scale_codec::{Decode, Encode, MaxEncodedLen};
use primitives::{
	slashing, AccountId, AccountIndex, Balance, BlockNumber, CandidateEvent, CandidateHash,
	CommittedCandidateReceipt, CoreState, DisputeState, ExecutorParams, GroupRotationInfo, Hash,
	Id as ParaId, InboundDownwardMessage, InboundHrmpMessage, Moment, Nonce,
	OccupiedCoreAssumption, PersistedValidationData, ScrapedOnChainVotes, SessionInfo, Signature,
	ValidationCode, ValidationCodeHash, ValidatorId, ValidatorIndex, LOWEST_PUBLIC_ID,
	PARACHAIN_KEY_TYPE_ID,
};
use sp_core::{OpaqueMetadata, H256};
use sp_runtime::{
	create_runtime_str,
	curve::PiecewiseLinear,
	generic, impl_opaque_keys,
	traits::{
		AccountIdLookup, BlakeTwo256, Block as BlockT, ConvertInto, Extrinsic as ExtrinsicT,
		IdentityLookup, Keccak256, OpaqueKeys, SaturatedConversion, Verify,
	},
	transaction_validity::{TransactionPriority, TransactionSource, TransactionValidity},
	ApplyExtrinsicResult, BoundToRuntimeAppPublic, FixedU128, KeyTypeId, Perbill, Percent, Permill,
	RuntimeAppPublic, RuntimeDebug,
};
use sp_staking::SessionIndex;
use sp_std::{cmp::Ordering, collections::btree_map::BTreeMap, prelude::*};
#[cfg(any(feature = "std", test))]
use sp_version::NativeVersion;
use sp_version::RuntimeVersion;
use xcm::{
	latest::{InteriorMultiLocation, Junction, Junction::PalletInstance},
	VersionedMultiLocation,
};
use xcm_builder::PayOverXcm;

pub use frame_system::Call as SystemCall;
pub use pallet_balances::Call as BalancesCall;
pub use pallet_election_provider_multi_phase::{Call as EPMCall, GeometricDepositBase};
#[cfg(feature = "std")]
pub use pallet_staking::StakerStatus;
use pallet_staking::UseValidatorsMap;
pub use pallet_timestamp::Call as TimestampCall;
#[cfg(any(feature = "std", test))]
pub use sp_runtime::BuildStorage;

/// Constant values used within the runtime.
use polkadot_runtime_constants::{currency::*, fee::*, time::*, TREASURY_PALLET_ID};

// Weights used in the runtime.
mod weights;

mod bag_thresholds;

// Governance configurations.
pub mod governance;
use governance::{
	pallet_custom_origins, AuctionAdmin, FellowshipAdmin, GeneralAdmin, LeaseAdmin, StakingAdmin,
	Treasurer, TreasurySpender,
};

pub mod xcm_config;

pub const LOG_TARGET: &'static str = "runtime::polkadot";

impl_runtime_weights!(polkadot_runtime_constants);

// Make the WASM binary available.
#[cfg(feature = "std")]
include!(concat!(env!("OUT_DIR"), "/wasm_binary.rs"));

// Polkadot version identifier;
/// Runtime version (Polkadot).
#[sp_version::runtime_version]
pub const VERSION: RuntimeVersion = RuntimeVersion {
	spec_name: create_runtime_str!("polkadot"),
	impl_name: create_runtime_str!("parity-polkadot"),
	authoring_version: 0,
	spec_version: 1_001_000,
	impl_version: 0,
	apis: RUNTIME_API_VERSIONS,
	transaction_version: 25,
	state_version: 0,
};

/// The BABE epoch configuration at genesis.
pub const BABE_GENESIS_EPOCH_CONFIG: babe_primitives::BabeEpochConfiguration =
	babe_primitives::BabeEpochConfiguration {
		c: PRIMARY_PROBABILITY,
		allowed_slots: babe_primitives::AllowedSlots::PrimaryAndSecondaryVRFSlots,
	};

/// Native version.
#[cfg(any(feature = "std", test))]
pub fn native_version() -> NativeVersion {
	NativeVersion { runtime_version: VERSION, can_author_with: Default::default() }
}

parameter_types! {
	pub const Version: RuntimeVersion = VERSION;
	pub const SS58Prefix: u8 = 0;
}

impl frame_system::Config for Runtime {
	type BaseCallFilter = frame_support::traits::Everything;
	type BlockWeights = BlockWeights;
	type BlockLength = BlockLength;
	type RuntimeOrigin = RuntimeOrigin;
	type RuntimeCall = RuntimeCall;
	type Nonce = Nonce;
	type Hash = Hash;
	type Hashing = BlakeTwo256;
	type AccountId = AccountId;
	type Lookup = AccountIdLookup<AccountId, ()>;
	type Block = Block;
	type RuntimeEvent = RuntimeEvent;
	type BlockHashCount = BlockHashCount;
	type DbWeight = RocksDbWeight;
	type Version = Version;
	type PalletInfo = PalletInfo;
	type AccountData = pallet_balances::AccountData<Balance>;
	type OnNewAccount = ();
	type OnKilledAccount = ();
	type SystemWeightInfo = weights::frame_system::WeightInfo<Runtime>;
	type SS58Prefix = SS58Prefix;
	type OnSetCode = ();
	type MaxConsumers = frame_support::traits::ConstU32<16>;
}

parameter_types! {
	pub MaximumSchedulerWeight: Weight = Perbill::from_percent(80) *
		BlockWeights::get().max_block;
	pub const MaxScheduledPerBlock: u32 = 50;
	pub const NoPreimagePostponement: Option<u32> = Some(10);
}

/// Used the compare the privilege of an origin inside the scheduler.
pub struct OriginPrivilegeCmp;

impl PrivilegeCmp<OriginCaller> for OriginPrivilegeCmp {
	fn cmp_privilege(left: &OriginCaller, right: &OriginCaller) -> Option<Ordering> {
		if left == right {
			return Some(Ordering::Equal)
		}

		match (left, right) {
			// Root is greater than anything.
			(OriginCaller::system(frame_system::RawOrigin::Root), _) => Some(Ordering::Greater),
			// For every other origin we don't care, as they are not used for `ScheduleOrigin`.
			_ => None,
		}
	}
}

impl pallet_scheduler::Config for Runtime {
	type RuntimeOrigin = RuntimeOrigin;
	type RuntimeEvent = RuntimeEvent;
	type PalletsOrigin = OriginCaller;
	type RuntimeCall = RuntimeCall;
	type MaximumWeight = MaximumSchedulerWeight;
	// The goal of having ScheduleOrigin include AuctionAdmin is to allow the auctions track of
	// OpenGov to schedule periodic auctions.
	// Also allow Treasurer to schedule recurring payments.
	type ScheduleOrigin = EitherOf<EitherOf<EnsureRoot<AccountId>, AuctionAdmin>, Treasurer>;
	type MaxScheduledPerBlock = MaxScheduledPerBlock;
	type WeightInfo = weights::pallet_scheduler::WeightInfo<Runtime>;
	type OriginPrivilegeCmp = OriginPrivilegeCmp;
	type Preimages = Preimage;
}

parameter_types! {
	pub const PreimageBaseDeposit: Balance = deposit(2, 64);
	pub const PreimageByteDeposit: Balance = deposit(0, 1);
	pub const PreimageHoldReason: RuntimeHoldReason =
		RuntimeHoldReason::Preimage(pallet_preimage::HoldReason::Preimage);
}

impl pallet_preimage::Config for Runtime {
	type WeightInfo = weights::pallet_preimage::WeightInfo<Runtime>;
	type RuntimeEvent = RuntimeEvent;
	type Currency = Balances;
	type ManagerOrigin = EnsureRoot<AccountId>;
	type Consideration = HoldConsideration<
		AccountId,
		Balances,
		PreimageHoldReason,
		LinearStoragePrice<PreimageBaseDeposit, PreimageByteDeposit, Balance>,
	>;
}

parameter_types! {
	pub EpochDuration: u64 = prod_or_fast!(
		EPOCH_DURATION_IN_SLOTS as u64,
		2 * MINUTES as u64,
		"DOT_EPOCH_DURATION"
	);
	pub const ExpectedBlockTime: Moment = MILLISECS_PER_BLOCK;
	pub ReportLongevity: u64 =
		BondingDuration::get() as u64 * SessionsPerEra::get() as u64 * EpochDuration::get();
}

impl pallet_babe::Config for Runtime {
	type EpochDuration = EpochDuration;
	type ExpectedBlockTime = ExpectedBlockTime;

	// session module is the trigger
	type EpochChangeTrigger = pallet_babe::ExternalTrigger;

	type DisabledValidators = Session;

	type WeightInfo = ();

	type MaxAuthorities = MaxAuthorities;
	type MaxNominators = MaxNominatorRewardedPerValidator;

	type KeyOwnerProof =
		<Historical as KeyOwnerProofSystem<(KeyTypeId, pallet_babe::AuthorityId)>>::Proof;

	type EquivocationReportSystem =
		pallet_babe::EquivocationReportSystem<Self, Offences, Historical, ReportLongevity>;
}

parameter_types! {
	pub const IndexDeposit: Balance = 10 * DOLLARS;
}

impl pallet_indices::Config for Runtime {
	type AccountIndex = AccountIndex;
	type Currency = Balances;
	type Deposit = IndexDeposit;
	type RuntimeEvent = RuntimeEvent;
	type WeightInfo = weights::pallet_indices::WeightInfo<Runtime>;
}

parameter_types! {
	pub const ExistentialDeposit: Balance = EXISTENTIAL_DEPOSIT;
	pub const MaxLocks: u32 = 50;
	pub const MaxReserves: u32 = 50;
}

impl pallet_balances::Config for Runtime {
	type Balance = Balance;
	type DustRemoval = ();
	type RuntimeEvent = RuntimeEvent;
	type ExistentialDeposit = ExistentialDeposit;
	type AccountStore = System;
	type MaxLocks = MaxLocks;
	type MaxReserves = MaxReserves;
	type ReserveIdentifier = [u8; 8];
	type WeightInfo = weights::pallet_balances::WeightInfo<Runtime>;
	type RuntimeHoldReason = RuntimeHoldReason;
	type RuntimeFreezeReason = RuntimeFreezeReason;
	type FreezeIdentifier = RuntimeFreezeReason;
	type MaxHolds = ConstU32<1>;
	type MaxFreezes = ConstU32<8>;
}

parameter_types! {
	pub BeefySetIdSessionEntries: u32 = BondingDuration::get() * SessionsPerEra::get();
}

impl pallet_beefy::Config for Runtime {
	type BeefyId = BeefyId;
	type MaxAuthorities = MaxAuthorities;
	type MaxNominators = MaxNominatorRewardedPerValidator;
	type MaxSetIdSessionEntries = BeefySetIdSessionEntries;
	type OnNewValidatorSet = BeefyMmrLeaf;
	type WeightInfo = ();
	type KeyOwnerProof = <Historical as KeyOwnerProofSystem<(KeyTypeId, BeefyId)>>::Proof;
	type EquivocationReportSystem =
		pallet_beefy::EquivocationReportSystem<Self, Offences, Historical, ReportLongevity>;
}

impl pallet_mmr::Config for Runtime {
	const INDEXING_PREFIX: &'static [u8] = mmr::INDEXING_PREFIX;
	type Hashing = Keccak256;
	type OnNewRoot = pallet_beefy_mmr::DepositBeefyDigest<Runtime>;
	type WeightInfo = ();
	type LeafData = pallet_beefy_mmr::Pallet<Runtime>;
}

/// MMR helper types.
mod mmr {
	use super::Runtime;
	pub use pallet_mmr::primitives::*;

	pub type Leaf = <<Runtime as pallet_mmr::Config>::LeafData as LeafDataProvider>::LeafData;
	pub type Hashing = <Runtime as pallet_mmr::Config>::Hashing;
	pub type Hash = <Hashing as sp_runtime::traits::Hash>::Output;
}

parameter_types! {
	/// Version of the produced MMR leaf.
	///
	/// The version consists of two parts;
	/// - `major` (3 bits)
	/// - `minor` (5 bits)
	///
	/// `major` should be updated only if decoding the previous MMR Leaf format from the payload
	/// is not possible (i.e. backward incompatible change).
	/// `minor` should be updated if fields are added to the previous MMR Leaf, which given SCALE
	/// encoding does not prevent old leafs from being decoded.
	///
	/// Hence we expect `major` to be changed really rarely (think never).
	/// See [`MmrLeafVersion`] type documentation for more details.
	pub LeafVersion: MmrLeafVersion = MmrLeafVersion::new(0, 0);
}

/// A BEEFY data provider that merkelizes all the parachain heads at the current block
/// (sorted by their parachain id).
pub struct ParaHeadsRootProvider;
impl BeefyDataProvider<H256> for ParaHeadsRootProvider {
	fn extra_data() -> H256 {
		let mut para_heads: Vec<(u32, Vec<u8>)> = Paras::parachains()
			.into_iter()
			.filter_map(|id| Paras::para_head(&id).map(|head| (id.into(), head.0)))
			.collect();
		para_heads.sort_by_key(|k| k.0);
		binary_merkle_tree::merkle_root::<mmr::Hashing, _>(
			para_heads.into_iter().map(|pair| pair.encode()),
		)
		.into()
	}
}

impl pallet_beefy_mmr::Config for Runtime {
	type LeafVersion = LeafVersion;
	type BeefyAuthorityToMerkleLeaf = pallet_beefy_mmr::BeefyEcdsaToEthereum;
	type LeafExtra = H256;
	type BeefyDataProvider = ParaHeadsRootProvider;
}

parameter_types! {
	pub const TransactionByteFee: Balance = 10 * MILLICENTS;
	/// This value increases the priority of `Operational` transactions by adding
	/// a "virtual tip" that's equal to the `OperationalFeeMultiplier * final_fee`.
	pub const OperationalFeeMultiplier: u8 = 5;
}

impl pallet_transaction_payment::Config for Runtime {
	type RuntimeEvent = RuntimeEvent;
	type OnChargeTransaction = CurrencyAdapter<Balances, DealWithFees<Runtime>>;
	type OperationalFeeMultiplier = OperationalFeeMultiplier;
	type WeightToFee = WeightToFee;
	type LengthToFee = ConstantMultiplier<Balance, TransactionByteFee>;
	type FeeMultiplierUpdate = SlowAdjustingFeeUpdate<Self>;
}

parameter_types! {
	pub const MinimumPeriod: u64 = SLOT_DURATION / 2;
}
impl pallet_timestamp::Config for Runtime {
	type Moment = u64;
	type OnTimestampSet = Babe;
	type MinimumPeriod = MinimumPeriod;
	type WeightInfo = weights::pallet_timestamp::WeightInfo<Runtime>;
}

impl pallet_authorship::Config for Runtime {
	type FindAuthor = pallet_session::FindAccountFromAuthorIndex<Self, Babe>;
	type EventHandler = Staking;
}

#[derive(Clone, Debug, PartialEq, Eq, Encode, Decode)]
pub struct OldSessionKeys {
	pub grandpa: <Grandpa as BoundToRuntimeAppPublic>::Public,
	pub babe: <Babe as BoundToRuntimeAppPublic>::Public,
	pub im_online: pallet_im_online::sr25519::AuthorityId,
	pub para_validator: <Initializer as BoundToRuntimeAppPublic>::Public,
	pub para_assignment: <ParaSessionInfo as BoundToRuntimeAppPublic>::Public,
	pub authority_discovery: <AuthorityDiscovery as BoundToRuntimeAppPublic>::Public,
}

impl OpaqueKeys for OldSessionKeys {
	type KeyTypeIdProviders = ();
	fn key_ids() -> &'static [KeyTypeId] {
		&[
			<<Grandpa as BoundToRuntimeAppPublic>::Public>::ID,
			<<Babe as BoundToRuntimeAppPublic>::Public>::ID,
			sp_core::crypto::key_types::IM_ONLINE,
			<<Initializer as BoundToRuntimeAppPublic>::Public>::ID,
			<<ParaSessionInfo as BoundToRuntimeAppPublic>::Public>::ID,
			<<AuthorityDiscovery as BoundToRuntimeAppPublic>::Public>::ID,
		]
	}
	fn get_raw(&self, i: KeyTypeId) -> &[u8] {
		match i {
			<<Grandpa as BoundToRuntimeAppPublic>::Public>::ID => self.grandpa.as_ref(),
			<<Babe as BoundToRuntimeAppPublic>::Public>::ID => self.babe.as_ref(),
			sp_core::crypto::key_types::IM_ONLINE => self.im_online.as_ref(),
			<<Initializer as BoundToRuntimeAppPublic>::Public>::ID => self.para_validator.as_ref(),
			<<ParaSessionInfo as BoundToRuntimeAppPublic>::Public>::ID =>
				self.para_assignment.as_ref(),
			<<AuthorityDiscovery as BoundToRuntimeAppPublic>::Public>::ID =>
				self.authority_discovery.as_ref(),
			_ => &[],
		}
	}
}

impl_opaque_keys! {
	pub struct SessionKeys {
		pub grandpa: Grandpa,
		pub babe: Babe,
		pub para_validator: Initializer,
		pub para_assignment: ParaSessionInfo,
		pub authority_discovery: AuthorityDiscovery,
		pub beefy: Beefy,
	}
}

// remove this when removing `OldSessionKeys`
fn transform_session_keys(v: AccountId, old: OldSessionKeys) -> SessionKeys {
	SessionKeys {
		grandpa: old.grandpa,
		babe: old.babe,
		para_validator: old.para_validator,
		para_assignment: old.para_assignment,
		authority_discovery: old.authority_discovery,
		beefy: {
			// From Session::upgrade_keys():
			//
			// Care should be taken that the raw versions of the
			// added keys are unique for every `ValidatorId, KeyTypeId` combination.
			// This is an invariant that the session pallet typically maintains internally.
			//
			// So, produce a dummy value that's unique for the `ValidatorId, KeyTypeId` combination.
			let mut id: BeefyId = sp_application_crypto::ecdsa::Public::from_raw([0u8; 33]).into();
			let id_raw: &mut [u8] = id.as_mut();
			id_raw[1..33].copy_from_slice(v.as_ref());
			id_raw[0..4].copy_from_slice(b"beef");
			id
		},
	}
}

impl pallet_session::Config for Runtime {
	type RuntimeEvent = RuntimeEvent;
	type ValidatorId = AccountId;
	type ValidatorIdOf = pallet_staking::StashOf<Self>;
	type ShouldEndSession = Babe;
	type NextSessionRotation = Babe;
	type SessionManager = pallet_session::historical::NoteHistoricalRoot<Self, Staking>;
	type SessionHandler = <SessionKeys as OpaqueKeys>::KeyTypeIdProviders;
	type Keys = SessionKeys;
	type WeightInfo = weights::pallet_session::WeightInfo<Runtime>;
}

impl pallet_session::historical::Config for Runtime {
	type FullIdentification = pallet_staking::Exposure<AccountId, Balance>;
	type FullIdentificationOf = pallet_staking::ExposureOf<Runtime>;
}

parameter_types! {
	// phase durations. 1/4 of the last session for each.
	// in testing: 1min or half of the session for each
	pub SignedPhase: u32 = prod_or_fast!(
		EPOCH_DURATION_IN_SLOTS / 4,
		(1 * MINUTES).min(EpochDuration::get().saturated_into::<u32>() / 2),
		"DOT_SIGNED_PHASE"
	);
	pub UnsignedPhase: u32 = prod_or_fast!(
		EPOCH_DURATION_IN_SLOTS / 4,
		(1 * MINUTES).min(EpochDuration::get().saturated_into::<u32>() / 2),
		"DOT_UNSIGNED_PHASE"
	);

	// signed config
	pub const SignedMaxSubmissions: u32 = 16;
	pub const SignedMaxRefunds: u32 = 16 / 4;
	pub const SignedFixedDeposit: Balance = deposit(2, 0);
	pub const SignedDepositIncreaseFactor: Percent = Percent::from_percent(10);
	// 0.01 DOT per KB of solution data.
	pub const SignedDepositByte: Balance = deposit(0, 10) / 1024;
	// Each good submission will get 1 DOT as reward
	pub SignedRewardBase: Balance = 1 * UNITS;
	pub BetterUnsignedThreshold: Perbill = Perbill::from_rational(5u32, 10_000);

	// 4 hour session, 1 hour unsigned phase, 32 offchain executions.
	pub OffchainRepeat: BlockNumber = UnsignedPhase::get() / 32;

	pub const MaxElectingVoters: u32 = 22_500;
	/// We take the top 22500 nominators as electing voters and all of the validators as electable
	/// targets. Whilst this is the case, we cannot and shall not increase the size of the
	/// validator intentions.
	pub ElectionBounds: frame_election_provider_support::bounds::ElectionBounds =
		ElectionBoundsBuilder::default().voters_count(MaxElectingVoters::get().into()).build();
	/// Setup election pallet to support maximum winners upto 1200. This will mean Staking Pallet
	/// cannot have active validators higher than this count.
	pub const MaxActiveValidators: u32 = 1200;
}

generate_solution_type!(
	#[compact]
	pub struct NposCompactSolution16::<
		VoterIndex = u32,
		TargetIndex = u16,
		Accuracy = sp_runtime::PerU16,
		MaxVoters = MaxElectingVoters,
	>(16)
);

pub struct OnChainSeqPhragmen;
impl onchain::Config for OnChainSeqPhragmen {
	type System = Runtime;
	type Solver = SequentialPhragmen<AccountId, runtime_common::elections::OnChainAccuracy>;
	type DataProvider = Staking;
	type WeightInfo = weights::frame_election_provider_support::WeightInfo<Runtime>;
	type MaxWinners = MaxActiveValidators;
	type Bounds = ElectionBounds;
}

impl pallet_election_provider_multi_phase::MinerConfig for Runtime {
	type AccountId = AccountId;
	type MaxLength = OffchainSolutionLengthLimit;
	type MaxWeight = OffchainSolutionWeightLimit;
	type Solution = NposCompactSolution16;
	type MaxVotesPerVoter = <
		<Self as pallet_election_provider_multi_phase::Config>::DataProvider
		as
		frame_election_provider_support::ElectionDataProvider
	>::MaxVotesPerVoter;
	type MaxWinners = MaxActiveValidators;

	// The unsigned submissions have to respect the weight of the submit_unsigned call, thus their
	// weight estimate function is wired to this call's weight.
	fn solution_weight(v: u32, t: u32, a: u32, d: u32) -> Weight {
		<
			<Self as pallet_election_provider_multi_phase::Config>::WeightInfo
			as
			pallet_election_provider_multi_phase::WeightInfo
		>::submit_unsigned(v, t, a, d)
	}
}

impl pallet_election_provider_multi_phase::Config for Runtime {
	type RuntimeEvent = RuntimeEvent;
	type Currency = Balances;
	type EstimateCallFee = TransactionPayment;
	type SignedPhase = SignedPhase;
	type UnsignedPhase = UnsignedPhase;
	type SignedMaxSubmissions = SignedMaxSubmissions;
	type SignedMaxRefunds = SignedMaxRefunds;
	type SignedRewardBase = SignedRewardBase;
	type SignedDepositBase =
		GeometricDepositBase<Balance, SignedFixedDeposit, SignedDepositIncreaseFactor>;
	type SignedDepositByte = SignedDepositByte;
	type SignedDepositWeight = ();
	type SignedMaxWeight =
		<Self::MinerConfig as pallet_election_provider_multi_phase::MinerConfig>::MaxWeight;
	type MinerConfig = Self;
	type SlashHandler = (); // burn slashes
	type RewardHandler = (); // nothing to do upon rewards
	type BetterUnsignedThreshold = BetterUnsignedThreshold;
	type BetterSignedThreshold = ();
	type OffchainRepeat = OffchainRepeat;
	type MinerTxPriority = NposSolutionPriority;
	type DataProvider = Staking;
	#[cfg(any(feature = "fast-runtime", feature = "runtime-benchmarks"))]
	type Fallback = onchain::OnChainExecution<OnChainSeqPhragmen>;
	#[cfg(not(any(feature = "fast-runtime", feature = "runtime-benchmarks")))]
	type Fallback = frame_election_provider_support::NoElection<(
		AccountId,
		BlockNumber,
		Staking,
		MaxActiveValidators,
	)>;
	type GovernanceFallback = onchain::OnChainExecution<OnChainSeqPhragmen>;
	type Solver = SequentialPhragmen<
		AccountId,
		pallet_election_provider_multi_phase::SolutionAccuracyOf<Self>,
		(),
	>;
	type BenchmarkingConfig = runtime_common::elections::BenchmarkConfig;
	type ForceOrigin = EitherOf<EnsureRoot<Self::AccountId>, StakingAdmin>;
	type WeightInfo = weights::pallet_election_provider_multi_phase::WeightInfo<Self>;
	type MaxWinners = MaxActiveValidators;
	type ElectionBounds = ElectionBounds;
}

parameter_types! {
	pub const BagThresholds: &'static [u64] = &bag_thresholds::THRESHOLDS;
}

type VoterBagsListInstance = pallet_bags_list::Instance1;
impl pallet_bags_list::Config<VoterBagsListInstance> for Runtime {
	type RuntimeEvent = RuntimeEvent;
	type ScoreProvider = Staking;
	type WeightInfo = weights::pallet_bags_list::WeightInfo<Runtime>;
	type BagThresholds = BagThresholds;
	type Score = sp_npos_elections::VoteWeight;
}

// TODO #6469: This shouldn't be static, but a lazily cached value, not built unless needed, and
// re-built in case input parameters have changed. The `ideal_stake` should be determined by the
// amount of parachain slots being bid on: this should be around `(75 - 25.min(slots / 4))%`.
pallet_staking_reward_curve::build! {
	const REWARD_CURVE: PiecewiseLinear<'static> = curve!(
		min_inflation: 0_025_000,
		max_inflation: 0_100_000,
		// 3:2:1 staked : parachains : float.
		// while there's no parachains, then this is 75% staked : 25% float.
		ideal_stake: 0_750_000,
		falloff: 0_050_000,
		max_piece_count: 40,
		test_precision: 0_005_000,
	);
}

parameter_types! {
	// Six sessions in an era (24 hours).
	pub const SessionsPerEra: SessionIndex = prod_or_fast!(6, 1);

	// 28 eras for unbonding (28 days).
	pub BondingDuration: sp_staking::EraIndex = prod_or_fast!(
		28,
		28,
		"DOT_BONDING_DURATION"
	);
	pub SlashDeferDuration: sp_staking::EraIndex = prod_or_fast!(
		27,
		27,
		"DOT_SLASH_DEFER_DURATION"
	);
	pub const RewardCurve: &'static PiecewiseLinear<'static> = &REWARD_CURVE;
	pub const MaxNominatorRewardedPerValidator: u32 = 512;
	pub const OffendingValidatorsThreshold: Perbill = Perbill::from_percent(17);
	// 16
	pub const MaxNominations: u32 = <NposCompactSolution16 as frame_election_provider_support::NposSolution>::LIMIT as u32;
}

/// Custom version of `runtime_commong::era_payout` somewhat tailored for Polkadot's crowdloan
/// unlock history. The only tweak should be
///
/// ```diff
/// - let auction_proportion = Perquintill::from_rational(auctioned_slots.min(60), 200u64);
/// + let auction_proportion = Perquintill::from_rational(auctioned_slots.min(60), 300u64);
/// ```
///
/// See <https://forum.polkadot.network/t/adjusting-polkadots-ideal-staking-rate-calculation/3897>.
fn polkadot_era_payout(
	total_staked: Balance,
	total_stakable: Balance,
	max_annual_inflation: Perquintill,
	period_fraction: Perquintill,
	auctioned_slots: u64,
) -> (Balance, Balance) {
	use pallet_staking_reward_fn::compute_inflation;
	use sp_runtime::traits::Saturating;

	let min_annual_inflation = Perquintill::from_rational(25u64, 1000u64);
	let delta_annual_inflation = max_annual_inflation.saturating_sub(min_annual_inflation);

	// 20% reserved for up to 60 slots.
	let auction_proportion = Perquintill::from_rational(auctioned_slots.min(60), 300u64);

	// Therefore the ideal amount at stake (as a percentage of total issuance) is 75% less the
	// amount that we expect to be taken up with auctions.
	let ideal_stake = Perquintill::from_percent(75).saturating_sub(auction_proportion);

	let stake = Perquintill::from_rational(total_staked, total_stakable);
	let falloff = Perquintill::from_percent(5);
	let adjustment = compute_inflation(stake, ideal_stake, falloff);
	let staking_inflation =
		min_annual_inflation.saturating_add(delta_annual_inflation * adjustment);

	let max_payout = period_fraction * max_annual_inflation * total_stakable;
	let staking_payout = (period_fraction * staking_inflation) * total_stakable;
	let rest = max_payout.saturating_sub(staking_payout);

	let other_issuance = total_stakable.saturating_sub(total_staked);
	if total_staked > other_issuance {
		let _cap_rest = Perquintill::from_rational(other_issuance, total_staked) * staking_payout;
		// We don't do anything with this, but if we wanted to, we could introduce a cap on the
		// treasury amount with: `rest = rest.min(cap_rest);`
	}
	(staking_payout, rest)
}

pub struct EraPayout;
impl pallet_staking::EraPayout<Balance> for EraPayout {
	fn era_payout(
		total_staked: Balance,
		total_issuance: Balance,
		era_duration_millis: u64,
	) -> (Balance, Balance) {
		// all para-ids that are not active.
		let auctioned_slots = Paras::parachains()
			.into_iter()
			// all active para-ids that do not belong to a system chain is the number
			// of parachains that we should take into account for inflation.
			.filter(|i| *i >= LOWEST_PUBLIC_ID)
			.count() as u64;

		const MAX_ANNUAL_INFLATION: Perquintill = Perquintill::from_percent(10);
		const MILLISECONDS_PER_YEAR: u64 = 1000 * 3600 * 24 * 36525 / 100;

		polkadot_era_payout(
			total_staked,
			total_issuance,
			MAX_ANNUAL_INFLATION,
			Perquintill::from_rational(era_duration_millis, MILLISECONDS_PER_YEAR),
			auctioned_slots,
		)
	}
}

impl pallet_staking::Config for Runtime {
	type Currency = Balances;
	type CurrencyBalance = Balance;
	type UnixTime = Timestamp;
	type CurrencyToVote = CurrencyToVote;
	type RewardRemainder = Treasury;
	type RuntimeEvent = RuntimeEvent;
	type Slash = Treasury;
	type Reward = ();
	type SessionsPerEra = SessionsPerEra;
	type BondingDuration = BondingDuration;
	type SlashDeferDuration = SlashDeferDuration;
	type AdminOrigin = EitherOf<EnsureRoot<Self::AccountId>, StakingAdmin>;
	type SessionInterface = Self;
	type EraPayout = EraPayout;
	type MaxNominatorRewardedPerValidator = MaxNominatorRewardedPerValidator;
	type OffendingValidatorsThreshold = OffendingValidatorsThreshold;
	type NextNewSession = Session;
	type ElectionProvider = ElectionProviderMultiPhase;
	type GenesisElectionProvider = onchain::OnChainExecution<OnChainSeqPhragmen>;
	type VoterList = VoterList;
	type TargetList = UseValidatorsMap<Self>;
	type NominationsQuota = pallet_staking::FixedNominationsQuota<{ MaxNominations::get() }>;
	type MaxUnlockingChunks = frame_support::traits::ConstU32<32>;
	type HistoryDepth = frame_support::traits::ConstU32<84>;
	type BenchmarkingConfig = runtime_common::StakingBenchmarkingConfig;
	type EventListeners = NominationPools;
	type WeightInfo = weights::pallet_staking::WeightInfo<Runtime>;
}

impl pallet_fast_unstake::Config for Runtime {
	type RuntimeEvent = RuntimeEvent;
	type Currency = Balances;
	type BatchSize = frame_support::traits::ConstU32<16>;
	type Deposit = frame_support::traits::ConstU128<{ UNITS }>;
	type ControlOrigin = EnsureRoot<AccountId>;
	type Staking = Staking;
	type MaxErasToCheckPerBlock = ConstU32<1>;
	#[cfg(feature = "runtime-benchmarks")]
	type MaxBackersPerValidator = MaxNominatorRewardedPerValidator;
	type WeightInfo = weights::pallet_fast_unstake::WeightInfo<Runtime>;
}

parameter_types! {
	// Minimum 4 CENTS/byte
	pub const BasicDeposit: Balance = deposit(1, 258);
	pub const FieldDeposit: Balance = deposit(0, 66);
	pub const SubAccountDeposit: Balance = deposit(1, 53);
	pub const MaxSubAccounts: u32 = 100;
	pub const MaxAdditionalFields: u32 = 100;
	pub const MaxRegistrars: u32 = 20;
}

impl pallet_identity::Config for Runtime {
	type RuntimeEvent = RuntimeEvent;
	type Currency = Balances;
	type BasicDeposit = BasicDeposit;
	type FieldDeposit = FieldDeposit;
	type SubAccountDeposit = SubAccountDeposit;
	type MaxSubAccounts = MaxSubAccounts;
	type MaxAdditionalFields = MaxAdditionalFields;
	type IdentityInformation = IdentityInfo<MaxAdditionalFields>;
	type MaxRegistrars = MaxRegistrars;
	type Slashed = Treasury;
	type ForceOrigin = EitherOf<EnsureRoot<Self::AccountId>, GeneralAdmin>;
	type RegistrarOrigin = EitherOf<EnsureRoot<Self::AccountId>, GeneralAdmin>;
	type WeightInfo = weights::pallet_identity::WeightInfo<Runtime>;
}

parameter_types! {
	pub const ProposalBond: Permill = Permill::from_percent(5);
	pub const ProposalBondMinimum: Balance = 100 * DOLLARS;
	pub const ProposalBondMaximum: Balance = 500 * DOLLARS;
	pub const SpendPeriod: BlockNumber = 24 * DAYS;
	pub const Burn: Permill = Permill::from_percent(1);
	pub const TreasuryPalletId: PalletId = PalletId(*b"py/trsry");
	pub const PayoutSpendPeriod: BlockNumber = 30 * DAYS;
	// The asset's interior location for the paying account. This is the Treasury
	// pallet instance (which sits at index 19).
	pub TreasuryInteriorLocation: InteriorMultiLocation = PalletInstance(TREASURY_PALLET_ID).into();

	pub const TipCountdown: BlockNumber = 1 * DAYS;
	pub const TipFindersFee: Percent = Percent::from_percent(20);
	pub const TipReportDepositBase: Balance = 1 * DOLLARS;
	pub const DataDepositPerByte: Balance = 1 * CENTS;
	pub const MaxApprovals: u32 = 100;
	pub const MaxAuthorities: u32 = 100_000;
	pub const MaxKeys: u32 = 10_000;
	pub const MaxPeerInHeartbeats: u32 = 10_000;
	pub const RootSpendOriginMaxAmount: Balance = Balance::MAX;
	pub const CouncilSpendOriginMaxAmount: Balance = Balance::MAX;
}

impl pallet_treasury::Config for Runtime {
	type PalletId = TreasuryPalletId;
	type Currency = Balances;
	type ApproveOrigin = EitherOfDiverse<EnsureRoot<AccountId>, Treasurer>;
	type RejectOrigin = EitherOfDiverse<EnsureRoot<AccountId>, Treasurer>;
	type RuntimeEvent = RuntimeEvent;
	type OnSlash = Treasury;
	type ProposalBond = ProposalBond;
	type ProposalBondMinimum = ProposalBondMinimum;
	type ProposalBondMaximum = ProposalBondMaximum;
	type SpendPeriod = SpendPeriod;
	type Burn = Burn;
	type BurnDestination = ();
	type SpendFunds = Bounties;
	type MaxApprovals = MaxApprovals;
	type WeightInfo = weights::pallet_treasury::WeightInfo<Runtime>;
	type SpendOrigin = TreasurySpender;
	type AssetKind = VersionedLocatableAsset;
	type Beneficiary = VersionedMultiLocation;
	type BeneficiaryLookup = IdentityLookup<Self::Beneficiary>;
	type Paymaster = PayOverXcm<
		TreasuryInteriorLocation,
		crate::xcm_config::XcmRouter,
		crate::XcmPallet,
		ConstU32<{ 6 * HOURS }>,
		Self::Beneficiary,
		Self::AssetKind,
		LocatableAssetConverter,
		VersionedMultiLocationConverter,
	>;
	type BalanceConverter = AssetRate;
	type PayoutPeriod = PayoutSpendPeriod;
	#[cfg(feature = "runtime-benchmarks")]
	type BenchmarkHelper = runtime_common::impls::benchmarks::TreasuryArguments;
}

parameter_types! {
	pub const BountyDepositBase: Balance = 1 * DOLLARS;
	pub const BountyDepositPayoutDelay: BlockNumber = 8 * DAYS;
	pub const BountyUpdatePeriod: BlockNumber = 90 * DAYS;
	pub const MaximumReasonLength: u32 = 16384;
	pub const CuratorDepositMultiplier: Permill = Permill::from_percent(50);
	pub const CuratorDepositMin: Balance = 10 * DOLLARS;
	pub const CuratorDepositMax: Balance = 200 * DOLLARS;
	pub const BountyValueMinimum: Balance = 10 * DOLLARS;
}

impl pallet_bounties::Config for Runtime {
	type RuntimeEvent = RuntimeEvent;
	type BountyDepositBase = BountyDepositBase;
	type BountyDepositPayoutDelay = BountyDepositPayoutDelay;
	type BountyUpdatePeriod = BountyUpdatePeriod;
	type CuratorDepositMultiplier = CuratorDepositMultiplier;
	type CuratorDepositMin = CuratorDepositMin;
	type CuratorDepositMax = CuratorDepositMax;
	type BountyValueMinimum = BountyValueMinimum;
	type ChildBountyManager = ChildBounties;
	type DataDepositPerByte = DataDepositPerByte;
	type MaximumReasonLength = MaximumReasonLength;
	type WeightInfo = weights::pallet_bounties::WeightInfo<Runtime>;
}

parameter_types! {
	pub const MaxActiveChildBountyCount: u32 = 100;
	pub const ChildBountyValueMinimum: Balance = BountyValueMinimum::get() / 10;
}

impl pallet_child_bounties::Config for Runtime {
	type RuntimeEvent = RuntimeEvent;
	type MaxActiveChildBountyCount = MaxActiveChildBountyCount;
	type ChildBountyValueMinimum = ChildBountyValueMinimum;
	type WeightInfo = weights::pallet_child_bounties::WeightInfo<Runtime>;
}

impl pallet_offences::Config for Runtime {
	type RuntimeEvent = RuntimeEvent;
	type IdentificationTuple = pallet_session::historical::IdentificationTuple<Self>;
	type OnOffenceHandler = Staking;
}

impl pallet_authority_discovery::Config for Runtime {
	type MaxAuthorities = MaxAuthorities;
}

parameter_types! {
	pub NposSolutionPriority: TransactionPriority =
		Perbill::from_percent(90) * TransactionPriority::max_value();
}

parameter_types! {
	pub MaxSetIdSessionEntries: u32 = BondingDuration::get() * SessionsPerEra::get();
}

impl pallet_grandpa::Config for Runtime {
	type RuntimeEvent = RuntimeEvent;

	type WeightInfo = ();
	type MaxAuthorities = MaxAuthorities;
	type MaxNominators = MaxNominatorRewardedPerValidator;
	type MaxSetIdSessionEntries = MaxSetIdSessionEntries;

	type KeyOwnerProof = <Historical as KeyOwnerProofSystem<(KeyTypeId, GrandpaId)>>::Proof;

	type EquivocationReportSystem =
		pallet_grandpa::EquivocationReportSystem<Self, Offences, Historical, ReportLongevity>;
}

/// Submits a transaction with the node's public and signature type. Adheres to the signed extension
/// format of the chain.
impl<LocalCall> frame_system::offchain::CreateSignedTransaction<LocalCall> for Runtime
where
	RuntimeCall: From<LocalCall>,
{
	fn create_transaction<C: frame_system::offchain::AppCrypto<Self::Public, Self::Signature>>(
		call: RuntimeCall,
		public: <Signature as Verify>::Signer,
		account: AccountId,
		nonce: <Runtime as frame_system::Config>::Nonce,
	) -> Option<(RuntimeCall, <UncheckedExtrinsic as ExtrinsicT>::SignaturePayload)> {
		use sp_runtime::traits::StaticLookup;
		// take the biggest period possible.
		let period =
			BlockHashCount::get().checked_next_power_of_two().map(|c| c / 2).unwrap_or(2) as u64;

		let current_block = System::block_number()
			.saturated_into::<u64>()
			// The `System::block_number` is initialized with `n+1`,
			// so the actual block number is `n`.
			.saturating_sub(1);
		let tip = 0;
		let extra: SignedExtra = (
			frame_system::CheckNonZeroSender::<Runtime>::new(),
			frame_system::CheckSpecVersion::<Runtime>::new(),
			frame_system::CheckTxVersion::<Runtime>::new(),
			frame_system::CheckGenesis::<Runtime>::new(),
			frame_system::CheckMortality::<Runtime>::from(generic::Era::mortal(
				period,
				current_block,
			)),
			frame_system::CheckNonce::<Runtime>::from(nonce),
			frame_system::CheckWeight::<Runtime>::new(),
			pallet_transaction_payment::ChargeTransactionPayment::<Runtime>::from(tip),
			claims::PrevalidateAttests::<Runtime>::new(),
		);
		let raw_payload = SignedPayload::new(call, extra)
			.map_err(|e| {
				log::warn!(target: LOG_TARGET, "Unable to create signed payload: {:?}", e);
			})
			.ok()?;
		let signature = raw_payload.using_encoded(|payload| C::sign(payload, public))?;
		let (call, extra, _) = raw_payload.deconstruct();
		let address = <Runtime as frame_system::Config>::Lookup::unlookup(account);
		Some((call, (address, signature, extra)))
	}
}

impl frame_system::offchain::SigningTypes for Runtime {
	type Public = <Signature as Verify>::Signer;
	type Signature = Signature;
}

impl<C> frame_system::offchain::SendTransactionTypes<C> for Runtime
where
	RuntimeCall: From<C>,
{
	type Extrinsic = UncheckedExtrinsic;
	type OverarchingCall = RuntimeCall;
}

parameter_types! {
	// Deposit for a parathread (on-demand parachain)
	pub const ParathreadDeposit: Balance = 500 * DOLLARS;
	pub const MaxRetries: u32 = 3;
}

parameter_types! {
	pub Prefix: &'static [u8] = b"Pay DOTs to the Polkadot account:";
}

impl claims::Config for Runtime {
	type RuntimeEvent = RuntimeEvent;
	type VestingSchedule = Vesting;
	type Prefix = Prefix;
	/// Only Root can move a claim.
	type MoveClaimOrigin = EnsureRoot<AccountId>;
	type WeightInfo = weights::runtime_common_claims::WeightInfo<Runtime>;
}

parameter_types! {
	pub const MinVestedTransfer: Balance = 1 * DOLLARS;
	pub UnvestedFundsAllowedWithdrawReasons: WithdrawReasons =
		WithdrawReasons::except(WithdrawReasons::TRANSFER | WithdrawReasons::RESERVE);
}

impl pallet_vesting::Config for Runtime {
	type RuntimeEvent = RuntimeEvent;
	type Currency = Balances;
	type BlockNumberToBalance = ConvertInto;
	type MinVestedTransfer = MinVestedTransfer;
	type WeightInfo = weights::pallet_vesting::WeightInfo<Runtime>;
	type UnvestedFundsAllowedWithdrawReasons = UnvestedFundsAllowedWithdrawReasons;
	const MAX_VESTING_SCHEDULES: u32 = 28;
}

impl pallet_utility::Config for Runtime {
	type RuntimeEvent = RuntimeEvent;
	type RuntimeCall = RuntimeCall;
	type PalletsOrigin = OriginCaller;
	type WeightInfo = weights::pallet_utility::WeightInfo<Runtime>;
}

parameter_types! {
	// One storage item; key size is 32; value is size 4+4+16+32 bytes = 56 bytes.
	pub const DepositBase: Balance = deposit(1, 88);
	// Additional storage item size of 32 bytes.
	pub const DepositFactor: Balance = deposit(0, 32);
	pub const MaxSignatories: u32 = 100;
}

impl pallet_multisig::Config for Runtime {
	type RuntimeEvent = RuntimeEvent;
	type RuntimeCall = RuntimeCall;
	type Currency = Balances;
	type DepositBase = DepositBase;
	type DepositFactor = DepositFactor;
	type MaxSignatories = MaxSignatories;
	type WeightInfo = weights::pallet_multisig::WeightInfo<Runtime>;
}

parameter_types! {
	// One storage item; key size 32, value size 8; .
	pub const ProxyDepositBase: Balance = deposit(1, 8);
	// Additional storage item size of 33 bytes.
	pub const ProxyDepositFactor: Balance = deposit(0, 33);
	pub const MaxProxies: u16 = 32;
	pub const AnnouncementDepositBase: Balance = deposit(1, 8);
	pub const AnnouncementDepositFactor: Balance = deposit(0, 66);
	pub const MaxPending: u16 = 32;
}

/// The type used to represent the kinds of proxying allowed.
#[derive(
	Copy,
	Clone,
	Eq,
	PartialEq,
	Ord,
	PartialOrd,
	Encode,
	Decode,
	RuntimeDebug,
	MaxEncodedLen,
	scale_info::TypeInfo,
)]
pub enum ProxyType {
	Any = 0,
	NonTransfer = 1,
	Governance = 2,
	Staking = 3,
	// Skip 4 as it is now removed (was SudoBalances)
	IdentityJudgement = 5,
	CancelProxy = 6,
	Auction = 7,
	NominationPools = 8,
}

#[cfg(test)]
mod proxy_type_tests {
	use super::*;

	#[derive(Copy, Clone, Eq, PartialEq, Ord, PartialOrd, Encode, Decode, RuntimeDebug)]
	pub enum OldProxyType {
		Any,
		NonTransfer,
		Governance,
		Staking,
		SudoBalances,
		IdentityJudgement,
	}

	#[test]
	fn proxy_type_decodes_correctly() {
		for (i, j) in vec![
			(OldProxyType::Any, ProxyType::Any),
			(OldProxyType::NonTransfer, ProxyType::NonTransfer),
			(OldProxyType::Governance, ProxyType::Governance),
			(OldProxyType::Staking, ProxyType::Staking),
			(OldProxyType::IdentityJudgement, ProxyType::IdentityJudgement),
		]
		.into_iter()
		{
			assert_eq!(i.encode(), j.encode());
		}
		assert!(ProxyType::decode(&mut &OldProxyType::SudoBalances.encode()[..]).is_err());
	}
}

impl Default for ProxyType {
	fn default() -> Self {
		Self::Any
	}
}
impl InstanceFilter<RuntimeCall> for ProxyType {
	fn filter(&self, c: &RuntimeCall) -> bool {
		match self {
			ProxyType::Any => true,
			ProxyType::NonTransfer => matches!(
				c,
				RuntimeCall::System(..) |
				RuntimeCall::Scheduler(..) |
				RuntimeCall::Babe(..) |
				RuntimeCall::Timestamp(..) |
				RuntimeCall::Indices(pallet_indices::Call::claim{..}) |
				RuntimeCall::Indices(pallet_indices::Call::free{..}) |
				RuntimeCall::Indices(pallet_indices::Call::freeze{..}) |
				// Specifically omitting Indices `transfer`, `force_transfer`
				// Specifically omitting the entire Balances pallet
				RuntimeCall::Staking(..) |
				RuntimeCall::Session(..) |
				RuntimeCall::Grandpa(..) |
				RuntimeCall::Treasury(..) |
				RuntimeCall::Bounties(..) |
				RuntimeCall::ChildBounties(..) |
				RuntimeCall::ConvictionVoting(..) |
				RuntimeCall::Referenda(..) |
				RuntimeCall::Whitelist(..) |
				RuntimeCall::Claims(..) |
				RuntimeCall::Vesting(pallet_vesting::Call::vest{..}) |
				RuntimeCall::Vesting(pallet_vesting::Call::vest_other{..}) |
				// Specifically omitting Vesting `vested_transfer`, and `force_vested_transfer`
				RuntimeCall::Utility(..) |
				RuntimeCall::Identity(..) |
				RuntimeCall::Proxy(..) |
				RuntimeCall::Multisig(..) |
				RuntimeCall::Registrar(paras_registrar::Call::register {..}) |
				RuntimeCall::Registrar(paras_registrar::Call::deregister {..}) |
				// Specifically omitting Registrar `swap`
				RuntimeCall::Registrar(paras_registrar::Call::reserve {..}) |
				RuntimeCall::Crowdloan(..) |
				RuntimeCall::Slots(..) |
				RuntimeCall::Auctions(..) | // Specifically omitting the entire XCM Pallet
				RuntimeCall::VoterList(..) |
				RuntimeCall::NominationPools(..) |
				RuntimeCall::FastUnstake(..)
			),
			ProxyType::Governance => matches!(
				c,
				RuntimeCall::Treasury(..) |
					RuntimeCall::Bounties(..) |
					RuntimeCall::Utility(..) |
					RuntimeCall::ChildBounties(..) |
					RuntimeCall::ConvictionVoting(..) |
					RuntimeCall::Referenda(..) |
					RuntimeCall::Whitelist(..)
			),
			ProxyType::Staking => {
				matches!(
					c,
					RuntimeCall::Staking(..) |
						RuntimeCall::Session(..) | RuntimeCall::Utility(..) |
						RuntimeCall::FastUnstake(..) |
						RuntimeCall::VoterList(..) |
						RuntimeCall::NominationPools(..)
				)
			},
			ProxyType::NominationPools => {
				matches!(c, RuntimeCall::NominationPools(..) | RuntimeCall::Utility(..))
			},
			ProxyType::IdentityJudgement => matches!(
				c,
				RuntimeCall::Identity(pallet_identity::Call::provide_judgement { .. }) |
					RuntimeCall::Utility(..)
			),
			ProxyType::CancelProxy => {
				matches!(c, RuntimeCall::Proxy(pallet_proxy::Call::reject_announcement { .. }))
			},
			ProxyType::Auction => matches!(
				c,
				RuntimeCall::Auctions(..) |
					RuntimeCall::Crowdloan(..) |
					RuntimeCall::Registrar(..) |
					RuntimeCall::Slots(..)
			),
		}
	}
	fn is_superset(&self, o: &Self) -> bool {
		match (self, o) {
			(x, y) if x == y => true,
			(ProxyType::Any, _) => true,
			(_, ProxyType::Any) => false,
			(ProxyType::NonTransfer, _) => true,
			_ => false,
		}
	}
}

impl pallet_proxy::Config for Runtime {
	type RuntimeEvent = RuntimeEvent;
	type RuntimeCall = RuntimeCall;
	type Currency = Balances;
	type ProxyType = ProxyType;
	type ProxyDepositBase = ProxyDepositBase;
	type ProxyDepositFactor = ProxyDepositFactor;
	type MaxProxies = MaxProxies;
	type WeightInfo = weights::pallet_proxy::WeightInfo<Runtime>;
	type MaxPending = MaxPending;
	type CallHasher = BlakeTwo256;
	type AnnouncementDepositBase = AnnouncementDepositBase;
	type AnnouncementDepositFactor = AnnouncementDepositFactor;
}

impl parachains_origin::Config for Runtime {}

impl parachains_configuration::Config for Runtime {
	type WeightInfo = weights::runtime_parachains_configuration::WeightInfo<Runtime>;
}

impl parachains_shared::Config for Runtime {}

impl parachains_session_info::Config for Runtime {
	type ValidatorSet = Historical;
}

impl parachains_inclusion::Config for Runtime {
	type RuntimeEvent = RuntimeEvent;
	type DisputesHandler = ParasDisputes;
	type RewardValidators = parachains_reward_points::RewardValidatorsWithEraPoints<Runtime>;
	type MessageQueue = MessageQueue;
	type WeightInfo = weights::runtime_parachains_inclusion::WeightInfo<Runtime>;
}

parameter_types! {
	pub const ParasUnsignedPriority: TransactionPriority = TransactionPriority::max_value();
}

impl parachains_paras::Config for Runtime {
	type RuntimeEvent = RuntimeEvent;
	type WeightInfo = weights::runtime_parachains_paras::WeightInfo<Runtime>;
	type UnsignedPriority = ParasUnsignedPriority;
	type QueueFootprinter = ParaInclusion;
	type NextSessionRotation = Babe;
	type OnNewHead = Registrar;
}

parameter_types! {
	/// Amount of weight that can be spent per block to service messages.
	///
	/// # WARNING
	///
	/// This is not a good value for para-chains since the `Scheduler` already uses up to 80% block weight.
	pub MessageQueueServiceWeight: Weight = Perbill::from_percent(20) * BlockWeights::get().max_block;
	pub const MessageQueueHeapSize: u32 = 65_536;
	pub const MessageQueueMaxStale: u32 = 8;
}

/// Message processor to handle any messages that were enqueued into the `MessageQueue` pallet.
pub struct MessageProcessor;
impl ProcessMessage for MessageProcessor {
	type Origin = AggregateMessageOrigin;

	fn process_message(
		message: &[u8],
		origin: Self::Origin,
		meter: &mut WeightMeter,
		id: &mut [u8; 32],
	) -> Result<bool, ProcessMessageError> {
		let para = match origin {
			AggregateMessageOrigin::Ump(UmpQueueId::Para(para)) => para,
		};
		xcm_builder::ProcessXcmMessage::<
			Junction,
			xcm_executor::XcmExecutor<xcm_config::XcmConfig>,
			RuntimeCall,
		>::process_message(message, Junction::Parachain(para.into()), meter, id)
	}
}

impl pallet_message_queue::Config for Runtime {
	type RuntimeEvent = RuntimeEvent;
	type Size = u32;
	type HeapSize = MessageQueueHeapSize;
	type MaxStale = MessageQueueMaxStale;
	type ServiceWeight = MessageQueueServiceWeight;
	#[cfg(not(feature = "runtime-benchmarks"))]
	type MessageProcessor = MessageProcessor;
	#[cfg(feature = "runtime-benchmarks")]
	type MessageProcessor =
		pallet_message_queue::mock_helpers::NoopMessageProcessor<AggregateMessageOrigin>;
	type QueueChangeHandler = ParaInclusion;
	type QueuePausedQuery = ();
	type WeightInfo = weights::pallet_message_queue::WeightInfo<Runtime>;
}

impl parachains_dmp::Config for Runtime {}

impl parachains_hrmp::Config for Runtime {
	type RuntimeOrigin = RuntimeOrigin;
	type RuntimeEvent = RuntimeEvent;
	type ChannelManager = EitherOf<EnsureRoot<Self::AccountId>, GeneralAdmin>;
	type Currency = Balances;
	type WeightInfo = weights::runtime_parachains_hrmp::WeightInfo<Self>;
}

impl parachains_paras_inherent::Config for Runtime {
	type WeightInfo = weights::runtime_parachains_paras_inherent::WeightInfo<Runtime>;
}

impl parachains_scheduler::Config for Runtime {
	type AssignmentProvider = ParaAssignmentProvider;
}

impl parachains_assigner_parachains::Config for Runtime {}

impl parachains_initializer::Config for Runtime {
	type Randomness = pallet_babe::RandomnessFromOneEpochAgo<Runtime>;
	type ForceOrigin = EnsureRoot<AccountId>;
	type WeightInfo = weights::runtime_parachains_initializer::WeightInfo<Runtime>;
}

impl parachains_disputes::Config for Runtime {
	type RuntimeEvent = RuntimeEvent;
	type RewardValidators = parachains_reward_points::RewardValidatorsWithEraPoints<Runtime>;
	type SlashingHandler = parachains_slashing::SlashValidatorsForDisputes<ParasSlashing>;
	type WeightInfo = weights::runtime_parachains_disputes::WeightInfo<Runtime>;
}

impl parachains_slashing::Config for Runtime {
	type KeyOwnerProofSystem = Historical;
	type KeyOwnerProof =
		<Self::KeyOwnerProofSystem as KeyOwnerProofSystem<(KeyTypeId, ValidatorId)>>::Proof;
	type KeyOwnerIdentification = <Self::KeyOwnerProofSystem as KeyOwnerProofSystem<(
		KeyTypeId,
		ValidatorId,
	)>>::IdentificationTuple;
	type HandleReports = parachains_slashing::SlashingReportHandler<
		Self::KeyOwnerIdentification,
		Offences,
		ReportLongevity,
	>;
	type WeightInfo = weights::runtime_parachains_disputes_slashing::WeightInfo<Runtime>;
	type BenchmarkingConfig = parachains_slashing::BenchConfig<1000>;
}

parameter_types! {
	// Mostly arbitrary deposit price, but should provide an adequate incentive not to spam reserve
	// `ParaId`s.
	pub const ParaDeposit: Balance = 100 * DOLLARS;
	pub const ParaDataByteDeposit: Balance = deposit(0, 1);
}

impl paras_registrar::Config for Runtime {
	type RuntimeOrigin = RuntimeOrigin;
	type RuntimeEvent = RuntimeEvent;
	type Currency = Balances;
	type OnSwap = (Crowdloan, Slots);
	type ParaDeposit = ParaDeposit;
	type DataDepositPerByte = ParaDataByteDeposit;
	type WeightInfo = weights::runtime_common_paras_registrar::WeightInfo<Runtime>;
}

parameter_types! {
	// 12 weeks = 3 months per lease period -> 8 lease periods ~ 2 years
	pub LeasePeriod: BlockNumber = prod_or_fast!(12 * WEEKS, 12 * WEEKS, "DOT_LEASE_PERIOD");
	// Polkadot Genesis was on May 26, 2020.
	// Target Parachain Onboarding Date: Dec 15, 2021.
	// Difference is 568 days.
	// We want a lease period to start on the target onboarding date.
	// 568 % (12 * 7) = 64 day offset
	pub LeaseOffset: BlockNumber = prod_or_fast!(64 * DAYS, 0, "DOT_LEASE_OFFSET");
}

impl slots::Config for Runtime {
	type RuntimeEvent = RuntimeEvent;
	type Currency = Balances;
	type Registrar = Registrar;
	type LeasePeriod = LeasePeriod;
	type LeaseOffset = LeaseOffset;
	type ForceOrigin = EitherOf<EnsureRoot<Self::AccountId>, LeaseAdmin>;
	type WeightInfo = weights::runtime_common_slots::WeightInfo<Runtime>;
}

parameter_types! {
	pub const CrowdloanId: PalletId = PalletId(*b"py/cfund");
	// Accounts for 10_000 contributions, each using 48 bytes (16 bytes for balance, and 32 bytes
	// for a memo).
	pub const SubmissionDeposit: Balance = deposit(1, 480_000);
	// The minimum crowdloan contribution.
	pub const MinContribution: Balance = 5 * DOLLARS;
	pub const RemoveKeysLimit: u32 = 1000;
	// Allow 32 bytes for an additional memo to a crowdloan.
	pub const MaxMemoLength: u8 = 32;
}

impl crowdloan::Config for Runtime {
	type RuntimeEvent = RuntimeEvent;
	type PalletId = CrowdloanId;
	type SubmissionDeposit = SubmissionDeposit;
	type MinContribution = MinContribution;
	type RemoveKeysLimit = RemoveKeysLimit;
	type Registrar = Registrar;
	type Auctioneer = Auctions;
	type MaxMemoLength = MaxMemoLength;
	type WeightInfo = weights::runtime_common_crowdloan::WeightInfo<Runtime>;
}

parameter_types! {
	// The average auction is 7 days long, so this will be 70% for ending period.
	// 5 Days = 72000 Blocks @ 6 sec per block
	pub const EndingPeriod: BlockNumber = 5 * DAYS;
	// ~ 1000 samples per day -> ~ 20 blocks per sample -> 2 minute samples
	pub const SampleLength: BlockNumber = 2 * MINUTES;
}

impl auctions::Config for Runtime {
	type RuntimeEvent = RuntimeEvent;
	type Leaser = Slots;
	type Registrar = Registrar;
	type EndingPeriod = EndingPeriod;
	type SampleLength = SampleLength;
	type Randomness = pallet_babe::RandomnessFromOneEpochAgo<Runtime>;
	type InitiateOrigin = EitherOf<EnsureRoot<Self::AccountId>, AuctionAdmin>;
	type WeightInfo = weights::runtime_common_auctions::WeightInfo<Runtime>;
}

parameter_types! {
	pub const PoolsPalletId: PalletId = PalletId(*b"py/nopls");
	// Allow pools that got slashed up to 90% to remain operational.
	pub const MaxPointsToBalance: u8 = 10;
}

impl pallet_nomination_pools::Config for Runtime {
	type RuntimeEvent = RuntimeEvent;
	type Currency = Balances;
	type RuntimeFreezeReason = RuntimeFreezeReason;
	type RewardCounter = FixedU128;
	type BalanceToU256 = runtime_common::BalanceToU256;
	type U256ToBalance = runtime_common::U256ToBalance;
	type Staking = Staking;
	type PostUnbondingPoolsWindow = frame_support::traits::ConstU32<4>;
	type MaxMetadataLen = frame_support::traits::ConstU32<256>;
	// we use the same number of allowed unlocking chunks as with staking.
	type MaxUnbonding = <Self as pallet_staking::Config>::MaxUnlockingChunks;
	type PalletId = PoolsPalletId;
	type MaxPointsToBalance = MaxPointsToBalance;
	type WeightInfo = weights::pallet_nomination_pools::WeightInfo<Self>;
}

pub struct InitiateNominationPools;
impl frame_support::traits::OnRuntimeUpgrade for InitiateNominationPools {
	fn on_runtime_upgrade() -> frame_support::weights::Weight {
		// we use one as an indicator if this has already been set.
		if pallet_nomination_pools::MaxPools::<Runtime>::get().is_none() {
			// 5 DOT to join a pool.
			pallet_nomination_pools::MinJoinBond::<Runtime>::put(5 * UNITS);
			// 100 DOT to create a pool.
			pallet_nomination_pools::MinCreateBond::<Runtime>::put(100 * UNITS);

			// Initialize with limits for now.
			pallet_nomination_pools::MaxPools::<Runtime>::put(0);
			pallet_nomination_pools::MaxPoolMembersPerPool::<Runtime>::put(0);
			pallet_nomination_pools::MaxPoolMembers::<Runtime>::put(0);

			log::info!(target: LOG_TARGET, "pools config initiated 🎉");
			<Runtime as frame_system::Config>::DbWeight::get().reads_writes(1, 5)
		} else {
			log::info!(target: LOG_TARGET, "pools config already initiated 😏");
			<Runtime as frame_system::Config>::DbWeight::get().reads(1)
		}
	}
}

impl pallet_asset_rate::Config for Runtime {
	type WeightInfo = weights::pallet_asset_rate::WeightInfo<Runtime>;
	type RuntimeEvent = RuntimeEvent;
	type CreateOrigin = EitherOfDiverse<EnsureRoot<AccountId>, Treasurer>;
	type RemoveOrigin = EitherOfDiverse<EnsureRoot<AccountId>, Treasurer>;
	type UpdateOrigin = EitherOfDiverse<EnsureRoot<AccountId>, Treasurer>;
	type Currency = Balances;
	type AssetKind = <Runtime as pallet_treasury::Config>::AssetKind;
	#[cfg(feature = "runtime-benchmarks")]
	type BenchmarkHelper = runtime_common::impls::benchmarks::AssetRateArguments;
}

construct_runtime! {
	pub enum Runtime
	{
		// Basic stuff; balances is uncallable initially.
		System: frame_system::{Pallet, Call, Storage, Config<T>, Event<T>} = 0,
		Scheduler: pallet_scheduler::{Pallet, Call, Storage, Event<T>} = 1,
		Preimage: pallet_preimage::{Pallet, Call, Storage, Event<T>, HoldReason} = 10,

		// Babe must be before session.
		Babe: pallet_babe::{Pallet, Call, Storage, Config<T>, ValidateUnsigned} = 2,

		Timestamp: pallet_timestamp::{Pallet, Call, Storage, Inherent} = 3,
		Indices: pallet_indices::{Pallet, Call, Storage, Config<T>, Event<T>} = 4,
		Balances: pallet_balances::{Pallet, Call, Storage, Config<T>, Event<T>} = 5,
		TransactionPayment: pallet_transaction_payment::{Pallet, Storage, Event<T>} = 32,

		// Consensus support.
		// Authorship must be before session in order to note author in the correct session and era
		// for staking.
		Authorship: pallet_authorship::{Pallet, Storage} = 6,
		Staking: pallet_staking::{Pallet, Call, Storage, Config<T>, Event<T>} = 7,
		Offences: pallet_offences::{Pallet, Storage, Event} = 8,
		Historical: session_historical::{Pallet} = 33,

		// BEEFY Bridges support.
		Beefy: pallet_beefy::{Pallet, Call, Storage, Config<T>, ValidateUnsigned} = 200,
		// MMR leaf construction must be before session in order to have leaf contents
		// refer to block<N-1> consistently. see substrate issue #11797 for details.
		Mmr: pallet_mmr::{Pallet, Storage} = 201,
		BeefyMmrLeaf: pallet_beefy_mmr::{Pallet, Storage} = 202,

		Session: pallet_session::{Pallet, Call, Storage, Event, Config<T>} = 9,
		Grandpa: pallet_grandpa::{Pallet, Call, Storage, Config<T>, Event, ValidateUnsigned} = 11,
		AuthorityDiscovery: pallet_authority_discovery::{Pallet, Config<T>} = 13,

		// OpenGov stuff.
		Treasury: pallet_treasury::{Pallet, Call, Storage, Config<T>, Event<T>} = 19,
		ConvictionVoting: pallet_conviction_voting::{Pallet, Call, Storage, Event<T>} = 20,
		Referenda: pallet_referenda::{Pallet, Call, Storage, Event<T>} = 21,
		Origins: pallet_custom_origins::{Origin} = 22,
		Whitelist: pallet_whitelist::{Pallet, Call, Storage, Event<T>} = 23,

		// Claims. Usable initially.
		Claims: claims::{Pallet, Call, Storage, Event<T>, Config<T>, ValidateUnsigned} = 24,
		// Vesting. Usable initially, but removed once all vesting is finished.
		Vesting: pallet_vesting::{Pallet, Call, Storage, Event<T>, Config<T>} = 25,
		// Cunning utilities. Usable initially.
		Utility: pallet_utility::{Pallet, Call, Event} = 26,

		// Identity. Late addition.
		Identity: pallet_identity::{Pallet, Call, Storage, Event<T>} = 28,

		// Proxy module. Late addition.
		Proxy: pallet_proxy::{Pallet, Call, Storage, Event<T>} = 29,

		// Multisig dispatch. Late addition.
		Multisig: pallet_multisig::{Pallet, Call, Storage, Event<T>} = 30,

		// Bounties modules.
		Bounties: pallet_bounties::{Pallet, Call, Storage, Event<T>} = 34,
		ChildBounties: pallet_child_bounties = 38,

		// Election pallet. Only works with staking, but placed here to maintain indices.
		ElectionProviderMultiPhase: pallet_election_provider_multi_phase::{Pallet, Call, Storage, Event<T>, ValidateUnsigned} = 36,

		// Provides a semi-sorted list of nominators for staking.
		VoterList: pallet_bags_list::<Instance1>::{Pallet, Call, Storage, Event<T>} = 37,

		// Nomination pools: extension to staking.
		NominationPools: pallet_nomination_pools::{Pallet, Call, Storage, Event<T>, Config<T>, FreezeReason} = 39,

		// Fast unstake pallet: extension to staking.
		FastUnstake: pallet_fast_unstake = 40,

		// Parachains pallets. Start indices at 50 to leave room.
		ParachainsOrigin: parachains_origin::{Pallet, Origin} = 50,
		Configuration: parachains_configuration::{Pallet, Call, Storage, Config<T>} = 51,
		ParasShared: parachains_shared::{Pallet, Call, Storage} = 52,
		ParaInclusion: parachains_inclusion::{Pallet, Call, Storage, Event<T>} = 53,
		ParaInherent: parachains_paras_inherent::{Pallet, Call, Storage, Inherent} = 54,
		ParaScheduler: parachains_scheduler::{Pallet, Storage} = 55,
		Paras: parachains_paras::{Pallet, Call, Storage, Event, Config<T>, ValidateUnsigned} = 56,
		Initializer: parachains_initializer::{Pallet, Call, Storage} = 57,
		Dmp: parachains_dmp::{Pallet, Storage} = 58,
		// Ump 59
		Hrmp: parachains_hrmp::{Pallet, Call, Storage, Event<T>, Config<T>} = 60,
		ParaSessionInfo: parachains_session_info::{Pallet, Storage} = 61,
		ParasDisputes: parachains_disputes::{Pallet, Call, Storage, Event<T>} = 62,
		ParasSlashing: parachains_slashing::{Pallet, Call, Storage, ValidateUnsigned} = 63,
		ParaAssignmentProvider: parachains_assigner_parachains::{Pallet} = 64,

		// Parachain Onboarding Pallets. Start indices at 70 to leave room.
		Registrar: paras_registrar::{Pallet, Call, Storage, Event<T>} = 70,
		Slots: slots::{Pallet, Call, Storage, Event<T>} = 71,
		Auctions: auctions::{Pallet, Call, Storage, Event<T>} = 72,
		Crowdloan: crowdloan::{Pallet, Call, Storage, Event<T>} = 73,

		// Pallet for sending XCM.
		XcmPallet: pallet_xcm::{Pallet, Call, Storage, Event<T>, Origin, Config<T>} = 99,

		// Generalized message queue
		MessageQueue: pallet_message_queue::{Pallet, Call, Storage, Event<T>} = 100,

		// Asset rate.
		AssetRate: pallet_asset_rate::{Pallet, Call, Storage, Event<T>} = 101,
	}
}

/// The address format for describing accounts.
pub type Address = sp_runtime::MultiAddress<AccountId, ()>;
/// Block header type as expected by this runtime.
pub type Header = generic::Header<BlockNumber, BlakeTwo256>;
/// Block type as expected by this runtime.
pub type Block = generic::Block<Header, UncheckedExtrinsic>;
/// A Block signed with a Justification
pub type SignedBlock = generic::SignedBlock<Block>;
/// `BlockId` type as expected by this runtime.
pub type BlockId = generic::BlockId<Block>;
/// The `SignedExtension` to the basic transaction logic.
pub type SignedExtra = (
	frame_system::CheckNonZeroSender<Runtime>,
	frame_system::CheckSpecVersion<Runtime>,
	frame_system::CheckTxVersion<Runtime>,
	frame_system::CheckGenesis<Runtime>,
	frame_system::CheckMortality<Runtime>,
	frame_system::CheckNonce<Runtime>,
	frame_system::CheckWeight<Runtime>,
	pallet_transaction_payment::ChargeTransactionPayment<Runtime>,
	claims::PrevalidateAttests<Runtime>,
);

pub struct NominationPoolsMigrationV4OldPallet;
impl Get<Perbill> for NominationPoolsMigrationV4OldPallet {
	fn get() -> Perbill {
		Perbill::zero()
	}
}

/// All migrations that will run on the next runtime upgrade.
///
/// This contains the combined migrations of the last 10 releases. It allows to skip runtime
/// upgrades in case governance decides to do so. THE ORDER IS IMPORTANT.
pub type Migrations = migrations::Unreleased;

/// The runtime migrations per release.
#[allow(deprecated, missing_docs)]
pub mod migrations {
	use super::*;
<<<<<<< HEAD
	use frame_support::traits::LockIdentifier;
	use frame_system::pallet_prelude::BlockNumberFor;
	#[cfg(feature = "try-runtime")]
	use sp_core::crypto::ByteArray;

	parameter_types! {
		pub const DemocracyPalletName: &'static str = "Democracy";
		pub const CouncilPalletName: &'static str = "Council";
		pub const TechnicalCommitteePalletName: &'static str = "TechnicalCommittee";
		pub const PhragmenElectionPalletName: &'static str = "PhragmenElection";
		pub const TechnicalMembershipPalletName: &'static str = "TechnicalMembership";
		pub const TipsPalletName: &'static str = "Tips";
		pub const PhragmenElectionPalletId: LockIdentifier = *b"phrelect";
		pub const ImOnlinePalletName: &'static str = "ImOnline";
	}

	// Special Config for Gov V1 pallets, allowing us to run migrations for them without
	// implementing their configs on [`Runtime`].
	pub struct UnlockConfig;
	impl pallet_democracy::migrations::unlock_and_unreserve_all_funds::UnlockConfig for UnlockConfig {
		type Currency = Balances;
		type MaxVotes = ConstU32<100>;
		type MaxDeposits = ConstU32<100>;
		type AccountId = AccountId;
		type BlockNumber = BlockNumberFor<Runtime>;
		type DbWeight = <Runtime as frame_system::Config>::DbWeight;
		type PalletName = DemocracyPalletName;
	}
	impl pallet_elections_phragmen::migrations::unlock_and_unreserve_all_funds::UnlockConfig
		for UnlockConfig
	{
		type Currency = Balances;
		type MaxVotesPerVoter = ConstU32<16>;
		type PalletId = PhragmenElectionPalletId;
		type AccountId = AccountId;
		type DbWeight = <Runtime as frame_system::Config>::DbWeight;
		type PalletName = PhragmenElectionPalletName;
	}
	impl pallet_tips::migrations::unreserve_deposits::UnlockConfig<()> for UnlockConfig {
		type Currency = Balances;
		type Hash = Hash;
		type DataDepositPerByte = DataDepositPerByte;
		type TipReportDepositBase = TipReportDepositBase;
		type AccountId = AccountId;
		type BlockNumber = BlockNumberFor<Runtime>;
		type DbWeight = <Runtime as frame_system::Config>::DbWeight;
		type PalletName = TipsPalletName;
	}
=======
>>>>>>> 659f6e02

	/// Upgrade Session keys to exclude `ImOnline` key and include `Beefy`.
	/// When this is removed, should also remove `OldSessionKeys`.
	pub struct UpgradeSessionKeys;
	const UPGRADE_SESSION_KEYS_FROM_SPEC: u32 = 1000001;

	impl frame_support::traits::OnRuntimeUpgrade for UpgradeSessionKeys {
		#[cfg(feature = "try-runtime")]
		fn pre_upgrade() -> Result<sp_std::vec::Vec<u8>, sp_runtime::TryRuntimeError> {
			if System::last_runtime_upgrade_spec_version() > UPGRADE_SESSION_KEYS_FROM_SPEC {
				log::warn!(target: "runtime::session_keys", "Skipping session keys migration pre-upgrade check due to spec version (already applied?)");
				return Ok(Vec::new())
			}

			log::info!(target: "runtime::session_keys", "Collecting pre-upgrade session keys state");
			let key_ids = SessionKeys::key_ids().into_iter().filter(|&k| *k != sp_core::crypto::key_types::BEEFY).collect();
			frame_support::ensure!(
				key_ids.into_iter().find(|&k| *k == sp_core::crypto::key_types::IM_ONLINE) == None,
				"New session keys contain the ImOnline key that should have been removed",
			);
			let storage_key = pallet_session::QueuedKeys::<Runtime>::hashed_key();
			let mut state: Vec<u8> = Vec::new();
			frame_support::storage::unhashed::get::<Vec<(ValidatorId, OldSessionKeys)>>(
				&storage_key,
			)
			.ok_or::<sp_runtime::TryRuntimeError>("Queued keys are not available".into())?
			.into_iter()
			.for_each(|(id, keys)| {
				state.extend_from_slice(id.as_slice());
				for key_id in key_ids {
					state.extend_from_slice(keys.get_raw(*key_id));
				}
			});
			frame_support::ensure!(state.len() > 0, "Queued keys are not empty before upgrade");
			Ok(state)
		}

		fn on_runtime_upgrade() -> Weight {
			if System::last_runtime_upgrade_spec_version() > UPGRADE_SESSION_KEYS_FROM_SPEC {
				log::info!("Skipping session keys upgrade: already applied");
				return <Runtime as frame_system::Config>::DbWeight::get().reads(1)
			}
			log::trace!("Upgrading session keys");
			Session::upgrade_keys::<OldSessionKeys, _>(transform_session_keys);
			Perbill::from_percent(50) * BlockWeights::get().max_block
		}

		#[cfg(feature = "try-runtime")]
		fn post_upgrade(
			old_state: sp_std::vec::Vec<u8>,
		) -> Result<(), sp_runtime::TryRuntimeError> {
			if System::last_runtime_upgrade_spec_version() > UPGRADE_SESSION_KEYS_FROM_SPEC {
				log::warn!(target: "runtime::session_keys", "Skipping session keys migration post-upgrade check due to spec version (already applied?)");
				return Ok(())
			}

			let key_ids = SessionKeys::key_ids().into_iter().filter(|&k| *k != sp_core::crypto::key_types::BEEFY).collect();
			let mut new_state: Vec<u8> = Vec::new();
			pallet_session::QueuedKeys::<Runtime>::get().into_iter().for_each(|(id, keys)| {
				new_state.extend_from_slice(id.as_slice());
				for key_id in key_ids {
					new_state.extend_from_slice(keys.get_raw(*key_id));
				}
			});
			frame_support::ensure!(new_state.len() > 0, "Queued keys are not empty after upgrade");
			frame_support::ensure!(
				old_state == new_state,
				"Pre-upgrade and post-upgrade keys do not match!"
			);
			log::info!(target: "runtime::session_keys", "Session keys migrated successfully");
			Ok(())
		}
	}

	/// Unreleased migrations. Add new ones here:
	pub type Unreleased = (
<<<<<<< HEAD
		parachains_configuration::migration::v7::MigrateToV7<Runtime>,
		parachains_configuration::migration::v8::MigrateToV8<Runtime>,

		// Gov v1 storage migrations
		// https://github.com/paritytech/polkadot/issues/6749
		pallet_elections_phragmen::migrations::unlock_and_unreserve_all_funds::UnlockAndUnreserveAllFunds<UnlockConfig>,
		pallet_democracy::migrations::unlock_and_unreserve_all_funds::UnlockAndUnreserveAllFunds<UnlockConfig>,
		pallet_tips::migrations::unreserve_deposits::UnreserveDeposits<UnlockConfig, ()>,

		// Delete all Gov v1 pallet storage key/values.
		frame_support::migrations::RemovePallet<DemocracyPalletName, <Runtime as frame_system::Config>::DbWeight>,
		frame_support::migrations::RemovePallet<CouncilPalletName, <Runtime as frame_system::Config>::DbWeight>,
		frame_support::migrations::RemovePallet<TechnicalCommitteePalletName, <Runtime as frame_system::Config>::DbWeight>,
		frame_support::migrations::RemovePallet<PhragmenElectionPalletName, <Runtime as frame_system::Config>::DbWeight>,
		frame_support::migrations::RemovePallet<TechnicalMembershipPalletName, <Runtime as frame_system::Config>::DbWeight>,
		frame_support::migrations::RemovePallet<TipsPalletName, <Runtime as frame_system::Config>::DbWeight>,

		parachains_configuration::migration::v9::MigrateToV9<Runtime>,
		// Migrate parachain info format
		paras_registrar::migration::VersionCheckedMigrateToV1<Runtime, ParachainsToUnlock>,

=======
>>>>>>> 659f6e02
		// Upgrade SessionKeys to include BEEFY key
		UpgradeSessionKeys,
		pallet_nomination_pools::migration::versioned_migrations::V5toV6<Runtime>,
		pallet_nomination_pools::migration::versioned_migrations::V6ToV7<Runtime>,
<<<<<<< HEAD

		runtime_parachains::scheduler::migration::v1::MigrateToV1<Runtime>,

		// Remove `im-online` pallet on-chain storage
		frame_support::migrations::RemovePallet<ImOnlinePalletName, <Runtime as frame_system::Config>::DbWeight>,
=======
>>>>>>> 659f6e02
	);
}

/// Unchecked extrinsic type as expected by this runtime.
pub type UncheckedExtrinsic =
	generic::UncheckedExtrinsic<Address, RuntimeCall, Signature, SignedExtra>;
/// Executive: handles dispatch to the various modules.
pub type Executive = frame_executive::Executive<
	Runtime,
	Block,
	frame_system::ChainContext<Runtime>,
	Runtime,
	AllPalletsWithSystem,
	Migrations,
>;

/// The payload being signed in transactions.
pub type SignedPayload = generic::SignedPayload<RuntimeCall, SignedExtra>;

#[cfg(feature = "runtime-benchmarks")]
mod benches {
	frame_benchmarking::define_benchmarks!(
		// Polkadot
		// NOTE: Make sure to prefix these with `runtime_common::` so
		// the that path resolves correctly in the generated file.
		[runtime_common::auctions, Auctions]
		[runtime_common::claims, Claims]
		[runtime_common::crowdloan, Crowdloan]
		[runtime_common::slots, Slots]
		[runtime_common::paras_registrar, Registrar]
		[runtime_parachains::configuration, Configuration]
		[runtime_parachains::disputes, ParasDisputes]
		[runtime_parachains::disputes::slashing, ParasSlashing]
		[runtime_parachains::hrmp, Hrmp]
		[runtime_parachains::inclusion, ParaInclusion]
		[runtime_parachains::initializer, Initializer]
		[runtime_parachains::paras, Paras]
		[runtime_parachains::paras_inherent, ParaInherent]
		// Substrate
		[pallet_bags_list, VoterList]
		[pallet_balances, Balances]
		[frame_benchmarking::baseline, Baseline::<Runtime>]
		[pallet_bounties, Bounties]
		[pallet_child_bounties, ChildBounties]
		[pallet_election_provider_multi_phase, ElectionProviderMultiPhase]
		[frame_election_provider_support, ElectionProviderBench::<Runtime>]
		[pallet_fast_unstake, FastUnstake]
		[pallet_identity, Identity]
		[pallet_indices, Indices]
		[pallet_message_queue, MessageQueue]
		[pallet_multisig, Multisig]
		[pallet_nomination_pools, NominationPoolsBench::<Runtime>]
		[pallet_offences, OffencesBench::<Runtime>]
		[pallet_preimage, Preimage]
		[pallet_proxy, Proxy]
		[pallet_scheduler, Scheduler]
		[pallet_session, SessionBench::<Runtime>]
		[pallet_staking, Staking]
		[frame_system, SystemBench::<Runtime>]
		[pallet_timestamp, Timestamp]
		[pallet_treasury, Treasury]
		[pallet_utility, Utility]
		[pallet_vesting, Vesting]
		[pallet_conviction_voting, ConvictionVoting]
		[pallet_referenda, Referenda]
		[pallet_whitelist, Whitelist]
		[pallet_asset_rate, AssetRate]
		// XCM
		[pallet_xcm, XcmPallet]
		[pallet_xcm_benchmarks::fungible, pallet_xcm_benchmarks::fungible::Pallet::<Runtime>]
		[pallet_xcm_benchmarks::generic, pallet_xcm_benchmarks::generic::Pallet::<Runtime>]
	);
}

sp_api::impl_runtime_apis! {
	impl sp_api::Core<Block> for Runtime {
		fn version() -> RuntimeVersion {
			VERSION
		}

		fn execute_block(block: Block) {
			Executive::execute_block(block);
		}

		fn initialize_block(header: &<Block as BlockT>::Header) {
			Executive::initialize_block(header)
		}
	}

	impl sp_api::Metadata<Block> for Runtime {
		fn metadata() -> OpaqueMetadata {
			OpaqueMetadata::new(Runtime::metadata().into())
		}

		fn metadata_at_version(version: u32) -> Option<OpaqueMetadata> {
			Runtime::metadata_at_version(version)
		}

		fn metadata_versions() -> sp_std::vec::Vec<u32> {
			Runtime::metadata_versions()
		}
	}

	impl block_builder_api::BlockBuilder<Block> for Runtime {
		fn apply_extrinsic(extrinsic: <Block as BlockT>::Extrinsic) -> ApplyExtrinsicResult {
			Executive::apply_extrinsic(extrinsic)
		}

		fn finalize_block() -> <Block as BlockT>::Header {
			Executive::finalize_block()
		}

		fn inherent_extrinsics(data: inherents::InherentData) -> Vec<<Block as BlockT>::Extrinsic> {
			data.create_extrinsics()
		}

		fn check_inherents(
			block: Block,
			data: inherents::InherentData,
		) -> inherents::CheckInherentsResult {
			data.check_extrinsics(&block)
		}
	}

	impl pallet_nomination_pools_runtime_api::NominationPoolsApi<
		Block,
		AccountId,
		Balance,
	> for Runtime {
		fn pending_rewards(member: AccountId) -> Balance {
			NominationPools::api_pending_rewards(member).unwrap_or_default()
		}

		fn points_to_balance(pool_id: pallet_nomination_pools::PoolId, points: Balance) -> Balance {
			NominationPools::api_points_to_balance(pool_id, points)
		}

		fn balance_to_points(pool_id: pallet_nomination_pools::PoolId, new_funds: Balance) -> Balance {
			NominationPools::api_balance_to_points(pool_id, new_funds)
		}
	}

	impl pallet_staking_runtime_api::StakingApi<Block, Balance> for Runtime {
		fn nominations_quota(balance: Balance) -> u32 {
			Staking::api_nominations_quota(balance)
		}
	}

	impl tx_pool_api::runtime_api::TaggedTransactionQueue<Block> for Runtime {
		fn validate_transaction(
			source: TransactionSource,
			tx: <Block as BlockT>::Extrinsic,
			block_hash: <Block as BlockT>::Hash,
		) -> TransactionValidity {
			Executive::validate_transaction(source, tx, block_hash)
		}
	}

	impl offchain_primitives::OffchainWorkerApi<Block> for Runtime {
		fn offchain_worker(header: &<Block as BlockT>::Header) {
			Executive::offchain_worker(header)
		}
	}

	impl primitives::runtime_api::ParachainHost<Block, Hash, BlockNumber> for Runtime {
		fn validators() -> Vec<ValidatorId> {
			parachains_runtime_api_impl::validators::<Runtime>()
		}

		fn validator_groups() -> (Vec<Vec<ValidatorIndex>>, GroupRotationInfo<BlockNumber>) {
			parachains_runtime_api_impl::validator_groups::<Runtime>()
		}

		fn availability_cores() -> Vec<CoreState<Hash, BlockNumber>> {
			parachains_runtime_api_impl::availability_cores::<Runtime>()
		}

		fn persisted_validation_data(para_id: ParaId, assumption: OccupiedCoreAssumption)
			-> Option<PersistedValidationData<Hash, BlockNumber>> {
			parachains_runtime_api_impl::persisted_validation_data::<Runtime>(para_id, assumption)
		}

		fn assumed_validation_data(
			para_id: ParaId,
			expected_persisted_validation_data_hash: Hash,
		) -> Option<(PersistedValidationData<Hash, BlockNumber>, ValidationCodeHash)> {
			parachains_runtime_api_impl::assumed_validation_data::<Runtime>(
				para_id,
				expected_persisted_validation_data_hash,
			)
		}

		fn check_validation_outputs(
			para_id: ParaId,
			outputs: primitives::CandidateCommitments,
		) -> bool {
			parachains_runtime_api_impl::check_validation_outputs::<Runtime>(para_id, outputs)
		}

		fn session_index_for_child() -> SessionIndex {
			parachains_runtime_api_impl::session_index_for_child::<Runtime>()
		}

		fn validation_code(para_id: ParaId, assumption: OccupiedCoreAssumption)
			-> Option<ValidationCode> {
			parachains_runtime_api_impl::validation_code::<Runtime>(para_id, assumption)
		}

		fn candidate_pending_availability(para_id: ParaId) -> Option<CommittedCandidateReceipt<Hash>> {
			parachains_runtime_api_impl::candidate_pending_availability::<Runtime>(para_id)
		}

		fn candidate_events() -> Vec<CandidateEvent<Hash>> {
			parachains_runtime_api_impl::candidate_events::<Runtime, _>(|ev| {
				match ev {
					RuntimeEvent::ParaInclusion(ev) => {
						Some(ev)
					}
					_ => None,
				}
			})
		}

		fn session_info(index: SessionIndex) -> Option<SessionInfo> {
			parachains_runtime_api_impl::session_info::<Runtime>(index)
		}

		fn session_executor_params(session_index: SessionIndex) -> Option<ExecutorParams> {
			parachains_runtime_api_impl::session_executor_params::<Runtime>(session_index)
		}

		fn dmq_contents(recipient: ParaId) -> Vec<InboundDownwardMessage<BlockNumber>> {
			parachains_runtime_api_impl::dmq_contents::<Runtime>(recipient)
		}

		fn inbound_hrmp_channels_contents(
			recipient: ParaId
		) -> BTreeMap<ParaId, Vec<InboundHrmpMessage<BlockNumber>>> {
			parachains_runtime_api_impl::inbound_hrmp_channels_contents::<Runtime>(recipient)
		}

		fn validation_code_by_hash(hash: ValidationCodeHash) -> Option<ValidationCode> {
			parachains_runtime_api_impl::validation_code_by_hash::<Runtime>(hash)
		}

		fn on_chain_votes() -> Option<ScrapedOnChainVotes<Hash>> {
			parachains_runtime_api_impl::on_chain_votes::<Runtime>()
		}

		fn submit_pvf_check_statement(
			stmt: primitives::PvfCheckStatement,
			signature: primitives::ValidatorSignature,
		) {
			parachains_runtime_api_impl::submit_pvf_check_statement::<Runtime>(stmt, signature)
		}

		fn pvfs_require_precheck() -> Vec<ValidationCodeHash> {
			parachains_runtime_api_impl::pvfs_require_precheck::<Runtime>()
		}

		fn validation_code_hash(para_id: ParaId, assumption: OccupiedCoreAssumption)
			-> Option<ValidationCodeHash>
		{
			parachains_runtime_api_impl::validation_code_hash::<Runtime>(para_id, assumption)
		}

		fn disputes() -> Vec<(SessionIndex, CandidateHash, DisputeState<BlockNumber>)> {
			parachains_runtime_api_impl::get_session_disputes::<Runtime>()
		}

		fn unapplied_slashes(
		) -> Vec<(SessionIndex, CandidateHash, slashing::PendingSlashes)> {
			parachains_runtime_api_impl::unapplied_slashes::<Runtime>()
		}

		fn key_ownership_proof(
			validator_id: ValidatorId,
		) -> Option<slashing::OpaqueKeyOwnershipProof> {
			use parity_scale_codec::Encode;

			Historical::prove((PARACHAIN_KEY_TYPE_ID, validator_id))
				.map(|p| p.encode())
				.map(slashing::OpaqueKeyOwnershipProof::new)
		}

		fn submit_report_dispute_lost(
			dispute_proof: slashing::DisputeProof,
			key_ownership_proof: slashing::OpaqueKeyOwnershipProof,
		) -> Option<()> {
			parachains_runtime_api_impl::submit_unsigned_slashing_report::<Runtime>(
				dispute_proof,
				key_ownership_proof,
			)
		}
	}

	impl beefy_primitives::BeefyApi<Block, BeefyId> for Runtime {
		fn beefy_genesis() -> Option<BlockNumber> {
			Beefy::genesis_block()
		}

		fn validator_set() -> Option<beefy_primitives::ValidatorSet<BeefyId>> {
			Beefy::validator_set()
		}

		fn submit_report_equivocation_unsigned_extrinsic(
			equivocation_proof: beefy_primitives::EquivocationProof<
				BlockNumber,
				BeefyId,
				BeefySignature,
			>,
			key_owner_proof: beefy_primitives::OpaqueKeyOwnershipProof,
		) -> Option<()> {
			let key_owner_proof = key_owner_proof.decode()?;

			Beefy::submit_unsigned_equivocation_report(
				equivocation_proof,
				key_owner_proof,
			)
		}

		fn generate_key_ownership_proof(
			_set_id: beefy_primitives::ValidatorSetId,
			authority_id: BeefyId,
		) -> Option<beefy_primitives::OpaqueKeyOwnershipProof> {
			use parity_scale_codec::Encode;

			Historical::prove((beefy_primitives::KEY_TYPE, authority_id))
				.map(|p| p.encode())
				.map(beefy_primitives::OpaqueKeyOwnershipProof::new)
		}
	}

	impl mmr::MmrApi<Block, Hash, BlockNumber> for Runtime {
		fn mmr_root() -> Result<mmr::Hash, mmr::Error> {
			Ok(Mmr::mmr_root())
		}

		fn mmr_leaf_count() -> Result<mmr::LeafIndex, mmr::Error> {
			Ok(Mmr::mmr_leaves())
		}

		fn generate_proof(
			block_numbers: Vec<BlockNumber>,
			best_known_block_number: Option<BlockNumber>,
		) -> Result<(Vec<mmr::EncodableOpaqueLeaf>, mmr::Proof<mmr::Hash>), mmr::Error> {
			Mmr::generate_proof(block_numbers, best_known_block_number).map(
				|(leaves, proof)| {
					(
						leaves
							.into_iter()
							.map(|leaf| mmr::EncodableOpaqueLeaf::from_leaf(&leaf))
							.collect(),
						proof,
					)
				},
			)
		}

		fn verify_proof(leaves: Vec<mmr::EncodableOpaqueLeaf>, proof: mmr::Proof<mmr::Hash>)
			-> Result<(), mmr::Error>
		{
			let leaves = leaves.into_iter().map(|leaf|
				leaf.into_opaque_leaf()
				.try_decode()
				.ok_or(mmr::Error::Verify)).collect::<Result<Vec<mmr::Leaf>, mmr::Error>>()?;
			Mmr::verify_leaves(leaves, proof)
		}

		fn verify_proof_stateless(
			root: mmr::Hash,
			leaves: Vec<mmr::EncodableOpaqueLeaf>,
			proof: mmr::Proof<mmr::Hash>
		) -> Result<(), mmr::Error> {
			let nodes = leaves.into_iter().map(|leaf|mmr::DataOrHash::Data(leaf.into_opaque_leaf())).collect();
			pallet_mmr::verify_leaves_proof::<mmr::Hashing, _>(root, nodes, proof)
		}
	}

	impl pallet_beefy_mmr::BeefyMmrApi<Block, Hash> for RuntimeApi {
		fn authority_set_proof() -> beefy_primitives::mmr::BeefyAuthoritySet<Hash> {
			BeefyMmrLeaf::authority_set_proof()
		}

		fn next_authority_set_proof() -> beefy_primitives::mmr::BeefyNextAuthoritySet<Hash> {
			BeefyMmrLeaf::next_authority_set_proof()
		}
	}

	impl fg_primitives::GrandpaApi<Block> for Runtime {
		fn grandpa_authorities() -> Vec<(GrandpaId, u64)> {
			Grandpa::grandpa_authorities()
		}

		fn current_set_id() -> fg_primitives::SetId {
			Grandpa::current_set_id()
		}

		fn submit_report_equivocation_unsigned_extrinsic(
			equivocation_proof: fg_primitives::EquivocationProof<
				<Block as BlockT>::Hash,
				sp_runtime::traits::NumberFor<Block>,
			>,
			key_owner_proof: fg_primitives::OpaqueKeyOwnershipProof,
		) -> Option<()> {
			let key_owner_proof = key_owner_proof.decode()?;

			Grandpa::submit_unsigned_equivocation_report(
				equivocation_proof,
				key_owner_proof,
			)
		}

		fn generate_key_ownership_proof(
			_set_id: fg_primitives::SetId,
			authority_id: fg_primitives::AuthorityId,
		) -> Option<fg_primitives::OpaqueKeyOwnershipProof> {
			use parity_scale_codec::Encode;

			Historical::prove((fg_primitives::KEY_TYPE, authority_id))
				.map(|p| p.encode())
				.map(fg_primitives::OpaqueKeyOwnershipProof::new)
		}
	}

	impl babe_primitives::BabeApi<Block> for Runtime {
		fn configuration() -> babe_primitives::BabeConfiguration {
			let epoch_config = Babe::epoch_config().unwrap_or(BABE_GENESIS_EPOCH_CONFIG);
			babe_primitives::BabeConfiguration {
				slot_duration: Babe::slot_duration(),
				epoch_length: EpochDuration::get(),
				c: epoch_config.c,
				authorities: Babe::authorities().to_vec(),
				randomness: Babe::randomness(),
				allowed_slots: epoch_config.allowed_slots,
			}
		}

		fn current_epoch_start() -> babe_primitives::Slot {
			Babe::current_epoch_start()
		}

		fn current_epoch() -> babe_primitives::Epoch {
			Babe::current_epoch()
		}

		fn next_epoch() -> babe_primitives::Epoch {
			Babe::next_epoch()
		}

		fn generate_key_ownership_proof(
			_slot: babe_primitives::Slot,
			authority_id: babe_primitives::AuthorityId,
		) -> Option<babe_primitives::OpaqueKeyOwnershipProof> {
			use parity_scale_codec::Encode;

			Historical::prove((babe_primitives::KEY_TYPE, authority_id))
				.map(|p| p.encode())
				.map(babe_primitives::OpaqueKeyOwnershipProof::new)
		}

		fn submit_report_equivocation_unsigned_extrinsic(
			equivocation_proof: babe_primitives::EquivocationProof<<Block as BlockT>::Header>,
			key_owner_proof: babe_primitives::OpaqueKeyOwnershipProof,
		) -> Option<()> {
			let key_owner_proof = key_owner_proof.decode()?;

			Babe::submit_unsigned_equivocation_report(
				equivocation_proof,
				key_owner_proof,
			)
		}
	}

	impl authority_discovery_primitives::AuthorityDiscoveryApi<Block> for Runtime {
		fn authorities() -> Vec<AuthorityDiscoveryId> {
			parachains_runtime_api_impl::relevant_authority_ids::<Runtime>()
		}
	}

	impl sp_session::SessionKeys<Block> for Runtime {
		fn generate_session_keys(seed: Option<Vec<u8>>) -> Vec<u8> {
			SessionKeys::generate(seed)
		}

		fn decode_session_keys(
			encoded: Vec<u8>,
		) -> Option<Vec<(Vec<u8>, sp_core::crypto::KeyTypeId)>> {
			SessionKeys::decode_into_raw_public_keys(&encoded)
		}
	}

	impl frame_system_rpc_runtime_api::AccountNonceApi<Block, AccountId, Nonce> for Runtime {
		fn account_nonce(account: AccountId) -> Nonce {
			System::account_nonce(account)
		}
	}

	impl pallet_transaction_payment_rpc_runtime_api::TransactionPaymentApi<
		Block,
		Balance,
	> for Runtime {
		fn query_info(uxt: <Block as BlockT>::Extrinsic, len: u32) -> RuntimeDispatchInfo<Balance> {
			TransactionPayment::query_info(uxt, len)
		}
		fn query_fee_details(uxt: <Block as BlockT>::Extrinsic, len: u32) -> FeeDetails<Balance> {
			TransactionPayment::query_fee_details(uxt, len)
		}
		fn query_weight_to_fee(weight: Weight) -> Balance {
			TransactionPayment::weight_to_fee(weight)
		}
		fn query_length_to_fee(length: u32) -> Balance {
			TransactionPayment::length_to_fee(length)
		}
	}

	impl pallet_transaction_payment_rpc_runtime_api::TransactionPaymentCallApi<Block, Balance, RuntimeCall>
		for Runtime
	{
		fn query_call_info(call: RuntimeCall, len: u32) -> RuntimeDispatchInfo<Balance> {
			TransactionPayment::query_call_info(call, len)
		}
		fn query_call_fee_details(call: RuntimeCall, len: u32) -> FeeDetails<Balance> {
			TransactionPayment::query_call_fee_details(call, len)
		}
		fn query_weight_to_fee(weight: Weight) -> Balance {
			TransactionPayment::weight_to_fee(weight)
		}
		fn query_length_to_fee(length: u32) -> Balance {
			TransactionPayment::length_to_fee(length)
		}
	}

	impl sp_genesis_builder::GenesisBuilder<Block> for Runtime {
		fn create_default_config() -> Vec<u8> {
			create_default_config::<RuntimeGenesisConfig>()
		}

		fn build_config(config: Vec<u8>) -> sp_genesis_builder::Result {
			build_config::<RuntimeGenesisConfig>(config)
		}
	}

	#[cfg(feature = "try-runtime")]
	impl frame_try_runtime::TryRuntime<Block> for Runtime {
		fn on_runtime_upgrade(checks: frame_try_runtime::UpgradeCheckSelect) -> (Weight, Weight) {
			log::info!(target: LOG_TARGET, "try-runtime::on_runtime_upgrade polkadot.");
			let weight = Executive::try_runtime_upgrade(checks).unwrap();
			(weight, BlockWeights::get().max_block)
		}

		fn execute_block(
			block: Block,
			state_root_check: bool,
			signature_check: bool,
			select: frame_try_runtime::TryStateSelect,
		) -> Weight {
			// NOTE: intentional unwrap: we don't want to propagate the error backwards, and want to
			// have a backtrace here.
			Executive::try_execute_block(block, state_root_check, signature_check, select).unwrap()
		}
	}

	#[cfg(feature = "runtime-benchmarks")]
	impl frame_benchmarking::Benchmark<Block> for Runtime {
		fn benchmark_metadata(extra: bool) -> (
			Vec<frame_benchmarking::BenchmarkList>,
			Vec<frame_support::traits::StorageInfo>,
		) {
			use frame_benchmarking::{Benchmarking, BenchmarkList};
			use frame_support::traits::StorageInfoTrait;

			use pallet_session_benchmarking::Pallet as SessionBench;
			use pallet_offences_benchmarking::Pallet as OffencesBench;
			use pallet_election_provider_support_benchmarking::Pallet as ElectionProviderBench;
			use pallet_nomination_pools_benchmarking::Pallet as NominationPoolsBench;
			use frame_system_benchmarking::Pallet as SystemBench;
			use frame_benchmarking::baseline::Pallet as Baseline;

			let mut list = Vec::<BenchmarkList>::new();
			list_benchmarks!(list, extra);

			let storage_info = AllPalletsWithSystem::storage_info();
			return (list, storage_info)
		}

		fn dispatch_benchmark(
			config: frame_benchmarking::BenchmarkConfig
		) -> Result<
			Vec<frame_benchmarking::BenchmarkBatch>,
			sp_runtime::RuntimeString,
		> {
			use frame_support::traits::WhitelistedStorageKeys;
			use frame_benchmarking::{Benchmarking, BenchmarkBatch, BenchmarkError};
			use sp_storage::TrackedStorageKey;
			// Trying to add benchmarks directly to some pallets caused cyclic dependency issues.
			// To get around that, we separated the benchmarks into its own crate.
			use pallet_session_benchmarking::Pallet as SessionBench;
			use pallet_offences_benchmarking::Pallet as OffencesBench;
			use pallet_election_provider_support_benchmarking::Pallet as ElectionProviderBench;
			use pallet_nomination_pools_benchmarking::Pallet as NominationPoolsBench;
			use frame_system_benchmarking::Pallet as SystemBench;
			use frame_benchmarking::baseline::Pallet as Baseline;
			use xcm::latest::prelude::*;
			use xcm_config::{XcmConfig, AssetHubLocation, TokenLocation, LocalCheckAccount, SovereignAccountOf};

			impl pallet_session_benchmarking::Config for Runtime {}
			impl pallet_offences_benchmarking::Config for Runtime {}
			impl pallet_election_provider_support_benchmarking::Config for Runtime {}
			impl frame_system_benchmarking::Config for Runtime {}
			impl frame_benchmarking::baseline::Config for Runtime {}
			impl pallet_nomination_pools_benchmarking::Config for Runtime {}
			impl runtime_parachains::disputes::slashing::benchmarking::Config for Runtime {}

			let mut whitelist: Vec<TrackedStorageKey> = AllPalletsWithSystem::whitelisted_storage_keys();
			let treasury_key = frame_system::Account::<Runtime>::hashed_key_for(Treasury::account_id());
			whitelist.push(treasury_key.to_vec().into());

			parameter_types! {
				pub ExistentialDepositMultiAsset: Option<MultiAsset> = Some((
					TokenLocation::get(),
					ExistentialDeposit::get()
				).into());
				pub ToParachain: ParaId = polkadot_runtime_constants::system_parachain::ASSET_HUB_ID.into();
			}

			impl pallet_xcm_benchmarks::Config for Runtime {
				type XcmConfig = XcmConfig;
				type AccountIdConverter = SovereignAccountOf;
				type DeliveryHelper = runtime_common::xcm_sender::ToParachainDeliveryHelper<
					XcmConfig,
					ExistentialDepositMultiAsset,
					xcm_config::PriceForChildParachainDelivery,
					ToParachain,
					(),
				>;
				fn valid_destination() -> Result<MultiLocation, BenchmarkError> {
					Ok(AssetHubLocation::get())
				}
				fn worst_case_holding(_depositable_count: u32) -> MultiAssets {
					// Polkadot only knows about DOT
					vec![MultiAsset { id: Concrete(TokenLocation::get()), fun: Fungible(1_000_000 * UNITS) }].into()
				}
			}

			parameter_types! {
				pub const TrustedTeleporter: Option<(MultiLocation, MultiAsset)> = Some((
					AssetHubLocation::get(),
					MultiAsset { id: Concrete(TokenLocation::get()), fun: Fungible(1 * UNITS) }
				));
				pub const TrustedReserve: Option<(MultiLocation, MultiAsset)> = None;
			}

			impl pallet_xcm_benchmarks::fungible::Config for Runtime {
				type TransactAsset = Balances;

				type CheckedAccount = LocalCheckAccount;
				type TrustedTeleporter = TrustedTeleporter;
				type TrustedReserve = TrustedReserve;

				fn get_multi_asset() -> MultiAsset {
					MultiAsset {
						id: Concrete(TokenLocation::get()),
						fun: Fungible(1 * UNITS)
					}
				}
			}

			impl pallet_xcm_benchmarks::generic::Config for Runtime {
				type TransactAsset = Balances;
				type RuntimeCall = RuntimeCall;

				fn worst_case_response() -> (u64, Response) {
					(0u64, Response::Version(Default::default()))
				}

				fn worst_case_asset_exchange() -> Result<(MultiAssets, MultiAssets), BenchmarkError> {
					// Polkadot doesn't support asset exchanges
					Err(BenchmarkError::Skip)
				}

				fn universal_alias() -> Result<(MultiLocation, Junction), BenchmarkError> {
					// The XCM executor of Polkadot doesn't have a configured `UniversalAliases`
					Err(BenchmarkError::Skip)
				}

				fn transact_origin_and_runtime_call() -> Result<(MultiLocation, RuntimeCall), BenchmarkError> {
					Ok((AssetHubLocation::get(), frame_system::Call::remark_with_event { remark: vec![] }.into()))
				}

				fn subscribe_origin() -> Result<MultiLocation, BenchmarkError> {
					Ok(AssetHubLocation::get())
				}

				fn claimable_asset() -> Result<(MultiLocation, MultiLocation, MultiAssets), BenchmarkError> {
					let origin = AssetHubLocation::get();
					let assets: MultiAssets = (Concrete(TokenLocation::get()), 1_000 * UNITS).into();
					let ticket = MultiLocation { parents: 0, interior: Here };
					Ok((origin, ticket, assets))
				}

				fn unlockable_asset() -> Result<(MultiLocation, MultiLocation, MultiAsset), BenchmarkError> {
					// Polkadot doesn't support asset locking
					Err(BenchmarkError::Skip)
				}

				fn export_message_origin_and_destination(
				) -> Result<(MultiLocation, NetworkId, InteriorMultiLocation), BenchmarkError> {
					// Polkadot doesn't support exporting messages
					Err(BenchmarkError::Skip)
				}

				fn alias_origin() -> Result<(MultiLocation, MultiLocation), BenchmarkError> {
					// The XCM executor of Polkadot doesn't have a configured `Aliasers`
					Err(BenchmarkError::Skip)
				}
			}

			let mut batches = Vec::<BenchmarkBatch>::new();
			let params = (&config, &whitelist);

			add_benchmarks!(params, batches);

			Ok(batches)
		}
	}
}

#[cfg(test)]
mod test_fees {
	use super::*;
	use frame_support::{dispatch::GetDispatchInfo, weights::WeightToFee as WeightToFeeT};
	use keyring::Sr25519Keyring::{Alice, Charlie};
	use pallet_transaction_payment::Multiplier;
	use runtime_common::MinimumMultiplier;
	use separator::Separatable;
	use sp_runtime::{assert_eq_error_rate, FixedPointNumber, MultiAddress, MultiSignature};

	#[test]
	fn payout_weight_portion() {
		use pallet_staking::WeightInfo;
		let payout_weight =
			<Runtime as pallet_staking::Config>::WeightInfo::payout_stakers_alive_staked(
				MaxNominatorRewardedPerValidator::get(),
			)
			.ref_time() as f64;
		let block_weight = BlockWeights::get().max_block.ref_time() as f64;

		println!(
			"a full payout takes {:.2} of the block weight [{} / {}]",
			payout_weight / block_weight,
			payout_weight,
			block_weight
		);
		assert!(payout_weight * 2f64 < block_weight);
	}

	#[test]
	fn block_cost() {
		let max_block_weight = BlockWeights::get().max_block;
		let raw_fee = WeightToFee::weight_to_fee(&max_block_weight);

		let fee_with_multiplier = |m: Multiplier| {
			println!(
				"Full Block weight == {} // multiplier: {:?} // WeightToFee(full_block) == {} plank",
				max_block_weight,
				m,
				m.saturating_mul_int(raw_fee).separated_string(),
			);
		};
		fee_with_multiplier(MinimumMultiplier::get());
		fee_with_multiplier(Multiplier::from_rational(1, 2));
		fee_with_multiplier(Multiplier::from_u32(1));
		fee_with_multiplier(Multiplier::from_u32(2));
	}

	#[test]
	fn transfer_cost_min_multiplier() {
		let min_multiplier = MinimumMultiplier::get();
		let call = pallet_balances::Call::<Runtime>::transfer_keep_alive {
			dest: Charlie.to_account_id().into(),
			value: Default::default(),
		};
		let info = call.get_dispatch_info();
		println!("call = {:?} / info = {:?}", call, info);
		// convert to runtime call.
		let call = RuntimeCall::Balances(call);
		let extra: SignedExtra = (
			frame_system::CheckNonZeroSender::<Runtime>::new(),
			frame_system::CheckSpecVersion::<Runtime>::new(),
			frame_system::CheckTxVersion::<Runtime>::new(),
			frame_system::CheckGenesis::<Runtime>::new(),
			frame_system::CheckMortality::<Runtime>::from(generic::Era::immortal()),
			frame_system::CheckNonce::<Runtime>::from(1),
			frame_system::CheckWeight::<Runtime>::new(),
			pallet_transaction_payment::ChargeTransactionPayment::<Runtime>::from(0),
			claims::PrevalidateAttests::<Runtime>::new(),
		);
		let uxt = UncheckedExtrinsic {
			function: call,
			signature: Some((
				MultiAddress::Id(Alice.to_account_id()),
				MultiSignature::Sr25519(Alice.sign(b"foo")),
				extra,
			)),
		};
		let len = uxt.encoded_size();

		let mut ext = sp_io::TestExternalities::new_empty();
		let mut test_with_multiplier = |m: Multiplier| {
			ext.execute_with(|| {
				pallet_transaction_payment::NextFeeMultiplier::<Runtime>::put(m);
				let fee = TransactionPayment::query_fee_details(uxt.clone(), len as u32);
				println!(
					"multiplier = {:?} // fee details = {:?} // final fee = {:?}",
					pallet_transaction_payment::NextFeeMultiplier::<Runtime>::get(),
					fee,
					fee.final_fee().separated_string(),
				);
			});
		};

		test_with_multiplier(min_multiplier);
		test_with_multiplier(Multiplier::saturating_from_rational(1u128, 1u128));
		test_with_multiplier(Multiplier::saturating_from_rational(1u128, 1_0u128));
		test_with_multiplier(Multiplier::saturating_from_rational(1u128, 1_00u128));
		test_with_multiplier(Multiplier::saturating_from_rational(1u128, 1_000u128));
		test_with_multiplier(Multiplier::saturating_from_rational(1u128, 1_000_000u128));
		test_with_multiplier(Multiplier::saturating_from_rational(1u128, 1_000_000_000u128));
	}

	#[test]
	fn nominator_limit() {
		use pallet_election_provider_multi_phase::WeightInfo;
		// starting point of the nominators.
		let target_voters: u32 = 50_000;

		// assuming we want around 5k candidates and 1k active validators. (March 31, 2021)
		let all_targets: u32 = 5_000;
		let desired: u32 = 1_000;
		let weight_with = |active| {
			<Runtime as pallet_election_provider_multi_phase::Config>::WeightInfo::submit_unsigned(
				active,
				all_targets,
				active,
				desired,
			)
		};

		let mut active = target_voters;
		while weight_with(active).all_lte(OffchainSolutionWeightLimit::get()) ||
			active == target_voters
		{
			active += 1;
		}

		println!("can support {} nominators to yield a weight of {}", active, weight_with(active));
		assert!(active > target_voters, "we need to reevaluate the weight of the election system");
	}

	#[test]
	fn signed_deposit_is_sensible() {
		// ensure this number does not change, or that it is checked after each change.
		// a 1 MB solution should take (40 + 10) DOTs of deposit.
		let deposit = SignedFixedDeposit::get() + (SignedDepositByte::get() * 1024 * 1024);
		assert_eq_error_rate!(deposit, 50 * DOLLARS, DOLLARS);
	}
}

#[cfg(test)]
mod test {
	use std::collections::HashSet;

	use super::*;
	use frame_support::traits::WhitelistedStorageKeys;
	use scale_info::TypeInfo;
	use sp_core::hexdisplay::HexDisplay;

	#[test]
	fn call_size() {
		RuntimeCall::assert_size_under(256);
	}

	#[test]
	fn check_whitelist() {
		let whitelist: HashSet<String> = AllPalletsWithSystem::whitelisted_storage_keys()
			.iter()
			.map(|e| HexDisplay::from(&e.key).to_string())
			.collect();

		// Block number
		assert!(
			whitelist.contains("26aa394eea5630e07c48ae0c9558cef702a5c1b19ab7a04f536c519aca4983ac")
		);
		// Total issuance
		assert!(
			whitelist.contains("c2261276cc9d1f8598ea4b6a74b15c2f57c875e4cff74148e4628f264b974c80")
		);
		// Execution phase
		assert!(
			whitelist.contains("26aa394eea5630e07c48ae0c9558cef7ff553b5a9862a516939d82b3d3d8661a")
		);
		// Event count
		assert!(
			whitelist.contains("26aa394eea5630e07c48ae0c9558cef70a98fdbe9ce6c55837576c60c7af3850")
		);
		// System events
		assert!(
			whitelist.contains("26aa394eea5630e07c48ae0c9558cef780d41e5e16056765bc8461851072c9d7")
		);
		// XcmPallet VersionDiscoveryQueue
		assert!(
			whitelist.contains("1405f2411d0af5a7ff397e7c9dc68d194a222ba0333561192e474c59ed8e30e1")
		);
		// XcmPallet SafeXcmVersion
		assert!(
			whitelist.contains("1405f2411d0af5a7ff397e7c9dc68d196323ae84c43568be0d1394d5d0d522c4")
		);
	}

	#[test]
	fn check_treasury_pallet_id() {
		assert_eq!(
			<Treasury as frame_support::traits::PalletInfoAccess>::index() as u8,
			polkadot_runtime_constants::TREASURY_PALLET_ID
		);
	}

	#[test]
	fn ensure_xcm_metadata_is_correct() {
		let path = xcm::VersionedXcm::<()>::type_info().path;
		// Ensure that the name doesn't include `staging` (from the pallet name)
		assert_eq!(vec!["xcm", "VersionedXcm"], path.segments);
	}
}

#[cfg(test)]
mod multiplier_tests {
	use super::*;
	use frame_support::{
		dispatch::DispatchInfo,
		traits::{OnFinalize, PalletInfoAccess},
	};
	use runtime_common::{MinimumMultiplier, TargetBlockFullness};
	use separator::Separatable;
	use sp_runtime::traits::Convert;

	fn run_with_system_weight<F>(w: Weight, mut assertions: F)
	where
		F: FnMut() -> (),
	{
		let mut t: sp_io::TestExternalities = frame_system::GenesisConfig::<Runtime>::default()
			.build_storage()
			.unwrap()
			.into();
		t.execute_with(|| {
			System::set_block_consumed_resources(w, 0);
			assertions()
		});
	}

	#[test]
	fn multiplier_can_grow_from_zero() {
		let minimum_multiplier = MinimumMultiplier::get();
		let target = TargetBlockFullness::get() *
			BlockWeights::get().get(DispatchClass::Normal).max_total.unwrap();
		// if the min is too small, then this will not change, and we are doomed forever.
		// the weight is 1/100th bigger than target.
		run_with_system_weight(target.saturating_mul(101) / 100, || {
			let next = SlowAdjustingFeeUpdate::<Runtime>::convert(minimum_multiplier);
			assert!(next > minimum_multiplier, "{:?} !>= {:?}", next, minimum_multiplier);
		})
	}

	#[test]
	fn fast_unstake_estimate() {
		use pallet_fast_unstake::WeightInfo;
		let block_time = BlockWeights::get().max_block.ref_time() as f32;
		let on_idle = weights::pallet_fast_unstake::WeightInfo::<Runtime>::on_idle_check(
			300,
			<Runtime as pallet_fast_unstake::Config>::BatchSize::get(),
		)
		.ref_time() as f32;
		println!("ratio of block weight for full batch fast-unstake {}", on_idle / block_time);
		assert!(on_idle / block_time <= 0.5f32)
	}

	#[test]
	fn treasury_pallet_index_is_correct() {
		assert_eq!(TREASURY_PALLET_ID, <Treasury as PalletInfoAccess>::index() as u8);
	}

	#[test]
	#[ignore]
	fn multiplier_growth_simulator() {
		// assume the multiplier is initially set to its minimum. We update it with values twice the
		//target (target is 25%, thus 50%) and we see at which point it reaches 1.
		let mut multiplier = MinimumMultiplier::get();
		let block_weight = BlockWeights::get().get(DispatchClass::Normal).max_total.unwrap();
		let mut blocks = 0;
		let mut fees_paid = 0;

		frame_system::Pallet::<Runtime>::set_block_consumed_resources(Weight::MAX, 0);
		let info = DispatchInfo { weight: Weight::MAX, ..Default::default() };

		let mut t: sp_io::TestExternalities = frame_system::GenesisConfig::<Runtime>::default()
			.build_storage()
			.unwrap()
			.into();
		// set the minimum
		t.execute_with(|| {
			pallet_transaction_payment::NextFeeMultiplier::<Runtime>::set(MinimumMultiplier::get());
		});

		while multiplier <= Multiplier::from_u32(1) {
			t.execute_with(|| {
				// imagine this tx was called.
				let fee = TransactionPayment::compute_fee(0, &info, 0);
				fees_paid += fee;

				// this will update the multiplier.
				System::set_block_consumed_resources(block_weight, 0);
				TransactionPayment::on_finalize(1);
				let next = TransactionPayment::next_fee_multiplier();

				assert!(next > multiplier, "{:?} !>= {:?}", next, multiplier);
				multiplier = next;

				println!(
					"block = {} / multiplier {:?} / fee = {:?} / fess so far {:?}",
					blocks,
					multiplier,
					fee.separated_string(),
					fees_paid.separated_string()
				);
			});
			blocks += 1;
		}
	}

	#[test]
	#[ignore]
	fn multiplier_cool_down_simulator() {
		// assume the multiplier is initially set to its minimum. We update it with values twice the
		//target (target is 25%, thus 50%) and we see at which point it reaches 1.
		let mut multiplier = Multiplier::from_u32(2);
		let mut blocks = 0;

		let mut t: sp_io::TestExternalities = frame_system::GenesisConfig::<Runtime>::default()
			.build_storage()
			.unwrap()
			.into();
		// set the minimum
		t.execute_with(|| {
			pallet_transaction_payment::NextFeeMultiplier::<Runtime>::set(multiplier);
		});

		while multiplier > Multiplier::from_u32(0) {
			t.execute_with(|| {
				// this will update the multiplier.
				TransactionPayment::on_finalize(1);
				let next = TransactionPayment::next_fee_multiplier();

				assert!(next < multiplier, "{:?} !>= {:?}", next, multiplier);
				multiplier = next;

				println!("block = {} / multiplier {:?}", blocks, multiplier);
			});
			blocks += 1;
		}
	}
}

#[cfg(all(test, feature = "try-runtime"))]
mod remote_tests {
	use super::*;
	use frame_try_runtime::{runtime_decl_for_try_runtime::TryRuntime, UpgradeCheckSelect};
	use remote_externalities::{
		Builder, Mode, OfflineConfig, OnlineConfig, RemoteExternalities, SnapshotConfig, Transport,
	};
	use std::env::var;

	async fn remote_ext_test_setup() -> RemoteExternalities<Block> {
		let transport: Transport =
			var("WS").unwrap_or("wss://rpc.polkadot.io:443".to_string()).into();
		let maybe_state_snapshot: Option<SnapshotConfig> = var("SNAP").map(|s| s.into()).ok();
		Builder::<Block>::default()
			.mode(if let Some(state_snapshot) = maybe_state_snapshot {
				Mode::OfflineOrElseOnline(
					OfflineConfig { state_snapshot: state_snapshot.clone() },
					OnlineConfig {
						transport,
						state_snapshot: Some(state_snapshot),
						..Default::default()
					},
				)
			} else {
				Mode::Online(OnlineConfig { transport, ..Default::default() })
			})
			.build()
			.await
			.unwrap()
	}

	#[tokio::test]
	async fn dispatch_all_proposals() {
		if var("RUN_OPENGOV_TEST").is_err() {
			return
		}

		sp_tracing::try_init_simple();
		let mut ext = remote_ext_test_setup().await;
		ext.execute_with(|| {
			type Ref = pallet_referenda::ReferendumInfoOf<Runtime, ()>;
			type RefStatus = pallet_referenda::ReferendumStatusOf<Runtime, ()>;
			use sp_runtime::traits::Dispatchable;
			let all_refs: Vec<(u32, RefStatus)> =
				pallet_referenda::ReferendumInfoFor::<Runtime>::iter()
					.filter_map(|(idx, reff): (_, Ref)| {
						if let Ref::Ongoing(ref_status) = reff {
							Some((idx, ref_status))
						} else {
							None
						}
					})
					.collect::<Vec<_>>();

			for (ref_index, referenda) in all_refs {
				log::info!(target: LOG_TARGET, "🚀 executing referenda #{}", ref_index);
				let RefStatus { origin, proposal, .. } = referenda;
				// we do more or less what the scheduler will do under the hood, as best as we can
				// imitate:
				let (call, _len) = match <
					<Runtime as pallet_scheduler::Config>::Preimages
					as
					frame_support::traits::QueryPreimage
				>::peek(&proposal) {
					Ok(x) => x,
					Err(e) => {
						log::error!(target: LOG_TARGET, "failed to get preimage: {:?}", e);
						continue;
					}
				};

				let dispatch_result = call.dispatch(origin.clone().into());
				log::info!(target: LOG_TARGET, "outcome of dispatch with origin {:?}: {:?}", origin, dispatch_result);
			}
		});
	}

	#[tokio::test]
	async fn run_migrations() {
		if var("RUN_MIGRATION_TESTS").is_err() {
			return
		}

		sp_tracing::try_init_simple();
		let mut ext = remote_ext_test_setup().await;
		ext.execute_with(|| Runtime::on_runtime_upgrade(UpgradeCheckSelect::PreAndPost));
	}

	#[tokio::test]
	#[ignore = "this test is meant to be executed manually"]
	async fn try_fast_unstake_all() {
		sp_tracing::try_init_simple();
		let transport: Transport =
			var("WS").unwrap_or("wss://rpc.polkadot.io:443".to_string()).into();
		let maybe_state_snapshot: Option<SnapshotConfig> = var("SNAP").map(|s| s.into()).ok();
		let mut ext = Builder::<Block>::default()
			.mode(if let Some(state_snapshot) = maybe_state_snapshot {
				Mode::OfflineOrElseOnline(
					OfflineConfig { state_snapshot: state_snapshot.clone() },
					OnlineConfig {
						transport,
						state_snapshot: Some(state_snapshot),
						..Default::default()
					},
				)
			} else {
				Mode::Online(OnlineConfig { transport, ..Default::default() })
			})
			.build()
			.await
			.unwrap();
		ext.execute_with(|| {
			pallet_fast_unstake::ErasToCheckPerBlock::<Runtime>::put(1);
			runtime_common::try_runtime::migrate_all_inactive_nominators::<Runtime>()
		});
	}
}<|MERGE_RESOLUTION|>--- conflicted
+++ resolved
@@ -437,6 +437,7 @@
 	pub para_validator: <Initializer as BoundToRuntimeAppPublic>::Public,
 	pub para_assignment: <ParaSessionInfo as BoundToRuntimeAppPublic>::Public,
 	pub authority_discovery: <AuthorityDiscovery as BoundToRuntimeAppPublic>::Public,
+	pub beefy: <Beefy as BoundToRuntimeAppPublic>::Public,
 }
 
 impl OpaqueKeys for OldSessionKeys {
@@ -449,6 +450,7 @@
 			<<Initializer as BoundToRuntimeAppPublic>::Public>::ID,
 			<<ParaSessionInfo as BoundToRuntimeAppPublic>::Public>::ID,
 			<<AuthorityDiscovery as BoundToRuntimeAppPublic>::Public>::ID,
+			<<Beefy as BoundToRuntimeAppPublic>::Public>::ID,
 		]
 	}
 	fn get_raw(&self, i: KeyTypeId) -> &[u8] {
@@ -461,6 +463,7 @@
 				self.para_assignment.as_ref(),
 			<<AuthorityDiscovery as BoundToRuntimeAppPublic>::Public>::ID =>
 				self.authority_discovery.as_ref(),
+			<<Beefy as BoundToRuntimeAppPublic>::Public>::ID => self.beefy.as_ref(),
 			_ => &[],
 		}
 	}
@@ -485,20 +488,7 @@
 		para_validator: old.para_validator,
 		para_assignment: old.para_assignment,
 		authority_discovery: old.authority_discovery,
-		beefy: {
-			// From Session::upgrade_keys():
-			//
-			// Care should be taken that the raw versions of the
-			// added keys are unique for every `ValidatorId, KeyTypeId` combination.
-			// This is an invariant that the session pallet typically maintains internally.
-			//
-			// So, produce a dummy value that's unique for the `ValidatorId, KeyTypeId` combination.
-			let mut id: BeefyId = sp_application_crypto::ecdsa::Public::from_raw([0u8; 33]).into();
-			let id_raw: &mut [u8] = id.as_mut();
-			id_raw[1..33].copy_from_slice(v.as_ref());
-			id_raw[0..4].copy_from_slice(b"beef");
-			id
-		},
+		beefy: old.beefy,
 	}
 }
 
@@ -1697,57 +1687,12 @@
 #[allow(deprecated, missing_docs)]
 pub mod migrations {
 	use super::*;
-<<<<<<< HEAD
-	use frame_support::traits::LockIdentifier;
-	use frame_system::pallet_prelude::BlockNumberFor;
 	#[cfg(feature = "try-runtime")]
 	use sp_core::crypto::ByteArray;
 
 	parameter_types! {
-		pub const DemocracyPalletName: &'static str = "Democracy";
-		pub const CouncilPalletName: &'static str = "Council";
-		pub const TechnicalCommitteePalletName: &'static str = "TechnicalCommittee";
-		pub const PhragmenElectionPalletName: &'static str = "PhragmenElection";
-		pub const TechnicalMembershipPalletName: &'static str = "TechnicalMembership";
-		pub const TipsPalletName: &'static str = "Tips";
-		pub const PhragmenElectionPalletId: LockIdentifier = *b"phrelect";
 		pub const ImOnlinePalletName: &'static str = "ImOnline";
 	}
-
-	// Special Config for Gov V1 pallets, allowing us to run migrations for them without
-	// implementing their configs on [`Runtime`].
-	pub struct UnlockConfig;
-	impl pallet_democracy::migrations::unlock_and_unreserve_all_funds::UnlockConfig for UnlockConfig {
-		type Currency = Balances;
-		type MaxVotes = ConstU32<100>;
-		type MaxDeposits = ConstU32<100>;
-		type AccountId = AccountId;
-		type BlockNumber = BlockNumberFor<Runtime>;
-		type DbWeight = <Runtime as frame_system::Config>::DbWeight;
-		type PalletName = DemocracyPalletName;
-	}
-	impl pallet_elections_phragmen::migrations::unlock_and_unreserve_all_funds::UnlockConfig
-		for UnlockConfig
-	{
-		type Currency = Balances;
-		type MaxVotesPerVoter = ConstU32<16>;
-		type PalletId = PhragmenElectionPalletId;
-		type AccountId = AccountId;
-		type DbWeight = <Runtime as frame_system::Config>::DbWeight;
-		type PalletName = PhragmenElectionPalletName;
-	}
-	impl pallet_tips::migrations::unreserve_deposits::UnlockConfig<()> for UnlockConfig {
-		type Currency = Balances;
-		type Hash = Hash;
-		type DataDepositPerByte = DataDepositPerByte;
-		type TipReportDepositBase = TipReportDepositBase;
-		type AccountId = AccountId;
-		type BlockNumber = BlockNumberFor<Runtime>;
-		type DbWeight = <Runtime as frame_system::Config>::DbWeight;
-		type PalletName = TipsPalletName;
-	}
-=======
->>>>>>> 659f6e02
 
 	/// Upgrade Session keys to exclude `ImOnline` key and include `Beefy`.
 	/// When this is removed, should also remove `OldSessionKeys`.
@@ -1763,7 +1708,7 @@
 			}
 
 			log::info!(target: "runtime::session_keys", "Collecting pre-upgrade session keys state");
-			let key_ids = SessionKeys::key_ids().into_iter().filter(|&k| *k != sp_core::crypto::key_types::BEEFY).collect();
+			let key_ids = SessionKeys::key_ids();
 			frame_support::ensure!(
 				key_ids.into_iter().find(|&k| *k == sp_core::crypto::key_types::IM_ONLINE) == None,
 				"New session keys contain the ImOnline key that should have been removed",
@@ -1804,7 +1749,7 @@
 				return Ok(())
 			}
 
-			let key_ids = SessionKeys::key_ids().into_iter().filter(|&k| *k != sp_core::crypto::key_types::BEEFY).collect();
+			let key_ids = SessionKeys::key_ids();
 			let mut new_state: Vec<u8> = Vec::new();
 			pallet_session::QueuedKeys::<Runtime>::get().into_iter().for_each(|(id, keys)| {
 				new_state.extend_from_slice(id.as_slice());
@@ -1824,42 +1769,15 @@
 
 	/// Unreleased migrations. Add new ones here:
 	pub type Unreleased = (
-<<<<<<< HEAD
-		parachains_configuration::migration::v7::MigrateToV7<Runtime>,
-		parachains_configuration::migration::v8::MigrateToV8<Runtime>,
-
-		// Gov v1 storage migrations
-		// https://github.com/paritytech/polkadot/issues/6749
-		pallet_elections_phragmen::migrations::unlock_and_unreserve_all_funds::UnlockAndUnreserveAllFunds<UnlockConfig>,
-		pallet_democracy::migrations::unlock_and_unreserve_all_funds::UnlockAndUnreserveAllFunds<UnlockConfig>,
-		pallet_tips::migrations::unreserve_deposits::UnreserveDeposits<UnlockConfig, ()>,
-
-		// Delete all Gov v1 pallet storage key/values.
-		frame_support::migrations::RemovePallet<DemocracyPalletName, <Runtime as frame_system::Config>::DbWeight>,
-		frame_support::migrations::RemovePallet<CouncilPalletName, <Runtime as frame_system::Config>::DbWeight>,
-		frame_support::migrations::RemovePallet<TechnicalCommitteePalletName, <Runtime as frame_system::Config>::DbWeight>,
-		frame_support::migrations::RemovePallet<PhragmenElectionPalletName, <Runtime as frame_system::Config>::DbWeight>,
-		frame_support::migrations::RemovePallet<TechnicalMembershipPalletName, <Runtime as frame_system::Config>::DbWeight>,
-		frame_support::migrations::RemovePallet<TipsPalletName, <Runtime as frame_system::Config>::DbWeight>,
-
-		parachains_configuration::migration::v9::MigrateToV9<Runtime>,
-		// Migrate parachain info format
-		paras_registrar::migration::VersionCheckedMigrateToV1<Runtime, ParachainsToUnlock>,
-
-=======
->>>>>>> 659f6e02
-		// Upgrade SessionKeys to include BEEFY key
+		// Upgrade SessionKeys to exclude ImOnline key
 		UpgradeSessionKeys,
 		pallet_nomination_pools::migration::versioned_migrations::V5toV6<Runtime>,
 		pallet_nomination_pools::migration::versioned_migrations::V6ToV7<Runtime>,
-<<<<<<< HEAD
-
-		runtime_parachains::scheduler::migration::v1::MigrateToV1<Runtime>,
-
 		// Remove `im-online` pallet on-chain storage
-		frame_support::migrations::RemovePallet<ImOnlinePalletName, <Runtime as frame_system::Config>::DbWeight>,
-=======
->>>>>>> 659f6e02
+		frame_support::migrations::RemovePallet<
+			ImOnlinePalletName,
+			<Runtime as frame_system::Config>::DbWeight,
+		>,
 	);
 }
 
