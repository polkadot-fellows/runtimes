--- conflicted
+++ resolved
@@ -1545,6 +1545,7 @@
 }
 
 impl pallet_state_trie_migration::Config for Runtime {
+	type RuntimeHoldReason = RuntimeHoldReason;
 	type RuntimeEvent = RuntimeEvent;
 	type Currency = Balances;
 	type SignedDepositPerItem = MigrationSignedDepositPerItem;
@@ -1808,12 +1809,9 @@
 
 	/// Unreleased migrations. Add new ones here:
 	pub type Unreleased = (
-<<<<<<< HEAD
 		init_state_migration::InitMigrate,
-=======
 		// Upgrade SessionKeys to exclude ImOnline key
 		UpgradeSessionKeys,
->>>>>>> f5aeb7e8
 		pallet_nomination_pools::migration::versioned::V7ToV8<Runtime>,
 		pallet_staking::migrations::v14::MigrateToV14<Runtime>,
 		parachains_configuration::migration::v10::MigrateToV10<Runtime>,
