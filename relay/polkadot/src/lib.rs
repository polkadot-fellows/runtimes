// Copyright (C) Parity Technologies (UK) Ltd.
// This file is part of Polkadot.

// Polkadot is free software: you can redistribute it and/or modify
// it under the terms of the GNU General Public License as published by
// the Free Software Foundation, either version 3 of the License, or
// (at your option) any later version.

// Polkadot is distributed in the hope that it will be useful,
// but WITHOUT ANY WARRANTY; without even the implied warranty of
// MERCHANTABILITY or FITNESS FOR A PARTICULAR PURPOSE.  See the
// GNU General Public License for more details.

// You should have received a copy of the GNU General Public License
// along with Polkadot.  If not, see <http://www.gnu.org/licenses/>.

//! The Polkadot runtime. This can be compiled with `#[no_std]`, ready for Wasm.

#![cfg_attr(not(feature = "std"), no_std)]
// `construct_runtime!` does a lot of recursion and requires us to increase the limit to 256.
#![recursion_limit = "512"]

use pallet_transaction_payment::FungibleAdapter;
use polkadot_runtime_common::{
	auctions, claims, crowdloan, impl_runtime_weights,
	impls::{
		ContainsParts as ContainsLocationParts, DealWithFees, LocatableAssetConverter,
		VersionedLocatableAsset, VersionedLocationConverter,
	},
	paras_registrar, prod_or_fast, slots,
	traits::OnSwap,
	BlockHashCount, BlockLength, CurrencyToVote, SlowAdjustingFeeUpdate,
};
use relay_common::apis::InflationInfo;

use runtime_parachains::{
	assigner_coretime as parachains_assigner_coretime, configuration as parachains_configuration,
	configuration::ActiveConfigHrmpChannelSizeAndCapacityRatio,
	coretime, disputes as parachains_disputes,
	disputes::slashing as parachains_slashing,
	dmp as parachains_dmp, hrmp as parachains_hrmp, inclusion as parachains_inclusion,
	inclusion::{AggregateMessageOrigin, UmpQueueId},
	initializer as parachains_initializer, on_demand as parachains_on_demand,
	origin as parachains_origin, paras as parachains_paras,
	paras_inherent as parachains_paras_inherent, reward_points as parachains_reward_points,
	runtime_api_impl::{
		v10 as parachains_runtime_api_impl, vstaging as parachains_vstaging_api_impl,
	},
	scheduler as parachains_scheduler, session_info as parachains_session_info,
	shared as parachains_shared,
};

use ah_migration::phase1 as ahm_phase1;
use authority_discovery_primitives::AuthorityId as AuthorityDiscoveryId;
use beefy_primitives::{
	ecdsa_crypto::{AuthorityId as BeefyId, Signature as BeefySignature},
	mmr::{BeefyDataProvider, MmrLeafVersion},
	OpaqueKeyOwnershipProof,
};
use codec::{Decode, Encode, MaxEncodedLen};
use frame_election_provider_support::{
	bounds::ElectionBoundsBuilder, generate_solution_type, onchain, SequentialPhragmen,
};
use frame_support::{
	construct_runtime,
	genesis_builder_helper::{build_state, get_preset},
	parameter_types,
	traits::{
		fungible::HoldConsideration,
		tokens::{imbalance::ResolveTo, UnityOrOuterConversion},
		ConstU32, ConstU8, Contains, EitherOf, EitherOfDiverse, FromContains, Get, InstanceFilter,
		KeyOwnerProofSystem, LinearStoragePrice, OnRuntimeUpgrade, PrivilegeCmp, ProcessMessage,
		ProcessMessageError, WithdrawReasons,
	},
	weights::{
		constants::{WEIGHT_PROOF_SIZE_PER_KB, WEIGHT_REF_TIME_PER_MICROS},
		ConstantMultiplier, WeightMeter, WeightToFee as _,
	},
	PalletId,
};
use frame_system::EnsureRoot;
use pallet_grandpa::{fg_primitives, AuthorityId as GrandpaId};
use pallet_session::historical as session_historical;
use pallet_transaction_payment::{FeeDetails, RuntimeDispatchInfo};
use polkadot_primitives::{
	slashing, AccountId, AccountIndex, ApprovalVotingParams, Balance, BlockNumber, CandidateEvent,
	CandidateHash, CommittedCandidateReceipt, CoreIndex, CoreState, DisputeState, ExecutorParams,
	GroupRotationInfo, Hash, Id as ParaId, InboundDownwardMessage, InboundHrmpMessage, Moment,
	NodeFeatures, Nonce, OccupiedCoreAssumption, PersistedValidationData, ScrapedOnChainVotes,
	SessionInfo, Signature, ValidationCode, ValidationCodeHash, ValidatorId, ValidatorIndex,
	PARACHAIN_KEY_TYPE_ID,
};
use sp_core::{OpaqueMetadata, H256};
use sp_runtime::{
	create_runtime_str, generic, impl_opaque_keys,
	traits::{
		AccountIdConversion, AccountIdLookup, BlakeTwo256, Block as BlockT, ConvertInto,
		Extrinsic as ExtrinsicT, IdentityLookup, Keccak256, OpaqueKeys, SaturatedConversion,
		Verify,
	},
	transaction_validity::{TransactionPriority, TransactionSource, TransactionValidity},
	ApplyExtrinsicResult, FixedU128, KeyTypeId, OpaqueValue, Perbill, Percent, Permill,
	RuntimeDebug,
};
use sp_staking::SessionIndex;
use sp_std::{
	cmp::Ordering,
	collections::{btree_map::BTreeMap, vec_deque::VecDeque},
	prelude::*,
};
#[cfg(any(feature = "std", test))]
use sp_version::NativeVersion;
use sp_version::RuntimeVersion;
use xcm::prelude::*;
use xcm_builder::PayOverXcm;
use xcm_runtime_apis::{
	dry_run::{CallDryRunEffects, Error as XcmDryRunApiError, XcmDryRunEffects},
	fees::Error as XcmPaymentApiError,
};

pub use frame_system::Call as SystemCall;
pub use pallet_balances::Call as BalancesCall;
pub use pallet_election_provider_multi_phase::{Call as EPMCall, GeometricDepositBase};
use pallet_staking::UseValidatorsMap;
pub use pallet_timestamp::Call as TimestampCall;
use pallet_treasury::TreasuryAccountId;
#[cfg(any(feature = "std", test))]
pub use sp_runtime::BuildStorage;

/// Constant values used within the runtime.
use polkadot_runtime_constants::{
	currency::*, fee::*, system_parachain, time::*, TREASURY_PALLET_ID,
};

// Weights used in the runtime.
mod weights;

mod bag_thresholds;
// Genesis preset configurations.
pub mod genesis_config_presets;
// Governance configurations.
pub mod ah_migration;
pub mod governance;
use governance::{
	pallet_custom_origins, AuctionAdmin, FellowshipAdmin, GeneralAdmin, LeaseAdmin, StakingAdmin,
	Treasurer, TreasurySpender,
};
pub mod impls;
pub mod xcm_config;

mod coretime_migration;

/// Default logging target.
pub const LOG_TARGET: &str = "runtime::polkadot";

impl_runtime_weights!(polkadot_runtime_constants);

// Make the WASM binary available.
#[cfg(feature = "std")]
include!(concat!(env!("OUT_DIR"), "/wasm_binary.rs"));

// Polkadot version identifier;
/// Runtime version (Polkadot).
#[sp_version::runtime_version]
pub const VERSION: RuntimeVersion = RuntimeVersion {
	spec_name: create_runtime_str!("polkadot"),
	impl_name: create_runtime_str!("parity-polkadot"),
	authoring_version: 0,
	spec_version: 1_003_004,
	impl_version: 0,
	apis: RUNTIME_API_VERSIONS,
	transaction_version: 26,
	state_version: 1,
};

/// The BABE epoch configuration at genesis.
pub const BABE_GENESIS_EPOCH_CONFIG: babe_primitives::BabeEpochConfiguration =
	babe_primitives::BabeEpochConfiguration {
		c: PRIMARY_PROBABILITY,
		allowed_slots: babe_primitives::AllowedSlots::PrimaryAndSecondaryVRFSlots,
	};

/// Native version.
#[cfg(any(feature = "std", test))]
pub fn native_version() -> NativeVersion {
	NativeVersion { runtime_version: VERSION, can_author_with: Default::default() }
}

parameter_types! {
	pub const Version: RuntimeVersion = VERSION;
	pub const SS58Prefix: u8 = 0;
}

impl frame_system::Config for Runtime {
	type BaseCallFilter = RcMigrator;
	type BlockWeights = BlockWeights;
	type BlockLength = BlockLength;
	type RuntimeOrigin = RuntimeOrigin;
	type RuntimeCall = RuntimeCall;
	type Nonce = Nonce;
	type Hash = Hash;
	type Hashing = BlakeTwo256;
	type AccountId = AccountId;
	type Lookup = AccountIdLookup<AccountId, ()>;
	type Block = Block;
	type RuntimeEvent = RuntimeEvent;
	type RuntimeTask = RuntimeTask;
	type BlockHashCount = BlockHashCount;
	type DbWeight = RocksDbWeight;
	type Version = Version;
	type PalletInfo = PalletInfo;
	type AccountData = pallet_balances::AccountData<Balance>;
	type OnNewAccount = ();
	type OnKilledAccount = ();
	type SystemWeightInfo = weights::frame_system::WeightInfo<Runtime>;
	type SS58Prefix = SS58Prefix;
	type OnSetCode = ();
	type MaxConsumers = frame_support::traits::ConstU32<16>;
	type SingleBlockMigrations = ();
	type MultiBlockMigrator = ();
	type PreInherents = ();
	type PostInherents = ();
	type PostTransactions = ();
}

parameter_types! {
	pub MaximumSchedulerWeight: Weight = Perbill::from_percent(80) *
		BlockWeights::get().max_block;
	pub const MaxScheduledPerBlock: u32 = 50;
	pub const NoPreimagePostponement: Option<u32> = Some(10);
}

/// Used the compare the privilege of an origin inside the scheduler.
pub struct OriginPrivilegeCmp;

impl PrivilegeCmp<OriginCaller> for OriginPrivilegeCmp {
	fn cmp_privilege(left: &OriginCaller, right: &OriginCaller) -> Option<Ordering> {
		if left == right {
			return Some(Ordering::Equal)
		}

		match (left, right) {
			// Root is greater than anything.
			(OriginCaller::system(frame_system::RawOrigin::Root), _) => Some(Ordering::Greater),
			// For every other origin we don't care, as they are not used for `ScheduleOrigin`.
			_ => None,
		}
	}
}

impl pallet_scheduler::Config for Runtime {
	type RuntimeOrigin = RuntimeOrigin;
	type RuntimeEvent = RuntimeEvent;
	type PalletsOrigin = OriginCaller;
	type RuntimeCall = RuntimeCall;
	type MaximumWeight =
		pallet_rc_migrator::types::ZeroWeightOr<RcMigrator, MaximumSchedulerWeight>;
	// The goal of having ScheduleOrigin include AuctionAdmin is to allow the auctions track of
	// OpenGov to schedule periodic auctions.
	// Also allow Treasurer to schedule recurring payments.
	type ScheduleOrigin = EitherOf<EitherOf<EnsureRoot<AccountId>, AuctionAdmin>, Treasurer>;
	type MaxScheduledPerBlock = MaxScheduledPerBlock;
	type WeightInfo = weights::pallet_scheduler::WeightInfo<Runtime>;
	type OriginPrivilegeCmp = OriginPrivilegeCmp;
	type Preimages = Preimage;
}

parameter_types! {
	pub const PreimageBaseDeposit: Balance = deposit(2, 64);
	pub const PreimageByteDeposit: Balance = deposit(0, 1);
	pub const PreimageHoldReason: RuntimeHoldReason =
		RuntimeHoldReason::Preimage(pallet_preimage::HoldReason::Preimage);
}

impl pallet_preimage::Config for Runtime {
	type WeightInfo = weights::pallet_preimage::WeightInfo<Runtime>;
	type RuntimeEvent = RuntimeEvent;
	type Currency = Balances;
	type ManagerOrigin = EnsureRoot<AccountId>;
	type Consideration = HoldConsideration<
		AccountId,
		Balances,
		PreimageHoldReason,
		LinearStoragePrice<PreimageBaseDeposit, PreimageByteDeposit, Balance>,
	>;
}

parameter_types! {
	pub EpochDuration: u64 = prod_or_fast!(
		EPOCH_DURATION_IN_SLOTS as u64,
		2 * MINUTES as u64,
		"DOT_EPOCH_DURATION"
	);
	pub const ExpectedBlockTime: Moment = MILLISECS_PER_BLOCK;
	pub ReportLongevity: u64 =
		BondingDuration::get() as u64 * SessionsPerEra::get() as u64 * EpochDuration::get();
}

impl pallet_babe::Config for Runtime {
	type EpochDuration = EpochDuration;
	type ExpectedBlockTime = ExpectedBlockTime;

	// session module is the trigger
	type EpochChangeTrigger = pallet_babe::ExternalTrigger;

	type DisabledValidators = Session;

	type WeightInfo = ();

	type MaxAuthorities = MaxAuthorities;
	type MaxNominators = MaxNominators;

	type KeyOwnerProof =
		<Historical as KeyOwnerProofSystem<(KeyTypeId, pallet_babe::AuthorityId)>>::Proof;

	type EquivocationReportSystem =
		pallet_babe::EquivocationReportSystem<Self, Offences, Historical, ReportLongevity>;
}

parameter_types! {
	pub const IndexDeposit: Balance = 10 * DOLLARS;
}

impl pallet_indices::Config for Runtime {
	type AccountIndex = AccountIndex;
	type Currency = Balances;
	type Deposit = IndexDeposit;
	type RuntimeEvent = RuntimeEvent;
	type WeightInfo = weights::pallet_indices::WeightInfo<Runtime>;
}

parameter_types! {
	pub const ExistentialDeposit: Balance = EXISTENTIAL_DEPOSIT;
	pub const MaxLocks: u32 = 50;
	pub const MaxReserves: u32 = 50;
}

impl pallet_balances::Config for Runtime {
	type Balance = Balance;
	type DustRemoval = ();
	type RuntimeEvent = RuntimeEvent;
	type ExistentialDeposit = ExistentialDeposit;
	type AccountStore = System;
	type MaxLocks = MaxLocks;
	type MaxReserves = MaxReserves;
	type ReserveIdentifier = [u8; 8];
	type WeightInfo = weights::pallet_balances::WeightInfo<Runtime>;
	type RuntimeHoldReason = RuntimeHoldReason;
	type RuntimeFreezeReason = RuntimeFreezeReason;
	type FreezeIdentifier = RuntimeFreezeReason;
	type MaxFreezes = ConstU32<8>;
}

parameter_types! {
	pub BeefySetIdSessionEntries: u32 = BondingDuration::get() * SessionsPerEra::get();
}

impl pallet_beefy::Config for Runtime {
	type BeefyId = BeefyId;
	type MaxAuthorities = MaxAuthorities;
	type MaxNominators = MaxNominators;
	type MaxSetIdSessionEntries = BeefySetIdSessionEntries;
	type OnNewValidatorSet = BeefyMmrLeaf;
	type AncestryHelper = BeefyMmrLeaf;
	type WeightInfo = ();
	type KeyOwnerProof = <Historical as KeyOwnerProofSystem<(KeyTypeId, BeefyId)>>::Proof;
	type EquivocationReportSystem =
		pallet_beefy::EquivocationReportSystem<Self, Offences, Historical, ReportLongevity>;
}

impl pallet_mmr::Config for Runtime {
	const INDEXING_PREFIX: &'static [u8] = mmr::INDEXING_PREFIX;
	type Hashing = Keccak256;
	type OnNewRoot = pallet_beefy_mmr::DepositBeefyDigest<Runtime>;
	type WeightInfo = ();
	type LeafData = pallet_beefy_mmr::Pallet<Runtime>;
	type BlockHashProvider = pallet_mmr::DefaultBlockHashProvider<Runtime>;
	#[cfg(feature = "runtime-benchmarks")]
	type BenchmarkHelper = parachains_paras::benchmarking::mmr_setup::MmrSetup<Runtime>;
}

/// MMR helper types.
mod mmr {
	use super::Runtime;
	pub use pallet_mmr::primitives::*;

	pub type Leaf = <<Runtime as pallet_mmr::Config>::LeafData as LeafDataProvider>::LeafData;
	pub type Hashing = <Runtime as pallet_mmr::Config>::Hashing;
	pub type Hash = <Hashing as sp_runtime::traits::Hash>::Output;
}

parameter_types! {
	/// Version of the produced MMR leaf.
	///
	/// The version consists of two parts;
	/// - `major` (3 bits)
	/// - `minor` (5 bits)
	///
	/// `major` should be updated only if decoding the previous MMR Leaf format from the payload
	/// is not possible (i.e. backward incompatible change).
	/// `minor` should be updated if fields are added to the previous MMR Leaf, which given SCALE
	/// encoding does not prevent old leafs from being decoded.
	///
	/// Hence we expect `major` to be changed really rarely (think never).
	/// See [`MmrLeafVersion`] type documentation for more details.
	pub LeafVersion: MmrLeafVersion = MmrLeafVersion::new(0, 0);
}

/// A BEEFY data provider that merkelizes all the parachain heads at the current block
/// (sorted by their parachain id).
pub struct ParaHeadsRootProvider;
impl BeefyDataProvider<H256> for ParaHeadsRootProvider {
	fn extra_data() -> H256 {
		let mut para_heads: Vec<(u32, Vec<u8>)> = parachains_paras::Parachains::<Runtime>::get()
			.into_iter()
			.filter_map(|id| {
				parachains_paras::Heads::<Runtime>::get(id).map(|head| (id.into(), head.0))
			})
			.collect();
		para_heads.sort_by_key(|k| k.0);
		binary_merkle_tree::merkle_root::<mmr::Hashing, _>(
			para_heads.into_iter().map(|pair| pair.encode()),
		)
	}
}

impl pallet_beefy_mmr::Config for Runtime {
	type LeafVersion = LeafVersion;
	type BeefyAuthorityToMerkleLeaf = pallet_beefy_mmr::BeefyEcdsaToEthereum;
	type LeafExtra = H256;
	type BeefyDataProvider = ParaHeadsRootProvider;
	type WeightInfo = weights::pallet_beefy_mmr::WeightInfo<Runtime>;
}

parameter_types! {
	pub const TransactionByteFee: Balance = polkadot_runtime_constants::fee::TRANSACTION_BYTE_FEE;
	/// This value increases the priority of `Operational` transactions by adding
	/// a "virtual tip" that's equal to the `OperationalFeeMultiplier * final_fee`.
	pub const OperationalFeeMultiplier: u8 = 5;
}

impl pallet_transaction_payment::Config for Runtime {
	type RuntimeEvent = RuntimeEvent;
	type OnChargeTransaction = FungibleAdapter<Balances, DealWithFees<Runtime>>;
	type OperationalFeeMultiplier = OperationalFeeMultiplier;
	type WeightToFee = WeightToFee;
	type LengthToFee = ConstantMultiplier<Balance, TransactionByteFee>;
	type FeeMultiplierUpdate = SlowAdjustingFeeUpdate<Self>;
}

parameter_types! {
	pub const MinimumPeriod: u64 = SLOT_DURATION / 2;
}
impl pallet_timestamp::Config for Runtime {
	type Moment = u64;
	type OnTimestampSet = Babe;
	type MinimumPeriod = MinimumPeriod;
	type WeightInfo = weights::pallet_timestamp::WeightInfo<Runtime>;
}

impl pallet_authorship::Config for Runtime {
	type FindAuthor = pallet_session::FindAccountFromAuthorIndex<Self, Babe>;
	type EventHandler = Staking;
}

impl_opaque_keys! {
	pub struct SessionKeys {
		pub grandpa: Grandpa,
		pub babe: Babe,
		pub para_validator: Initializer,
		pub para_assignment: ParaSessionInfo,
		pub authority_discovery: AuthorityDiscovery,
		pub beefy: Beefy,
	}
}

impl pallet_session::Config for Runtime {
	type RuntimeEvent = RuntimeEvent;
	type ValidatorId = AccountId;
	type ValidatorIdOf = pallet_staking::StashOf<Self>;
	type ShouldEndSession = Babe;
	type NextSessionRotation = Babe;
	type SessionManager = pallet_session::historical::NoteHistoricalRoot<Self, Staking>;
	type SessionHandler = <SessionKeys as OpaqueKeys>::KeyTypeIdProviders;
	type Keys = SessionKeys;
	type WeightInfo = weights::pallet_session::WeightInfo<Runtime>;
}

impl pallet_session::historical::Config for Runtime {
	type FullIdentification = pallet_staking::Exposure<AccountId, Balance>;
	type FullIdentificationOf = pallet_staking::ExposureOf<Runtime>;
}

parameter_types! {
	// phase durations. 1/4 of the last session for each.
	// in testing: 1min or half of the session for each
	pub SignedPhase: u32 = prod_or_fast!(
		EPOCH_DURATION_IN_SLOTS / 4,
		MINUTES.min(EpochDuration::get().saturated_into::<u32>() / 2),
		"DOT_SIGNED_PHASE"
	);
	pub UnsignedPhase: u32 = prod_or_fast!(
		EPOCH_DURATION_IN_SLOTS / 4,
		MINUTES.min(EpochDuration::get().saturated_into::<u32>() / 2),
		"DOT_UNSIGNED_PHASE"
	);

	// signed config
	pub const SignedMaxSubmissions: u32 = 16;
	pub const SignedMaxRefunds: u32 = 16 / 4;
	pub const SignedFixedDeposit: Balance = deposit(2, 0);
	pub const SignedDepositIncreaseFactor: Percent = Percent::from_percent(10);
	// 0.01 DOT per KB of solution data.
	pub const SignedDepositByte: Balance = deposit(0, 10) / 1024;
	// Each good submission will get 1 DOT as reward
	pub SignedRewardBase: Balance = UNITS;

	// 4 hour session, 1 hour unsigned phase, 32 offchain executions.
	pub OffchainRepeat: BlockNumber = UnsignedPhase::get() / 32;

	pub const MaxElectingVoters: u32 = 22_500;
	/// We take the top 22500 nominators as electing voters and all of the validators as electable
	/// targets. Whilst this is the case, we cannot and shall not increase the size of the
	/// validator intentions.
	pub ElectionBounds: frame_election_provider_support::bounds::ElectionBounds =
		ElectionBoundsBuilder::default().voters_count(MaxElectingVoters::get().into()).build();
	/// Setup election pallet to support maximum winners upto 1200. This will mean Staking Pallet
	/// cannot have active validators higher than this count.
	pub const MaxActiveValidators: u32 = 1200;
}

generate_solution_type!(
	#[compact]
	pub struct NposCompactSolution16::<
		VoterIndex = u32,
		TargetIndex = u16,
		Accuracy = sp_runtime::PerU16,
		MaxVoters = MaxElectingVoters,
	>(16)
);

pub struct OnChainSeqPhragmen;
impl onchain::Config for OnChainSeqPhragmen {
	type System = Runtime;
	type Solver =
		SequentialPhragmen<AccountId, polkadot_runtime_common::elections::OnChainAccuracy>;
	type DataProvider = Staking;
	type WeightInfo = weights::frame_election_provider_support::WeightInfo<Runtime>;
	type MaxWinners = MaxActiveValidators;
	type Bounds = ElectionBounds;
}

impl pallet_election_provider_multi_phase::MinerConfig for Runtime {
	type AccountId = AccountId;
	type MaxLength = OffchainSolutionLengthLimit;
	type MaxWeight = OffchainSolutionWeightLimit;
	type Solution = NposCompactSolution16;
	type MaxVotesPerVoter = <
		<Self as pallet_election_provider_multi_phase::Config>::DataProvider
		as
		frame_election_provider_support::ElectionDataProvider
	>::MaxVotesPerVoter;
	type MaxWinners = MaxActiveValidators;

	// The unsigned submissions have to respect the weight of the submit_unsigned call, thus their
	// weight estimate function is wired to this call's weight.
	fn solution_weight(v: u32, t: u32, a: u32, d: u32) -> Weight {
		<
			<Self as pallet_election_provider_multi_phase::Config>::WeightInfo
			as
			pallet_election_provider_multi_phase::WeightInfo
		>::submit_unsigned(v, t, a, d)
	}
}

impl pallet_election_provider_multi_phase::Config for Runtime {
	type RuntimeEvent = RuntimeEvent;
	type Currency = Balances;
	type EstimateCallFee = TransactionPayment;
	type SignedPhase = SignedPhase;
	type UnsignedPhase = UnsignedPhase;
	type SignedMaxSubmissions = SignedMaxSubmissions;
	type SignedMaxRefunds = SignedMaxRefunds;
	type SignedRewardBase = SignedRewardBase;
	type SignedDepositBase =
		GeometricDepositBase<Balance, SignedFixedDeposit, SignedDepositIncreaseFactor>;
	type SignedDepositByte = SignedDepositByte;
	type SignedDepositWeight = ();
	type SignedMaxWeight =
		<Self::MinerConfig as pallet_election_provider_multi_phase::MinerConfig>::MaxWeight;
	type MinerConfig = Self;
	type SlashHandler = (); // burn slashes
	type RewardHandler = (); // nothing to do upon rewards
	type BetterSignedThreshold = ();
	type OffchainRepeat = OffchainRepeat;
	type MinerTxPriority = NposSolutionPriority;
	type DataProvider = Staking;
	#[cfg(any(feature = "fast-runtime", feature = "runtime-benchmarks"))]
	type Fallback = onchain::OnChainExecution<OnChainSeqPhragmen>;
	#[cfg(not(any(feature = "fast-runtime", feature = "runtime-benchmarks")))]
	type Fallback = frame_election_provider_support::NoElection<(
		AccountId,
		BlockNumber,
		Staking,
		MaxActiveValidators,
	)>;
	type GovernanceFallback = onchain::OnChainExecution<OnChainSeqPhragmen>;
	type Solver = SequentialPhragmen<
		AccountId,
		pallet_election_provider_multi_phase::SolutionAccuracyOf<Self>,
		(),
	>;
	type BenchmarkingConfig = polkadot_runtime_common::elections::BenchmarkConfig;
	type ForceOrigin = EitherOf<EnsureRoot<Self::AccountId>, StakingAdmin>;
	type WeightInfo = weights::pallet_election_provider_multi_phase::WeightInfo<Self>;
	type MaxWinners = MaxActiveValidators;
	type ElectionBounds = ElectionBounds;
}

parameter_types! {
	pub const BagThresholds: &'static [u64] = &bag_thresholds::THRESHOLDS;
}

type VoterBagsListInstance = pallet_bags_list::Instance1;
impl pallet_bags_list::Config<VoterBagsListInstance> for Runtime {
	type RuntimeEvent = RuntimeEvent;
	type ScoreProvider = Staking;
	type WeightInfo = weights::pallet_bags_list::WeightInfo<Runtime>;
	type BagThresholds = BagThresholds;
	type Score = sp_npos_elections::VoteWeight;
}

/// Defines how much should the inflation be for an era given its duration.
pub struct EraPayout;
impl pallet_staking::EraPayout<Balance> for EraPayout {
	fn era_payout(
		_total_staked: Balance,
		_total_issuance: Balance,
		era_duration_millis: u64,
	) -> (Balance, Balance) {
		const MILLISECONDS_PER_YEAR: u64 = (1000 * 3600 * 24 * 36525) / 100;
		// A normal-sized era will have 1 / 365.25 here:
		let relative_era_len =
			FixedU128::from_rational(era_duration_millis.into(), MILLISECONDS_PER_YEAR.into());

		// TI at the time of execution of [Referendum 1139](https://polkadot.subsquare.io/referenda/1139), block hash: `0x39422610299a75ef69860417f4d0e1d94e77699f45005645ffc5e8e619950f9f`.
		let fixed_total_issuance: i128 = 15_011_657_390_566_252_333;
		let fixed_inflation_rate = FixedU128::from_rational(8, 100);
		let yearly_emission = fixed_inflation_rate.saturating_mul_int(fixed_total_issuance);

		let era_emission = relative_era_len.saturating_mul_int(yearly_emission);
		// 15% to treasury, as per ref 1139.
		let to_treasury = FixedU128::from_rational(15, 100).saturating_mul_int(era_emission);
		let to_stakers = era_emission.saturating_sub(to_treasury);

		(to_stakers.saturated_into(), to_treasury.saturated_into())
	}
}

parameter_types! {
	// Six sessions in an era (24 hours).
	pub const SessionsPerEra: SessionIndex = prod_or_fast!(6, 1);

	// 28 eras for unbonding (28 days).
	pub BondingDuration: sp_staking::EraIndex = prod_or_fast!(
		28,
		28,
		"DOT_BONDING_DURATION"
	);
	pub SlashDeferDuration: sp_staking::EraIndex = prod_or_fast!(
		27,
		27,
		"DOT_SLASH_DEFER_DURATION"
	);
	pub const MaxExposurePageSize: u32 = 512;
	// Note: this is not really correct as Max Nominators is (MaxExposurePageSize * page_count) but
	// this is an unbounded number. We just set it to a reasonably high value, 1 full page
	// of nominators.
	pub const MaxNominators: u32 = 512;
	pub const OffendingValidatorsThreshold: Perbill = Perbill::from_percent(17);
	// 16
	pub const MaxNominations: u32 = <NposCompactSolution16 as frame_election_provider_support::NposSolution>::LIMIT as u32;
}

impl pallet_staking::Config for Runtime {
	type Currency = Balances;
	type CurrencyBalance = Balance;
	type UnixTime = Timestamp;
	type CurrencyToVote = CurrencyToVote;
	type RewardRemainder = Treasury;
	type RuntimeEvent = RuntimeEvent;
	type Slash = Treasury;
	type Reward = ();
	type SessionsPerEra = SessionsPerEra;
	type BondingDuration = BondingDuration;
	type SlashDeferDuration = SlashDeferDuration;
	type AdminOrigin = EitherOf<EnsureRoot<Self::AccountId>, StakingAdmin>;
	type SessionInterface = Self;
	type EraPayout = EraPayout;
	type MaxExposurePageSize = MaxExposurePageSize;
	type NextNewSession = Session;
	type ElectionProvider = ElectionProviderMultiPhase;
	type GenesisElectionProvider = onchain::OnChainExecution<OnChainSeqPhragmen>;
	type VoterList = VoterList;
	type TargetList = UseValidatorsMap<Self>;
	type NominationsQuota = pallet_staking::FixedNominationsQuota<{ MaxNominations::get() }>;
	type MaxUnlockingChunks = frame_support::traits::ConstU32<32>;
	type HistoryDepth = frame_support::traits::ConstU32<84>;
	type MaxControllersInDeprecationBatch = ConstU32<5314>;
	type BenchmarkingConfig = polkadot_runtime_common::StakingBenchmarkingConfig;
	type EventListeners = (NominationPools, DelegatedStaking);
	type DisablingStrategy = pallet_staking::UpToLimitDisablingStrategy;
	type WeightInfo = weights::pallet_staking::WeightInfo<Runtime>;
}

impl pallet_fast_unstake::Config for Runtime {
	type RuntimeEvent = RuntimeEvent;
	type Currency = Balances;
	type BatchSize = frame_support::traits::ConstU32<16>;
	type Deposit = frame_support::traits::ConstU128<{ UNITS }>;
	type ControlOrigin = EnsureRoot<AccountId>;
	type Staking = Staking;
	type MaxErasToCheckPerBlock = ConstU32<1>;
	type WeightInfo = weights::pallet_fast_unstake::WeightInfo<Runtime>;
}

parameter_types! {
	pub const ProposalBond: Permill = Permill::from_percent(5);
	pub const ProposalBondMinimum: Balance = 100 * DOLLARS;
	pub const ProposalBondMaximum: Balance = 500 * DOLLARS;
	pub const SpendPeriod: BlockNumber = 24 * DAYS;
	pub const Burn: Permill = Permill::from_percent(1);
	pub const TreasuryPalletId: PalletId = PalletId(*b"py/trsry");
	pub const PayoutSpendPeriod: BlockNumber = 30 * DAYS;
	// The asset's interior location for the paying account. This is the Treasury
	// pallet instance (which sits at index 19).
	pub TreasuryInteriorLocation: InteriorLocation = PalletInstance(TREASURY_PALLET_ID).into();

	pub const TipCountdown: BlockNumber = DAYS;
	pub const TipFindersFee: Percent = Percent::from_percent(20);
	pub const TipReportDepositBase: Balance = DOLLARS;
	pub const DataDepositPerByte: Balance = CENTS;
	pub const MaxApprovals: u32 = 100;
	pub const MaxAuthorities: u32 = 100_000;
	pub const MaxKeys: u32 = 10_000;
	pub const MaxPeerInHeartbeats: u32 = 10_000;
	pub const RootSpendOriginMaxAmount: Balance = Balance::MAX;
	pub const CouncilSpendOriginMaxAmount: Balance = Balance::MAX;
}

impl pallet_treasury::Config for Runtime {
	type PalletId = TreasuryPalletId;
	type Currency = Balances;
	type RejectOrigin = EitherOfDiverse<EnsureRoot<AccountId>, Treasurer>;
	type RuntimeEvent = RuntimeEvent;
	type SpendPeriod = SpendPeriod;
	type Burn = Burn;
	type BurnDestination = ();
	type SpendFunds = Bounties;
	type MaxApprovals = MaxApprovals;
	type WeightInfo = weights::pallet_treasury::WeightInfo<Runtime>;
	type SpendOrigin = TreasurySpender;
	type AssetKind = VersionedLocatableAsset;
	type Beneficiary = VersionedLocation;
	type BeneficiaryLookup = IdentityLookup<Self::Beneficiary>;
	type Paymaster = PayOverXcm<
		TreasuryInteriorLocation,
		crate::xcm_config::XcmRouter,
		crate::XcmPallet,
		ConstU32<{ 6 * HOURS }>,
		Self::Beneficiary,
		Self::AssetKind,
		LocatableAssetConverter,
		VersionedLocationConverter,
	>;
	type BalanceConverter = AssetRateWithNative;
	type PayoutPeriod = PayoutSpendPeriod;
	#[cfg(feature = "runtime-benchmarks")]
	type BenchmarkHelper = polkadot_runtime_common::impls::benchmarks::TreasuryArguments;
}

parameter_types! {
	pub const BountyDepositBase: Balance = DOLLARS;
	pub const BountyDepositPayoutDelay: BlockNumber = 0;
	pub const BountyUpdatePeriod: BlockNumber = 90 * DAYS;
	pub const MaximumReasonLength: u32 = 16384;
	pub const CuratorDepositMultiplier: Permill = Permill::from_percent(50);
	pub const CuratorDepositMin: Balance = 10 * DOLLARS;
	pub const CuratorDepositMax: Balance = 200 * DOLLARS;
	pub const BountyValueMinimum: Balance = 10 * DOLLARS;
}

impl pallet_bounties::Config for Runtime {
	type RuntimeEvent = RuntimeEvent;
	type BountyDepositBase = BountyDepositBase;
	type BountyDepositPayoutDelay = BountyDepositPayoutDelay;
	type BountyUpdatePeriod = BountyUpdatePeriod;
	type CuratorDepositMultiplier = CuratorDepositMultiplier;
	type CuratorDepositMin = CuratorDepositMin;
	type CuratorDepositMax = CuratorDepositMax;
	type BountyValueMinimum = BountyValueMinimum;
	type ChildBountyManager = ChildBounties;
	type DataDepositPerByte = DataDepositPerByte;
	type MaximumReasonLength = MaximumReasonLength;
	type OnSlash = Treasury;
	type WeightInfo = weights::pallet_bounties::WeightInfo<Runtime>;
}

parameter_types! {
	pub const MaxActiveChildBountyCount: u32 = 100;
	pub const ChildBountyValueMinimum: Balance = BountyValueMinimum::get() / 10;
}

impl pallet_child_bounties::Config for Runtime {
	type RuntimeEvent = RuntimeEvent;
	type MaxActiveChildBountyCount = MaxActiveChildBountyCount;
	type ChildBountyValueMinimum = ChildBountyValueMinimum;
	type WeightInfo = weights::pallet_child_bounties::WeightInfo<Runtime>;
}

impl pallet_offences::Config for Runtime {
	type RuntimeEvent = RuntimeEvent;
	type IdentificationTuple = pallet_session::historical::IdentificationTuple<Self>;
	type OnOffenceHandler = Staking;
}

impl pallet_authority_discovery::Config for Runtime {
	type MaxAuthorities = MaxAuthorities;
}

parameter_types! {
	pub NposSolutionPriority: TransactionPriority =
		Perbill::from_percent(90) * TransactionPriority::MAX;
}

parameter_types! {
	pub MaxSetIdSessionEntries: u32 = BondingDuration::get() * SessionsPerEra::get();
}

impl pallet_grandpa::Config for Runtime {
	type RuntimeEvent = RuntimeEvent;

	type WeightInfo = ();
	type MaxAuthorities = MaxAuthorities;
	type MaxNominators = MaxNominators;
	type MaxSetIdSessionEntries = MaxSetIdSessionEntries;

	type KeyOwnerProof = <Historical as KeyOwnerProofSystem<(KeyTypeId, GrandpaId)>>::Proof;

	type EquivocationReportSystem =
		pallet_grandpa::EquivocationReportSystem<Self, Offences, Historical, ReportLongevity>;
}

/// Submits a transaction with the node's public and signature type. Adheres to the signed extension
/// format of the chain.
impl<LocalCall> frame_system::offchain::CreateSignedTransaction<LocalCall> for Runtime
where
	RuntimeCall: From<LocalCall>,
{
	fn create_transaction<C: frame_system::offchain::AppCrypto<Self::Public, Self::Signature>>(
		call: RuntimeCall,
		public: <Signature as Verify>::Signer,
		account: AccountId,
		nonce: <Runtime as frame_system::Config>::Nonce,
	) -> Option<(RuntimeCall, <UncheckedExtrinsic as ExtrinsicT>::SignaturePayload)> {
		use sp_runtime::traits::StaticLookup;
		// take the biggest period possible.
		let period =
			BlockHashCount::get().checked_next_power_of_two().map(|c| c / 2).unwrap_or(2) as u64;

		let current_block = System::block_number()
			.saturated_into::<u64>()
			// The `System::block_number` is initialized with `n+1`,
			// so the actual block number is `n`.
			.saturating_sub(1);
		let tip = 0;
		let extra: SignedExtra = (
			frame_system::CheckNonZeroSender::<Runtime>::new(),
			frame_system::CheckSpecVersion::<Runtime>::new(),
			frame_system::CheckTxVersion::<Runtime>::new(),
			frame_system::CheckGenesis::<Runtime>::new(),
			frame_system::CheckMortality::<Runtime>::from(generic::Era::mortal(
				period,
				current_block,
			)),
			frame_system::CheckNonce::<Runtime>::from(nonce),
			frame_system::CheckWeight::<Runtime>::new(),
			pallet_transaction_payment::ChargeTransactionPayment::<Runtime>::from(tip),
			claims::PrevalidateAttests::<Runtime>::new(),
			frame_metadata_hash_extension::CheckMetadataHash::new(false),
		);
		let raw_payload = SignedPayload::new(call, extra)
			.map_err(|e| {
				log::warn!(target: LOG_TARGET, "Unable to create signed payload: {:?}", e);
			})
			.ok()?;
		let signature = raw_payload.using_encoded(|payload| C::sign(payload, public))?;
		let (call, extra, _) = raw_payload.deconstruct();
		let address = <Runtime as frame_system::Config>::Lookup::unlookup(account);
		Some((call, (address, signature, extra)))
	}
}

impl frame_system::offchain::SigningTypes for Runtime {
	type Public = <Signature as Verify>::Signer;
	type Signature = Signature;
}

impl<C> frame_system::offchain::SendTransactionTypes<C> for Runtime
where
	RuntimeCall: From<C>,
{
	type Extrinsic = UncheckedExtrinsic;
	type OverarchingCall = RuntimeCall;
}

parameter_types! {
	// Deposit for a parathread (on-demand parachain)
	pub const ParathreadDeposit: Balance = 500 * DOLLARS;
	pub const MaxRetries: u32 = 3;
}

parameter_types! {
	pub Prefix: &'static [u8] = b"Pay DOTs to the Polkadot account:";
}

impl claims::Config for Runtime {
	type RuntimeEvent = RuntimeEvent;
	type VestingSchedule = Vesting;
	type Prefix = Prefix;
	/// Only Root can move a claim.
	type MoveClaimOrigin = EnsureRoot<AccountId>;
	type WeightInfo = weights::polkadot_runtime_common_claims::WeightInfo<Runtime>;
}

parameter_types! {
	pub const MinVestedTransfer: Balance = DOLLARS;
	pub UnvestedFundsAllowedWithdrawReasons: WithdrawReasons =
		WithdrawReasons::except(WithdrawReasons::TRANSFER | WithdrawReasons::RESERVE);
}

impl pallet_vesting::Config for Runtime {
	type RuntimeEvent = RuntimeEvent;
	type Currency = Balances;
	type BlockNumberToBalance = ConvertInto;
	type MinVestedTransfer = MinVestedTransfer;
	type WeightInfo = weights::pallet_vesting::WeightInfo<Runtime>;
	type UnvestedFundsAllowedWithdrawReasons = UnvestedFundsAllowedWithdrawReasons;
	type BlockNumberProvider = System;
	const MAX_VESTING_SCHEDULES: u32 = 28;
}

impl pallet_utility::Config for Runtime {
	type RuntimeEvent = RuntimeEvent;
	type RuntimeCall = RuntimeCall;
	type PalletsOrigin = OriginCaller;
	type WeightInfo = weights::pallet_utility::WeightInfo<Runtime>;
}

parameter_types! {
	// One storage item; key size is 32; value is size 4+4+16+32 bytes = 56 bytes.
	pub const DepositBase: Balance = deposit(1, 88);
	// Additional storage item size of 32 bytes.
	pub const DepositFactor: Balance = deposit(0, 32);
	pub const MaxSignatories: u32 = 100;
}

impl pallet_multisig::Config for Runtime {
	type RuntimeEvent = RuntimeEvent;
	type RuntimeCall = RuntimeCall;
	type Currency = Balances;
	type DepositBase = DepositBase;
	type DepositFactor = DepositFactor;
	type MaxSignatories = MaxSignatories;
	type WeightInfo = weights::pallet_multisig::WeightInfo<Runtime>;
}

parameter_types! {
	// One storage item; key size 32, value size 8; .
	pub const ProxyDepositBase: Balance = deposit(1, 8);
	// Additional storage item size of 33 bytes.
	pub const ProxyDepositFactor: Balance = deposit(0, 33);
	pub const MaxProxies: u16 = 32;
	pub const AnnouncementDepositBase: Balance = deposit(1, 8);
	pub const AnnouncementDepositFactor: Balance = deposit(0, 66);
	pub const MaxPending: u16 = 32;
}

/// The type used to represent the kinds of proxying allowed.
#[derive(
	Copy,
	Clone,
	Eq,
	PartialEq,
	Ord,
	PartialOrd,
	Encode,
	Decode,
	RuntimeDebug,
	MaxEncodedLen,
	scale_info::TypeInfo,
)]
pub enum ProxyType {
	Any = 0,
	NonTransfer = 1,
	Governance = 2,
	Staking = 3,
	// Skip 4 as it is now removed (was SudoBalances)
	// Skip 5 as it was IdentityJudgement
	CancelProxy = 6,
	Auction = 7,
	NominationPools = 8,
	ParaRegistration = 9,
}

#[cfg(test)]
mod proxy_type_tests {
	use super::*;

	#[derive(Copy, Clone, Eq, PartialEq, Ord, PartialOrd, Encode, Decode, RuntimeDebug)]
	pub enum OldProxyType {
		Any,
		NonTransfer,
		Governance,
		Staking,
		SudoBalances,
		IdentityJudgement,
	}

	#[test]
	fn proxy_type_decodes_correctly() {
		for (i, j) in vec![
			(OldProxyType::Any, ProxyType::Any),
			(OldProxyType::NonTransfer, ProxyType::NonTransfer),
			(OldProxyType::Governance, ProxyType::Governance),
			(OldProxyType::Staking, ProxyType::Staking),
		]
		.into_iter()
		{
			assert_eq!(i.encode(), j.encode());
		}
		assert!(ProxyType::decode(&mut &OldProxyType::SudoBalances.encode()[..]).is_err());
		assert!(ProxyType::decode(&mut &OldProxyType::IdentityJudgement.encode()[..]).is_err());
	}
}

impl Default for ProxyType {
	fn default() -> Self {
		Self::Any
	}
}
impl InstanceFilter<RuntimeCall> for ProxyType {
	fn filter(&self, c: &RuntimeCall) -> bool {
		match self {
			ProxyType::Any => true,
			ProxyType::NonTransfer => matches!(
				c,
				RuntimeCall::System(..) |
				RuntimeCall::Scheduler(..) |
				RuntimeCall::Babe(..) |
				RuntimeCall::Timestamp(..) |
				RuntimeCall::Indices(pallet_indices::Call::claim{..}) |
				RuntimeCall::Indices(pallet_indices::Call::free{..}) |
				RuntimeCall::Indices(pallet_indices::Call::freeze{..}) |
				// Specifically omitting Indices `transfer`, `force_transfer`
				// Specifically omitting the entire Balances pallet
				RuntimeCall::Staking(..) |
				RuntimeCall::Session(..) |
				RuntimeCall::Grandpa(..) |
				RuntimeCall::Treasury(..) |
				RuntimeCall::Bounties(..) |
				RuntimeCall::ChildBounties(..) |
				RuntimeCall::ConvictionVoting(..) |
				RuntimeCall::Referenda(..) |
				RuntimeCall::Whitelist(..) |
				RuntimeCall::Claims(..) |
				RuntimeCall::Vesting(pallet_vesting::Call::vest{..}) |
				RuntimeCall::Vesting(pallet_vesting::Call::vest_other{..}) |
				// Specifically omitting Vesting `vested_transfer`, and `force_vested_transfer`
				RuntimeCall::Utility(..) |
				RuntimeCall::Proxy(..) |
				RuntimeCall::Multisig(..) |
				RuntimeCall::Registrar(paras_registrar::Call::register {..}) |
				RuntimeCall::Registrar(paras_registrar::Call::deregister {..}) |
				// Specifically omitting Registrar `swap`
				RuntimeCall::Registrar(paras_registrar::Call::reserve {..}) |
				RuntimeCall::Crowdloan(..) |
				RuntimeCall::Slots(..) |
				RuntimeCall::Auctions(..) | // Specifically omitting the entire XCM Pallet
				RuntimeCall::VoterList(..) |
				RuntimeCall::NominationPools(..) |
				RuntimeCall::FastUnstake(..)
			),
			ProxyType::Governance => matches!(
				c,
				RuntimeCall::Treasury(..) |
					RuntimeCall::Bounties(..) |
					RuntimeCall::Utility(..) |
					RuntimeCall::ChildBounties(..) |
					RuntimeCall::ConvictionVoting(..) |
					RuntimeCall::Referenda(..) |
					RuntimeCall::Whitelist(..)
			),
			ProxyType::Staking => {
				matches!(
					c,
					RuntimeCall::Staking(..) |
						RuntimeCall::Session(..) |
						RuntimeCall::Utility(..) |
						RuntimeCall::FastUnstake(..) |
						RuntimeCall::VoterList(..) |
						RuntimeCall::NominationPools(..)
				)
			},
			ProxyType::NominationPools => {
				matches!(c, RuntimeCall::NominationPools(..) | RuntimeCall::Utility(..))
			},
			ProxyType::CancelProxy => {
				matches!(c, RuntimeCall::Proxy(pallet_proxy::Call::reject_announcement { .. }))
			},
			ProxyType::Auction => matches!(
				c,
				RuntimeCall::Auctions(..) |
					RuntimeCall::Crowdloan(..) |
					RuntimeCall::Registrar(..) |
					RuntimeCall::Slots(..)
			),
			ProxyType::ParaRegistration => matches!(
				c,
				RuntimeCall::Registrar(paras_registrar::Call::reserve { .. }) |
					RuntimeCall::Registrar(paras_registrar::Call::register { .. }) |
					RuntimeCall::Utility(pallet_utility::Call::batch { .. }) |
					RuntimeCall::Utility(pallet_utility::Call::batch_all { .. }) |
					RuntimeCall::Utility(pallet_utility::Call::force_batch { .. }) |
					RuntimeCall::Proxy(pallet_proxy::Call::remove_proxy { .. })
			),
		}
	}
	fn is_superset(&self, o: &Self) -> bool {
		match (self, o) {
			(x, y) if x == y => true,
			(ProxyType::Any, _) => true,
			(_, ProxyType::Any) => false,
			(ProxyType::NonTransfer, _) => true,
			_ => false,
		}
	}
}

impl pallet_proxy::Config for Runtime {
	type RuntimeEvent = RuntimeEvent;
	type RuntimeCall = RuntimeCall;
	type Currency = Balances;
	type ProxyType = ProxyType;
	type ProxyDepositBase = ProxyDepositBase;
	type ProxyDepositFactor = ProxyDepositFactor;
	type MaxProxies = MaxProxies;
	type WeightInfo = weights::pallet_proxy::WeightInfo<Runtime>;
	type MaxPending = MaxPending;
	type CallHasher = BlakeTwo256;
	type AnnouncementDepositBase = AnnouncementDepositBase;
	type AnnouncementDepositFactor = AnnouncementDepositFactor;
}

impl parachains_origin::Config for Runtime {}

impl parachains_configuration::Config for Runtime {
	type WeightInfo = weights::runtime_parachains_configuration::WeightInfo<Runtime>;
}

impl parachains_shared::Config for Runtime {
	type DisabledValidators = Session;
}

impl parachains_session_info::Config for Runtime {
	type ValidatorSet = Historical;
}

impl parachains_inclusion::Config for Runtime {
	type RuntimeEvent = RuntimeEvent;
	type DisputesHandler = ParasDisputes;
	type RewardValidators = parachains_reward_points::RewardValidatorsWithEraPoints<Runtime>;
	type MessageQueue = MessageQueue;
	type WeightInfo = weights::runtime_parachains_inclusion::WeightInfo<Runtime>;
}

parameter_types! {
	pub const ParasUnsignedPriority: TransactionPriority = TransactionPriority::MAX;
}

impl parachains_paras::Config for Runtime {
	type RuntimeEvent = RuntimeEvent;
	type WeightInfo = weights::runtime_parachains_paras::WeightInfo<Runtime>;
	type UnsignedPriority = ParasUnsignedPriority;
	type QueueFootprinter = ParaInclusion;
	type NextSessionRotation = Babe;
	type OnNewHead = Registrar;
	type AssignCoretime = CoretimeAssignmentProvider;
}

parameter_types! {
	/// Amount of weight that can be spent per block to service messages.
	///
	/// # WARNING
	///
	/// This is not a good value for para-chains since the `Scheduler` already uses up to 80% block weight.
	pub MessageQueueServiceWeight: Weight = Perbill::from_percent(20) * BlockWeights::get().max_block;
	pub MessageQueueIdleServiceWeight: Weight = Perbill::from_percent(20) * BlockWeights::get().max_block;
	pub const MessageQueueHeapSize: u32 = 65_536;
	pub const MessageQueueMaxStale: u32 = 8;
}

/// Message processor to handle any messages that were enqueued into the `MessageQueue` pallet.
pub struct MessageProcessor;
impl ProcessMessage for MessageProcessor {
	type Origin = AggregateMessageOrigin;

	fn process_message(
		message: &[u8],
		origin: Self::Origin,
		meter: &mut WeightMeter,
		id: &mut [u8; 32],
	) -> Result<bool, ProcessMessageError> {
		let para = match origin {
			AggregateMessageOrigin::Ump(UmpQueueId::Para(para)) => para,
		};
		xcm_builder::ProcessXcmMessage::<
			Junction,
			xcm_executor::XcmExecutor<xcm_config::XcmConfig>,
			RuntimeCall,
		>::process_message(message, Junction::Parachain(para.into()), meter, id)
	}
}

impl pallet_message_queue::Config for Runtime {
	type RuntimeEvent = RuntimeEvent;
	type Size = u32;
	type HeapSize = MessageQueueHeapSize;
	type MaxStale = MessageQueueMaxStale;
	type ServiceWeight = MessageQueueServiceWeight;
	#[cfg(not(feature = "runtime-benchmarks"))]
	type MessageProcessor = MessageProcessor;
	#[cfg(feature = "runtime-benchmarks")]
	type MessageProcessor =
		pallet_message_queue::mock_helpers::NoopMessageProcessor<AggregateMessageOrigin>;
	type QueueChangeHandler = ParaInclusion;
	type QueuePausedQuery = ();
	type WeightInfo = weights::pallet_message_queue::WeightInfo<Runtime>;
	type IdleMaxServiceWeight = MessageQueueIdleServiceWeight;
}

impl parachains_dmp::Config for Runtime {}

parameter_types! {
	pub const HrmpChannelSizeAndCapacityWithSystemRatio: Percent = Percent::from_percent(100);
}

impl parachains_hrmp::Config for Runtime {
	type RuntimeOrigin = RuntimeOrigin;
	type RuntimeEvent = RuntimeEvent;
	type ChannelManager = EitherOf<EnsureRoot<Self::AccountId>, GeneralAdmin>;
	type Currency = Balances;
	// Use the `HrmpChannelSizeAndCapacityWithSystemRatio` ratio from the actual active
	// `HostConfiguration` configuration for `hrmp_channel_max_message_size` and
	// `hrmp_channel_max_capacity`.
	type DefaultChannelSizeAndCapacityWithSystem = ActiveConfigHrmpChannelSizeAndCapacityRatio<
		Runtime,
		HrmpChannelSizeAndCapacityWithSystemRatio,
	>;
	type WeightInfo = weights::runtime_parachains_hrmp::WeightInfo<Self>;
	type VersionWrapper = XcmPallet;
}

impl parachains_paras_inherent::Config for Runtime {
	type WeightInfo = weights::runtime_parachains_paras_inherent::WeightInfo<Runtime>;
}

impl parachains_scheduler::Config for Runtime {
	// If you change this, make sure the `Assignment` type of the new provider is binary compatible,
	// otherwise provide a migration.
	type AssignmentProvider = CoretimeAssignmentProvider;
}

parameter_types! {
	pub const BrokerId: u32 = system_parachain::BROKER_ID;
	pub const BrokerPalletId: PalletId = PalletId(*b"py/broke");
	pub MaxXcmTransactWeight: Weight = Weight::from_parts(
		250 * WEIGHT_REF_TIME_PER_MICROS,
		20 * WEIGHT_PROOF_SIZE_PER_KB
	);
}

pub struct BrokerPot;
impl Get<InteriorLocation> for BrokerPot {
	fn get() -> InteriorLocation {
		Junction::AccountId32 { network: None, id: BrokerPalletId::get().into_account_truncating() }
			.into()
	}
}

impl coretime::Config for Runtime {
	type RuntimeOrigin = RuntimeOrigin;
	type RuntimeEvent = RuntimeEvent;
	type Currency = Balances;
	type BrokerId = BrokerId;
	type WeightInfo = weights::runtime_parachains_coretime::WeightInfo<Runtime>;
	type SendXcm = crate::xcm_config::XcmRouter;
	type MaxXcmTransactWeight = MaxXcmTransactWeight;
	type BrokerPotLocation = BrokerPot;
	type AssetTransactor = crate::xcm_config::LocalAssetTransactor;
	type AccountToLocation = xcm_builder::AliasesIntoAccountId32<
		xcm_config::ThisNetwork,
		<Runtime as frame_system::Config>::AccountId,
	>;
}

parameter_types! {
	pub const OnDemandTrafficDefaultValue: FixedU128 = FixedU128::from_u32(1);
	pub const MaxHistoricalRevenue: BlockNumber = 2 * system_parachain::coretime::TIMESLICE_PERIOD;
	pub const OnDemandPalletId: PalletId = PalletId(*b"py/ondmd");
}

impl parachains_on_demand::Config for Runtime {
	type RuntimeEvent = RuntimeEvent;
	type Currency = Balances;
	type TrafficDefaultValue = OnDemandTrafficDefaultValue;
	type WeightInfo = weights::runtime_parachains_on_demand::WeightInfo<Runtime>;
	type MaxHistoricalRevenue = MaxHistoricalRevenue;
	type PalletId = OnDemandPalletId;
}

impl parachains_assigner_coretime::Config for Runtime {}

impl parachains_initializer::Config for Runtime {
	type Randomness = pallet_babe::RandomnessFromOneEpochAgo<Runtime>;
	type ForceOrigin = EnsureRoot<AccountId>;
	type WeightInfo = weights::runtime_parachains_initializer::WeightInfo<Runtime>;
	type CoretimeOnNewSession = Coretime;
}

impl parachains_disputes::Config for Runtime {
	type RuntimeEvent = RuntimeEvent;
	type RewardValidators = parachains_reward_points::RewardValidatorsWithEraPoints<Runtime>;
	type SlashingHandler = parachains_slashing::SlashValidatorsForDisputes<ParasSlashing>;
	type WeightInfo = weights::runtime_parachains_disputes::WeightInfo<Runtime>;
}

impl parachains_slashing::Config for Runtime {
	type KeyOwnerProofSystem = Historical;
	type KeyOwnerProof =
		<Self::KeyOwnerProofSystem as KeyOwnerProofSystem<(KeyTypeId, ValidatorId)>>::Proof;
	type KeyOwnerIdentification = <Self::KeyOwnerProofSystem as KeyOwnerProofSystem<(
		KeyTypeId,
		ValidatorId,
	)>>::IdentificationTuple;
	type HandleReports = parachains_slashing::SlashingReportHandler<
		Self::KeyOwnerIdentification,
		Offences,
		ReportLongevity,
	>;
	type WeightInfo = weights::runtime_parachains_disputes_slashing::WeightInfo<Runtime>;
	type BenchmarkingConfig = parachains_slashing::BenchConfig<1000>;
}

parameter_types! {
	// Mostly arbitrary deposit price, but should provide an adequate incentive not to spam reserve
	// `ParaId`s.
	pub const ParaDeposit: Balance = 100 * DOLLARS;
	pub const ParaDataByteDeposit: Balance = deposit(0, 1);
}

impl paras_registrar::Config for Runtime {
	type RuntimeOrigin = RuntimeOrigin;
	type RuntimeEvent = RuntimeEvent;
	type Currency = Balances;
	type OnSwap = (Crowdloan, Slots, SwapLeases);
	type ParaDeposit = ParaDeposit;
	type DataDepositPerByte = ParaDataByteDeposit;
	type WeightInfo = weights::polkadot_runtime_common_paras_registrar::WeightInfo<Runtime>;
}

parameter_types! {
	// 12 weeks = 3 months per lease period -> 8 lease periods ~ 2 years
	pub LeasePeriod: BlockNumber = prod_or_fast!(12 * WEEKS, 12 * WEEKS, "DOT_LEASE_PERIOD");
	// Polkadot Genesis was on May 26, 2020.
	// Target Parachain Onboarding Date: Dec 15, 2021.
	// Difference is 568 days.
	// We want a lease period to start on the target onboarding date.
	// 568 % (12 * 7) = 64 day offset
	pub LeaseOffset: BlockNumber = prod_or_fast!(64 * DAYS, 0, "DOT_LEASE_OFFSET");
}

impl slots::Config for Runtime {
	type RuntimeEvent = RuntimeEvent;
	type Currency = Balances;
	type Registrar = Registrar;
	type LeasePeriod = LeasePeriod;
	type LeaseOffset = LeaseOffset;
	type ForceOrigin = EitherOf<EnsureRoot<Self::AccountId>, LeaseAdmin>;
	type WeightInfo = weights::polkadot_runtime_common_slots::WeightInfo<Runtime>;
}

parameter_types! {
	pub const CrowdloanId: PalletId = PalletId(*b"py/cfund");
	// Accounts for 10_000 contributions, each using 48 bytes (16 bytes for balance, and 32 bytes
	// for a memo).
	pub const SubmissionDeposit: Balance = deposit(1, 480_000);
	// The minimum crowdloan contribution.
	pub const MinContribution: Balance = 5 * DOLLARS;
	pub const RemoveKeysLimit: u32 = 1000;
	// Allow 32 bytes for an additional memo to a crowdloan.
	pub const MaxMemoLength: u8 = 32;
}

impl crowdloan::Config for Runtime {
	type RuntimeEvent = RuntimeEvent;
	type PalletId = CrowdloanId;
	type SubmissionDeposit = SubmissionDeposit;
	type MinContribution = MinContribution;
	type RemoveKeysLimit = RemoveKeysLimit;
	type Registrar = Registrar;
	type Auctioneer = Auctions;
	type MaxMemoLength = MaxMemoLength;
	type WeightInfo = weights::polkadot_runtime_common_crowdloan::WeightInfo<Runtime>;
}

parameter_types! {
	// The average auction is 7 days long, so this will be 70% for ending period.
	// 5 Days = 72000 Blocks @ 6 sec per block
	pub const EndingPeriod: BlockNumber = 5 * DAYS;
	// ~ 1000 samples per day -> ~ 20 blocks per sample -> 2 minute samples
	pub const SampleLength: BlockNumber = 2 * MINUTES;
}

impl auctions::Config for Runtime {
	type RuntimeEvent = RuntimeEvent;
	type Leaser = Slots;
	type Registrar = Registrar;
	type EndingPeriod = EndingPeriod;
	type SampleLength = SampleLength;
	type Randomness = pallet_babe::RandomnessFromOneEpochAgo<Runtime>;
	type InitiateOrigin = EitherOf<EnsureRoot<Self::AccountId>, AuctionAdmin>;
	type WeightInfo = weights::polkadot_runtime_common_auctions::WeightInfo<Runtime>;
}

parameter_types! {
	pub const PoolsPalletId: PalletId = PalletId(*b"py/nopls");
	// Allow pools that got slashed up to 90% to remain operational.
	pub const MaxPointsToBalance: u8 = 10;
}

impl pallet_nomination_pools::Config for Runtime {
	type RuntimeEvent = RuntimeEvent;
	type Currency = Balances;
	type RuntimeFreezeReason = RuntimeFreezeReason;
	type RewardCounter = FixedU128;
	type BalanceToU256 = polkadot_runtime_common::BalanceToU256;
	type U256ToBalance = polkadot_runtime_common::U256ToBalance;
	type StakeAdapter =
		pallet_nomination_pools::adapter::DelegateStake<Self, Staking, DelegatedStaking>;
	type PostUnbondingPoolsWindow = frame_support::traits::ConstU32<4>;
	type MaxMetadataLen = frame_support::traits::ConstU32<256>;
	// we use the same number of allowed unlocking chunks as with staking.
	type MaxUnbonding = <Self as pallet_staking::Config>::MaxUnlockingChunks;
	type PalletId = PoolsPalletId;
	type MaxPointsToBalance = MaxPointsToBalance;
	type WeightInfo = weights::pallet_nomination_pools::WeightInfo<Self>;
	type AdminOrigin = EitherOf<EnsureRoot<AccountId>, StakingAdmin>;
}

parameter_types! {
	pub const DelegatedStakingPalletId: PalletId = PalletId(*b"py/dlstk");
	pub const SlashRewardFraction: Perbill = Perbill::from_percent(1);
}

impl pallet_delegated_staking::Config for Runtime {
	type RuntimeEvent = RuntimeEvent;
	type PalletId = DelegatedStakingPalletId;
	type Currency = Balances;
	// slashes are sent to the treasury.
	type OnSlash = ResolveTo<TreasuryAccountId<Self>, Balances>;
	type SlashRewardFraction = SlashRewardFraction;
	type RuntimeHoldReason = RuntimeHoldReason;
	type CoreStaking = Staking;
}

pub struct InitiateNominationPools;
impl frame_support::traits::OnRuntimeUpgrade for InitiateNominationPools {
	fn on_runtime_upgrade() -> frame_support::weights::Weight {
		// we use one as an indicator if this has already been set.
		if pallet_nomination_pools::MaxPools::<Runtime>::get().is_none() {
			// 5 DOT to join a pool.
			pallet_nomination_pools::MinJoinBond::<Runtime>::put(5 * UNITS);
			// 100 DOT to create a pool.
			pallet_nomination_pools::MinCreateBond::<Runtime>::put(100 * UNITS);

			// Initialize with limits for now.
			pallet_nomination_pools::MaxPools::<Runtime>::put(0);
			pallet_nomination_pools::MaxPoolMembersPerPool::<Runtime>::put(0);
			pallet_nomination_pools::MaxPoolMembers::<Runtime>::put(0);

			log::info!(target: LOG_TARGET, "pools config initiated 🎉");
			<Runtime as frame_system::Config>::DbWeight::get().reads_writes(1, 5)
		} else {
			log::info!(target: LOG_TARGET, "pools config already initiated 😏");
			<Runtime as frame_system::Config>::DbWeight::get().reads(1)
		}
	}
}

parameter_types! {
	// The deposit configuration for the singed migration. Specially if you want to allow any signed account to do the migration (see `SignedFilter`, these deposits should be high)
	pub const MigrationSignedDepositPerItem: Balance = CENTS;
	pub const MigrationSignedDepositBase: Balance = 20 * CENTS * 100;
	pub const MigrationMaxKeyLen: u32 = 512;
}

impl pallet_state_trie_migration::Config for Runtime {
	type RuntimeHoldReason = RuntimeHoldReason;
	type RuntimeEvent = RuntimeEvent;
	type Currency = Balances;
	type SignedDepositPerItem = MigrationSignedDepositPerItem;
	type SignedDepositBase = MigrationSignedDepositBase;
	type ControlOrigin = EnsureRoot<AccountId>;
	type SignedFilter = frame_support::traits::NeverEnsureOrigin<AccountId>;

	// Use same weights as substrate ones.
	type WeightInfo = pallet_state_trie_migration::weights::SubstrateWeight<Runtime>;
	type MaxKeyLen = MigrationMaxKeyLen;
}

/// The [frame_support::traits::tokens::ConversionFromAssetBalance] implementation provided by the
/// `AssetRate` pallet instance.
///
/// With additional decoration to identify different IDs/locations of native asset and provide a
/// one-to-one balance conversion for them.
pub type AssetRateWithNative = UnityOrOuterConversion<
	ContainsLocationParts<
		FromContains<
			xcm_builder::IsChildSystemParachain<ParaId>,
			xcm_builder::IsParentsOnly<ConstU8<1>>,
		>,
	>,
	AssetRate,
>;

impl pallet_asset_rate::Config for Runtime {
	type WeightInfo = weights::pallet_asset_rate::WeightInfo<Runtime>;
	type RuntimeEvent = RuntimeEvent;
	type CreateOrigin = EitherOfDiverse<EnsureRoot<AccountId>, Treasurer>;
	type RemoveOrigin = EitherOfDiverse<EnsureRoot<AccountId>, Treasurer>;
	type UpdateOrigin = EitherOfDiverse<EnsureRoot<AccountId>, Treasurer>;
	type Currency = Balances;
	type AssetKind = <Runtime as pallet_treasury::Config>::AssetKind;
	#[cfg(feature = "runtime-benchmarks")]
	type BenchmarkHelper = polkadot_runtime_common::impls::benchmarks::AssetRateArguments;
}
/// Notify the `coretime` pallet when a lease swap occurs.
pub struct SwapLeases;
impl OnSwap for SwapLeases {
	fn on_swap(one: ParaId, other: ParaId) {
		coretime::Pallet::<Runtime>::on_legacy_lease_swap(one, other);
	}
}

parameter_types! {
	pub RcMigratorMaxWeight: Weight = Weight::from_parts(10_000_000_000, u64::MAX); // TODO set the actual max weight
	pub AhMigratorMaxWeight: Weight = Weight::from_parts(10_000_000_000, 5*1024*1024); // TODO set the actual max weight
	pub AhExistentialDeposit: Balance = EXISTENTIAL_DEPOSIT / 100;
}

impl pallet_rc_migrator::Config for Runtime {
	type RuntimeEvent = RuntimeEvent;
	type Currency = Balances;
	type CheckingAccount = xcm_config::CheckAccount;
	type SendXcm = xcm_config::XcmRouter;
	type MaxRcWeight = RcMigratorMaxWeight;
	type MaxAhWeight = AhMigratorMaxWeight;
	type AhExistentialDeposit = AhExistentialDeposit;
<<<<<<< HEAD
	type RcWeightInfo = (); // TODO: weights::pallet_rc_migrator::WeightInfo;
	type AhWeightInfo = (); // TODO: weights::pallet_ah_migrator::WeightInfo;
	type RcPostMigrationCalls = ahm_phase1::CallsEnabledDuringMigration;
	type RcIntraMigrationCalls = ahm_phase1::CallsEnabledAfterMigration;
=======
	type RcWeightInfo = ();
	type AhWeightInfo = ();
	type RcIntraMigrationCalls = ahm_phase1::CallsEnabledDuringMigration;
	type RcPostMigrationCalls = ahm_phase1::CallsEnabledAfterMigration;
>>>>>>> 937e3a97
}

construct_runtime! {
	pub enum Runtime
	{
		// Basic stuff; balances is uncallable initially.
		System: frame_system = 0,
		Scheduler: pallet_scheduler = 1,
		Preimage: pallet_preimage = 10,

		// Babe must be before session.
		Babe: pallet_babe = 2,

		Timestamp: pallet_timestamp = 3,
		Indices: pallet_indices = 4,
		Balances: pallet_balances = 5,
		TransactionPayment: pallet_transaction_payment = 32,

		// Consensus support.
		// Authorship must be before session in order to note author in the correct session and era
		// for staking.
		Authorship: pallet_authorship = 6,
		Staking: pallet_staking = 7,
		Offences: pallet_offences = 8,
		Historical: session_historical = 33,

		Session: pallet_session = 9,
		Grandpa: pallet_grandpa = 11,
		AuthorityDiscovery: pallet_authority_discovery = 13,

		// OpenGov stuff.
		Treasury: pallet_treasury = 19,
		ConvictionVoting: pallet_conviction_voting = 20,
		Referenda: pallet_referenda = 21,
		Origins: pallet_custom_origins = 22,
		Whitelist: pallet_whitelist = 23,

		// Claims. Usable initially.
		Claims: claims = 24,
		// Vesting. Usable initially, but removed once all vesting is finished.
		Vesting: pallet_vesting = 25,
		// Cunning utilities. Usable initially.
		Utility: pallet_utility = 26,

		// Identity: pallet_identity = 28, (removed post 1.2.8)

		// Proxy module. Late addition.
		Proxy: pallet_proxy = 29,

		// Multisig dispatch. Late addition.
		Multisig: pallet_multisig = 30,

		// Bounties modules.
		Bounties: pallet_bounties = 34,
		ChildBounties: pallet_child_bounties = 38,

		// Election pallet. Only works with staking, but placed here to maintain indices.
		ElectionProviderMultiPhase: pallet_election_provider_multi_phase = 36,

		// Provides a semi-sorted list of nominators for staking.
		VoterList: pallet_bags_list::<Instance1> = 37,

		// Nomination pools: extension to staking.
		NominationPools: pallet_nomination_pools = 39,

		// Fast unstake pallet: extension to staking.
		FastUnstake: pallet_fast_unstake = 40,

		// Staking extension for delegation
		DelegatedStaking: pallet_delegated_staking = 41,

		// Parachains pallets. Start indices at 50 to leave room.
		ParachainsOrigin: parachains_origin = 50,
		Configuration: parachains_configuration = 51,
		ParasShared: parachains_shared = 52,
		ParaInclusion: parachains_inclusion = 53,
		ParaInherent: parachains_paras_inherent = 54,
		ParaScheduler: parachains_scheduler = 55,
		Paras: parachains_paras = 56,
		Initializer: parachains_initializer = 57,
		Dmp: parachains_dmp = 58,
		// Ump 59
		Hrmp: parachains_hrmp = 60,
		ParaSessionInfo: parachains_session_info = 61,
		ParasDisputes: parachains_disputes = 62,
		ParasSlashing: parachains_slashing = 63,
		OnDemand: parachains_on_demand = 64,
		CoretimeAssignmentProvider: parachains_assigner_coretime = 65,

		// Parachain Onboarding Pallets. Start indices at 70 to leave room.
		Registrar: paras_registrar = 70,
		Slots: slots = 71,
		Auctions: auctions = 72,
		Crowdloan: crowdloan = 73,
		Coretime: coretime = 74,

		// State trie migration pallet, only temporary.
		StateTrieMigration: pallet_state_trie_migration = 98,

		// Pallet for sending XCM.
		XcmPallet: pallet_xcm = 99,

		// Generalized message queue
		MessageQueue: pallet_message_queue = 100,

		// Asset rate.
		AssetRate: pallet_asset_rate = 101,

		// BEEFY Bridges support.
		Beefy: pallet_beefy = 200,
		// MMR leaf construction must be after session in order to have a leaf's next_auth_set
		// refer to block<N>. See issue #160 for details.
		Mmr: pallet_mmr = 201,
		BeefyMmrLeaf: pallet_beefy_mmr = 202,

		// Relay Chain Migrator
		RcMigrator: pallet_rc_migrator = 255,
	}
}

/// The address format for describing accounts.
pub type Address = sp_runtime::MultiAddress<AccountId, ()>;
/// Block header type as expected by this runtime.
pub type Header = generic::Header<BlockNumber, BlakeTwo256>;
/// Block type as expected by this runtime.
pub type Block = generic::Block<Header, UncheckedExtrinsic>;
/// A Block signed with a Justification
pub type SignedBlock = generic::SignedBlock<Block>;
/// `BlockId` type as expected by this runtime.
pub type BlockId = generic::BlockId<Block>;
/// The `SignedExtension` to the basic transaction logic.
pub type SignedExtra = (
	frame_system::CheckNonZeroSender<Runtime>,
	frame_system::CheckSpecVersion<Runtime>,
	frame_system::CheckTxVersion<Runtime>,
	frame_system::CheckGenesis<Runtime>,
	frame_system::CheckMortality<Runtime>,
	frame_system::CheckNonce<Runtime>,
	frame_system::CheckWeight<Runtime>,
	pallet_transaction_payment::ChargeTransactionPayment<Runtime>,
	claims::PrevalidateAttests<Runtime>,
	frame_metadata_hash_extension::CheckMetadataHash<Runtime>,
);

pub struct NominationPoolsMigrationV4OldPallet;
impl Get<Perbill> for NominationPoolsMigrationV4OldPallet {
	fn get() -> Perbill {
		Perbill::zero()
	}
}

/// Migration to remove deprecated judgement proxies.
mod clear_judgement_proxies {
	use super::*;

	use frame_support::{
		pallet_prelude::{TypeInfo, ValueQuery},
		storage_alias,
		traits::{Currency, OnRuntimeUpgrade, ReservableCurrency},
		Twox64Concat,
	};
	use frame_system::pallet_prelude::BlockNumberFor;
	use pallet_proxy::ProxyDefinition;
	use sp_runtime::{BoundedVec, Saturating};

	/// ProxyType including the deprecated `IdentityJudgement`.
	#[derive(
		Copy,
		Clone,
		Eq,
		PartialEq,
		Ord,
		PartialOrd,
		Encode,
		Decode,
		RuntimeDebug,
		MaxEncodedLen,
		TypeInfo,
	)]
	pub enum PrevProxyType {
		Any = 0,
		NonTransfer = 1,
		Governance = 2,
		Staking = 3,
		// Skip 4 as it is now removed (was SudoBalances)
		IdentityJudgement = 5,
		CancelProxy = 6,
		Auction = 7,
		NominationPools = 8,
	}

	type BalanceOf<T> = <<T as pallet_proxy::Config>::Currency as Currency<
		<T as frame_system::Config>::AccountId,
	>>::Balance;

	type PrevProxiesValue<T> = (
		BoundedVec<ProxyDefinition<AccountId, PrevProxyType, BlockNumberFor<T>>, MaxProxies>,
		BalanceOf<T>,
	);

	/// Proxies including the deprecated `IdentityJudgement` type.
	#[storage_alias]
	pub type Proxies<T: pallet_proxy::Config> = StorageMap<
		pallet_proxy::Pallet<T>,
		Twox64Concat,
		AccountId,
		PrevProxiesValue<T>,
		ValueQuery,
	>;

	pub struct Migration;
	impl OnRuntimeUpgrade for Migration {
		/// Compute the expected post-upgrade state for Proxies storage, and the reserved value
		/// for all accounts with a proxy.
		#[cfg(feature = "try-runtime")]
		fn pre_upgrade() -> Result<Vec<u8>, sp_runtime::TryRuntimeError> {
			let mut expected_proxies: BTreeMap<AccountId, PrevProxiesValue<Runtime>> =
				BTreeMap::new();
			let mut expected_reserved_amounts: BTreeMap<AccountId, Balance> = BTreeMap::new();

			for (who, (mut proxies, old_deposit)) in Proxies::<Runtime>::iter().collect::<Vec<_>>()
			{
				let proxies_len_before = proxies.len() as u64;
				proxies.retain(|proxy| proxy.proxy_type != PrevProxyType::IdentityJudgement);
				let proxies_len_after = proxies.len() as u64;

				let new_deposit = pallet_proxy::Pallet::<Runtime>::deposit(proxies.len() as u32);

				let current_reserved =
					<Balances as ReservableCurrency<AccountId>>::reserved_balance(&who);

				// Update the deposit only if proxies were removed and the deposit decreased.
				if new_deposit < old_deposit && proxies_len_after < proxies_len_before {
					// If there're no proxies left, they should be removed
					if proxies.len() > 0 {
						expected_proxies.insert(who.clone(), (proxies, new_deposit));
					}
					expected_reserved_amounts
						.insert(who, current_reserved.saturating_sub(old_deposit - new_deposit));
				} else {
					// Deposit should not change. If any proxies needed to be removed, this
					// won't impact that.
					expected_proxies.insert(who.clone(), (proxies, old_deposit));
					expected_reserved_amounts.insert(who, current_reserved);
				}
			}

			let pre_upgrade_state = (expected_proxies, expected_reserved_amounts);
			Ok(pre_upgrade_state.encode())
		}

		fn on_runtime_upgrade() -> Weight {
			let mut reads = 0u64;
			let mut writes = 0u64;
			let mut proxies_removed_total = 0u64;

			Proxies::<Runtime>::translate(
				|who: AccountId, (mut proxies, old_deposit): PrevProxiesValue<Runtime>| {
					// Remove filter out IdentityJudgement proxies.
					let proxies_len_before = proxies.len() as u64;
					proxies.retain(|proxy| proxy.proxy_type != PrevProxyType::IdentityJudgement);
					let proxies_len_after = proxies.len() as u64;

					let deposit = if proxies_len_before > proxies_len_after {
						log::info!(
							"Removing {} IdentityJudgement proxies for {:?}",
							proxies_len_before - proxies_len_after,
							&who
						);
						proxies_removed_total
							.saturating_accrue(proxies_len_before - proxies_len_after);

						let new_deposit =
							pallet_proxy::Pallet::<Runtime>::deposit(proxies.len() as u32);

						// Be kind and don't increase the deposit in case it increased (can
						// happen if param change).
						let deposit = new_deposit.min(old_deposit);
						if deposit < old_deposit {
							writes.saturating_inc();
							<Balances as ReservableCurrency<AccountId>>::unreserve(
								&who,
								old_deposit - deposit,
							);
						}

						deposit
					} else {
						// Nothing to do, use the old deposit.
						old_deposit
					};

					reads.saturating_accrue(proxies_len_before + 1);
					writes.saturating_accrue(proxies_len_after + 1);

					// No need to keep the k/v around if there're no proxies left.
					match proxies.is_empty() {
						true => {
							debug_assert_eq!(deposit, 0);
							None
						},
						false => Some((proxies, deposit)),
					}
				},
			);

			log::info!("Removed {} IdentityJudgement proxies in total", proxies_removed_total);
			<Runtime as frame_system::Config>::DbWeight::get().reads_writes(reads, writes)
		}

		#[cfg(feature = "try-runtime")]
		fn post_upgrade(state: Vec<u8>) -> Result<(), sp_runtime::TryRuntimeError> {
			use frame_support::ensure;
			use sp_runtime::TryRuntimeError;

			let (expected_proxies, expected_total_reserved): (
				BTreeMap<AccountId, PrevProxiesValue<Runtime>>,
				BTreeMap<AccountId, Balance>,
			) = Decode::decode(&mut &state[..]).expect("Failed to decode pre-upgrade state");

			// Check Proxies storage is as expected
			for (who, (proxies, deposit)) in Proxies::<Runtime>::iter() {
				match expected_proxies.get(&who) {
					Some((expected_proxies, expected_deposit)) => {
						ensure!(&proxies == expected_proxies, "Unexpected Proxy");
						ensure!(&deposit == expected_deposit, "Unexpected deposit");
					},
					None => {
						return Err(TryRuntimeError::Other("Missing Proxy"));
					},
				}
			}

			// Check the total reserved amounts for every account is as expected
			for (who, expected_reserved) in expected_total_reserved.iter() {
				let current_reserved =
					<Balances as ReservableCurrency<AccountId>>::reserved_balance(who);

				ensure!(current_reserved == *expected_reserved, "Reserved balance mismatch");
			}

			// Check there are no extra entries in the expected state that are not in the
			// current state
			for (who, _) in expected_proxies.iter() {
				if !Proxies::<Runtime>::contains_key(who) {
					return Err(TryRuntimeError::Other("Extra entry in expected state"));
				}
			}

			Ok(())
		}
	}
}

parameter_types! {
	pub const IdentityPalletName: &'static str = "Identity";
	pub const IdentityMigratorPalletName: &'static str = "IdentityMigrator";
}

/// All migrations that will run on the next runtime upgrade.
///
/// This contains the combined migrations of the last 10 releases. It allows to skip runtime
/// upgrades in case governance decides to do so. THE ORDER IS IMPORTANT.
pub type Migrations = (migrations::Unreleased, migrations::Permanent);

/// The runtime migrations per release.
#[allow(deprecated, missing_docs)]
pub mod migrations {
	use polkadot_runtime_common::traits::Leaser;

	use super::*;

	pub struct GetLegacyLeaseImpl;
	impl coretime_migration::GetLegacyLease<BlockNumber> for GetLegacyLeaseImpl {
		fn get_parachain_lease_in_blocks(para: ParaId) -> Option<BlockNumber> {
			let now = frame_system::Pallet::<Runtime>::block_number();
			let lease = slots::Leases::<Runtime>::get(para);
			if lease.is_empty() {
				return None;
			}
			let (index, _) =
				<slots::Pallet<Runtime> as Leaser<BlockNumber>>::lease_period_index(now)?;
			Some(index.saturating_add(lease.len() as u32).saturating_mul(LeasePeriod::get()))
		}

		fn get_all_parachains_with_leases() -> Vec<ParaId> {
			slots::Leases::<Runtime>::iter()
				.filter(|(_, lease)| !lease.is_empty())
				.map(|(para, _)| para)
				.collect::<Vec<_>>()
		}
	}

	/// Cancel all ongoing auctions.
	///
	/// Any leases that come into existence after coretime was launched will not be served. Yet,
	/// any ongoing auctions must be cancelled.
	///
	/// Safety:
	///
	/// - After coretime is launched, there are no auctions anymore. So if this forgotten to be
	///   removed after the runtime upgrade, running this again on the next one is harmless.
	/// - I am assuming scheduler `TaskName`s are unique, so removal of the scheduled entry multiple
	///   times should also be fine.
	pub struct CancelAuctions;
	impl OnRuntimeUpgrade for CancelAuctions {
		fn on_runtime_upgrade() -> Weight {
			if let Err(err) = Auctions::cancel_auction(frame_system::RawOrigin::Root.into()) {
				log::debug!(target: "runtime", "Cancelling auctions failed: {:?}", err);
			}
			// Cancel scheduled auction as well:
			if let Err(err) = Scheduler::cancel_named(
				pallet_custom_origins::Origin::AuctionAdmin.into(),
				[
					0x87, 0xa8, 0x71, 0xb4, 0xd6, 0x21, 0xf0, 0xb9, 0x73, 0x47, 0x5a, 0xaf, 0xcc,
					0x32, 0x61, 0x0b, 0xd7, 0x68, 0x8f, 0x15, 0x02, 0x33, 0x8a, 0xcd, 0x00, 0xee,
					0x48, 0x8a, 0xc3, 0x62, 0x0f, 0x4c,
				],
			) {
				log::debug!(target: "runtime", "Cancelling scheduled auctions failed: {:?}", err);
			}
			use pallet_scheduler::WeightInfo as _;
			use polkadot_runtime_common::auctions::WeightInfo as _;
			weights::polkadot_runtime_common_auctions::WeightInfo::<Runtime>::cancel_auction()
				.saturating_add(weights::pallet_scheduler::WeightInfo::<Runtime>::cancel_named(
					<Runtime as pallet_scheduler::Config>::MaxScheduledPerBlock::get(),
				))
		}
	}

	parameter_types! {
		// This is used to bound number of pools migrating in the runtime upgrade.  This is set to
		// ~existing_pool_count * 2 to also account for any new pools getting created before the
		// migration is actually executed.
		pub const MaxPoolsToMigrate: u32 = 500;
	}

	/// Unreleased migrations. Add new ones here:
	pub type Unreleased = (
		parachains_configuration::migration::v12::MigrateToV12<Runtime>,
		parachains_inclusion::migration::MigrateToV1<Runtime>,
		pallet_staking::migrations::v15::MigrateV14ToV15<Runtime>,
		frame_support::migrations::RemovePallet<
			IdentityPalletName,
			<Runtime as frame_system::Config>::DbWeight,
		>,
		frame_support::migrations::RemovePallet<
			IdentityMigratorPalletName,
			<Runtime as frame_system::Config>::DbWeight,
		>,
		clear_judgement_proxies::Migration,
		// Migrate from legacy lease to coretime. Needs to run after configuration v11
		coretime_migration::MigrateToCoretime<
			Runtime,
			crate::xcm_config::XcmRouter,
			GetLegacyLeaseImpl,
		>,
		CancelAuctions,
		restore_corrupted_ledgers::Migrate<Runtime>,
		// Migrate NominationPools to `DelegateStake` adapter.
		pallet_nomination_pools::migration::unversioned::DelegationStakeMigration<
			Runtime,
			MaxPoolsToMigrate,
		>,
	);

	/// Migrations/checks that do not need to be versioned and can run on every update.
	pub type Permanent = (pallet_xcm::migration::MigrateToLatestXcmVersion<Runtime>,);
}

/// Migration to fix current corrupted staking ledgers in Polkadot.
///
/// It consists of:
/// * Call into `pallet_staking::Pallet::<T>::restore_ledger` with:
///   * Root origin;
///   * Default `None` paramters.
/// * Forces unstake of recovered ledger if the final restored ledger has higher stake than the
///   stash's free balance.
///
/// The stashes associated with corrupted ledgers that will be "migrated" are set in
/// [`CorruptedStashes`].
///
/// For more details about the corrupt ledgers issue, recovery and which stashes to migrate, check
/// <https://hackmd.io/m_h9DRutSZaUqCwM9tqZ3g?view>.
pub(crate) mod restore_corrupted_ledgers {
	use super::*;

	use frame_support::traits::Currency;
	use frame_system::RawOrigin;

	use pallet_staking::WeightInfo;
	use sp_staking::StakingAccount;

	parameter_types! {
		pub CorruptedStashes: Vec<AccountId> = vec![
			// stash account 138fZsNu67JFtiiWc1eWK2Ev5jCYT6ZirZM288tf99CUHk8K
			hex_literal::hex!["5e510306a89f40e5520ae46adcc7a4a1bbacf27c86c163b0691bbbd7b5ef9c10"].into(),
			// stash account 14kwUJW6rtjTVW3RusMecvTfDqjEMAt8W159jAGBJqPrwwvC
			hex_literal::hex!["a6379e16c5dab15e384c71024e3c6667356a5487127c291e61eed3d8d6b335dd"].into(),
			// stash account 13SvkXXNbFJ74pHDrkEnUw6AE8TVkLRRkUm2CMXsQtd4ibwq
			hex_literal::hex!["6c3e8acb9225c2a6d22539e2c268c8721b016be1558b4aad4bed220dfbf01fea"].into(),
			// stash account 12YcbjN5cvqM63oK7WMhNtpTQhtCrrUr4ntzqqrJ4EijvDE8
			hex_literal::hex!["4458ad5f0c082da64610607beb9d3164a77f1ef7964b7871c1de182ea7213783"].into(),
		];
	}

	pub struct Migrate<T>(sp_std::marker::PhantomData<T>);
	impl<T: pallet_staking::Config> OnRuntimeUpgrade for Migrate<T> {
		fn on_runtime_upgrade() -> Weight {
			let mut total_weight: Weight = Default::default();
			let mut ok_migration = 0;
			let mut err_migration = 0;

			for stash in CorruptedStashes::get().into_iter() {
				let stash_account: T::AccountId = if let Ok(stash_account) =
					T::AccountId::decode(&mut &Into::<[u8; 32]>::into(stash.clone())[..])
				{
					stash_account
				} else {
					log::error!(
						target: LOG_TARGET,
						"migrations::corrupted_ledgers: error converting account {:?}. skipping.",
						stash.clone(),
					);
					err_migration += 1;
					continue
				};

				// restore currupted ledger.
				match pallet_staking::Pallet::<T>::restore_ledger(
					RawOrigin::Root.into(),
					stash_account.clone(),
					None,
					None,
					None,
				) {
					Ok(_) => (), // proceed.
					Err(err) => {
						// note: after first migration run, restoring ledger will fail with
						// `staking::pallet::Error::<T>CannotRestoreLedger`.
						log::error!(
							target: LOG_TARGET,
							"migrations::corrupted_ledgers: error restoring ledger {:?}, unexpected (unless running try-state idempotency round).",
							err
						);
						continue
					},
				};

				// check if restored ledger total is higher than the stash's free balance. If
				// that's the case, force unstake the ledger.
				let weight = if let Ok(ledger) = pallet_staking::Pallet::<T>::ledger(
					StakingAccount::Stash(stash_account.clone()),
				) {
					// force unstake the ledger.
					if ledger.total > T::Currency::free_balance(&stash_account) {
						let slashing_spans = 10; // default slashing spans for migration.
						let _ = pallet_staking::Pallet::<T>::force_unstake(
							RawOrigin::Root.into(),
							stash_account.clone(),
							slashing_spans,
						)
						.inspect_err(|err| {
							log::error!(
								target: LOG_TARGET,
								"migrations::corrupted_ledgers: error force unstaking ledger, unexpected. {:?}",
								err
							);
							err_migration += 1;
						});

						log::info!(
							target: LOG_TARGET,
							"migrations::corrupted_ledgers: ledger of {:?} restored (with force unstake).",
							stash_account,
						);
						ok_migration += 1;

						<T::WeightInfo>::restore_ledger()
							.saturating_add(<T::WeightInfo>::force_unstake(slashing_spans))
					} else {
						log::info!(
							target: LOG_TARGET,
							"migrations::corrupted_ledgers: ledger of {:?} restored.",
							stash,
						);
						ok_migration += 1;

						<T::WeightInfo>::restore_ledger()
					}
				} else {
					log::error!(
						target: LOG_TARGET,
						"migrations::corrupted_ledgers: ledger does not exist, unexpected."
					);
					err_migration += 1;
					<T::WeightInfo>::restore_ledger()
				};

				total_weight.saturating_accrue(weight);
			}

			log::info!(
				target: LOG_TARGET,
				"migrations::corrupted_ledgers: done. success: {}, error: {}",
				ok_migration,
				err_migration
			);

			total_weight
		}
	}
}

/// Unchecked extrinsic type as expected by this runtime.
pub type UncheckedExtrinsic =
	generic::UncheckedExtrinsic<Address, RuntimeCall, Signature, SignedExtra>;
/// Executive: handles dispatch to the various modules.
pub type Executive = frame_executive::Executive<
	Runtime,
	Block,
	frame_system::ChainContext<Runtime>,
	Runtime,
	AllPalletsWithSystem,
	Migrations,
>;

/// The payload being signed in transactions.
pub type SignedPayload = generic::SignedPayload<RuntimeCall, SignedExtra>;

#[cfg(feature = "runtime-benchmarks")]
mod benches {
	frame_benchmarking::define_benchmarks!(
		// Polkadot
		[polkadot_runtime_common::auctions, Auctions]
		[polkadot_runtime_common::claims, Claims]
		[polkadot_runtime_common::crowdloan, Crowdloan]
		[polkadot_runtime_common::slots, Slots]
		[polkadot_runtime_common::paras_registrar, Registrar]
		[runtime_parachains::configuration, Configuration]
		[runtime_parachains::disputes, ParasDisputes]
		[runtime_parachains::disputes::slashing, ParasSlashing]
		[runtime_parachains::hrmp, Hrmp]
		[runtime_parachains::inclusion, ParaInclusion]
		[runtime_parachains::initializer, Initializer]
		[runtime_parachains::paras, Paras]
		[runtime_parachains::paras_inherent, ParaInherent]
		[runtime_parachains::on_demand, OnDemand]
		[runtime_parachains::coretime, Coretime]
		// Substrate
		[pallet_bags_list, VoterList]
		[pallet_balances, Balances]
		[pallet_beefy_mmr, BeefyMmrLeaf]
		[frame_benchmarking::baseline, Baseline::<Runtime>]
		[pallet_bounties, Bounties]
		[pallet_child_bounties, ChildBounties]
		[pallet_election_provider_multi_phase, ElectionProviderMultiPhase]
		[frame_election_provider_support, ElectionProviderBench::<Runtime>]
		[pallet_fast_unstake, FastUnstake]
		[pallet_indices, Indices]
		[pallet_message_queue, MessageQueue]
		[pallet_multisig, Multisig]
		[pallet_nomination_pools, NominationPoolsBench::<Runtime>]
		[pallet_offences, OffencesBench::<Runtime>]
		[pallet_preimage, Preimage]
		[pallet_proxy, Proxy]
		[pallet_scheduler, Scheduler]
		[pallet_session, SessionBench::<Runtime>]
		[pallet_staking, Staking]
		[frame_system, SystemBench::<Runtime>]
		[pallet_timestamp, Timestamp]
		[pallet_treasury, Treasury]
		[pallet_utility, Utility]
		[pallet_vesting, Vesting]
		[pallet_conviction_voting, ConvictionVoting]
		[pallet_referenda, Referenda]
		[pallet_whitelist, Whitelist]
		[pallet_asset_rate, AssetRate]
		// XCM
		[pallet_xcm, PalletXcmExtrinsiscsBenchmark::<Runtime>]
		[pallet_xcm_benchmarks::fungible, pallet_xcm_benchmarks::fungible::Pallet::<Runtime>]
		[pallet_xcm_benchmarks::generic, pallet_xcm_benchmarks::generic::Pallet::<Runtime>]
	);
}

impl Runtime {
	fn impl_experimental_inflation_info() -> InflationInfo {
		use pallet_staking::{ActiveEra, EraPayout, ErasTotalStake};
		let (staked, _start) = ActiveEra::<Runtime>::get()
			.map(|ae| (ErasTotalStake::<Runtime>::get(ae.index), ae.start.unwrap_or(0)))
			.unwrap_or((0, 0));
		let stake_able_issuance = Balances::total_issuance();

		// We assume un-delayed 24h eras.
		let era_duration = 24 * (HOURS as Moment) * MILLISECS_PER_BLOCK;
		let next_mint = <Self as pallet_staking::Config>::EraPayout::era_payout(
			staked,
			stake_able_issuance,
			era_duration,
		);
		// reverse-engineer the current inflation by looking at the total minted against the total
		// issuance.
		let inflation = Perquintill::from_rational(
			(next_mint.0 + next_mint.1) * 36525 / 100,
			stake_able_issuance,
		);

		InflationInfo { inflation, next_mint }
	}
}

sp_api::impl_runtime_apis! {
	impl relay_common::apis::Inflation<Block> for Runtime {
		fn experimental_inflation_prediction_info() -> InflationInfo {
			Runtime::impl_experimental_inflation_info()
		}
	}

	impl sp_api::Core<Block> for Runtime {
		fn version() -> RuntimeVersion {
			VERSION
		}

		fn execute_block(block: Block) {
			Executive::execute_block(block);
		}

		fn initialize_block(header: &<Block as BlockT>::Header) -> sp_runtime::ExtrinsicInclusionMode {
			Executive::initialize_block(header)
		}
	}

	impl sp_api::Metadata<Block> for Runtime {
		fn metadata() -> OpaqueMetadata {
			OpaqueMetadata::new(Runtime::metadata().into())
		}

		fn metadata_at_version(version: u32) -> Option<OpaqueMetadata> {
			Runtime::metadata_at_version(version)
		}

		fn metadata_versions() -> sp_std::vec::Vec<u32> {
			Runtime::metadata_versions()
		}
	}

	impl sp_block_builder::BlockBuilder<Block> for Runtime {
		fn apply_extrinsic(extrinsic: <Block as BlockT>::Extrinsic) -> ApplyExtrinsicResult {
			Executive::apply_extrinsic(extrinsic)
		}

		fn finalize_block() -> <Block as BlockT>::Header {
			Executive::finalize_block()
		}

		fn inherent_extrinsics(data: sp_inherents::InherentData) -> Vec<<Block as BlockT>::Extrinsic> {
			data.create_extrinsics()
		}

		fn check_inherents(
			block: Block,
			data: sp_inherents::InherentData,
		) -> sp_inherents::CheckInherentsResult {
			data.check_extrinsics(&block)
		}
	}

	impl pallet_nomination_pools_runtime_api::NominationPoolsApi<
		Block,
		AccountId,
		Balance,
	> for Runtime {
		fn pending_rewards(member: AccountId) -> Balance {
			NominationPools::api_pending_rewards(member).unwrap_or_default()
		}

		fn points_to_balance(pool_id: pallet_nomination_pools::PoolId, points: Balance) -> Balance {
			NominationPools::api_points_to_balance(pool_id, points)
		}

		fn balance_to_points(pool_id: pallet_nomination_pools::PoolId, new_funds: Balance) -> Balance {
			NominationPools::api_balance_to_points(pool_id, new_funds)
		}

		fn pool_pending_slash(pool_id: pallet_nomination_pools::PoolId) -> Balance {
			NominationPools::api_pool_pending_slash(pool_id)
		}

		fn member_pending_slash(member: AccountId) -> Balance {
			NominationPools::api_member_pending_slash(member)
		}

		fn pool_needs_delegate_migration(pool_id: pallet_nomination_pools::PoolId) -> bool {
			NominationPools::api_pool_needs_delegate_migration(pool_id)
		}

		fn member_needs_delegate_migration(member: AccountId) -> bool {
			NominationPools::api_member_needs_delegate_migration(member)
		}

		fn member_total_balance(who: AccountId) -> Balance {
			NominationPools::api_member_total_balance(who)
		}

		fn pool_balance(pool_id: pallet_nomination_pools::PoolId) -> Balance {
			NominationPools::api_pool_balance(pool_id)
		}
	}

	impl pallet_staking_runtime_api::StakingApi<Block, Balance, AccountId> for Runtime {
		fn nominations_quota(balance: Balance) -> u32 {
			Staking::api_nominations_quota(balance)
		}

		fn eras_stakers_page_count(era: sp_staking::EraIndex, account: AccountId) -> sp_staking::Page {
			Staking::api_eras_stakers_page_count(era, account)
		}

		fn pending_rewards(era: sp_staking::EraIndex, account: AccountId) -> bool {
			Staking::api_pending_rewards(era, account)
		}
	}

	impl sp_transaction_pool::runtime_api::TaggedTransactionQueue<Block> for Runtime {
		fn validate_transaction(
			source: TransactionSource,
			tx: <Block as BlockT>::Extrinsic,
			block_hash: <Block as BlockT>::Hash,
		) -> TransactionValidity {
			Executive::validate_transaction(source, tx, block_hash)
		}
	}

	impl sp_offchain::OffchainWorkerApi<Block> for Runtime {
		fn offchain_worker(header: &<Block as BlockT>::Header) {
			Executive::offchain_worker(header)
		}
	}

	#[api_version(11)]
	impl polkadot_primitives::runtime_api::ParachainHost<Block> for Runtime {
		fn validators() -> Vec<ValidatorId> {
			parachains_runtime_api_impl::validators::<Runtime>()
		}

		fn validator_groups() -> (Vec<Vec<ValidatorIndex>>, GroupRotationInfo<BlockNumber>) {
			parachains_runtime_api_impl::validator_groups::<Runtime>()
		}

		fn availability_cores() -> Vec<CoreState<Hash, BlockNumber>> {
			parachains_runtime_api_impl::availability_cores::<Runtime>()
		}

		fn persisted_validation_data(para_id: ParaId, assumption: OccupiedCoreAssumption)
			-> Option<PersistedValidationData<Hash, BlockNumber>> {
			parachains_runtime_api_impl::persisted_validation_data::<Runtime>(para_id, assumption)
		}

		fn assumed_validation_data(
			para_id: ParaId,
			expected_persisted_validation_data_hash: Hash,
		) -> Option<(PersistedValidationData<Hash, BlockNumber>, ValidationCodeHash)> {
			parachains_runtime_api_impl::assumed_validation_data::<Runtime>(
				para_id,
				expected_persisted_validation_data_hash,
			)
		}

		fn check_validation_outputs(
			para_id: ParaId,
			outputs: polkadot_primitives::CandidateCommitments,
		) -> bool {
			parachains_runtime_api_impl::check_validation_outputs::<Runtime>(para_id, outputs)
		}

		fn session_index_for_child() -> SessionIndex {
			parachains_runtime_api_impl::session_index_for_child::<Runtime>()
		}

		fn validation_code(para_id: ParaId, assumption: OccupiedCoreAssumption)
			-> Option<ValidationCode> {
			parachains_runtime_api_impl::validation_code::<Runtime>(para_id, assumption)
		}

		fn candidate_pending_availability(para_id: ParaId) -> Option<CommittedCandidateReceipt<Hash>> {
			#[allow(deprecated)]
			parachains_runtime_api_impl::candidate_pending_availability::<Runtime>(para_id)
		}

		fn candidate_events() -> Vec<CandidateEvent<Hash>> {
			parachains_runtime_api_impl::candidate_events::<Runtime, _>(|ev| {
				match ev {
					RuntimeEvent::ParaInclusion(ev) => {
						Some(ev)
					}
					_ => None,
				}
			})
		}

		fn session_info(index: SessionIndex) -> Option<SessionInfo> {
			parachains_runtime_api_impl::session_info::<Runtime>(index)
		}

		fn session_executor_params(session_index: SessionIndex) -> Option<ExecutorParams> {
			parachains_runtime_api_impl::session_executor_params::<Runtime>(session_index)
		}

		fn dmq_contents(recipient: ParaId) -> Vec<InboundDownwardMessage<BlockNumber>> {
			parachains_runtime_api_impl::dmq_contents::<Runtime>(recipient)
		}

		fn inbound_hrmp_channels_contents(
			recipient: ParaId
		) -> BTreeMap<ParaId, Vec<InboundHrmpMessage<BlockNumber>>> {
			parachains_runtime_api_impl::inbound_hrmp_channels_contents::<Runtime>(recipient)
		}

		fn validation_code_by_hash(hash: ValidationCodeHash) -> Option<ValidationCode> {
			parachains_runtime_api_impl::validation_code_by_hash::<Runtime>(hash)
		}

		fn on_chain_votes() -> Option<ScrapedOnChainVotes<Hash>> {
			parachains_runtime_api_impl::on_chain_votes::<Runtime>()
		}

		fn submit_pvf_check_statement(
			stmt: polkadot_primitives::PvfCheckStatement,
			signature: polkadot_primitives::ValidatorSignature,
		) {
			parachains_runtime_api_impl::submit_pvf_check_statement::<Runtime>(stmt, signature)
		}

		fn pvfs_require_precheck() -> Vec<ValidationCodeHash> {
			parachains_runtime_api_impl::pvfs_require_precheck::<Runtime>()
		}

		fn validation_code_hash(para_id: ParaId, assumption: OccupiedCoreAssumption)
			-> Option<ValidationCodeHash>
		{
			parachains_runtime_api_impl::validation_code_hash::<Runtime>(para_id, assumption)
		}

		fn disputes() -> Vec<(SessionIndex, CandidateHash, DisputeState<BlockNumber>)> {
			parachains_runtime_api_impl::get_session_disputes::<Runtime>()
		}

		fn unapplied_slashes(
		) -> Vec<(SessionIndex, CandidateHash, slashing::PendingSlashes)> {
			parachains_runtime_api_impl::unapplied_slashes::<Runtime>()
		}

		fn key_ownership_proof(
			validator_id: ValidatorId,
		) -> Option<slashing::OpaqueKeyOwnershipProof> {
			use codec::Encode;

			Historical::prove((PARACHAIN_KEY_TYPE_ID, validator_id))
				.map(|p| p.encode())
				.map(slashing::OpaqueKeyOwnershipProof::new)
		}

		fn submit_report_dispute_lost(
			dispute_proof: slashing::DisputeProof,
			key_ownership_proof: slashing::OpaqueKeyOwnershipProof,
		) -> Option<()> {
			parachains_runtime_api_impl::submit_unsigned_slashing_report::<Runtime>(
				dispute_proof,
				key_ownership_proof,
			)
		}

		fn minimum_backing_votes() -> u32 {
			parachains_runtime_api_impl::minimum_backing_votes::<Runtime>()
		}

		fn para_backing_state(para_id: ParaId) -> Option<polkadot_primitives::async_backing::BackingState> {
			parachains_runtime_api_impl::backing_state::<Runtime>(para_id)
		}

		fn async_backing_params() -> polkadot_primitives::AsyncBackingParams {
			parachains_runtime_api_impl::async_backing_params::<Runtime>()
		}

		fn disabled_validators() -> Vec<ValidatorIndex> {
			parachains_runtime_api_impl::disabled_validators::<Runtime>()
		}

		fn node_features() -> NodeFeatures {
			parachains_runtime_api_impl::node_features::<Runtime>()
		}

		fn approval_voting_params() -> ApprovalVotingParams {
			parachains_runtime_api_impl::approval_voting_params::<Runtime>()
		}

		fn claim_queue() -> BTreeMap<CoreIndex, VecDeque<ParaId>> {
			parachains_vstaging_api_impl::claim_queue::<Runtime>()
		}

		fn candidates_pending_availability(para_id: ParaId) -> Vec<CommittedCandidateReceipt<Hash>> {
			parachains_vstaging_api_impl::candidates_pending_availability::<Runtime>(para_id)
		}
	}

	impl beefy_primitives::BeefyApi<Block, BeefyId> for Runtime {
		fn beefy_genesis() -> Option<BlockNumber> {
			pallet_beefy::GenesisBlock::<Runtime>::get()
		}

		fn validator_set() -> Option<beefy_primitives::ValidatorSet<BeefyId>> {
			Beefy::validator_set()
		}

		fn generate_key_ownership_proof(
			_set_id: beefy_primitives::ValidatorSetId,
			authority_id: BeefyId,
		) -> Option<beefy_primitives::OpaqueKeyOwnershipProof> {
			use codec::Encode;

			Historical::prove((beefy_primitives::KEY_TYPE, authority_id))
				.map(|p| p.encode())
				.map(beefy_primitives::OpaqueKeyOwnershipProof::new)
		}

		fn submit_report_double_voting_unsigned_extrinsic(
			equivocation_proof: beefy_primitives::DoubleVotingProof<BlockNumber, BeefyId, BeefySignature>,
			key_owner_proof: OpaqueValue,
		) -> Option<()> {
			let key_owner_proof = key_owner_proof.decode()?;

			Beefy::submit_unsigned_double_voting_report(
				equivocation_proof,
				key_owner_proof,
			)
		}

		fn submit_report_fork_voting_unsigned_extrinsic(
			equivocation_proof: beefy_primitives::ForkVotingProof<Header, BeefyId, OpaqueValue>,
			key_owner_proof: OpaqueKeyOwnershipProof,
		) -> Option<()> {
			Beefy::submit_unsigned_fork_voting_report(
				equivocation_proof.try_into()?,
				key_owner_proof.decode()?,
			)
		}

		fn submit_report_future_block_voting_unsigned_extrinsic(
			equivocation_proof: beefy_primitives::FutureBlockVotingProof<BlockNumber,BeefyId> ,
			key_owner_proof: OpaqueKeyOwnershipProof,
		) -> Option<()> {
			Beefy::submit_unsigned_future_block_voting_report(
				equivocation_proof,
				key_owner_proof.decode()?,
			)
		}

		fn generate_ancestry_proof(
			prev_block_number: BlockNumber,
			best_known_block_number: Option<BlockNumber>,
		) -> Option<sp_runtime::OpaqueValue> {
			Mmr::generate_ancestry_proof(prev_block_number, best_known_block_number)
				.map(|p| p.encode())
				.map(OpaqueKeyOwnershipProof::new)
				.ok()
		}
	}

	impl mmr::MmrApi<Block, Hash, BlockNumber> for Runtime {
		fn mmr_root() -> Result<mmr::Hash, mmr::Error> {
			Ok(Mmr::mmr_root())
		}

		fn mmr_leaf_count() -> Result<mmr::LeafIndex, mmr::Error> {
			Ok(Mmr::mmr_leaves())
		}

		fn generate_proof(
			block_numbers: Vec<BlockNumber>,
			best_known_block_number: Option<BlockNumber>,
		) -> Result<(Vec<mmr::EncodableOpaqueLeaf>, mmr::LeafProof<mmr::Hash>), mmr::Error> {
			Mmr::generate_proof(block_numbers, best_known_block_number).map(
				|(leaves, proof)| {
					(
						leaves
							.into_iter()
							.map(|leaf| mmr::EncodableOpaqueLeaf::from_leaf(&leaf))
							.collect(),
						proof,
					)
				},
			)
		}

		fn verify_proof(leaves: Vec<mmr::EncodableOpaqueLeaf>, proof: mmr::LeafProof<mmr::Hash>)
			-> Result<(), mmr::Error>
		{
			let leaves = leaves.into_iter().map(|leaf|
				leaf.into_opaque_leaf()
				.try_decode()
				.ok_or(mmr::Error::Verify)).collect::<Result<Vec<mmr::Leaf>, mmr::Error>>()?;
			Mmr::verify_leaves(leaves, proof)
		}

		fn verify_proof_stateless(
			root: mmr::Hash,
			leaves: Vec<mmr::EncodableOpaqueLeaf>,
			proof: mmr::LeafProof<mmr::Hash>
		) -> Result<(), mmr::Error> {
			let nodes = leaves.into_iter().map(|leaf|mmr::DataOrHash::Data(leaf.into_opaque_leaf())).collect();
			pallet_mmr::verify_leaves_proof::<mmr::Hashing, _>(root, nodes, proof)
		}
	}

	impl pallet_beefy_mmr::BeefyMmrApi<Block, Hash> for RuntimeApi {
		fn authority_set_proof() -> beefy_primitives::mmr::BeefyAuthoritySet<Hash> {
			BeefyMmrLeaf::authority_set_proof()
		}

		fn next_authority_set_proof() -> beefy_primitives::mmr::BeefyNextAuthoritySet<Hash> {
			BeefyMmrLeaf::next_authority_set_proof()
		}
	}

	impl fg_primitives::GrandpaApi<Block> for Runtime {
		fn grandpa_authorities() -> Vec<(GrandpaId, u64)> {
			Grandpa::grandpa_authorities()
		}

		fn current_set_id() -> fg_primitives::SetId {
			Grandpa::current_set_id()
		}

		fn submit_report_equivocation_unsigned_extrinsic(
			equivocation_proof: fg_primitives::EquivocationProof<
				<Block as BlockT>::Hash,
				sp_runtime::traits::NumberFor<Block>,
			>,
			key_owner_proof: fg_primitives::OpaqueKeyOwnershipProof,
		) -> Option<()> {
			let key_owner_proof = key_owner_proof.decode()?;

			Grandpa::submit_unsigned_equivocation_report(
				equivocation_proof,
				key_owner_proof,
			)
		}

		fn generate_key_ownership_proof(
			_set_id: fg_primitives::SetId,
			authority_id: fg_primitives::AuthorityId,
		) -> Option<fg_primitives::OpaqueKeyOwnershipProof> {
			use codec::Encode;

			Historical::prove((fg_primitives::KEY_TYPE, authority_id))
				.map(|p| p.encode())
				.map(fg_primitives::OpaqueKeyOwnershipProof::new)
		}
	}

	impl babe_primitives::BabeApi<Block> for Runtime {
		fn configuration() -> babe_primitives::BabeConfiguration {
			let epoch_config = Babe::epoch_config().unwrap_or(BABE_GENESIS_EPOCH_CONFIG);
			babe_primitives::BabeConfiguration {
				slot_duration: Babe::slot_duration(),
				epoch_length: EpochDuration::get(),
				c: epoch_config.c,
				authorities: Babe::authorities().to_vec(),
				randomness: Babe::randomness(),
				allowed_slots: epoch_config.allowed_slots,
			}
		}

		fn current_epoch_start() -> babe_primitives::Slot {
			Babe::current_epoch_start()
		}

		fn current_epoch() -> babe_primitives::Epoch {
			Babe::current_epoch()
		}

		fn next_epoch() -> babe_primitives::Epoch {
			Babe::next_epoch()
		}

		fn generate_key_ownership_proof(
			_slot: babe_primitives::Slot,
			authority_id: babe_primitives::AuthorityId,
		) -> Option<babe_primitives::OpaqueKeyOwnershipProof> {
			use codec::Encode;

			Historical::prove((babe_primitives::KEY_TYPE, authority_id))
				.map(|p| p.encode())
				.map(babe_primitives::OpaqueKeyOwnershipProof::new)
		}

		fn submit_report_equivocation_unsigned_extrinsic(
			equivocation_proof: babe_primitives::EquivocationProof<<Block as BlockT>::Header>,
			key_owner_proof: babe_primitives::OpaqueKeyOwnershipProof,
		) -> Option<()> {
			let key_owner_proof = key_owner_proof.decode()?;

			Babe::submit_unsigned_equivocation_report(
				equivocation_proof,
				key_owner_proof,
			)
		}
	}

	impl authority_discovery_primitives::AuthorityDiscoveryApi<Block> for Runtime {
		fn authorities() -> Vec<AuthorityDiscoveryId> {
			parachains_runtime_api_impl::relevant_authority_ids::<Runtime>()
		}
	}

	impl sp_session::SessionKeys<Block> for Runtime {
		fn generate_session_keys(seed: Option<Vec<u8>>) -> Vec<u8> {
			SessionKeys::generate(seed)
		}

		fn decode_session_keys(
			encoded: Vec<u8>,
		) -> Option<Vec<(Vec<u8>, sp_core::crypto::KeyTypeId)>> {
			SessionKeys::decode_into_raw_public_keys(&encoded)
		}
	}

	impl frame_system_rpc_runtime_api::AccountNonceApi<Block, AccountId, Nonce> for Runtime {
		fn account_nonce(account: AccountId) -> Nonce {
			System::account_nonce(account)
		}
	}

	impl pallet_transaction_payment_rpc_runtime_api::TransactionPaymentApi<
		Block,
		Balance,
	> for Runtime {
		fn query_info(uxt: <Block as BlockT>::Extrinsic, len: u32) -> RuntimeDispatchInfo<Balance> {
			TransactionPayment::query_info(uxt, len)
		}
		fn query_fee_details(uxt: <Block as BlockT>::Extrinsic, len: u32) -> FeeDetails<Balance> {
			TransactionPayment::query_fee_details(uxt, len)
		}
		fn query_weight_to_fee(weight: Weight) -> Balance {
			TransactionPayment::weight_to_fee(weight)
		}
		fn query_length_to_fee(length: u32) -> Balance {
			TransactionPayment::length_to_fee(length)
		}
	}

	impl pallet_transaction_payment_rpc_runtime_api::TransactionPaymentCallApi<Block, Balance, RuntimeCall>
		for Runtime
	{
		fn query_call_info(call: RuntimeCall, len: u32) -> RuntimeDispatchInfo<Balance> {
			TransactionPayment::query_call_info(call, len)
		}
		fn query_call_fee_details(call: RuntimeCall, len: u32) -> FeeDetails<Balance> {
			TransactionPayment::query_call_fee_details(call, len)
		}
		fn query_weight_to_fee(weight: Weight) -> Balance {
			TransactionPayment::weight_to_fee(weight)
		}
		fn query_length_to_fee(length: u32) -> Balance {
			TransactionPayment::length_to_fee(length)
		}
	}

	impl xcm_runtime_apis::fees::XcmPaymentApi<Block> for Runtime {
		fn query_acceptable_payment_assets(xcm_version: xcm::Version) -> Result<Vec<VersionedAssetId>, XcmPaymentApiError> {
			let acceptable_assets = vec![AssetId(xcm_config::TokenLocation::get())];
			XcmPallet::query_acceptable_payment_assets(xcm_version, acceptable_assets)
		}

		fn query_weight_to_asset_fee(weight: Weight, asset: VersionedAssetId) -> Result<u128, XcmPaymentApiError> {
			match asset.try_as::<AssetId>() {
				Ok(asset_id) if asset_id.0 == xcm_config::TokenLocation::get() => {
					// for native token
					Ok(WeightToFee::weight_to_fee(&weight))
				},
				Ok(asset_id) => {
					log::trace!(target: "xcm::xcm_runtime_apis", "query_weight_to_asset_fee - unhandled asset_id: {asset_id:?}!");
					Err(XcmPaymentApiError::AssetNotFound)
				},
				Err(_) => {
					log::trace!(target: "xcm::xcm_runtime_apis", "query_weight_to_asset_fee - failed to convert asset: {asset:?}!");
					Err(XcmPaymentApiError::VersionedConversionFailed)
				}
			}
		}

		fn query_xcm_weight(message: VersionedXcm<()>) -> Result<Weight, XcmPaymentApiError> {
			XcmPallet::query_xcm_weight(message)
		}

		fn query_delivery_fees(destination: VersionedLocation, message: VersionedXcm<()>) -> Result<VersionedAssets, XcmPaymentApiError> {
			XcmPallet::query_delivery_fees(destination, message)
		}
	}

	impl xcm_runtime_apis::dry_run::DryRunApi<Block, RuntimeCall, RuntimeEvent, OriginCaller> for Runtime {
		fn dry_run_call(origin: OriginCaller, call: RuntimeCall) -> Result<CallDryRunEffects<RuntimeEvent>, XcmDryRunApiError> {
			XcmPallet::dry_run_call::<Runtime, xcm_config::XcmRouter, OriginCaller, RuntimeCall>(origin, call)
		}

		fn dry_run_xcm(origin_location: VersionedLocation, xcm: VersionedXcm<RuntimeCall>) -> Result<XcmDryRunEffects<RuntimeEvent>, XcmDryRunApiError> {
			XcmPallet::dry_run_xcm::<Runtime, xcm_config::XcmRouter, RuntimeCall, xcm_config::XcmConfig>(origin_location, xcm)
		}
	}

	impl xcm_runtime_apis::conversions::LocationToAccountApi<Block, AccountId> for Runtime {
		fn convert_location(location: VersionedLocation) -> Result<
			AccountId,
			xcm_runtime_apis::conversions::Error
		> {
			xcm_runtime_apis::conversions::LocationToAccountHelper::<
				AccountId,
				xcm_config::SovereignAccountOf,
			>::convert_location(location)
		}
	}

	impl sp_genesis_builder::GenesisBuilder<Block> for Runtime {
		fn build_state(config: Vec<u8>) -> sp_genesis_builder::Result {
			build_state::<RuntimeGenesisConfig>(config)
		}

		fn get_preset(id: &Option<sp_genesis_builder::PresetId>) -> Option<Vec<u8>> {
			get_preset::<RuntimeGenesisConfig>(id, &genesis_config_presets::get_preset)
		}

		fn preset_names() -> Vec<sp_genesis_builder::PresetId> {
			genesis_config_presets::preset_names()
		}
	}

	#[cfg(feature = "try-runtime")]
	impl frame_try_runtime::TryRuntime<Block> for Runtime {
		fn on_runtime_upgrade(checks: frame_try_runtime::UpgradeCheckSelect) -> (Weight, Weight) {
			log::info!(target: LOG_TARGET, "try-runtime::on_runtime_upgrade polkadot.");
			let weight = Executive::try_runtime_upgrade(checks).unwrap();
			(weight, BlockWeights::get().max_block)
		}

		fn execute_block(
			block: Block,
			state_root_check: bool,
			signature_check: bool,
			select: frame_try_runtime::TryStateSelect,
		) -> Weight {
			// NOTE: intentional unwrap: we don't want to propagate the error backwards, and want to
			// have a backtrace here.
			Executive::try_execute_block(block, state_root_check, signature_check, select).unwrap()
		}
	}

	#[cfg(feature = "runtime-benchmarks")]
	impl frame_benchmarking::Benchmark<Block> for Runtime {
		fn benchmark_metadata(extra: bool) -> (
			Vec<frame_benchmarking::BenchmarkList>,
			Vec<frame_support::traits::StorageInfo>,
		) {
			use frame_benchmarking::{Benchmarking, BenchmarkList};
			use frame_support::traits::StorageInfoTrait;

			use pallet_session_benchmarking::Pallet as SessionBench;
			use pallet_offences_benchmarking::Pallet as OffencesBench;
			use pallet_election_provider_support_benchmarking::Pallet as ElectionProviderBench;
			use pallet_nomination_pools_benchmarking::Pallet as NominationPoolsBench;
			use pallet_xcm::benchmarking::Pallet as PalletXcmExtrinsiscsBenchmark;
			use frame_system_benchmarking::Pallet as SystemBench;
			use frame_benchmarking::baseline::Pallet as Baseline;

			let mut list = Vec::<BenchmarkList>::new();
			list_benchmarks!(list, extra);

			let storage_info = AllPalletsWithSystem::storage_info();
			return (list, storage_info)
		}

		fn dispatch_benchmark(
			config: frame_benchmarking::BenchmarkConfig
		) -> Result<
			Vec<frame_benchmarking::BenchmarkBatch>,
			sp_runtime::RuntimeString,
		> {
			use frame_support::traits::WhitelistedStorageKeys;
			use frame_benchmarking::{Benchmarking, BenchmarkBatch, BenchmarkError};
			use sp_storage::TrackedStorageKey;
			// Trying to add benchmarks directly to some pallets caused cyclic dependency issues.
			// To get around that, we separated the benchmarks into its own crate.
			use pallet_session_benchmarking::Pallet as SessionBench;
			use pallet_offences_benchmarking::Pallet as OffencesBench;
			use pallet_election_provider_support_benchmarking::Pallet as ElectionProviderBench;
			use pallet_nomination_pools_benchmarking::Pallet as NominationPoolsBench;
			use frame_system_benchmarking::Pallet as SystemBench;
			use frame_benchmarking::baseline::Pallet as Baseline;
			use xcm::latest::prelude::*;
			use xcm_config::{XcmConfig, AssetHubLocation, TokenLocation, LocalCheckAccount, SovereignAccountOf};

			impl pallet_session_benchmarking::Config for Runtime {}
			impl pallet_offences_benchmarking::Config for Runtime {}
			impl pallet_election_provider_support_benchmarking::Config for Runtime {}
			impl frame_system_benchmarking::Config for Runtime {}
			impl frame_benchmarking::baseline::Config for Runtime {}
			impl pallet_nomination_pools_benchmarking::Config for Runtime {}
			impl runtime_parachains::disputes::slashing::benchmarking::Config for Runtime {}

			parameter_types! {
				pub ExistentialDepositAsset: Option<Asset> = Some((
					TokenLocation::get(),
					ExistentialDeposit::get()
				).into());
				pub AssetHubParaId: ParaId = polkadot_runtime_constants::system_parachain::ASSET_HUB_ID.into();
				pub const RandomParaId: ParaId = ParaId::new(43211234);
			}

			use pallet_xcm::benchmarking::Pallet as PalletXcmExtrinsiscsBenchmark;
			impl pallet_xcm::benchmarking::Config for Runtime {
				type DeliveryHelper = (
					polkadot_runtime_common::xcm_sender::ToParachainDeliveryHelper<
						XcmConfig,
						ExistentialDepositAsset,
						xcm_config::PriceForChildParachainDelivery,
						AssetHubParaId,
						(),
					>,
					polkadot_runtime_common::xcm_sender::ToParachainDeliveryHelper<
						XcmConfig,
						ExistentialDepositAsset,
						xcm_config::PriceForChildParachainDelivery,
						RandomParaId,
						(),
					>
				);

				fn reachable_dest() -> Option<Location> {
					Some(crate::xcm_config::AssetHubLocation::get())
				}

				fn teleportable_asset_and_dest() -> Option<(Asset, Location)> {
					// Relay/native token can be teleported to/from AH.
					Some((
						Asset { fun: Fungible(ExistentialDeposit::get()), id: AssetId(Here.into()) },
						crate::xcm_config::AssetHubLocation::get(),
					))
				}

				fn reserve_transferable_asset_and_dest() -> Option<(Asset, Location)> {
					// Relay can reserve transfer native token to some random parachain.
					Some((
						Asset {
							fun: Fungible(ExistentialDeposit::get()),
							id: AssetId(Here.into())
						},
						Parachain(RandomParaId::get().into()).into(),
					))
				}

				fn set_up_complex_asset_transfer(
				) -> Option<(Assets, u32, Location, Box<dyn FnOnce()>)> {
					// Relay supports only native token, either reserve transfer it to non-system parachains,
					// or teleport it to system parachain. Use the teleport case for benchmarking as it's
					// slightly heavier.
					// Relay/native token can be teleported to/from AH.
					let native_location = Here.into();
					let dest = crate::xcm_config::AssetHubLocation::get();
					pallet_xcm::benchmarking::helpers::native_teleport_as_asset_transfer::<Runtime>(
						native_location,
						dest
					)
				}

				fn get_asset() -> Asset {
					Asset {
						id: AssetId(Location::here()),
						fun: Fungible(ExistentialDeposit::get()),
					}
				}
			}

			impl pallet_xcm_benchmarks::Config for Runtime {
				type XcmConfig = XcmConfig;
				type AccountIdConverter = SovereignAccountOf;
				type DeliveryHelper = polkadot_runtime_common::xcm_sender::ToParachainDeliveryHelper<
					XcmConfig,
					ExistentialDepositAsset,
					xcm_config::PriceForChildParachainDelivery,
					AssetHubParaId,
					(),
				>;
				fn valid_destination() -> Result<Location, BenchmarkError> {
					Ok(AssetHubLocation::get())
				}
				fn worst_case_holding(_depositable_count: u32) -> Assets {
					// Polkadot only knows about DOT
					vec![Asset { id: AssetId(TokenLocation::get()), fun: Fungible(1_000_000 * UNITS) }].into()
				}
			}

			parameter_types! {
				pub TrustedTeleporter: Option<(Location, Asset)> = Some((
					AssetHubLocation::get(),
					Asset { id: AssetId(TokenLocation::get()), fun: Fungible(1 * UNITS) }
				));
				pub const TrustedReserve: Option<(Location, Asset)> = None;
			}

			impl pallet_xcm_benchmarks::fungible::Config for Runtime {
				type TransactAsset = Balances;

				type CheckedAccount = LocalCheckAccount;
				type TrustedTeleporter = TrustedTeleporter;
				type TrustedReserve = TrustedReserve;

				fn get_asset() -> Asset {
					Asset {
						id: AssetId(TokenLocation::get()),
						fun: Fungible(1 * UNITS)
					}
				}
			}

			impl pallet_xcm_benchmarks::generic::Config for Runtime {
				type TransactAsset = Balances;
				type RuntimeCall = RuntimeCall;

				fn worst_case_response() -> (u64, Response) {
					(0u64, Response::Version(Default::default()))
				}

				fn worst_case_asset_exchange() -> Result<(Assets, Assets), BenchmarkError> {
					// Polkadot doesn't support asset exchanges
					Err(BenchmarkError::Skip)
				}

				fn universal_alias() -> Result<(Location, Junction), BenchmarkError> {
					// The XCM executor of Polkadot doesn't have a configured `UniversalAliases`
					Err(BenchmarkError::Skip)
				}

				fn transact_origin_and_runtime_call() -> Result<(Location, RuntimeCall), BenchmarkError> {
					Ok((AssetHubLocation::get(), frame_system::Call::remark_with_event { remark: vec![] }.into()))
				}

				fn subscribe_origin() -> Result<Location, BenchmarkError> {
					Ok(AssetHubLocation::get())
				}

				fn claimable_asset() -> Result<(Location, Location, Assets), BenchmarkError> {
					let origin = AssetHubLocation::get();
					let assets: Assets = (AssetId(TokenLocation::get()), 1_000 * UNITS).into();
					let ticket = Location { parents: 0, interior: Here };
					Ok((origin, ticket, assets))
				}

				fn fee_asset() -> Result<Asset, BenchmarkError> {
					Ok(Asset {
						id: AssetId(TokenLocation::get()),
						fun: Fungible(1_000_000 * UNITS),
					})
				}

				fn unlockable_asset() -> Result<(Location, Location, Asset), BenchmarkError> {
					// Polkadot doesn't support asset locking
					Err(BenchmarkError::Skip)
				}

				fn export_message_origin_and_destination(
				) -> Result<(Location, NetworkId, InteriorLocation), BenchmarkError> {
					// Polkadot doesn't support exporting messages
					Err(BenchmarkError::Skip)
				}

				fn alias_origin() -> Result<(Location, Location), BenchmarkError> {
					// The XCM executor of Polkadot doesn't have a configured `Aliasers`
					Err(BenchmarkError::Skip)
				}
			}

			let mut whitelist: Vec<TrackedStorageKey> = AllPalletsWithSystem::whitelisted_storage_keys();
			let treasury_key = frame_system::Account::<Runtime>::hashed_key_for(Treasury::account_id());
			whitelist.push(treasury_key.to_vec().into());

			let mut batches = Vec::<BenchmarkBatch>::new();
			let params = (&config, &whitelist);

			add_benchmarks!(params, batches);

			Ok(batches)
		}
	}
}

#[cfg(test)]
mod test_fees {
	use super::*;
	use frame_support::{dispatch::GetDispatchInfo, weights::WeightToFee as WeightToFeeT};
	use polkadot_runtime_common::MinimumMultiplier;
	use separator::Separatable;
	use sp_keyring::Sr25519Keyring::{Alice, Charlie};
	use sp_runtime::{assert_eq_error_rate, MultiAddress, MultiSignature};

	#[test]
	fn payout_weight_portion() {
		use pallet_staking::WeightInfo;
		let payout_weight =
			<Runtime as pallet_staking::Config>::WeightInfo::payout_stakers_alive_staked(
				MaxNominators::get(),
			)
			.ref_time() as f64;
		let block_weight = BlockWeights::get().max_block.ref_time() as f64;

		println!(
			"a full payout takes {:.2} of the block weight [{} / {}]",
			payout_weight / block_weight,
			payout_weight,
			block_weight
		);
		assert!(payout_weight * 2f64 < block_weight);
	}

	#[test]
	fn block_cost() {
		let max_block_weight = BlockWeights::get().max_block;
		let raw_fee = WeightToFee::weight_to_fee(&max_block_weight);

		let fee_with_multiplier = |m: Multiplier| {
			println!(
				"Full Block weight == {} // multiplier: {:?} // WeightToFee(full_block) == {} plank",
				max_block_weight,
				m,
				m.saturating_mul_int(raw_fee).separated_string(),
			);
		};
		fee_with_multiplier(MinimumMultiplier::get());
		fee_with_multiplier(Multiplier::from_rational(1, 2));
		fee_with_multiplier(Multiplier::from_u32(1));
		fee_with_multiplier(Multiplier::from_u32(2));
	}

	#[test]
	fn transfer_cost_min_multiplier() {
		let min_multiplier = MinimumMultiplier::get();
		let call = pallet_balances::Call::<Runtime>::transfer_keep_alive {
			dest: Charlie.to_account_id().into(),
			value: Default::default(),
		};
		let info = call.get_dispatch_info();
		println!("call = {:?} / info = {:?}", call, info);
		// convert to runtime call.
		let call = RuntimeCall::Balances(call);
		let extra: SignedExtra = (
			frame_system::CheckNonZeroSender::<Runtime>::new(),
			frame_system::CheckSpecVersion::<Runtime>::new(),
			frame_system::CheckTxVersion::<Runtime>::new(),
			frame_system::CheckGenesis::<Runtime>::new(),
			frame_system::CheckMortality::<Runtime>::from(generic::Era::immortal()),
			frame_system::CheckNonce::<Runtime>::from(1),
			frame_system::CheckWeight::<Runtime>::new(),
			pallet_transaction_payment::ChargeTransactionPayment::<Runtime>::from(0),
			claims::PrevalidateAttests::<Runtime>::new(),
			frame_metadata_hash_extension::CheckMetadataHash::<Runtime>::new(false),
		);
		let uxt = UncheckedExtrinsic {
			function: call,
			signature: Some((
				MultiAddress::Id(Alice.to_account_id()),
				MultiSignature::Sr25519(Alice.sign(b"foo")),
				extra,
			)),
		};
		let len = uxt.encoded_size();

		let mut ext = sp_io::TestExternalities::new_empty();
		let mut test_with_multiplier = |m: Multiplier| {
			ext.execute_with(|| {
				pallet_transaction_payment::NextFeeMultiplier::<Runtime>::put(m);
				let fee = TransactionPayment::query_fee_details(uxt.clone(), len as u32);
				println!(
					"multiplier = {:?} // fee details = {:?} // final fee = {:?}",
					pallet_transaction_payment::NextFeeMultiplier::<Runtime>::get(),
					fee,
					fee.final_fee().separated_string(),
				);
			});
		};

		test_with_multiplier(min_multiplier);
		test_with_multiplier(Multiplier::saturating_from_rational(1u128, 1u128));
		test_with_multiplier(Multiplier::saturating_from_rational(1u128, 1_0u128));
		test_with_multiplier(Multiplier::saturating_from_rational(1u128, 1_00u128));
		test_with_multiplier(Multiplier::saturating_from_rational(1u128, 1_000u128));
		test_with_multiplier(Multiplier::saturating_from_rational(1u128, 1_000_000u128));
		test_with_multiplier(Multiplier::saturating_from_rational(1u128, 1_000_000_000u128));
	}

	#[test]
	fn nominator_limit() {
		use pallet_election_provider_multi_phase::WeightInfo;
		// starting point of the nominators.
		let target_voters: u32 = 50_000;

		// assuming we want around 5k candidates and 1k active validators. (March 31, 2021)
		let all_targets: u32 = 5_000;
		let desired: u32 = 1_000;
		let weight_with = |active| {
			<Runtime as pallet_election_provider_multi_phase::Config>::WeightInfo::submit_unsigned(
				active,
				all_targets,
				active,
				desired,
			)
		};

		let mut active = target_voters;
		while weight_with(active).all_lte(OffchainSolutionWeightLimit::get()) ||
			active == target_voters
		{
			active += 1;
		}

		println!("can support {} nominators to yield a weight of {}", active, weight_with(active));
		assert!(active > target_voters, "we need to reevaluate the weight of the election system");
	}

	#[test]
	fn signed_deposit_is_sensible() {
		// ensure this number does not change, or that it is checked after each change.
		// a 1 MB solution should take (40 + 10) DOTs of deposit.
		let deposit = SignedFixedDeposit::get() + (SignedDepositByte::get() * 1024 * 1024);
		assert_eq_error_rate!(deposit, 50 * DOLLARS, DOLLARS);
	}
}

#[cfg(test)]
mod test {
	use std::collections::HashSet;

	use super::*;
	use frame_support::traits::WhitelistedStorageKeys;
	use scale_info::TypeInfo;
	use sp_core::hexdisplay::HexDisplay;

	#[test]
	fn call_size() {
		RuntimeCall::assert_size_under(256);
	}

	#[test]
	fn check_whitelist() {
		let whitelist: HashSet<String> = AllPalletsWithSystem::whitelisted_storage_keys()
			.iter()
			.map(|e| HexDisplay::from(&e.key).to_string())
			.collect();

		// Block number
		assert!(
			whitelist.contains("26aa394eea5630e07c48ae0c9558cef702a5c1b19ab7a04f536c519aca4983ac")
		);
		// Total issuance
		assert!(
			whitelist.contains("c2261276cc9d1f8598ea4b6a74b15c2f57c875e4cff74148e4628f264b974c80")
		);
		// Execution phase
		assert!(
			whitelist.contains("26aa394eea5630e07c48ae0c9558cef7ff553b5a9862a516939d82b3d3d8661a")
		);
		// Event count
		assert!(
			whitelist.contains("26aa394eea5630e07c48ae0c9558cef70a98fdbe9ce6c55837576c60c7af3850")
		);
		// System events
		assert!(
			whitelist.contains("26aa394eea5630e07c48ae0c9558cef780d41e5e16056765bc8461851072c9d7")
		);
		// XcmPallet VersionDiscoveryQueue
		assert!(
			whitelist.contains("1405f2411d0af5a7ff397e7c9dc68d194a222ba0333561192e474c59ed8e30e1")
		);
		// XcmPallet SafeXcmVersion
		assert!(
			whitelist.contains("1405f2411d0af5a7ff397e7c9dc68d196323ae84c43568be0d1394d5d0d522c4")
		);
	}

	#[test]
	fn check_treasury_pallet_id() {
		assert_eq!(
			<Treasury as frame_support::traits::PalletInfoAccess>::index() as u8,
			polkadot_runtime_constants::TREASURY_PALLET_ID
		);
	}

	#[test]
	fn ensure_xcm_metadata_is_correct() {
		let path = xcm::VersionedXcm::<()>::type_info().path;
		// Ensure that the name doesn't include `staging` (from the pallet name)
		assert_eq!(vec!["xcm", "VersionedXcm"], path.segments);
	}
}

#[cfg(test)]
mod multiplier_tests {
	use super::*;
	use frame_support::{
		dispatch::DispatchInfo,
		traits::{OnFinalize, PalletInfoAccess},
	};
	use pallet_staking::EraPayout;
	use polkadot_runtime_common::{MinimumMultiplier, TargetBlockFullness};
	use separator::Separatable;
	use sp_runtime::traits::Convert;

	fn run_with_system_weight<F>(w: Weight, mut assertions: F)
	where
		F: FnMut(),
	{
		let mut t: sp_io::TestExternalities = frame_system::GenesisConfig::<Runtime>::default()
			.build_storage()
			.unwrap()
			.into();
		t.execute_with(|| {
			System::set_block_consumed_resources(w, 0);
			assertions()
		});
	}

	#[test]
	fn multiplier_can_grow_from_zero() {
		let minimum_multiplier = MinimumMultiplier::get();
		let target = TargetBlockFullness::get() *
			BlockWeights::get().get(DispatchClass::Normal).max_total.unwrap();
		// if the min is too small, then this will not change, and we are doomed forever.
		// the weight is 1/100th bigger than target.
		run_with_system_weight(target.saturating_mul(101) / 100, || {
			let next = SlowAdjustingFeeUpdate::<Runtime>::convert(minimum_multiplier);
			assert!(next > minimum_multiplier, "{:?} !>= {:?}", next, minimum_multiplier);
		})
	}

	use approx::assert_relative_eq;
	const MILLISECONDS_PER_DAY: u64 = 24 * 60 * 60 * 1000;

	#[test]
	fn staking_inflation_correct_single_era() {
		let (to_stakers, to_treasury) = super::EraPayout::era_payout(
			123, // ignored
			456, // ignored
			MILLISECONDS_PER_DAY,
		);

		// Values are within 0.1%
		assert_relative_eq!(to_stakers as f64, (279_477 * UNITS) as f64, max_relative = 0.001);
		assert_relative_eq!(to_treasury as f64, (49_320 * UNITS) as f64, max_relative = 0.001);
		// Total per day is ~328,797 DOT
		assert_relative_eq!(
			(to_stakers as f64 + to_treasury as f64),
			(328_797 * UNITS) as f64,
			max_relative = 0.001
		);
	}

	#[test]
	fn staking_inflation_correct_longer_era() {
		// Twice the era duration means twice the emission:
		let (to_stakers, to_treasury) = super::EraPayout::era_payout(
			123, // ignored
			456, // ignored
			2 * MILLISECONDS_PER_DAY,
		);

		assert_relative_eq!(
			to_stakers as f64,
			(279_477 * UNITS) as f64 * 2.0,
			max_relative = 0.001
		);
		assert_relative_eq!(
			to_treasury as f64,
			(49_320 * UNITS) as f64 * 2.0,
			max_relative = 0.001
		);
	}

	#[test]
	fn staking_inflation_correct_whole_year() {
		let (to_stakers, to_treasury) = super::EraPayout::era_payout(
			123,                                  // ignored
			456,                                  // ignored
			(36525 * MILLISECONDS_PER_DAY) / 100, // 1 year
		);

		// Our yearly emissions is about 120M DOT:
		let yearly_emission = 120_093_259 * UNITS;
		assert_relative_eq!(
			to_stakers as f64 + to_treasury as f64,
			yearly_emission as f64,
			max_relative = 0.001
		);

		assert_relative_eq!(to_stakers as f64, yearly_emission as f64 * 0.85, max_relative = 0.001);
		assert_relative_eq!(
			to_treasury as f64,
			yearly_emission as f64 * 0.15,
			max_relative = 0.001
		);
	}

	// 10 years into the future, our values do not overflow.
	#[test]
	fn staking_inflation_correct_not_overflow() {
		let (to_stakers, to_treasury) = super::EraPayout::era_payout(
			123,                                 // ignored
			456,                                 // ignored
			(36525 * MILLISECONDS_PER_DAY) / 10, // 10 years
		);
		let initial_ti: i128 = 15_011_657_390_566_252_333;
		let projected_total_issuance = (to_stakers as i128 + to_treasury as i128) + initial_ti;

		// In 2034, there will be about 2.7 billion DOT in existence.
		assert_relative_eq!(
			projected_total_issuance as f64,
			(2_700_000_000 * UNITS) as f64,
			max_relative = 0.001
		);
	}

	// Print percent per year, just as convenience.
	#[test]
	fn staking_inflation_correct_print_percent() {
		let (to_stakers, to_treasury) = super::EraPayout::era_payout(
			123,                                  // ignored
			456,                                  // ignored
			(36525 * MILLISECONDS_PER_DAY) / 100, // 1 year
		);
		let yearly_emission = to_stakers + to_treasury;
		let mut ti: i128 = 15_011_657_390_566_252_333;

		for y in 0..10 {
			let new_ti = ti + yearly_emission as i128;
			let inflation = 100.0 * (new_ti - ti) as f64 / ti as f64;
			println!("Year {y} inflation: {inflation}%");
			ti = new_ti;

			assert!(inflation <= 8.0 && inflation > 2.0, "sanity check");
		}
	}

	#[test]
	fn fast_unstake_estimate() {
		use pallet_fast_unstake::WeightInfo;
		let block_time = BlockWeights::get().max_block.ref_time() as f32;
		let on_idle = weights::pallet_fast_unstake::WeightInfo::<Runtime>::on_idle_check(
			300,
			<Runtime as pallet_fast_unstake::Config>::BatchSize::get(),
		)
		.ref_time() as f32;
		println!("ratio of block weight for full batch fast-unstake {}", on_idle / block_time);
		assert!(on_idle / block_time <= 0.5f32)
	}

	#[test]
	fn treasury_pallet_index_is_correct() {
		assert_eq!(TREASURY_PALLET_ID, <Treasury as PalletInfoAccess>::index() as u8);
	}

	#[test]
	#[ignore]
	fn multiplier_growth_simulator() {
		// assume the multiplier is initially set to its minimum. We update it with values twice the
		//target (target is 25%, thus 50%) and we see at which point it reaches 1.
		let mut multiplier = MinimumMultiplier::get();
		let block_weight = BlockWeights::get().get(DispatchClass::Normal).max_total.unwrap();
		let mut blocks = 0;
		let mut fees_paid = 0;

		frame_system::Pallet::<Runtime>::set_block_consumed_resources(Weight::MAX, 0);
		let info = DispatchInfo { weight: Weight::MAX, ..Default::default() };

		let mut t: sp_io::TestExternalities = frame_system::GenesisConfig::<Runtime>::default()
			.build_storage()
			.unwrap()
			.into();
		// set the minimum
		t.execute_with(|| {
			pallet_transaction_payment::NextFeeMultiplier::<Runtime>::set(MinimumMultiplier::get());
		});

		while multiplier <= Multiplier::from_u32(1) {
			t.execute_with(|| {
				// imagine this tx was called.
				let fee = TransactionPayment::compute_fee(0, &info, 0);
				fees_paid += fee;

				// this will update the multiplier.
				System::set_block_consumed_resources(block_weight, 0);
				TransactionPayment::on_finalize(1);
				let next = TransactionPayment::next_fee_multiplier();

				assert!(next > multiplier, "{:?} !>= {:?}", next, multiplier);
				multiplier = next;

				println!(
					"block = {} / multiplier {:?} / fee = {:?} / fess so far {:?}",
					blocks,
					multiplier,
					fee.separated_string(),
					fees_paid.separated_string()
				);
			});
			blocks += 1;
		}
	}

	#[test]
	#[ignore]
	fn multiplier_cool_down_simulator() {
		// assume the multiplier is initially set to its minimum. We update it with values twice the
		//target (target is 25%, thus 50%) and we see at which point it reaches 1.
		let mut multiplier = Multiplier::from_u32(2);
		let mut blocks = 0;

		let mut t: sp_io::TestExternalities = frame_system::GenesisConfig::<Runtime>::default()
			.build_storage()
			.unwrap()
			.into();
		// set the minimum
		t.execute_with(|| {
			pallet_transaction_payment::NextFeeMultiplier::<Runtime>::set(multiplier);
		});

		while multiplier > Multiplier::from_u32(0) {
			t.execute_with(|| {
				// this will update the multiplier.
				TransactionPayment::on_finalize(1);
				let next = TransactionPayment::next_fee_multiplier();

				assert!(next < multiplier, "{:?} !>= {:?}", next, multiplier);
				multiplier = next;

				println!("block = {} / multiplier {:?}", blocks, multiplier);
			});
			blocks += 1;
		}
	}
}

#[cfg(all(test, feature = "try-runtime"))]
mod remote_tests {
	use super::*;
	use frame_try_runtime::{runtime_decl_for_try_runtime::TryRuntime, UpgradeCheckSelect};
	use remote_externalities::{
		Builder, Mode, OfflineConfig, OnlineConfig, RemoteExternalities, SnapshotConfig, Transport,
	};
	use std::env::var;

	async fn remote_ext_test_setup() -> RemoteExternalities<Block> {
		let transport: Transport =
			var("WS").unwrap_or("wss://rpc.polkadot.io:443".to_string()).into();
		let maybe_state_snapshot: Option<SnapshotConfig> = var("SNAP").map(|s| s.into()).ok();
		Builder::<Block>::default()
			.mode(if let Some(state_snapshot) = maybe_state_snapshot {
				Mode::OfflineOrElseOnline(
					OfflineConfig { state_snapshot: state_snapshot.clone() },
					OnlineConfig {
						transport,
						state_snapshot: Some(state_snapshot),
						..Default::default()
					},
				)
			} else {
				Mode::Online(OnlineConfig { transport, ..Default::default() })
			})
			.build()
			.await
			.unwrap()
	}

	#[tokio::test]
	async fn dispatch_all_proposals() {
		if var("RUN_OPENGOV_TEST").is_err() {
			return
		}

		sp_tracing::try_init_simple();
		let mut ext = remote_ext_test_setup().await;
		ext.execute_with(|| {
			type Ref = pallet_referenda::ReferendumInfoOf<Runtime, ()>;
			type RefStatus = pallet_referenda::ReferendumStatusOf<Runtime, ()>;
			use sp_runtime::traits::Dispatchable;
			let all_refs: Vec<(u32, RefStatus)> =
				pallet_referenda::ReferendumInfoFor::<Runtime>::iter()
					.filter_map(|(idx, reff): (_, Ref)| {
						if let Ref::Ongoing(ref_status) = reff {
							Some((idx, ref_status))
						} else {
							None
						}
					})
					.collect::<Vec<_>>();

			for (ref_index, referenda) in all_refs {
				log::info!(target: LOG_TARGET, "🚀 executing referenda #{}", ref_index);
				let RefStatus { origin, proposal, .. } = referenda;
				// we do more or less what the scheduler will do under the hood, as best as we can
				// imitate:
				let (call, _len) = match <
					<Runtime as pallet_scheduler::Config>::Preimages
					as
					frame_support::traits::QueryPreimage
				>::peek(&proposal) {
					Ok(x) => x,
					Err(e) => {
						log::error!(target: LOG_TARGET, "failed to get preimage: {:?}", e);
						continue;
					}
				};

				let dispatch_result = call.dispatch(origin.clone().into());
				log::info!(target: LOG_TARGET, "outcome of dispatch with origin {:?}: {:?}", origin, dispatch_result);
			}
		});
	}

	#[tokio::test]
	async fn run_migrations() {
		if var("RUN_MIGRATION_TESTS").is_err() {
			return
		}

		sp_tracing::try_init_simple();
		let mut ext = remote_ext_test_setup().await;
		ext.execute_with(|| Runtime::on_runtime_upgrade(UpgradeCheckSelect::PreAndPost));
	}

	#[tokio::test]
	#[ignore = "this test is meant to be executed manually"]
	async fn try_fast_unstake_all() {
		sp_tracing::try_init_simple();
		let transport: Transport =
			var("WS").unwrap_or("wss://rpc.polkadot.io:443".to_string()).into();
		let maybe_state_snapshot: Option<SnapshotConfig> = var("SNAP").map(|s| s.into()).ok();
		let mut ext = Builder::<Block>::default()
			.mode(if let Some(state_snapshot) = maybe_state_snapshot {
				Mode::OfflineOrElseOnline(
					OfflineConfig { state_snapshot: state_snapshot.clone() },
					OnlineConfig {
						transport,
						state_snapshot: Some(state_snapshot),
						..Default::default()
					},
				)
			} else {
				Mode::Online(OnlineConfig { transport, ..Default::default() })
			})
			.build()
			.await
			.unwrap();
		ext.execute_with(|| {
			pallet_fast_unstake::ErasToCheckPerBlock::<Runtime>::put(1);
			polkadot_runtime_common::try_runtime::migrate_all_inactive_nominators::<Runtime>()
		});
	}

	#[tokio::test]
	async fn next_inflation() {
		use hex_literal::hex;
		sp_tracing::try_init_simple();
		let transport: Transport =
			var("WS").unwrap_or("wss://rpc.dotters.network/polkadot".to_string()).into();
		let mut ext = Builder::<Block>::default()
			.mode(Mode::Online(OnlineConfig {
				transport,
				hashed_prefixes: vec![
					// staking eras total stake
					hex!("5f3e4907f716ac89b6347d15ececedcaa141c4fe67c2d11f4a10c6aca7a79a04")
						.to_vec(),
				],
				hashed_keys: vec![
					// staking active era
					hex!("5f3e4907f716ac89b6347d15ececedca487df464e44a534ba6b0cbb32407b587")
						.to_vec(),
					// balances ti
					hex!("c2261276cc9d1f8598ea4b6a74b15c2f57c875e4cff74148e4628f264b974c80")
						.to_vec(),
					// timestamp now
					hex!("f0c365c3cf59d671eb72da0e7a4113c49f1f0515f462cdcf84e0f1d6045dfcbb")
						.to_vec(),
				],
				..Default::default()
			}))
			.build()
			.await
			.unwrap();
		ext.execute_with(|| {
			use pallet_staking::EraPayout;
			let (total_staked, started) = pallet_staking::ActiveEra::<Runtime>::get()
				.map(|ae| {
					(pallet_staking::ErasTotalStake::<Runtime>::get(ae.index), ae.start.unwrap())
				})
				.unwrap();
			let total_issuance = Balances::total_issuance();
			let _real_era_duration_millis =
				pallet_timestamp::Now::<Runtime>::get().saturating_sub(started);
			// 24h in milliseconds
			let average_era_duration_millis = 24 * (HOURS as Moment) * MILLISECS_PER_BLOCK;
			let (staking, leftover) = <Runtime as pallet_staking::Config>::EraPayout::era_payout(
				total_staked,
				total_issuance,
				average_era_duration_millis.into(),
			);
			use ss58_registry::TokenRegistry;
			let token: ss58_registry::Token = TokenRegistry::Dot.into();

			log::info!(target: LOG_TARGET, "total-staked = {:?}", token.amount(total_staked));
			log::info!(target: LOG_TARGET, "total-issuance = {:?}", token.amount(total_issuance));
			log::info!(target: LOG_TARGET, "staking-rate = {:?}", Perquintill::from_rational(total_staked, total_issuance));
			log::info!(target: LOG_TARGET, "era-duration = {:?}", average_era_duration_millis);
			log::info!(target: LOG_TARGET, "maxStakingRewards = {:?}", pallet_staking::MaxStakedRewards::<Runtime>::get());
			log::info!(target: LOG_TARGET, "💰 Inflation ==> staking = {:?} / leftover = {:?}", token.amount(staking), token.amount(leftover));
			log::info!(target: LOG_TARGET, "inflation_rate runtime API: {:?}", Runtime::impl_experimental_inflation_info());
		});
	}
}<|MERGE_RESOLUTION|>--- conflicted
+++ resolved
@@ -1577,17 +1577,10 @@
 	type MaxRcWeight = RcMigratorMaxWeight;
 	type MaxAhWeight = AhMigratorMaxWeight;
 	type AhExistentialDeposit = AhExistentialDeposit;
-<<<<<<< HEAD
 	type RcWeightInfo = (); // TODO: weights::pallet_rc_migrator::WeightInfo;
 	type AhWeightInfo = (); // TODO: weights::pallet_ah_migrator::WeightInfo;
-	type RcPostMigrationCalls = ahm_phase1::CallsEnabledDuringMigration;
-	type RcIntraMigrationCalls = ahm_phase1::CallsEnabledAfterMigration;
-=======
-	type RcWeightInfo = ();
-	type AhWeightInfo = ();
 	type RcIntraMigrationCalls = ahm_phase1::CallsEnabledDuringMigration;
 	type RcPostMigrationCalls = ahm_phase1::CallsEnabledAfterMigration;
->>>>>>> 937e3a97
 }
 
 construct_runtime! {
