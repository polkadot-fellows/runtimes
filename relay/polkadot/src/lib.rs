// Copyright (C) Parity Technologies (UK) Ltd.
// This file is part of Polkadot.

// Polkadot is free software: you can redistribute it and/or modify
// it under the terms of the GNU General Public License as published by
// the Free Software Foundation, either version 3 of the License, or
// (at your option) any later version.

// Polkadot is distributed in the hope that it will be useful,
// but WITHOUT ANY WARRANTY; without even the implied warranty of
// MERCHANTABILITY or FITNESS FOR A PARTICULAR PURPOSE.  See the
// GNU General Public License for more details.

// You should have received a copy of the GNU General Public License
// along with Polkadot.  If not, see <http://www.gnu.org/licenses/>.

//! The Polkadot runtime. This can be compiled with `#[no_std]`, ready for Wasm.

#![cfg_attr(not(feature = "std"), no_std)]
// `construct_runtime!` does a lot of recursion and requires us to increase the limit to 256.
#![recursion_limit = "512"]

extern crate alloc;

use alloc::{
	collections::{BTreeMap, VecDeque},
	vec,
	vec::Vec,
};
use pallet_transaction_payment::FungibleAdapter;
use polkadot_runtime_common::{
	auctions, claims, crowdloan, impl_runtime_weights,
	impls::{
		ContainsParts as ContainsLocationParts, DealWithFees, LocatableAssetConverter,
		VersionedLocatableAsset, VersionedLocationConverter,
	},
	paras_registrar, prod_or_fast, slots,
	traits::OnSwap,
	BlockHashCount, BlockLength, CurrencyToVote, SlowAdjustingFeeUpdate,
};
use relay_common::apis::InflationInfo;

use runtime_parachains::{
	assigner_coretime as parachains_assigner_coretime, configuration as parachains_configuration,
	configuration::ActiveConfigHrmpChannelSizeAndCapacityRatio,
	coretime, disputes as parachains_disputes,
	disputes::slashing as parachains_slashing,
	dmp as parachains_dmp, hrmp as parachains_hrmp, inclusion as parachains_inclusion,
	inclusion::{AggregateMessageOrigin, UmpQueueId},
	initializer as parachains_initializer, on_demand as parachains_on_demand,
	origin as parachains_origin, paras as parachains_paras,
	paras_inherent as parachains_paras_inherent, reward_points as parachains_reward_points,
	runtime_api_impl::{
		v11 as parachains_runtime_api_impl, vstaging as parachains_runtime_api_impl_vstaging,
	},
	scheduler as parachains_scheduler, session_info as parachains_session_info,
	shared as parachains_shared,
};

use authority_discovery_primitives::AuthorityId as AuthorityDiscoveryId;
use beefy_primitives::{
	ecdsa_crypto::{AuthorityId as BeefyId, Signature as BeefySignature},
	mmr::{BeefyDataProvider, MmrLeafVersion},
	OpaqueKeyOwnershipProof,
};
use codec::{Decode, DecodeWithMemTracking, Encode, MaxEncodedLen};
use core::cmp::Ordering;
use frame_election_provider_support::{
	bounds::ElectionBoundsBuilder, generate_solution_type, onchain, SequentialPhragmen,
};
use frame_support::{
	construct_runtime,
	genesis_builder_helper::{build_state, get_preset},
	parameter_types,
	traits::{
		fungible::HoldConsideration,
		tokens::{imbalance::ResolveTo, UnityOrOuterConversion},
		ConstU32, ConstU8, EitherOf, EitherOfDiverse, Everything, FromContains, Get,
		InstanceFilter, KeyOwnerProofSystem, LinearStoragePrice, PrivilegeCmp, ProcessMessage,
		ProcessMessageError, WithdrawReasons,
	},
	weights::{
		constants::{WEIGHT_PROOF_SIZE_PER_KB, WEIGHT_REF_TIME_PER_MICROS},
		ConstantMultiplier, WeightMeter, WeightToFee as _,
	},
	PalletId,
};
use frame_system::EnsureRoot;
use pallet_grandpa::{fg_primitives, AuthorityId as GrandpaId};
use pallet_session::historical as session_historical;
use pallet_transaction_payment::{FeeDetails, RuntimeDispatchInfo};
use polkadot_primitives::{
	slashing,
	vstaging::{
		CandidateEvent, CommittedCandidateReceiptV2 as CommittedCandidateReceipt, CoreState,
		ScrapedOnChainVotes,
	},
	AccountId, AccountIndex, ApprovalVotingParams, Balance, BlockNumber, CandidateHash, CoreIndex,
	DisputeState, ExecutorParams, GroupRotationInfo, Hash, Id as ParaId, InboundDownwardMessage,
	InboundHrmpMessage, Moment, NodeFeatures, Nonce, OccupiedCoreAssumption,
	PersistedValidationData, SessionInfo, Signature, ValidationCode, ValidationCodeHash,
	ValidatorId, ValidatorIndex, PARACHAIN_KEY_TYPE_ID,
};
use sp_core::{OpaqueMetadata, H256};
use sp_runtime::{
	generic, impl_opaque_keys,
	traits::{
		AccountIdConversion, AccountIdLookup, BlakeTwo256, Block as BlockT, ConvertInto,
		IdentityLookup, Keccak256, OpaqueKeys, SaturatedConversion, Verify,
	},
	transaction_validity::{TransactionPriority, TransactionSource, TransactionValidity},
	ApplyExtrinsicResult, FixedU128, KeyTypeId, OpaqueValue, Perbill, Percent, Permill,
	RuntimeDebug,
};
use sp_staking::SessionIndex;
#[cfg(any(feature = "std", test))]
use sp_version::NativeVersion;
use sp_version::RuntimeVersion;
use xcm::prelude::*;
use xcm_builder::PayOverXcm;
use xcm_runtime_apis::{
	dry_run::{CallDryRunEffects, Error as XcmDryRunApiError, XcmDryRunEffects},
	fees::Error as XcmPaymentApiError,
};

pub use frame_system::Call as SystemCall;
pub use pallet_balances::Call as BalancesCall;
pub use pallet_election_provider_multi_phase::{Call as EPMCall, GeometricDepositBase};
use pallet_staking::UseValidatorsMap;
pub use pallet_timestamp::Call as TimestampCall;
use pallet_treasury::TreasuryAccountId;
#[cfg(any(feature = "std", test))]
pub use sp_runtime::BuildStorage;

/// Constant values used within the runtime.
use polkadot_runtime_constants::{
	currency::*, fee::*, proxy::ProxyType, system_parachain, time::*, TREASURY_PALLET_ID,
};

// Weights used in the runtime.
mod weights;

mod bag_thresholds;
// Genesis preset configurations.
pub mod genesis_config_presets;
// Governance configurations.
pub mod governance;
use governance::{
	pallet_custom_origins, AuctionAdmin, FellowshipAdmin, GeneralAdmin, LeaseAdmin, StakingAdmin,
	Treasurer, TreasurySpender,
};
pub mod impls;
pub mod xcm_config;

/// Default logging target.
pub const LOG_TARGET: &str = "runtime::polkadot";

impl_runtime_weights!(polkadot_runtime_constants);

// Make the WASM binary available.
#[cfg(feature = "std")]
include!(concat!(env!("OUT_DIR"), "/wasm_binary.rs"));

// Polkadot version identifier;
/// Runtime version (Polkadot).
#[sp_version::runtime_version]
pub const VERSION: RuntimeVersion = RuntimeVersion {
	spec_name: alloc::borrow::Cow::Borrowed("polkadot"),
	impl_name: alloc::borrow::Cow::Borrowed("parity-polkadot"),
	authoring_version: 0,
	spec_version: 1_005_001,
	impl_version: 0,
	apis: RUNTIME_API_VERSIONS,
	transaction_version: 26,
	system_version: 1,
};

/// The BABE epoch configuration at genesis.
pub const BABE_GENESIS_EPOCH_CONFIG: babe_primitives::BabeEpochConfiguration =
	babe_primitives::BabeEpochConfiguration {
		c: PRIMARY_PROBABILITY,
		allowed_slots: babe_primitives::AllowedSlots::PrimaryAndSecondaryVRFSlots,
	};

/// Native version.
#[cfg(any(feature = "std", test))]
pub fn native_version() -> NativeVersion {
	NativeVersion { runtime_version: VERSION, can_author_with: Default::default() }
}

parameter_types! {
	pub const Version: RuntimeVersion = VERSION;
	pub const SS58Prefix: u8 = 0;
}

impl frame_system::Config for Runtime {
	type BaseCallFilter = Everything;
	type BlockWeights = BlockWeights;
	type BlockLength = BlockLength;
	type RuntimeOrigin = RuntimeOrigin;
	type RuntimeCall = RuntimeCall;
	type Nonce = Nonce;
	type Hash = Hash;
	type Hashing = BlakeTwo256;
	type AccountId = AccountId;
	type Lookup = AccountIdLookup<AccountId, ()>;
	type Block = Block;
	type RuntimeEvent = RuntimeEvent;
	type RuntimeTask = RuntimeTask;
	type BlockHashCount = BlockHashCount;
	type DbWeight = RocksDbWeight;
	type Version = Version;
	type PalletInfo = PalletInfo;
	type AccountData = pallet_balances::AccountData<Balance>;
	type OnNewAccount = ();
	type OnKilledAccount = ();
	type SystemWeightInfo = weights::frame_system::WeightInfo<Runtime>;
	type ExtensionsWeightInfo = weights::frame_system_extensions::WeightInfo<Runtime>;
	type SS58Prefix = SS58Prefix;
	type OnSetCode = ();
	type MaxConsumers = frame_support::traits::ConstU32<16>;
	type SingleBlockMigrations = ();
	type MultiBlockMigrator = ();
	type PreInherents = ();
	type PostInherents = ();
	type PostTransactions = ();
}

parameter_types! {
	pub MaximumSchedulerWeight: Weight = Perbill::from_percent(80) *
		BlockWeights::get().max_block;
	pub const MaxScheduledPerBlock: u32 = 50;
	pub const NoPreimagePostponement: Option<u32> = Some(10);
}

/// Used the compare the privilege of an origin inside the scheduler.
pub struct OriginPrivilegeCmp;

impl PrivilegeCmp<OriginCaller> for OriginPrivilegeCmp {
	fn cmp_privilege(left: &OriginCaller, right: &OriginCaller) -> Option<Ordering> {
		if left == right {
			return Some(Ordering::Equal)
		}

		match (left, right) {
			// Root is greater than anything.
			(OriginCaller::system(frame_system::RawOrigin::Root), _) => Some(Ordering::Greater),
			// For every other origin we don't care, as they are not used for `ScheduleOrigin`.
			_ => None,
		}
	}
}

impl pallet_scheduler::Config for Runtime {
	type RuntimeOrigin = RuntimeOrigin;
	type RuntimeEvent = RuntimeEvent;
	type PalletsOrigin = OriginCaller;
	type RuntimeCall = RuntimeCall;
	type MaximumWeight = MaximumSchedulerWeight;
	// The goal of having ScheduleOrigin include AuctionAdmin is to allow the auctions track of
	// OpenGov to schedule periodic auctions.
	// Also allow Treasurer to schedule recurring payments.
	type ScheduleOrigin = EitherOf<EitherOf<EnsureRoot<AccountId>, AuctionAdmin>, Treasurer>;
	type MaxScheduledPerBlock = MaxScheduledPerBlock;
	type WeightInfo = weights::pallet_scheduler::WeightInfo<Runtime>;
	type OriginPrivilegeCmp = OriginPrivilegeCmp;
	type Preimages = Preimage;
	type BlockNumberProvider = System;
}

parameter_types! {
	pub const PreimageBaseDeposit: Balance = deposit(2, 64);
	pub const PreimageByteDeposit: Balance = deposit(0, 1);
	pub const PreimageHoldReason: RuntimeHoldReason =
		RuntimeHoldReason::Preimage(pallet_preimage::HoldReason::Preimage);
}

impl pallet_preimage::Config for Runtime {
	type WeightInfo = weights::pallet_preimage::WeightInfo<Runtime>;
	type RuntimeEvent = RuntimeEvent;
	type Currency = Balances;
	type ManagerOrigin = EnsureRoot<AccountId>;
	type Consideration = HoldConsideration<
		AccountId,
		Balances,
		PreimageHoldReason,
		LinearStoragePrice<PreimageBaseDeposit, PreimageByteDeposit, Balance>,
	>;
}

parameter_types! {
	pub EpochDuration: u64 = prod_or_fast!(
		EPOCH_DURATION_IN_SLOTS as u64,
		2 * MINUTES as u64,
		"DOT_EPOCH_DURATION"
	);
	pub const ExpectedBlockTime: Moment = MILLISECS_PER_BLOCK;
	pub ReportLongevity: u64 =
		BondingDuration::get() as u64 * SessionsPerEra::get() as u64 * EpochDuration::get();
}

impl pallet_babe::Config for Runtime {
	type EpochDuration = EpochDuration;
	type ExpectedBlockTime = ExpectedBlockTime;

	// session module is the trigger
	type EpochChangeTrigger = pallet_babe::ExternalTrigger;

	type DisabledValidators = Session;

	type WeightInfo = ();

	type MaxAuthorities = MaxAuthorities;
	type MaxNominators = MaxNominators;

	type KeyOwnerProof =
		<Historical as KeyOwnerProofSystem<(KeyTypeId, pallet_babe::AuthorityId)>>::Proof;

	type EquivocationReportSystem =
		pallet_babe::EquivocationReportSystem<Self, Offences, Historical, ReportLongevity>;
}

parameter_types! {
	pub const IndexDeposit: Balance = 10 * DOLLARS;
}

impl pallet_indices::Config for Runtime {
	type AccountIndex = AccountIndex;
	type Currency = Balances;
	type Deposit = IndexDeposit;
	type RuntimeEvent = RuntimeEvent;
	type WeightInfo = weights::pallet_indices::WeightInfo<Runtime>;
}

parameter_types! {
	pub const ExistentialDeposit: Balance = EXISTENTIAL_DEPOSIT;
	pub const MaxLocks: u32 = 50;
	pub const MaxReserves: u32 = 50;
}

impl pallet_balances::Config for Runtime {
	type Balance = Balance;
	type DustRemoval = ();
	type RuntimeEvent = RuntimeEvent;
	type ExistentialDeposit = ExistentialDeposit;
	type AccountStore = System;
	type MaxLocks = MaxLocks;
	type MaxReserves = MaxReserves;
	type ReserveIdentifier = [u8; 8];
	type WeightInfo = weights::pallet_balances::WeightInfo<Runtime>;
	type RuntimeHoldReason = RuntimeHoldReason;
	type RuntimeFreezeReason = RuntimeFreezeReason;
	type FreezeIdentifier = RuntimeFreezeReason;
	type MaxFreezes = ConstU32<8>;
	type DoneSlashHandler = ();
}

parameter_types! {
	pub BeefySetIdSessionEntries: u32 = BondingDuration::get() * SessionsPerEra::get();
}

impl pallet_beefy::Config for Runtime {
	type BeefyId = BeefyId;
	type MaxAuthorities = MaxAuthorities;
	type MaxNominators = MaxNominators;
	type MaxSetIdSessionEntries = BeefySetIdSessionEntries;
	type OnNewValidatorSet = BeefyMmrLeaf;
	type AncestryHelper = BeefyMmrLeaf;
	type WeightInfo = ();
	type KeyOwnerProof = <Historical as KeyOwnerProofSystem<(KeyTypeId, BeefyId)>>::Proof;
	type EquivocationReportSystem =
		pallet_beefy::EquivocationReportSystem<Self, Offences, Historical, ReportLongevity>;
}

impl pallet_mmr::Config for Runtime {
	const INDEXING_PREFIX: &'static [u8] = mmr::INDEXING_PREFIX;
	type Hashing = Keccak256;
	type OnNewRoot = pallet_beefy_mmr::DepositBeefyDigest<Runtime>;
	type WeightInfo = ();
	type LeafData = pallet_beefy_mmr::Pallet<Runtime>;
	type BlockHashProvider = pallet_mmr::DefaultBlockHashProvider<Runtime>;
	#[cfg(feature = "runtime-benchmarks")]
	type BenchmarkHelper = parachains_paras::benchmarking::mmr_setup::MmrSetup<Runtime>;
}

/// MMR helper types.
mod mmr {
	use super::Runtime;
	pub use pallet_mmr::primitives::*;

	pub type Leaf = <<Runtime as pallet_mmr::Config>::LeafData as LeafDataProvider>::LeafData;
	pub type Hashing = <Runtime as pallet_mmr::Config>::Hashing;
	pub type Hash = <Hashing as sp_runtime::traits::Hash>::Output;
}

parameter_types! {
	/// Version of the produced MMR leaf.
	///
	/// The version consists of two parts;
	/// - `major` (3 bits)
	/// - `minor` (5 bits)
	///
	/// `major` should be updated only if decoding the previous MMR Leaf format from the payload
	/// is not possible (i.e. backward incompatible change).
	/// `minor` should be updated if fields are added to the previous MMR Leaf, which given SCALE
	/// encoding does not prevent old leafs from being decoded.
	///
	/// Hence we expect `major` to be changed really rarely (think never).
	/// See [`MmrLeafVersion`] type documentation for more details.
	pub LeafVersion: MmrLeafVersion = MmrLeafVersion::new(0, 0);
}

/// A BEEFY data provider that merkelizes all the parachain heads at the current block
/// (sorted by their parachain id).
pub struct ParaHeadsRootProvider;
impl BeefyDataProvider<H256> for ParaHeadsRootProvider {
	fn extra_data() -> H256 {
		let mut para_heads: Vec<(u32, Vec<u8>)> = parachains_paras::Parachains::<Runtime>::get()
			.into_iter()
			.filter_map(|id| {
				parachains_paras::Heads::<Runtime>::get(id).map(|head| (id.into(), head.0))
			})
			.collect();
		para_heads.sort_by_key(|k| k.0);
		binary_merkle_tree::merkle_root::<mmr::Hashing, _>(
			para_heads.into_iter().map(|pair| pair.encode()),
		)
	}
}

impl pallet_beefy_mmr::Config for Runtime {
	type LeafVersion = LeafVersion;
	type BeefyAuthorityToMerkleLeaf = pallet_beefy_mmr::BeefyEcdsaToEthereum;
	type LeafExtra = H256;
	type BeefyDataProvider = ParaHeadsRootProvider;
	type WeightInfo = weights::pallet_beefy_mmr::WeightInfo<Runtime>;
}

parameter_types! {
	pub const TransactionByteFee: Balance = polkadot_runtime_constants::fee::TRANSACTION_BYTE_FEE;
	/// This value increases the priority of `Operational` transactions by adding
	/// a "virtual tip" that's equal to the `OperationalFeeMultiplier * final_fee`.
	pub const OperationalFeeMultiplier: u8 = 5;
}

impl pallet_transaction_payment::Config for Runtime {
	type RuntimeEvent = RuntimeEvent;
	type OnChargeTransaction = FungibleAdapter<Balances, DealWithFees<Runtime>>;
	type OperationalFeeMultiplier = OperationalFeeMultiplier;
	type WeightToFee = WeightToFee;
	type LengthToFee = ConstantMultiplier<Balance, TransactionByteFee>;
	type FeeMultiplierUpdate = SlowAdjustingFeeUpdate<Self>;
	type WeightInfo = weights::pallet_transaction_payment::WeightInfo<Runtime>;
}

parameter_types! {
	pub const MinimumPeriod: u64 = SLOT_DURATION / 2;
}
impl pallet_timestamp::Config for Runtime {
	type Moment = u64;
	type OnTimestampSet = Babe;
	type MinimumPeriod = MinimumPeriod;
	type WeightInfo = weights::pallet_timestamp::WeightInfo<Runtime>;
}

impl pallet_authorship::Config for Runtime {
	type FindAuthor = pallet_session::FindAccountFromAuthorIndex<Self, Babe>;
	type EventHandler = Staking;
}

impl_opaque_keys! {
	pub struct SessionKeys {
		pub grandpa: Grandpa,
		pub babe: Babe,
		pub para_validator: Initializer,
		pub para_assignment: ParaSessionInfo,
		pub authority_discovery: AuthorityDiscovery,
		pub beefy: Beefy,
	}
}

impl pallet_session::Config for Runtime {
	type RuntimeEvent = RuntimeEvent;
	type ValidatorId = AccountId;
	type ValidatorIdOf = pallet_staking::StashOf<Self>;
	type ShouldEndSession = Babe;
	type NextSessionRotation = Babe;
	type SessionManager = pallet_session::historical::NoteHistoricalRoot<Self, Staking>;
	type SessionHandler = <SessionKeys as OpaqueKeys>::KeyTypeIdProviders;
	type Keys = SessionKeys;
	type WeightInfo = weights::pallet_session::WeightInfo<Runtime>;
	type DisablingStrategy = pallet_session::disabling::UpToLimitDisablingStrategy;
}

impl pallet_session::historical::Config for Runtime {
	type FullIdentification = pallet_staking::Exposure<AccountId, Balance>;
	type FullIdentificationOf = pallet_staking::ExposureOf<Runtime>;
}

parameter_types! {
	// phase durations. 1/4 of the last session for each.
	// in testing: 1min or half of the session for each
	pub SignedPhase: u32 = prod_or_fast!(
		EPOCH_DURATION_IN_SLOTS / 4,
		MINUTES.min(EpochDuration::get().saturated_into::<u32>() / 2),
		"DOT_SIGNED_PHASE"
	);
	pub UnsignedPhase: u32 = prod_or_fast!(
		EPOCH_DURATION_IN_SLOTS / 4,
		MINUTES.min(EpochDuration::get().saturated_into::<u32>() / 2),
		"DOT_UNSIGNED_PHASE"
	);

	// signed config
	pub const SignedMaxSubmissions: u32 = 16;
	pub const SignedMaxRefunds: u32 = 16 / 4;
	pub const SignedFixedDeposit: Balance = deposit(2, 0);
	pub const SignedDepositIncreaseFactor: Percent = Percent::from_percent(10);
	// 0.01 DOT per KB of solution data.
	pub const SignedDepositByte: Balance = deposit(0, 10) / 1024;
	// Each good submission will get 1 DOT as reward
	pub SignedRewardBase: Balance = UNITS;

	// 4 hour session, 1 hour unsigned phase, 32 offchain executions.
	pub OffchainRepeat: BlockNumber = UnsignedPhase::get() / 32;

	pub const MaxElectingVoters: u32 = 22_500;
	/// We take the top 22500 nominators as electing voters and all of the validators as electable
	/// targets. Whilst this is the case, we cannot and shall not increase the size of the
	/// validator intentions.
	pub ElectionBounds: frame_election_provider_support::bounds::ElectionBounds =
		ElectionBoundsBuilder::default().voters_count(MaxElectingVoters::get().into()).build();
	/// Setup election pallet to support maximum winners upto 1200. This will mean Staking Pallet
	/// cannot have active validators higher than this count.
	pub const MaxActiveValidators: u32 = 1200;
}

generate_solution_type!(
	#[compact]
	pub struct NposCompactSolution16::<
		VoterIndex = u32,
		TargetIndex = u16,
		Accuracy = sp_runtime::PerU16,
		MaxVoters = MaxElectingVoters,
	>(16)
);

pub struct OnChainSeqPhragmen;
impl onchain::Config for OnChainSeqPhragmen {
	type System = Runtime;
	type Solver =
		SequentialPhragmen<AccountId, polkadot_runtime_common::elections::OnChainAccuracy>;
	type DataProvider = Staking;
	type WeightInfo = weights::frame_election_provider_support::WeightInfo<Runtime>;
	type MaxWinners = MaxActiveValidators;
	type Bounds = ElectionBounds;
}

impl pallet_election_provider_multi_phase::MinerConfig for Runtime {
	type AccountId = AccountId;
	type MaxLength = OffchainSolutionLengthLimit;
	type MaxWeight = OffchainSolutionWeightLimit;
	type Solution = NposCompactSolution16;
	type MaxVotesPerVoter = <
		<Self as pallet_election_provider_multi_phase::Config>::DataProvider
		as
		frame_election_provider_support::ElectionDataProvider
	>::MaxVotesPerVoter;
	type MaxWinners = MaxActiveValidators;

	// The unsigned submissions have to respect the weight of the submit_unsigned call, thus their
	// weight estimate function is wired to this call's weight.
	fn solution_weight(v: u32, t: u32, a: u32, d: u32) -> Weight {
		<
			<Self as pallet_election_provider_multi_phase::Config>::WeightInfo
			as
			pallet_election_provider_multi_phase::WeightInfo
		>::submit_unsigned(v, t, a, d)
	}
}

impl pallet_election_provider_multi_phase::Config for Runtime {
	type RuntimeEvent = RuntimeEvent;
	type Currency = Balances;
	type EstimateCallFee = TransactionPayment;
	type SignedPhase = SignedPhase;
	type UnsignedPhase = UnsignedPhase;
	type SignedMaxSubmissions = SignedMaxSubmissions;
	type SignedMaxRefunds = SignedMaxRefunds;
	type SignedRewardBase = SignedRewardBase;
	type SignedDepositBase =
		GeometricDepositBase<Balance, SignedFixedDeposit, SignedDepositIncreaseFactor>;
	type SignedDepositByte = SignedDepositByte;
	type SignedDepositWeight = ();
	type SignedMaxWeight =
		<Self::MinerConfig as pallet_election_provider_multi_phase::MinerConfig>::MaxWeight;
	type MinerConfig = Self;
	type SlashHandler = (); // burn slashes
	type RewardHandler = (); // nothing to do upon rewards
	type BetterSignedThreshold = ();
	type OffchainRepeat = OffchainRepeat;
	type MinerTxPriority = NposSolutionPriority;
	type DataProvider = Staking;
	#[cfg(any(feature = "fast-runtime", feature = "runtime-benchmarks"))]
	type Fallback = onchain::OnChainExecution<OnChainSeqPhragmen>;
	#[cfg(not(any(feature = "fast-runtime", feature = "runtime-benchmarks")))]
	type Fallback = frame_election_provider_support::NoElection<(
		AccountId,
		BlockNumber,
		Staking,
		MaxActiveValidators,
	)>;
	type GovernanceFallback = onchain::OnChainExecution<OnChainSeqPhragmen>;
	type Solver = SequentialPhragmen<
		AccountId,
		pallet_election_provider_multi_phase::SolutionAccuracyOf<Self>,
		(),
	>;
	type BenchmarkingConfig = polkadot_runtime_common::elections::BenchmarkConfig;
	type ForceOrigin = EitherOf<EnsureRoot<Self::AccountId>, StakingAdmin>;
	type WeightInfo = weights::pallet_election_provider_multi_phase::WeightInfo<Self>;
	type MaxWinners = MaxActiveValidators;
	type ElectionBounds = ElectionBounds;
}

parameter_types! {
	pub const BagThresholds: &'static [u64] = &bag_thresholds::THRESHOLDS;
}

type VoterBagsListInstance = pallet_bags_list::Instance1;
impl pallet_bags_list::Config<VoterBagsListInstance> for Runtime {
	type RuntimeEvent = RuntimeEvent;
	type ScoreProvider = Staking;
	type WeightInfo = weights::pallet_bags_list::WeightInfo<Runtime>;
	type BagThresholds = BagThresholds;
	type Score = sp_npos_elections::VoteWeight;
}

/// Defines how much should the inflation be for an era given its duration.
pub struct EraPayout;
impl pallet_staking::EraPayout<Balance> for EraPayout {
	fn era_payout(
		_total_staked: Balance,
		_total_issuance: Balance,
		era_duration_millis: u64,
	) -> (Balance, Balance) {
		const MILLISECONDS_PER_YEAR: u64 = (1000 * 3600 * 24 * 36525) / 100;
		// A normal-sized era will have 1 / 365.25 here:
		let relative_era_len =
			FixedU128::from_rational(era_duration_millis.into(), MILLISECONDS_PER_YEAR.into());

		// TI at the time of execution of [Referendum 1139](https://polkadot.subsquare.io/referenda/1139), block hash: `0x39422610299a75ef69860417f4d0e1d94e77699f45005645ffc5e8e619950f9f`.
		let fixed_total_issuance: i128 = 15_011_657_390_566_252_333;
		let fixed_inflation_rate = FixedU128::from_rational(8, 100);
		let yearly_emission = fixed_inflation_rate.saturating_mul_int(fixed_total_issuance);

		let era_emission = relative_era_len.saturating_mul_int(yearly_emission);
		// 15% to treasury, as per ref 1139.
		let to_treasury = FixedU128::from_rational(15, 100).saturating_mul_int(era_emission);
		let to_stakers = era_emission.saturating_sub(to_treasury);

		(to_stakers.saturated_into(), to_treasury.saturated_into())
	}
}

parameter_types! {
	// Six sessions in an era (24 hours).
	pub const SessionsPerEra: SessionIndex = prod_or_fast!(6, 1);

	// 28 eras for unbonding (28 days).
	pub BondingDuration: sp_staking::EraIndex = prod_or_fast!(
		28,
		28,
		"DOT_BONDING_DURATION"
	);
	pub SlashDeferDuration: sp_staking::EraIndex = prod_or_fast!(
		27,
		27,
		"DOT_SLASH_DEFER_DURATION"
	);
	pub const MaxExposurePageSize: u32 = 512;
	// Note: this is not really correct as Max Nominators is (MaxExposurePageSize * page_count) but
	// this is an unbounded number. We just set it to a reasonably high value, 1 full page
	// of nominators.
	pub const MaxNominators: u32 = 512;
	pub const OffendingValidatorsThreshold: Perbill = Perbill::from_percent(17);
	// 16
	pub const MaxNominations: u32 = <NposCompactSolution16 as frame_election_provider_support::NposSolution>::LIMIT as u32;
	pub TreasuryAccount: AccountId = Treasury::account_id();
}

impl pallet_staking::Config for Runtime {
	type OldCurrency = Balances;
	type Currency = Balances;
	type CurrencyBalance = Balance;
	type RuntimeHoldReason = RuntimeHoldReason;
	type UnixTime = Timestamp;
	type CurrencyToVote = CurrencyToVote;
	type RewardRemainder = ResolveTo<TreasuryAccount, Balances>;
	type RuntimeEvent = RuntimeEvent;
	type Slash = ResolveTo<TreasuryAccount, Balances>;
	type Reward = ();
	type SessionsPerEra = SessionsPerEra;
	type BondingDuration = BondingDuration;
	type SlashDeferDuration = SlashDeferDuration;
	type AdminOrigin = EitherOf<EnsureRoot<Self::AccountId>, StakingAdmin>;
	type SessionInterface = Self;
	type EraPayout = EraPayout;
	type MaxExposurePageSize = MaxExposurePageSize;
	type NextNewSession = Session;
	type ElectionProvider = ElectionProviderMultiPhase;
	type GenesisElectionProvider = onchain::OnChainExecution<OnChainSeqPhragmen>;
	type VoterList = VoterList;
	type TargetList = UseValidatorsMap<Self>;
	type NominationsQuota = pallet_staking::FixedNominationsQuota<{ MaxNominations::get() }>;
	type MaxUnlockingChunks = ConstU32<32>;
	type HistoryDepth = ConstU32<84>;
	type MaxControllersInDeprecationBatch = ConstU32<5314>;
	type BenchmarkingConfig = polkadot_runtime_common::StakingBenchmarkingConfig;
	type EventListeners = (NominationPools, DelegatedStaking);
	type WeightInfo = weights::pallet_staking::WeightInfo<Runtime>;
<<<<<<< HEAD
	type Filter = pallet_nomination_pools::AllPoolMembers<Runtime>;
=======
	type Filter = ();
>>>>>>> 3e983b0e
}

impl pallet_fast_unstake::Config for Runtime {
	type RuntimeEvent = RuntimeEvent;
	type Currency = Balances;
	type BatchSize = frame_support::traits::ConstU32<16>;
	type Deposit = frame_support::traits::ConstU128<{ UNITS }>;
	type ControlOrigin = EnsureRoot<AccountId>;
	type Staking = Staking;
	type MaxErasToCheckPerBlock = ConstU32<1>;
	type WeightInfo = weights::pallet_fast_unstake::WeightInfo<Runtime>;
}

parameter_types! {
	pub const ProposalBond: Permill = Permill::from_percent(5);
	pub const ProposalBondMinimum: Balance = 100 * DOLLARS;
	pub const ProposalBondMaximum: Balance = 500 * DOLLARS;
	pub const SpendPeriod: BlockNumber = 24 * DAYS;
	pub const Burn: Permill = Permill::from_percent(1);
	pub const TreasuryPalletId: PalletId = PalletId(*b"py/trsry");
	pub const PayoutSpendPeriod: BlockNumber = 90 * DAYS;
	// The asset's interior location for the paying account. This is the Treasury
	// pallet instance (which sits at index 19).
	pub TreasuryInteriorLocation: InteriorLocation = PalletInstance(TREASURY_PALLET_ID).into();

	pub const TipCountdown: BlockNumber = DAYS;
	pub const TipFindersFee: Percent = Percent::from_percent(20);
	pub const TipReportDepositBase: Balance = DOLLARS;
	pub const DataDepositPerByte: Balance = CENTS;
	pub const MaxApprovals: u32 = 100;
	pub const MaxAuthorities: u32 = 100_000;
	pub const MaxKeys: u32 = 10_000;
	pub const MaxPeerInHeartbeats: u32 = 10_000;
	pub const RootSpendOriginMaxAmount: Balance = Balance::MAX;
	pub const CouncilSpendOriginMaxAmount: Balance = Balance::MAX;
}

impl pallet_treasury::Config for Runtime {
	type PalletId = TreasuryPalletId;
	type Currency = Balances;
	type RejectOrigin = EitherOfDiverse<EnsureRoot<AccountId>, Treasurer>;
	type RuntimeEvent = RuntimeEvent;
	type SpendPeriod = SpendPeriod;
	type Burn = Burn;
	type BurnDestination = ();
	type SpendFunds = Bounties;
	type MaxApprovals = MaxApprovals;
	type WeightInfo = weights::pallet_treasury::WeightInfo<Runtime>;
	type SpendOrigin = TreasurySpender;
	type AssetKind = VersionedLocatableAsset;
	type Beneficiary = VersionedLocation;
	type BeneficiaryLookup = IdentityLookup<Self::Beneficiary>;
	type Paymaster = PayOverXcm<
		TreasuryInteriorLocation,
		crate::xcm_config::XcmRouter,
		crate::XcmPallet,
		ConstU32<{ 6 * HOURS }>,
		Self::Beneficiary,
		Self::AssetKind,
		LocatableAssetConverter,
		VersionedLocationConverter,
	>;
	type BalanceConverter = AssetRateWithNative;
	type PayoutPeriod = PayoutSpendPeriod;
	type BlockNumberProvider = System;
	#[cfg(feature = "runtime-benchmarks")]
	type BenchmarkHelper = polkadot_runtime_common::impls::benchmarks::TreasuryArguments;
}

parameter_types! {
	pub const BountyDepositBase: Balance = DOLLARS;
	pub const BountyDepositPayoutDelay: BlockNumber = 0;
	pub const BountyUpdatePeriod: BlockNumber = 90 * DAYS;
	pub const MaximumReasonLength: u32 = 16384;
	pub const CuratorDepositMultiplier: Permill = Permill::from_percent(50);
	pub const CuratorDepositMin: Balance = 10 * DOLLARS;
	pub const CuratorDepositMax: Balance = 200 * DOLLARS;
	pub const BountyValueMinimum: Balance = 10 * DOLLARS;
}

impl pallet_bounties::Config for Runtime {
	type RuntimeEvent = RuntimeEvent;
	type BountyDepositBase = BountyDepositBase;
	type BountyDepositPayoutDelay = BountyDepositPayoutDelay;
	type BountyUpdatePeriod = BountyUpdatePeriod;
	type CuratorDepositMultiplier = CuratorDepositMultiplier;
	type CuratorDepositMin = CuratorDepositMin;
	type CuratorDepositMax = CuratorDepositMax;
	type BountyValueMinimum = BountyValueMinimum;
	type ChildBountyManager = ChildBounties;
	type DataDepositPerByte = DataDepositPerByte;
	type MaximumReasonLength = MaximumReasonLength;
	type OnSlash = Treasury;
	type WeightInfo = weights::pallet_bounties::WeightInfo<Runtime>;
}

parameter_types! {
	pub const MaxActiveChildBountyCount: u32 = 100;
	pub const ChildBountyValueMinimum: Balance = BountyValueMinimum::get() / 10;
}

impl pallet_child_bounties::Config for Runtime {
	type RuntimeEvent = RuntimeEvent;
	type MaxActiveChildBountyCount = MaxActiveChildBountyCount;
	type ChildBountyValueMinimum = ChildBountyValueMinimum;
	type WeightInfo = weights::pallet_child_bounties::WeightInfo<Runtime>;
}

impl pallet_offences::Config for Runtime {
	type RuntimeEvent = RuntimeEvent;
	type IdentificationTuple = pallet_session::historical::IdentificationTuple<Self>;
	type OnOffenceHandler = Staking;
}

impl pallet_authority_discovery::Config for Runtime {
	type MaxAuthorities = MaxAuthorities;
}

parameter_types! {
	pub NposSolutionPriority: TransactionPriority =
		Perbill::from_percent(90) * TransactionPriority::MAX;
}

parameter_types! {
	pub MaxSetIdSessionEntries: u32 = BondingDuration::get() * SessionsPerEra::get();
}

impl pallet_grandpa::Config for Runtime {
	type RuntimeEvent = RuntimeEvent;

	type WeightInfo = ();
	type MaxAuthorities = MaxAuthorities;
	type MaxNominators = MaxNominators;
	type MaxSetIdSessionEntries = MaxSetIdSessionEntries;

	type KeyOwnerProof = <Historical as KeyOwnerProofSystem<(KeyTypeId, GrandpaId)>>::Proof;

	type EquivocationReportSystem =
		pallet_grandpa::EquivocationReportSystem<Self, Offences, Historical, ReportLongevity>;
}

impl frame_system::offchain::SigningTypes for Runtime {
	type Public = <Signature as Verify>::Signer;
	type Signature = Signature;
}

impl<C> frame_system::offchain::CreateTransactionBase<C> for Runtime
where
	RuntimeCall: From<C>,
{
	type RuntimeCall = RuntimeCall;
	type Extrinsic = UncheckedExtrinsic;
}

impl<LocalCall> frame_system::offchain::CreateTransaction<LocalCall> for Runtime
where
	RuntimeCall: From<LocalCall>,
{
	type Extension = TxExtension;

	fn create_transaction(call: RuntimeCall, extension: TxExtension) -> UncheckedExtrinsic {
		UncheckedExtrinsic::new_transaction(call, extension)
	}
}

/// Submits a transaction with the node's public and signature type. Adheres to the signed extension
/// format of the chain.
impl<LocalCall> frame_system::offchain::CreateSignedTransaction<LocalCall> for Runtime
where
	RuntimeCall: From<LocalCall>,
{
	fn create_signed_transaction<
		C: frame_system::offchain::AppCrypto<Self::Public, Self::Signature>,
	>(
		call: RuntimeCall,
		public: <Signature as Verify>::Signer,
		account: AccountId,
		nonce: <Runtime as frame_system::Config>::Nonce,
	) -> Option<UncheckedExtrinsic> {
		use sp_runtime::traits::StaticLookup;
		// take the biggest period possible.
		let period =
			BlockHashCount::get().checked_next_power_of_two().map(|c| c / 2).unwrap_or(2) as u64;

		let current_block = System::block_number()
			.saturated_into::<u64>()
			// The `System::block_number` is initialized with `n+1`,
			// so the actual block number is `n`.
			.saturating_sub(1);
		let tip = 0;
		let tx_ext: TxExtension = (
			frame_system::CheckNonZeroSender::<Runtime>::new(),
			frame_system::CheckSpecVersion::<Runtime>::new(),
			frame_system::CheckTxVersion::<Runtime>::new(),
			frame_system::CheckGenesis::<Runtime>::new(),
			frame_system::CheckMortality::<Runtime>::from(generic::Era::mortal(
				period,
				current_block,
			)),
			frame_system::CheckNonce::<Runtime>::from(nonce),
			frame_system::CheckWeight::<Runtime>::new(),
			pallet_transaction_payment::ChargeTransactionPayment::<Runtime>::from(tip),
			claims::PrevalidateAttests::<Runtime>::new(),
			frame_metadata_hash_extension::CheckMetadataHash::new(false),
		);
		let raw_payload = SignedPayload::new(call, tx_ext)
			.map_err(|e| {
				log::warn!(target: LOG_TARGET, "Unable to create signed payload: {:?}", e);
			})
			.ok()?;
		let signature = raw_payload.using_encoded(|payload| C::sign(payload, public))?;
		let (call, tx_ext, _) = raw_payload.deconstruct();
		let address = <Runtime as frame_system::Config>::Lookup::unlookup(account);
		let transaction = UncheckedExtrinsic::new_signed(call, address, signature, tx_ext);
		Some(transaction)
	}
}

impl<LocalCall> frame_system::offchain::CreateInherent<LocalCall> for Runtime
where
	RuntimeCall: From<LocalCall>,
{
	fn create_inherent(call: RuntimeCall) -> UncheckedExtrinsic {
		UncheckedExtrinsic::new_bare(call)
	}
}

parameter_types! {
	// Deposit for a parathread (on-demand parachain)
	pub const ParathreadDeposit: Balance = 500 * DOLLARS;
	pub const MaxRetries: u32 = 3;
}

parameter_types! {
	pub Prefix: &'static [u8] = b"Pay DOTs to the Polkadot account:";
}

impl claims::Config for Runtime {
	type RuntimeEvent = RuntimeEvent;
	type VestingSchedule = Vesting;
	type Prefix = Prefix;
	/// Only Root can move a claim.
	type MoveClaimOrigin = EnsureRoot<AccountId>;
	type WeightInfo = weights::polkadot_runtime_common_claims::WeightInfo<Runtime>;
}

parameter_types! {
	pub const MinVestedTransfer: Balance = DOLLARS;
	pub UnvestedFundsAllowedWithdrawReasons: WithdrawReasons =
		WithdrawReasons::except(WithdrawReasons::TRANSFER | WithdrawReasons::RESERVE);
}

impl pallet_vesting::Config for Runtime {
	type RuntimeEvent = RuntimeEvent;
	type Currency = Balances;
	type BlockNumberToBalance = ConvertInto;
	type MinVestedTransfer = MinVestedTransfer;
	type WeightInfo = weights::pallet_vesting::WeightInfo<Runtime>;
	type UnvestedFundsAllowedWithdrawReasons = UnvestedFundsAllowedWithdrawReasons;
	type BlockNumberProvider = System;
	const MAX_VESTING_SCHEDULES: u32 = 28;
}

impl pallet_utility::Config for Runtime {
	type RuntimeEvent = RuntimeEvent;
	type RuntimeCall = RuntimeCall;
	type PalletsOrigin = OriginCaller;
	type WeightInfo = weights::pallet_utility::WeightInfo<Runtime>;
}

parameter_types! {
	// One storage item; key size is 32; value is size 4+4+16+32 bytes = 56 bytes.
	pub const DepositBase: Balance = deposit(1, 88);
	// Additional storage item size of 32 bytes.
	pub const DepositFactor: Balance = deposit(0, 32);
	pub const MaxSignatories: u32 = 100;
}

impl pallet_multisig::Config for Runtime {
	type RuntimeEvent = RuntimeEvent;
	type RuntimeCall = RuntimeCall;
	type Currency = Balances;
	type DepositBase = DepositBase;
	type DepositFactor = DepositFactor;
	type MaxSignatories = MaxSignatories;
	type WeightInfo = weights::pallet_multisig::WeightInfo<Runtime>;
	type BlockNumberProvider = System;
}

parameter_types! {
	// One storage item; key size 32, value size 8; .
	pub const ProxyDepositBase: Balance = deposit(1, 8);
	// Additional storage item size of 33 bytes.
	pub const ProxyDepositFactor: Balance = deposit(0, 33);
	pub const MaxProxies: u16 = 32;
	pub const AnnouncementDepositBase: Balance = deposit(1, 8);
	pub const AnnouncementDepositFactor: Balance = deposit(0, 66);
	pub const MaxPending: u16 = 32;
}

/// Transparent wrapper around the actual [`ProxyType`].
///
/// This is done to have [`ProxyType`] declared in a different crate (constants) and being able to
/// implement [`InstanceFilter`] in this crate.
#[derive(
	Copy,
	Clone,
	Eq,
	PartialEq,
	Ord,
	PartialOrd,
	Encode,
	Decode,
	DecodeWithMemTracking,
	RuntimeDebug,
	MaxEncodedLen,
	Default,
)]
pub struct TransparentProxyType<T>(T);

impl<T: scale_info::TypeInfo> scale_info::TypeInfo for TransparentProxyType<T> {
	type Identity = T::Identity;

	fn type_info() -> scale_info::Type {
		T::type_info()
	}
}

impl InstanceFilter<RuntimeCall> for TransparentProxyType<ProxyType> {
	fn filter(&self, c: &RuntimeCall) -> bool {
		match self.0 {
			ProxyType::Any => true,
			ProxyType::NonTransfer => matches!(
				c,
				RuntimeCall::System(..) |
				RuntimeCall::Scheduler(..) |
				RuntimeCall::Babe(..) |
				RuntimeCall::Timestamp(..) |
				RuntimeCall::Indices(pallet_indices::Call::claim{..}) |
				RuntimeCall::Indices(pallet_indices::Call::free{..}) |
				RuntimeCall::Indices(pallet_indices::Call::freeze{..}) |
				// Specifically omitting Indices `transfer`, `force_transfer`
				// Specifically omitting the entire Balances pallet
				RuntimeCall::Staking(..) |
				RuntimeCall::Session(..) |
				RuntimeCall::Grandpa(..) |
				RuntimeCall::Treasury(..) |
				RuntimeCall::Bounties(..) |
				RuntimeCall::ChildBounties(..) |
				RuntimeCall::ConvictionVoting(..) |
				RuntimeCall::Referenda(..) |
				RuntimeCall::Whitelist(..) |
				RuntimeCall::Claims(..) |
				RuntimeCall::Vesting(pallet_vesting::Call::vest{..}) |
				RuntimeCall::Vesting(pallet_vesting::Call::vest_other{..}) |
				// Specifically omitting Vesting `vested_transfer`, and `force_vested_transfer`
				RuntimeCall::Utility(..) |
				RuntimeCall::Proxy(..) |
				RuntimeCall::Multisig(..) |
				RuntimeCall::Registrar(paras_registrar::Call::register {..}) |
				RuntimeCall::Registrar(paras_registrar::Call::deregister {..}) |
				// Specifically omitting Registrar `swap`
				RuntimeCall::Registrar(paras_registrar::Call::reserve {..}) |
				RuntimeCall::Crowdloan(..) |
				RuntimeCall::Slots(..) |
				RuntimeCall::Auctions(..) | // Specifically omitting the entire XCM Pallet
				RuntimeCall::VoterList(..) |
				RuntimeCall::NominationPools(..) |
				RuntimeCall::FastUnstake(..)
			),
			ProxyType::Governance => matches!(
				c,
				RuntimeCall::Treasury(..) |
					RuntimeCall::Bounties(..) |
					RuntimeCall::Utility(..) |
					RuntimeCall::ChildBounties(..) |
					RuntimeCall::ConvictionVoting(..) |
					RuntimeCall::Referenda(..) |
					RuntimeCall::Whitelist(..)
			),
			ProxyType::Staking => {
				matches!(
					c,
					RuntimeCall::Staking(..) |
						RuntimeCall::Session(..) |
						RuntimeCall::Utility(..) |
						RuntimeCall::FastUnstake(..) |
						RuntimeCall::VoterList(..) |
						RuntimeCall::NominationPools(..)
				)
			},
			ProxyType::NominationPools => {
				matches!(c, RuntimeCall::NominationPools(..) | RuntimeCall::Utility(..))
			},
			ProxyType::CancelProxy => {
				matches!(c, RuntimeCall::Proxy(pallet_proxy::Call::reject_announcement { .. }))
			},
			ProxyType::Auction => matches!(
				c,
				RuntimeCall::Auctions(..) |
					RuntimeCall::Crowdloan(..) |
					RuntimeCall::Registrar(..) |
					RuntimeCall::Slots(..)
			),
			ProxyType::ParaRegistration => matches!(
				c,
				RuntimeCall::Registrar(paras_registrar::Call::reserve { .. }) |
					RuntimeCall::Registrar(paras_registrar::Call::register { .. }) |
					RuntimeCall::Utility(pallet_utility::Call::batch { .. }) |
					RuntimeCall::Utility(pallet_utility::Call::batch_all { .. }) |
					RuntimeCall::Utility(pallet_utility::Call::force_batch { .. }) |
					RuntimeCall::Proxy(pallet_proxy::Call::remove_proxy { .. })
			),
		}
	}

	fn is_superset(&self, o: &Self) -> bool {
		match (self.0, o.0) {
			(x, y) if x == y => true,
			(ProxyType::Any, _) => true,
			(_, ProxyType::Any) => false,
			(ProxyType::NonTransfer, _) => true,
			_ => false,
		}
	}
}

impl pallet_proxy::Config for Runtime {
	type RuntimeEvent = RuntimeEvent;
	type RuntimeCall = RuntimeCall;
	type Currency = Balances;
	type ProxyType = TransparentProxyType<ProxyType>;
	type ProxyDepositBase = ProxyDepositBase;
	type ProxyDepositFactor = ProxyDepositFactor;
	type MaxProxies = MaxProxies;
	type WeightInfo = weights::pallet_proxy::WeightInfo<Runtime>;
	type MaxPending = MaxPending;
	type CallHasher = BlakeTwo256;
	type AnnouncementDepositBase = AnnouncementDepositBase;
	type AnnouncementDepositFactor = AnnouncementDepositFactor;
	type BlockNumberProvider = System;
}

impl parachains_origin::Config for Runtime {}

impl parachains_configuration::Config for Runtime {
	type WeightInfo = weights::runtime_parachains_configuration::WeightInfo<Runtime>;
}

impl parachains_shared::Config for Runtime {
	type DisabledValidators = Session;
}

impl parachains_session_info::Config for Runtime {
	type ValidatorSet = Historical;
}

impl parachains_inclusion::Config for Runtime {
	type RuntimeEvent = RuntimeEvent;
	type DisputesHandler = ParasDisputes;
	type RewardValidators = parachains_reward_points::RewardValidatorsWithEraPoints<Runtime>;
	type MessageQueue = MessageQueue;
	type WeightInfo = weights::runtime_parachains_inclusion::WeightInfo<Runtime>;
}

parameter_types! {
	pub const ParasUnsignedPriority: TransactionPriority = TransactionPriority::MAX;
}

impl parachains_paras::Config for Runtime {
	type RuntimeEvent = RuntimeEvent;
	type WeightInfo = weights::runtime_parachains_paras::WeightInfo<Runtime>;
	type UnsignedPriority = ParasUnsignedPriority;
	type QueueFootprinter = ParaInclusion;
	type NextSessionRotation = Babe;
	type OnNewHead = Registrar;
	type AssignCoretime = CoretimeAssignmentProvider;
}

parameter_types! {
	/// Amount of weight that can be spent per block to service messages.
	///
	/// # WARNING
	///
	/// This is not a good value for para-chains since the `Scheduler` already uses up to 80% block weight.
	pub MessageQueueServiceWeight: Weight = Perbill::from_percent(20) * BlockWeights::get().max_block;
	pub MessageQueueIdleServiceWeight: Weight = Perbill::from_percent(20) * BlockWeights::get().max_block;
	pub const MessageQueueHeapSize: u32 = 65_536;
	pub const MessageQueueMaxStale: u32 = 8;
}

/// Message processor to handle any messages that were enqueued into the `MessageQueue` pallet.
pub struct MessageProcessor;
impl ProcessMessage for MessageProcessor {
	type Origin = AggregateMessageOrigin;

	fn process_message(
		message: &[u8],
		origin: Self::Origin,
		meter: &mut WeightMeter,
		id: &mut [u8; 32],
	) -> Result<bool, ProcessMessageError> {
		let para = match origin {
			AggregateMessageOrigin::Ump(UmpQueueId::Para(para)) => para,
		};
		xcm_builder::ProcessXcmMessage::<
			Junction,
			xcm_executor::XcmExecutor<xcm_config::XcmConfig>,
			RuntimeCall,
		>::process_message(message, Junction::Parachain(para.into()), meter, id)
	}
}

impl pallet_message_queue::Config for Runtime {
	type RuntimeEvent = RuntimeEvent;
	type Size = u32;
	type HeapSize = MessageQueueHeapSize;
	type MaxStale = MessageQueueMaxStale;
	type ServiceWeight = MessageQueueServiceWeight;
	#[cfg(not(feature = "runtime-benchmarks"))]
	type MessageProcessor = MessageProcessor;
	#[cfg(feature = "runtime-benchmarks")]
	type MessageProcessor =
		pallet_message_queue::mock_helpers::NoopMessageProcessor<AggregateMessageOrigin>;
	type QueueChangeHandler = ParaInclusion;
	type QueuePausedQuery = ();
	type WeightInfo = weights::pallet_message_queue::WeightInfo<Runtime>;
	type IdleMaxServiceWeight = MessageQueueIdleServiceWeight;
}

impl parachains_dmp::Config for Runtime {}

parameter_types! {
	pub const HrmpChannelSizeAndCapacityWithSystemRatio: Percent = Percent::from_percent(100);
}

impl parachains_hrmp::Config for Runtime {
	type RuntimeOrigin = RuntimeOrigin;
	type RuntimeEvent = RuntimeEvent;
	type ChannelManager = EitherOf<EnsureRoot<Self::AccountId>, GeneralAdmin>;
	type Currency = Balances;
	// Use the `HrmpChannelSizeAndCapacityWithSystemRatio` ratio from the actual active
	// `HostConfiguration` configuration for `hrmp_channel_max_message_size` and
	// `hrmp_channel_max_capacity`.
	type DefaultChannelSizeAndCapacityWithSystem = ActiveConfigHrmpChannelSizeAndCapacityRatio<
		Runtime,
		HrmpChannelSizeAndCapacityWithSystemRatio,
	>;
	type WeightInfo = weights::runtime_parachains_hrmp::WeightInfo<Self>;
	type VersionWrapper = XcmPallet;
}

impl parachains_paras_inherent::Config for Runtime {
	type WeightInfo = weights::runtime_parachains_paras_inherent::WeightInfo<Runtime>;
}

impl parachains_scheduler::Config for Runtime {
	// If you change this, make sure the `Assignment` type of the new provider is binary compatible,
	// otherwise provide a migration.
	type AssignmentProvider = CoretimeAssignmentProvider;
}

parameter_types! {
	pub const BrokerId: u32 = system_parachain::BROKER_ID;
	pub const BrokerPalletId: PalletId = PalletId(*b"py/broke");
	pub MaxXcmTransactWeight: Weight = Weight::from_parts(
		250 * WEIGHT_REF_TIME_PER_MICROS,
		20 * WEIGHT_PROOF_SIZE_PER_KB
	);
}

pub struct BrokerPot;
impl Get<InteriorLocation> for BrokerPot {
	fn get() -> InteriorLocation {
		Junction::AccountId32 { network: None, id: BrokerPalletId::get().into_account_truncating() }
			.into()
	}
}

impl coretime::Config for Runtime {
	type RuntimeOrigin = RuntimeOrigin;
	type RuntimeEvent = RuntimeEvent;
	type BrokerId = BrokerId;
	type WeightInfo = weights::runtime_parachains_coretime::WeightInfo<Runtime>;
	type SendXcm = crate::xcm_config::XcmRouter;
	type MaxXcmTransactWeight = MaxXcmTransactWeight;
	type BrokerPotLocation = BrokerPot;
	type AssetTransactor = crate::xcm_config::LocalAssetTransactor;
	type AccountToLocation = xcm_builder::AliasesIntoAccountId32<
		xcm_config::ThisNetwork,
		<Runtime as frame_system::Config>::AccountId,
	>;
}

parameter_types! {
	pub const OnDemandTrafficDefaultValue: FixedU128 = FixedU128::from_u32(1);
	pub const MaxHistoricalRevenue: BlockNumber = 2 * system_parachain::coretime::TIMESLICE_PERIOD;
	pub const OnDemandPalletId: PalletId = PalletId(*b"py/ondmd");
}

impl parachains_on_demand::Config for Runtime {
	type RuntimeEvent = RuntimeEvent;
	type Currency = Balances;
	type TrafficDefaultValue = OnDemandTrafficDefaultValue;
	type WeightInfo = weights::runtime_parachains_on_demand::WeightInfo<Runtime>;
	type MaxHistoricalRevenue = MaxHistoricalRevenue;
	type PalletId = OnDemandPalletId;
}

impl parachains_assigner_coretime::Config for Runtime {}

impl parachains_initializer::Config for Runtime {
	type Randomness = pallet_babe::RandomnessFromOneEpochAgo<Runtime>;
	type ForceOrigin = EnsureRoot<AccountId>;
	type WeightInfo = weights::runtime_parachains_initializer::WeightInfo<Runtime>;
	type CoretimeOnNewSession = Coretime;
}

impl parachains_disputes::Config for Runtime {
	type RuntimeEvent = RuntimeEvent;
	type RewardValidators = parachains_reward_points::RewardValidatorsWithEraPoints<Runtime>;
	type SlashingHandler = parachains_slashing::SlashValidatorsForDisputes<ParasSlashing>;
	type WeightInfo = weights::runtime_parachains_disputes::WeightInfo<Runtime>;
}

impl parachains_slashing::Config for Runtime {
	type KeyOwnerProofSystem = Historical;
	type KeyOwnerProof =
		<Self::KeyOwnerProofSystem as KeyOwnerProofSystem<(KeyTypeId, ValidatorId)>>::Proof;
	type KeyOwnerIdentification = <Self::KeyOwnerProofSystem as KeyOwnerProofSystem<(
		KeyTypeId,
		ValidatorId,
	)>>::IdentificationTuple;
	type HandleReports = parachains_slashing::SlashingReportHandler<
		Self::KeyOwnerIdentification,
		Offences,
		ReportLongevity,
	>;
	type WeightInfo = weights::runtime_parachains_disputes_slashing::WeightInfo<Runtime>;
	type BenchmarkingConfig = parachains_slashing::BenchConfig<1000>;
}

parameter_types! {
	// Mostly arbitrary deposit price, but should provide an adequate incentive not to spam reserve
	// `ParaId`s.
	pub const ParaDeposit: Balance = 100 * DOLLARS;
	pub const ParaDataByteDeposit: Balance = deposit(0, 1);
}

impl paras_registrar::Config for Runtime {
	type RuntimeOrigin = RuntimeOrigin;
	type RuntimeEvent = RuntimeEvent;
	type Currency = Balances;
	type OnSwap = (Crowdloan, Slots, SwapLeases);
	type ParaDeposit = ParaDeposit;
	type DataDepositPerByte = ParaDataByteDeposit;
	type WeightInfo = weights::polkadot_runtime_common_paras_registrar::WeightInfo<Runtime>;
}

parameter_types! {
	// 12 weeks = 3 months per lease period -> 8 lease periods ~ 2 years
	pub LeasePeriod: BlockNumber = prod_or_fast!(12 * WEEKS, 12 * WEEKS, "DOT_LEASE_PERIOD");
	// Polkadot Genesis was on May 26, 2020.
	// Target Parachain Onboarding Date: Dec 15, 2021.
	// Difference is 568 days.
	// We want a lease period to start on the target onboarding date.
	// 568 % (12 * 7) = 64 day offset
	pub LeaseOffset: BlockNumber = prod_or_fast!(64 * DAYS, 0, "DOT_LEASE_OFFSET");
}

impl slots::Config for Runtime {
	type RuntimeEvent = RuntimeEvent;
	type Currency = Balances;
	type Registrar = Registrar;
	type LeasePeriod = LeasePeriod;
	type LeaseOffset = LeaseOffset;
	type ForceOrigin = EitherOf<EnsureRoot<Self::AccountId>, LeaseAdmin>;
	type WeightInfo = weights::polkadot_runtime_common_slots::WeightInfo<Runtime>;
}

parameter_types! {
	pub const CrowdloanId: PalletId = PalletId(*b"py/cfund");
	// Accounts for 10_000 contributions, each using 48 bytes (16 bytes for balance, and 32 bytes
	// for a memo).
	pub const SubmissionDeposit: Balance = deposit(1, 480_000);
	// The minimum crowdloan contribution.
	pub const MinContribution: Balance = 5 * DOLLARS;
	pub const RemoveKeysLimit: u32 = 1000;
	// Allow 32 bytes for an additional memo to a crowdloan.
	pub const MaxMemoLength: u8 = 32;
}

impl crowdloan::Config for Runtime {
	type RuntimeEvent = RuntimeEvent;
	type PalletId = CrowdloanId;
	type SubmissionDeposit = SubmissionDeposit;
	type MinContribution = MinContribution;
	type RemoveKeysLimit = RemoveKeysLimit;
	type Registrar = Registrar;
	type Auctioneer = Auctions;
	type MaxMemoLength = MaxMemoLength;
	type WeightInfo = weights::polkadot_runtime_common_crowdloan::WeightInfo<Runtime>;
}

parameter_types! {
	// The average auction is 7 days long, so this will be 70% for ending period.
	// 5 Days = 72000 Blocks @ 6 sec per block
	pub const EndingPeriod: BlockNumber = 5 * DAYS;
	// ~ 1000 samples per day -> ~ 20 blocks per sample -> 2 minute samples
	pub const SampleLength: BlockNumber = 2 * MINUTES;
}

impl auctions::Config for Runtime {
	type RuntimeEvent = RuntimeEvent;
	type Leaser = Slots;
	type Registrar = Registrar;
	type EndingPeriod = EndingPeriod;
	type SampleLength = SampleLength;
	type Randomness = pallet_babe::RandomnessFromOneEpochAgo<Runtime>;
	type InitiateOrigin = EitherOf<EnsureRoot<Self::AccountId>, AuctionAdmin>;
	type WeightInfo = weights::polkadot_runtime_common_auctions::WeightInfo<Runtime>;
}

parameter_types! {
	pub const PoolsPalletId: PalletId = PalletId(*b"py/nopls");
	// Allow pools that got slashed up to 90% to remain operational.
	pub const MaxPointsToBalance: u8 = 10;
}

impl pallet_nomination_pools::Config for Runtime {
	type RuntimeEvent = RuntimeEvent;
	type Currency = Balances;
	type RuntimeFreezeReason = RuntimeFreezeReason;
	type RewardCounter = FixedU128;
	type BalanceToU256 = polkadot_runtime_common::BalanceToU256;
	type U256ToBalance = polkadot_runtime_common::U256ToBalance;
	type StakeAdapter =
		pallet_nomination_pools::adapter::DelegateStake<Self, Staking, DelegatedStaking>;
	type PostUnbondingPoolsWindow = frame_support::traits::ConstU32<4>;
	type MaxMetadataLen = frame_support::traits::ConstU32<256>;
	// we use the same number of allowed unlocking chunks as with staking.
	type MaxUnbonding = <Self as pallet_staking::Config>::MaxUnlockingChunks;
	type PalletId = PoolsPalletId;
	type MaxPointsToBalance = MaxPointsToBalance;
	type WeightInfo = weights::pallet_nomination_pools::WeightInfo<Self>;
	type AdminOrigin = EitherOf<EnsureRoot<AccountId>, StakingAdmin>;
<<<<<<< HEAD
	type Filter = pallet_staking::AllStakers<Runtime>;
=======
	type Filter = ();
>>>>>>> 3e983b0e
	type BlockNumberProvider = System;
}

parameter_types! {
	pub const DelegatedStakingPalletId: PalletId = PalletId(*b"py/dlstk");
	pub const SlashRewardFraction: Perbill = Perbill::from_percent(1);
}

impl pallet_delegated_staking::Config for Runtime {
	type RuntimeEvent = RuntimeEvent;
	type PalletId = DelegatedStakingPalletId;
	type Currency = Balances;
	// slashes are sent to the treasury.
	type OnSlash = ResolveTo<TreasuryAccountId<Self>, Balances>;
	type SlashRewardFraction = SlashRewardFraction;
	type RuntimeHoldReason = RuntimeHoldReason;
	type CoreStaking = Staking;
}

parameter_types! {
	// The deposit configuration for the singed migration. Specially if you want to allow any signed account to do the migration (see `SignedFilter`, these deposits should be high)
	pub const MigrationSignedDepositPerItem: Balance = CENTS;
	pub const MigrationSignedDepositBase: Balance = 20 * CENTS * 100;
	pub const MigrationMaxKeyLen: u32 = 512;
}

impl pallet_state_trie_migration::Config for Runtime {
	type RuntimeHoldReason = RuntimeHoldReason;
	type RuntimeEvent = RuntimeEvent;
	type Currency = Balances;
	type SignedDepositPerItem = MigrationSignedDepositPerItem;
	type SignedDepositBase = MigrationSignedDepositBase;
	type ControlOrigin = EnsureRoot<AccountId>;
	type SignedFilter = frame_support::traits::NeverEnsureOrigin<AccountId>;

	// Use same weights as substrate ones.
	type WeightInfo = pallet_state_trie_migration::weights::SubstrateWeight<Runtime>;
	type MaxKeyLen = MigrationMaxKeyLen;
}

/// The [frame_support::traits::tokens::ConversionFromAssetBalance] implementation provided by the
/// `AssetRate` pallet instance.
///
/// With additional decoration to identify different IDs/locations of native asset and provide a
/// one-to-one balance conversion for them.
pub type AssetRateWithNative = UnityOrOuterConversion<
	ContainsLocationParts<
		FromContains<
			xcm_builder::IsChildSystemParachain<ParaId>,
			xcm_builder::IsParentsOnly<ConstU8<1>>,
		>,
	>,
	AssetRate,
>;

impl pallet_asset_rate::Config for Runtime {
	type WeightInfo = weights::pallet_asset_rate::WeightInfo<Runtime>;
	type RuntimeEvent = RuntimeEvent;
	type CreateOrigin = EitherOfDiverse<EnsureRoot<AccountId>, Treasurer>;
	type RemoveOrigin = EitherOfDiverse<EnsureRoot<AccountId>, Treasurer>;
	type UpdateOrigin = EitherOfDiverse<EnsureRoot<AccountId>, Treasurer>;
	type Currency = Balances;
	type AssetKind = <Runtime as pallet_treasury::Config>::AssetKind;
	#[cfg(feature = "runtime-benchmarks")]
	type BenchmarkHelper = polkadot_runtime_common::impls::benchmarks::AssetRateArguments;
}
/// Notify the `coretime` pallet when a lease swap occurs.
pub struct SwapLeases;
impl OnSwap for SwapLeases {
	fn on_swap(one: ParaId, other: ParaId) {
		coretime::Pallet::<Runtime>::on_legacy_lease_swap(one, other);
	}
}

construct_runtime! {
	pub enum Runtime
	{
		// Basic stuff; balances is uncallable initially.
		System: frame_system = 0,
		Scheduler: pallet_scheduler = 1,
		Preimage: pallet_preimage = 10,

		// Babe must be before session.
		Babe: pallet_babe = 2,

		Timestamp: pallet_timestamp = 3,
		Indices: pallet_indices = 4,
		Balances: pallet_balances = 5,
		TransactionPayment: pallet_transaction_payment = 32,

		// Consensus support.
		// Authorship must be before session in order to note author in the correct session and era
		// for staking.
		Authorship: pallet_authorship = 6,
		Staking: pallet_staking = 7,
		Offences: pallet_offences = 8,
		Historical: session_historical = 33,

		Session: pallet_session = 9,
		Grandpa: pallet_grandpa = 11,
		AuthorityDiscovery: pallet_authority_discovery = 13,

		// OpenGov stuff.
		Treasury: pallet_treasury = 19,
		ConvictionVoting: pallet_conviction_voting = 20,
		Referenda: pallet_referenda = 21,
		Origins: pallet_custom_origins = 22,
		Whitelist: pallet_whitelist = 23,

		// Claims. Usable initially.
		Claims: claims = 24,
		// Vesting. Usable initially, but removed once all vesting is finished.
		Vesting: pallet_vesting = 25,
		// Cunning utilities. Usable initially.
		Utility: pallet_utility = 26,

		// Identity: pallet_identity = 28, (removed post 1.2.8)

		// Proxy module. Late addition.
		Proxy: pallet_proxy = 29,

		// Multisig dispatch. Late addition.
		Multisig: pallet_multisig = 30,

		// Bounties modules.
		Bounties: pallet_bounties = 34,
		ChildBounties: pallet_child_bounties = 38,

		// Election pallet. Only works with staking, but placed here to maintain indices.
		ElectionProviderMultiPhase: pallet_election_provider_multi_phase = 36,

		// Provides a semi-sorted list of nominators for staking.
		VoterList: pallet_bags_list::<Instance1> = 37,

		// Nomination pools: extension to staking.
		NominationPools: pallet_nomination_pools = 39,

		// Fast unstake pallet: extension to staking.
		FastUnstake: pallet_fast_unstake = 40,

		// Staking extension for delegation
		DelegatedStaking: pallet_delegated_staking = 41,

		// Parachains pallets. Start indices at 50 to leave room.
		ParachainsOrigin: parachains_origin = 50,
		Configuration: parachains_configuration = 51,
		ParasShared: parachains_shared = 52,
		ParaInclusion: parachains_inclusion = 53,
		ParaInherent: parachains_paras_inherent = 54,
		ParaScheduler: parachains_scheduler = 55,
		Paras: parachains_paras = 56,
		Initializer: parachains_initializer = 57,
		Dmp: parachains_dmp = 58,
		// Ump 59
		Hrmp: parachains_hrmp = 60,
		ParaSessionInfo: parachains_session_info = 61,
		ParasDisputes: parachains_disputes = 62,
		ParasSlashing: parachains_slashing = 63,
		OnDemand: parachains_on_demand = 64,
		CoretimeAssignmentProvider: parachains_assigner_coretime = 65,

		// Parachain Onboarding Pallets. Start indices at 70 to leave room.
		Registrar: paras_registrar = 70,
		Slots: slots = 71,
		Auctions: auctions = 72,
		Crowdloan: crowdloan = 73,
		Coretime: coretime = 74,

		// State trie migration pallet, only temporary.
		StateTrieMigration: pallet_state_trie_migration = 98,

		// Pallet for sending XCM.
		XcmPallet: pallet_xcm = 99,

		// Generalized message queue
		MessageQueue: pallet_message_queue = 100,

		// Asset rate.
		AssetRate: pallet_asset_rate = 101,

		// BEEFY Bridges support.
		Beefy: pallet_beefy = 200,
		// MMR leaf construction must be after session in order to have a leaf's next_auth_set
		// refer to block<N>. See issue #160 for details.
		Mmr: pallet_mmr = 201,
		BeefyMmrLeaf: pallet_beefy_mmr = 202,
	}
}

/// The address format for describing accounts.
pub type Address = sp_runtime::MultiAddress<AccountId, ()>;
/// Block header type as expected by this runtime.
pub type Header = generic::Header<BlockNumber, BlakeTwo256>;
/// Block type as expected by this runtime.
pub type Block = generic::Block<Header, UncheckedExtrinsic>;
/// A Block signed with a Justification
pub type SignedBlock = generic::SignedBlock<Block>;
/// `BlockId` type as expected by this runtime.
pub type BlockId = generic::BlockId<Block>;
/// The `TransactionExtension` to the basic transaction logic.
pub type TxExtension = (
	frame_system::CheckNonZeroSender<Runtime>,
	frame_system::CheckSpecVersion<Runtime>,
	frame_system::CheckTxVersion<Runtime>,
	frame_system::CheckGenesis<Runtime>,
	frame_system::CheckMortality<Runtime>,
	frame_system::CheckNonce<Runtime>,
	frame_system::CheckWeight<Runtime>,
	pallet_transaction_payment::ChargeTransactionPayment<Runtime>,
	claims::PrevalidateAttests<Runtime>,
	frame_metadata_hash_extension::CheckMetadataHash<Runtime>,
);

/// All migrations that will run on the next runtime upgrade.
///
/// This contains the combined migrations of the last 10 releases. It allows to skip runtime
/// upgrades in case governance decides to do so. THE ORDER IS IMPORTANT.
pub type Migrations = (migrations::Unreleased, migrations::Permanent);

/// The runtime migrations per release.
#[allow(deprecated, missing_docs)]
pub mod migrations {
	use super::*;
	use pallet_balances::WeightInfo;

	parameter_types! {
		/// Weight for balance unreservations
		pub BalanceTransferAllowDeath: Weight = weights::pallet_balances::WeightInfo::<Runtime>::transfer_allow_death();
	}

	/// Unreleased migrations. Add new ones here:
	pub type Unreleased = (
		parachains_shared::migration::MigrateToV1<Runtime>,
		parachains_scheduler::migration::MigrateV2ToV3<Runtime>,
		pallet_child_bounties::migration::MigrateV0ToV1<Runtime, BalanceTransferAllowDeath>,
		pallet_staking::migrations::v16::MigrateV15ToV16<Runtime>,
		pallet_session::migrations::v1::MigrateV0ToV1<
			Runtime,
			pallet_staking::migrations::v17::MigrateDisabledToSession<Runtime>,
		>,
	);

	/// Migrations/checks that do not need to be versioned and can run on every update.
	pub type Permanent = (pallet_xcm::migration::MigrateToLatestXcmVersion<Runtime>,);
}

/// Unchecked extrinsic type as expected by this runtime.
pub type UncheckedExtrinsic =
	generic::UncheckedExtrinsic<Address, RuntimeCall, Signature, TxExtension>;
/// Executive: handles dispatch to the various modules.
pub type Executive = frame_executive::Executive<
	Runtime,
	Block,
	frame_system::ChainContext<Runtime>,
	Runtime,
	AllPalletsWithSystem,
	Migrations,
>;

/// The payload being signed in transactions.
pub type SignedPayload = generic::SignedPayload<RuntimeCall, TxExtension>;

#[cfg(feature = "runtime-benchmarks")]
mod benches {
	use super::*;

	frame_benchmarking::define_benchmarks!(
		// Polkadot
		[polkadot_runtime_common::auctions, Auctions]
		[polkadot_runtime_common::claims, Claims]
		[polkadot_runtime_common::crowdloan, Crowdloan]
		[polkadot_runtime_common::slots, Slots]
		[polkadot_runtime_common::paras_registrar, Registrar]
		[runtime_parachains::configuration, Configuration]
		[runtime_parachains::disputes, ParasDisputes]
		[runtime_parachains::disputes::slashing, ParasSlashing]
		[runtime_parachains::hrmp, Hrmp]
		[runtime_parachains::inclusion, ParaInclusion]
		[runtime_parachains::initializer, Initializer]
		[runtime_parachains::paras, Paras]
		[runtime_parachains::paras_inherent, ParaInherent]
		[runtime_parachains::on_demand, OnDemand]
		[runtime_parachains::coretime, Coretime]
		// Substrate
		[pallet_bags_list, VoterList]
		[pallet_balances, Balances]
		[pallet_beefy_mmr, BeefyMmrLeaf]
		[frame_benchmarking::baseline, Baseline::<Runtime>]
		[pallet_bounties, Bounties]
		[pallet_child_bounties, ChildBounties]
		[pallet_election_provider_multi_phase, ElectionProviderMultiPhase]
		[frame_election_provider_support, ElectionProviderBench::<Runtime>]
		[pallet_fast_unstake, FastUnstake]
		[pallet_indices, Indices]
		[pallet_message_queue, MessageQueue]
		[pallet_multisig, Multisig]
		[pallet_nomination_pools, NominationPoolsBench::<Runtime>]
		[pallet_offences, OffencesBench::<Runtime>]
		[pallet_preimage, Preimage]
		[pallet_proxy, Proxy]
		[pallet_scheduler, Scheduler]
		[pallet_session, SessionBench::<Runtime>]
		[pallet_staking, Staking]
		[frame_system, SystemBench::<Runtime>]
		[frame_system_extensions, SystemExtensionsBench::<Runtime>]
		[pallet_timestamp, Timestamp]
		[pallet_transaction_payment, TransactionPayment]
		[pallet_treasury, Treasury]
		[pallet_utility, Utility]
		[pallet_vesting, Vesting]
		[pallet_conviction_voting, ConvictionVoting]
		[pallet_referenda, Referenda]
		[pallet_whitelist, Whitelist]
		[pallet_asset_rate, AssetRate]
		// XCM
		[pallet_xcm, PalletXcmExtrinsicsBenchmark::<Runtime>]
		[pallet_xcm_benchmarks::fungible, pallet_xcm_benchmarks::fungible::Pallet::<Runtime>]
		[pallet_xcm_benchmarks::generic, pallet_xcm_benchmarks::generic::Pallet::<Runtime>]
	);

	pub use frame_benchmarking::{BenchmarkBatch, BenchmarkError, BenchmarkList};
	pub use frame_support::traits::{StorageInfoTrait, WhitelistedStorageKeys};
	pub use sp_storage::TrackedStorageKey;
	// Trying to add benchmarks directly to some pallets caused cyclic dependency issues.
	// To get around that, we separated the benchmarks into its own crate.
	pub use frame_benchmarking::baseline::Pallet as Baseline;
	pub use frame_system_benchmarking::{
		extensions::Pallet as SystemExtensionsBench, Pallet as SystemBench,
	};
	pub use pallet_election_provider_support_benchmarking::Pallet as ElectionProviderBench;
	pub use pallet_nomination_pools_benchmarking::Pallet as NominationPoolsBench;
	pub use pallet_offences_benchmarking::Pallet as OffencesBench;
	pub use pallet_session_benchmarking::Pallet as SessionBench;
	pub use pallet_xcm::benchmarking::Pallet as PalletXcmExtrinsicsBenchmark;

	use polkadot_runtime_constants::system_parachain::AssetHubParaId;
	use xcm_config::{
		AssetHubLocation, LocalCheckAccount, SovereignAccountOf, TokenLocation, XcmConfig,
	};

	impl pallet_session_benchmarking::Config for Runtime {}
	impl pallet_offences_benchmarking::Config for Runtime {}
	impl pallet_election_provider_support_benchmarking::Config for Runtime {}
	impl frame_system_benchmarking::Config for Runtime {}
	impl frame_benchmarking::baseline::Config for Runtime {}
	impl pallet_nomination_pools_benchmarking::Config for Runtime {}
	impl runtime_parachains::disputes::slashing::benchmarking::Config for Runtime {}

	parameter_types! {
		pub ExistentialDepositAsset: Option<Asset> = Some((
			TokenLocation::get(),
			ExistentialDeposit::get()
		).into());
		pub const RandomParaId: ParaId = ParaId::new(43211234);
	}

	impl pallet_xcm::benchmarking::Config for Runtime {
		type DeliveryHelper = (
			polkadot_runtime_common::xcm_sender::ToParachainDeliveryHelper<
				XcmConfig,
				ExistentialDepositAsset,
				xcm_config::PriceForChildParachainDelivery,
				AssetHubParaId,
				Dmp,
			>,
			polkadot_runtime_common::xcm_sender::ToParachainDeliveryHelper<
				XcmConfig,
				ExistentialDepositAsset,
				xcm_config::PriceForChildParachainDelivery,
				RandomParaId,
				Dmp,
			>,
		);

		fn reachable_dest() -> Option<Location> {
			Some(AssetHubLocation::get())
		}

		fn teleportable_asset_and_dest() -> Option<(Asset, Location)> {
			// Relay/native token can be teleported to/from AH.
			Some((
				Asset { fun: Fungible(ExistentialDeposit::get()), id: AssetId(Here.into()) },
				AssetHubLocation::get(),
			))
		}

		fn reserve_transferable_asset_and_dest() -> Option<(Asset, Location)> {
			// Relay can reserve transfer native token to some random parachain.
			Some((
				Asset { fun: Fungible(ExistentialDeposit::get()), id: AssetId(Here.into()) },
				Parachain(RandomParaId::get().into()).into(),
			))
		}

		fn set_up_complex_asset_transfer(
		) -> Option<(Assets, u32, Location, alloc::boxed::Box<dyn FnOnce()>)> {
			// Relay supports only native token, either reserve transfer it to non-system
			// parachains, or teleport it to system parachain. Use the teleport case for
			// benchmarking as it's slightly heavier.
			// Relay/native token can be teleported to/from AH.
			let native_location = Here.into();
			let dest = AssetHubLocation::get();
			pallet_xcm::benchmarking::helpers::native_teleport_as_asset_transfer::<Runtime>(
				native_location,
				dest,
			)
		}

		fn get_asset() -> Asset {
			Asset { id: AssetId(Location::here()), fun: Fungible(ExistentialDeposit::get()) }
		}
	}

	impl pallet_xcm_benchmarks::Config for Runtime {
		type XcmConfig = XcmConfig;
		type AccountIdConverter = SovereignAccountOf;
		type DeliveryHelper = polkadot_runtime_common::xcm_sender::ToParachainDeliveryHelper<
			XcmConfig,
			ExistentialDepositAsset,
			xcm_config::PriceForChildParachainDelivery,
			AssetHubParaId,
			Dmp,
		>;
		fn valid_destination() -> Result<Location, BenchmarkError> {
			Ok(AssetHubLocation::get())
		}
		fn worst_case_holding(_depositable_count: u32) -> Assets {
			// Polkadot only knows about DOT
			vec![Asset {
				id: AssetId(TokenLocation::get()),
				fun: Fungible(1_000_000_000_000 * UNITS),
			}]
			.into()
		}
	}

	parameter_types! {
		pub TrustedTeleporter: Option<(Location, Asset)> = Some((
			AssetHubLocation::get(),
			Asset { id: AssetId(TokenLocation::get()), fun: Fungible(UNITS) }
		));
		pub const TrustedReserve: Option<(Location, Asset)> = None;
	}

	impl pallet_xcm_benchmarks::fungible::Config for Runtime {
		type TransactAsset = Balances;

		type CheckedAccount = LocalCheckAccount;
		type TrustedTeleporter = TrustedTeleporter;
		type TrustedReserve = TrustedReserve;

		fn get_asset() -> Asset {
			// We put more than ED here for being able to keep accounts alive when transferring
			// and paying the delivery fees.
			Asset {
				id: AssetId(TokenLocation::get()),
				fun: Fungible(1_000_000 * ExistentialDeposit::get()),
			}
		}
	}

	impl pallet_xcm_benchmarks::generic::Config for Runtime {
		type TransactAsset = Balances;
		type RuntimeCall = RuntimeCall;

		fn worst_case_response() -> (u64, Response) {
			(0u64, Response::Version(Default::default()))
		}

		fn worst_case_asset_exchange() -> Result<(Assets, Assets), BenchmarkError> {
			// Polkadot doesn't support asset exchanges
			Err(BenchmarkError::Skip)
		}

		fn universal_alias() -> Result<(Location, Junction), BenchmarkError> {
			// The XCM executor of Polkadot doesn't have a configured `UniversalAliases`
			Err(BenchmarkError::Skip)
		}

		fn transact_origin_and_runtime_call() -> Result<(Location, RuntimeCall), BenchmarkError> {
			Ok((
				AssetHubLocation::get(),
				frame_system::Call::remark_with_event { remark: vec![] }.into(),
			))
		}

		fn subscribe_origin() -> Result<Location, BenchmarkError> {
			Ok(AssetHubLocation::get())
		}

		fn claimable_asset() -> Result<(Location, Location, Assets), BenchmarkError> {
			let origin = AssetHubLocation::get();
			let assets: Assets = (AssetId(TokenLocation::get()), 1_000 * UNITS).into();
			let ticket = Location { parents: 0, interior: Here };
			Ok((origin, ticket, assets))
		}

		fn fee_asset() -> Result<Asset, BenchmarkError> {
			Ok(Asset { id: AssetId(TokenLocation::get()), fun: Fungible(1_000_000 * UNITS) })
		}

		fn unlockable_asset() -> Result<(Location, Location, Asset), BenchmarkError> {
			// Polkadot doesn't support asset locking
			Err(BenchmarkError::Skip)
		}

		fn export_message_origin_and_destination(
		) -> Result<(Location, NetworkId, InteriorLocation), BenchmarkError> {
			// Polkadot doesn't support exporting messages
			Err(BenchmarkError::Skip)
		}

		fn alias_origin() -> Result<(Location, Location), BenchmarkError> {
			// The XCM executor of Polkadot doesn't have a configured `Aliasers`
			Err(BenchmarkError::Skip)
		}
	}
}

#[cfg(feature = "runtime-benchmarks")]
use benches::*;

impl Runtime {
	fn impl_experimental_inflation_info() -> InflationInfo {
		use pallet_staking::{ActiveEra, EraPayout, ErasTotalStake};
		let (staked, _start) = ActiveEra::<Runtime>::get()
			.map(|ae| (ErasTotalStake::<Runtime>::get(ae.index), ae.start.unwrap_or(0)))
			.unwrap_or((0, 0));
		let stake_able_issuance = Balances::total_issuance();

		// We assume un-delayed 24h eras.
		let era_duration = 24 * (HOURS as Moment) * MILLISECS_PER_BLOCK;
		let next_mint = <Self as pallet_staking::Config>::EraPayout::era_payout(
			staked,
			stake_able_issuance,
			era_duration,
		);
		// reverse-engineer the current inflation by looking at the total minted against the total
		// issuance.
		let inflation = Perquintill::from_rational(
			(next_mint.0 + next_mint.1) * 36525 / 100,
			stake_able_issuance,
		);

		InflationInfo { inflation, next_mint }
	}
}

sp_api::impl_runtime_apis! {
	impl relay_common::apis::Inflation<Block> for Runtime {
		fn experimental_inflation_prediction_info() -> InflationInfo {
			Runtime::impl_experimental_inflation_info()
		}
	}

	impl sp_api::Core<Block> for Runtime {
		fn version() -> RuntimeVersion {
			VERSION
		}

		fn execute_block(block: Block) {
			Executive::execute_block(block);
		}

		fn initialize_block(header: &<Block as BlockT>::Header) -> sp_runtime::ExtrinsicInclusionMode {
			Executive::initialize_block(header)
		}
	}

	impl sp_api::Metadata<Block> for Runtime {
		fn metadata() -> OpaqueMetadata {
			OpaqueMetadata::new(Runtime::metadata().into())
		}

		fn metadata_at_version(version: u32) -> Option<OpaqueMetadata> {
			Runtime::metadata_at_version(version)
		}

		fn metadata_versions() -> Vec<u32> {
			Runtime::metadata_versions()
		}
	}

	impl sp_block_builder::BlockBuilder<Block> for Runtime {
		fn apply_extrinsic(extrinsic: <Block as BlockT>::Extrinsic) -> ApplyExtrinsicResult {
			Executive::apply_extrinsic(extrinsic)
		}

		fn finalize_block() -> <Block as BlockT>::Header {
			Executive::finalize_block()
		}

		fn inherent_extrinsics(data: sp_inherents::InherentData) -> Vec<<Block as BlockT>::Extrinsic> {
			data.create_extrinsics()
		}

		fn check_inherents(
			block: Block,
			data: sp_inherents::InherentData,
		) -> sp_inherents::CheckInherentsResult {
			data.check_extrinsics(&block)
		}
	}

	impl pallet_nomination_pools_runtime_api::NominationPoolsApi<
		Block,
		AccountId,
		Balance,
	> for Runtime {
		fn pending_rewards(member: AccountId) -> Balance {
			NominationPools::api_pending_rewards(member).unwrap_or_default()
		}

		fn points_to_balance(pool_id: pallet_nomination_pools::PoolId, points: Balance) -> Balance {
			NominationPools::api_points_to_balance(pool_id, points)
		}

		fn balance_to_points(pool_id: pallet_nomination_pools::PoolId, new_funds: Balance) -> Balance {
			NominationPools::api_balance_to_points(pool_id, new_funds)
		}

		fn pool_pending_slash(pool_id: pallet_nomination_pools::PoolId) -> Balance {
			NominationPools::api_pool_pending_slash(pool_id)
		}

		fn member_pending_slash(member: AccountId) -> Balance {
			NominationPools::api_member_pending_slash(member)
		}

		fn pool_needs_delegate_migration(pool_id: pallet_nomination_pools::PoolId) -> bool {
			NominationPools::api_pool_needs_delegate_migration(pool_id)
		}

		fn member_needs_delegate_migration(member: AccountId) -> bool {
			NominationPools::api_member_needs_delegate_migration(member)
		}

		fn member_total_balance(who: AccountId) -> Balance {
			NominationPools::api_member_total_balance(who)
		}

		fn pool_balance(pool_id: pallet_nomination_pools::PoolId) -> Balance {
			NominationPools::api_pool_balance(pool_id)
		}

		fn pool_accounts(pool_id: pallet_nomination_pools::PoolId) -> (AccountId, AccountId) {
			NominationPools::api_pool_accounts(pool_id)
		}
	}

	impl pallet_staking_runtime_api::StakingApi<Block, Balance, AccountId> for Runtime {
		fn nominations_quota(balance: Balance) -> u32 {
			Staking::api_nominations_quota(balance)
		}

		fn eras_stakers_page_count(era: sp_staking::EraIndex, account: AccountId) -> sp_staking::Page {
			Staking::api_eras_stakers_page_count(era, account)
		}

		fn pending_rewards(era: sp_staking::EraIndex, account: AccountId) -> bool {
			Staking::api_pending_rewards(era, account)
		}
	}

	impl sp_transaction_pool::runtime_api::TaggedTransactionQueue<Block> for Runtime {
		fn validate_transaction(
			source: TransactionSource,
			tx: <Block as BlockT>::Extrinsic,
			block_hash: <Block as BlockT>::Hash,
		) -> TransactionValidity {
			Executive::validate_transaction(source, tx, block_hash)
		}
	}

	impl sp_offchain::OffchainWorkerApi<Block> for Runtime {
		fn offchain_worker(header: &<Block as BlockT>::Header) {
			Executive::offchain_worker(header)
		}
	}

	#[api_version(12)]
	impl polkadot_primitives::runtime_api::ParachainHost<Block> for Runtime {
		fn validators() -> Vec<ValidatorId> {
			parachains_runtime_api_impl::validators::<Runtime>()
		}

		fn validator_groups() -> (Vec<Vec<ValidatorIndex>>, GroupRotationInfo<BlockNumber>) {
			parachains_runtime_api_impl::validator_groups::<Runtime>()
		}

		fn availability_cores() -> Vec<CoreState<Hash, BlockNumber>> {
			parachains_runtime_api_impl::availability_cores::<Runtime>()
		}

		fn persisted_validation_data(para_id: ParaId, assumption: OccupiedCoreAssumption)
			-> Option<PersistedValidationData<Hash, BlockNumber>> {
			parachains_runtime_api_impl::persisted_validation_data::<Runtime>(para_id, assumption)
		}

		fn assumed_validation_data(
			para_id: ParaId,
			expected_persisted_validation_data_hash: Hash,
		) -> Option<(PersistedValidationData<Hash, BlockNumber>, ValidationCodeHash)> {
			parachains_runtime_api_impl::assumed_validation_data::<Runtime>(
				para_id,
				expected_persisted_validation_data_hash,
			)
		}

		fn check_validation_outputs(
			para_id: ParaId,
			outputs: polkadot_primitives::CandidateCommitments,
		) -> bool {
			parachains_runtime_api_impl::check_validation_outputs::<Runtime>(para_id, outputs)
		}

		fn session_index_for_child() -> SessionIndex {
			parachains_runtime_api_impl::session_index_for_child::<Runtime>()
		}

		fn validation_code(para_id: ParaId, assumption: OccupiedCoreAssumption)
			-> Option<ValidationCode> {
			parachains_runtime_api_impl::validation_code::<Runtime>(para_id, assumption)
		}

		fn candidate_pending_availability(para_id: ParaId) -> Option<CommittedCandidateReceipt<Hash>> {
			#[allow(deprecated)]
			parachains_runtime_api_impl::candidate_pending_availability::<Runtime>(para_id)
		}

		fn candidate_events() -> Vec<CandidateEvent<Hash>> {
			parachains_runtime_api_impl::candidate_events::<Runtime, _>(|ev| {
				match ev {
					RuntimeEvent::ParaInclusion(ev) => {
						Some(ev)
					}
					_ => None,
				}
			})
		}

		fn session_info(index: SessionIndex) -> Option<SessionInfo> {
			parachains_runtime_api_impl::session_info::<Runtime>(index)
		}

		fn session_executor_params(session_index: SessionIndex) -> Option<ExecutorParams> {
			parachains_runtime_api_impl::session_executor_params::<Runtime>(session_index)
		}

		fn dmq_contents(recipient: ParaId) -> Vec<InboundDownwardMessage<BlockNumber>> {
			parachains_runtime_api_impl::dmq_contents::<Runtime>(recipient)
		}

		fn inbound_hrmp_channels_contents(
			recipient: ParaId
		) -> BTreeMap<ParaId, Vec<InboundHrmpMessage<BlockNumber>>> {
			parachains_runtime_api_impl::inbound_hrmp_channels_contents::<Runtime>(recipient)
		}

		fn validation_code_by_hash(hash: ValidationCodeHash) -> Option<ValidationCode> {
			parachains_runtime_api_impl::validation_code_by_hash::<Runtime>(hash)
		}

		fn on_chain_votes() -> Option<ScrapedOnChainVotes<Hash>> {
			parachains_runtime_api_impl::on_chain_votes::<Runtime>()
		}

		fn submit_pvf_check_statement(
			stmt: polkadot_primitives::PvfCheckStatement,
			signature: polkadot_primitives::ValidatorSignature,
		) {
			parachains_runtime_api_impl::submit_pvf_check_statement::<Runtime>(stmt, signature)
		}

		fn pvfs_require_precheck() -> Vec<ValidationCodeHash> {
			parachains_runtime_api_impl::pvfs_require_precheck::<Runtime>()
		}

		fn validation_code_hash(para_id: ParaId, assumption: OccupiedCoreAssumption)
			-> Option<ValidationCodeHash>
		{
			parachains_runtime_api_impl::validation_code_hash::<Runtime>(para_id, assumption)
		}

		fn disputes() -> Vec<(SessionIndex, CandidateHash, DisputeState<BlockNumber>)> {
			parachains_runtime_api_impl::get_session_disputes::<Runtime>()
		}

		fn unapplied_slashes(
		) -> Vec<(SessionIndex, CandidateHash, slashing::PendingSlashes)> {
			parachains_runtime_api_impl::unapplied_slashes::<Runtime>()
		}

		fn key_ownership_proof(
			validator_id: ValidatorId,
		) -> Option<slashing::OpaqueKeyOwnershipProof> {
			use codec::Encode;

			Historical::prove((PARACHAIN_KEY_TYPE_ID, validator_id))
				.map(|p| p.encode())
				.map(slashing::OpaqueKeyOwnershipProof::new)
		}

		fn submit_report_dispute_lost(
			dispute_proof: slashing::DisputeProof,
			key_ownership_proof: slashing::OpaqueKeyOwnershipProof,
		) -> Option<()> {
			parachains_runtime_api_impl::submit_unsigned_slashing_report::<Runtime>(
				dispute_proof,
				key_ownership_proof,
			)
		}

		fn minimum_backing_votes() -> u32 {
			parachains_runtime_api_impl::minimum_backing_votes::<Runtime>()
		}

		fn para_backing_state(para_id: ParaId) -> Option<polkadot_primitives::vstaging::async_backing::BackingState> {
			#[allow(deprecated)]
			parachains_runtime_api_impl::backing_state::<Runtime>(para_id)
		}

		fn async_backing_params() -> polkadot_primitives::AsyncBackingParams {
			#[allow(deprecated)]
			parachains_runtime_api_impl::async_backing_params::<Runtime>()
		}

		fn disabled_validators() -> Vec<ValidatorIndex> {
			parachains_runtime_api_impl::disabled_validators::<Runtime>()
		}

		fn node_features() -> NodeFeatures {
			parachains_runtime_api_impl::node_features::<Runtime>()
		}

		fn approval_voting_params() -> ApprovalVotingParams {
			parachains_runtime_api_impl::approval_voting_params::<Runtime>()
		}

		fn claim_queue() -> BTreeMap<CoreIndex, VecDeque<ParaId>> {
			parachains_runtime_api_impl::claim_queue::<Runtime>()
		}

		fn candidates_pending_availability(para_id: ParaId) -> Vec<CommittedCandidateReceipt<Hash>> {
			parachains_runtime_api_impl::candidates_pending_availability::<Runtime>(para_id)
		}

		fn validation_code_bomb_limit() -> u32 {
			parachains_runtime_api_impl_vstaging::validation_code_bomb_limit::<Runtime>()
		}
	}

	impl beefy_primitives::BeefyApi<Block, BeefyId> for Runtime {
		fn beefy_genesis() -> Option<BlockNumber> {
			pallet_beefy::GenesisBlock::<Runtime>::get()
		}

		fn validator_set() -> Option<beefy_primitives::ValidatorSet<BeefyId>> {
			Beefy::validator_set()
		}

		fn generate_key_ownership_proof(
			_set_id: beefy_primitives::ValidatorSetId,
			authority_id: BeefyId,
		) -> Option<beefy_primitives::OpaqueKeyOwnershipProof> {
			use codec::Encode;

			Historical::prove((beefy_primitives::KEY_TYPE, authority_id))
				.map(|p| p.encode())
				.map(beefy_primitives::OpaqueKeyOwnershipProof::new)
		}

		fn submit_report_double_voting_unsigned_extrinsic(
			equivocation_proof: beefy_primitives::DoubleVotingProof<BlockNumber, BeefyId, BeefySignature>,
			key_owner_proof: OpaqueValue,
		) -> Option<()> {
			let key_owner_proof = key_owner_proof.decode()?;

			Beefy::submit_unsigned_double_voting_report(
				equivocation_proof,
				key_owner_proof,
			)
		}

		fn submit_report_fork_voting_unsigned_extrinsic(
			equivocation_proof: beefy_primitives::ForkVotingProof<Header, BeefyId, OpaqueValue>,
			key_owner_proof: OpaqueKeyOwnershipProof,
		) -> Option<()> {
			Beefy::submit_unsigned_fork_voting_report(
				equivocation_proof.try_into()?,
				key_owner_proof.decode()?,
			)
		}

		fn submit_report_future_block_voting_unsigned_extrinsic(
			equivocation_proof: beefy_primitives::FutureBlockVotingProof<BlockNumber,BeefyId> ,
			key_owner_proof: OpaqueKeyOwnershipProof,
		) -> Option<()> {
			Beefy::submit_unsigned_future_block_voting_report(
				equivocation_proof,
				key_owner_proof.decode()?,
			)
		}

		fn generate_ancestry_proof(
			prev_block_number: BlockNumber,
			best_known_block_number: Option<BlockNumber>,
		) -> Option<sp_runtime::OpaqueValue> {
			Mmr::generate_ancestry_proof(prev_block_number, best_known_block_number)
				.map(|p| p.encode())
				.map(OpaqueKeyOwnershipProof::new)
				.ok()
		}
	}

	impl mmr::MmrApi<Block, Hash, BlockNumber> for Runtime {
		fn mmr_root() -> Result<mmr::Hash, mmr::Error> {
			Ok(Mmr::mmr_root())
		}

		fn mmr_leaf_count() -> Result<mmr::LeafIndex, mmr::Error> {
			Ok(Mmr::mmr_leaves())
		}

		fn generate_proof(
			block_numbers: Vec<BlockNumber>,
			best_known_block_number: Option<BlockNumber>,
		) -> Result<(Vec<mmr::EncodableOpaqueLeaf>, mmr::LeafProof<mmr::Hash>), mmr::Error> {
			Mmr::generate_proof(block_numbers, best_known_block_number).map(
				|(leaves, proof)| {
					(
						leaves
							.into_iter()
							.map(|leaf| mmr::EncodableOpaqueLeaf::from_leaf(&leaf))
							.collect(),
						proof,
					)
				},
			)
		}

		fn verify_proof(leaves: Vec<mmr::EncodableOpaqueLeaf>, proof: mmr::LeafProof<mmr::Hash>)
			-> Result<(), mmr::Error>
		{
			let leaves = leaves.into_iter().map(|leaf|
				leaf.into_opaque_leaf()
				.try_decode()
				.ok_or(mmr::Error::Verify)).collect::<Result<Vec<mmr::Leaf>, mmr::Error>>()?;
			Mmr::verify_leaves(leaves, proof)
		}

		fn verify_proof_stateless(
			root: mmr::Hash,
			leaves: Vec<mmr::EncodableOpaqueLeaf>,
			proof: mmr::LeafProof<mmr::Hash>
		) -> Result<(), mmr::Error> {
			let nodes = leaves.into_iter().map(|leaf|mmr::DataOrHash::Data(leaf.into_opaque_leaf())).collect();
			pallet_mmr::verify_leaves_proof::<mmr::Hashing, _>(root, nodes, proof)
		}
	}

	impl pallet_beefy_mmr::BeefyMmrApi<Block, Hash> for RuntimeApi {
		fn authority_set_proof() -> beefy_primitives::mmr::BeefyAuthoritySet<Hash> {
			BeefyMmrLeaf::authority_set_proof()
		}

		fn next_authority_set_proof() -> beefy_primitives::mmr::BeefyNextAuthoritySet<Hash> {
			BeefyMmrLeaf::next_authority_set_proof()
		}
	}

	impl fg_primitives::GrandpaApi<Block> for Runtime {
		fn grandpa_authorities() -> Vec<(GrandpaId, u64)> {
			Grandpa::grandpa_authorities()
		}

		fn current_set_id() -> fg_primitives::SetId {
			Grandpa::current_set_id()
		}

		fn submit_report_equivocation_unsigned_extrinsic(
			equivocation_proof: fg_primitives::EquivocationProof<
				<Block as BlockT>::Hash,
				sp_runtime::traits::NumberFor<Block>,
			>,
			key_owner_proof: fg_primitives::OpaqueKeyOwnershipProof,
		) -> Option<()> {
			let key_owner_proof = key_owner_proof.decode()?;

			Grandpa::submit_unsigned_equivocation_report(
				equivocation_proof,
				key_owner_proof,
			)
		}

		fn generate_key_ownership_proof(
			_set_id: fg_primitives::SetId,
			authority_id: fg_primitives::AuthorityId,
		) -> Option<fg_primitives::OpaqueKeyOwnershipProof> {
			use codec::Encode;

			Historical::prove((fg_primitives::KEY_TYPE, authority_id))
				.map(|p| p.encode())
				.map(fg_primitives::OpaqueKeyOwnershipProof::new)
		}
	}

	impl babe_primitives::BabeApi<Block> for Runtime {
		fn configuration() -> babe_primitives::BabeConfiguration {
			let epoch_config = Babe::epoch_config().unwrap_or(BABE_GENESIS_EPOCH_CONFIG);
			babe_primitives::BabeConfiguration {
				slot_duration: Babe::slot_duration(),
				epoch_length: EpochDuration::get(),
				c: epoch_config.c,
				authorities: Babe::authorities().to_vec(),
				randomness: Babe::randomness(),
				allowed_slots: epoch_config.allowed_slots,
			}
		}

		fn current_epoch_start() -> babe_primitives::Slot {
			Babe::current_epoch_start()
		}

		fn current_epoch() -> babe_primitives::Epoch {
			Babe::current_epoch()
		}

		fn next_epoch() -> babe_primitives::Epoch {
			Babe::next_epoch()
		}

		fn generate_key_ownership_proof(
			_slot: babe_primitives::Slot,
			authority_id: babe_primitives::AuthorityId,
		) -> Option<babe_primitives::OpaqueKeyOwnershipProof> {
			use codec::Encode;

			Historical::prove((babe_primitives::KEY_TYPE, authority_id))
				.map(|p| p.encode())
				.map(babe_primitives::OpaqueKeyOwnershipProof::new)
		}

		fn submit_report_equivocation_unsigned_extrinsic(
			equivocation_proof: babe_primitives::EquivocationProof<<Block as BlockT>::Header>,
			key_owner_proof: babe_primitives::OpaqueKeyOwnershipProof,
		) -> Option<()> {
			let key_owner_proof = key_owner_proof.decode()?;

			Babe::submit_unsigned_equivocation_report(
				equivocation_proof,
				key_owner_proof,
			)
		}
	}

	impl authority_discovery_primitives::AuthorityDiscoveryApi<Block> for Runtime {
		fn authorities() -> Vec<AuthorityDiscoveryId> {
			parachains_runtime_api_impl::relevant_authority_ids::<Runtime>()
		}
	}

	impl sp_session::SessionKeys<Block> for Runtime {
		fn generate_session_keys(seed: Option<Vec<u8>>) -> Vec<u8> {
			SessionKeys::generate(seed)
		}

		fn decode_session_keys(
			encoded: Vec<u8>,
		) -> Option<Vec<(Vec<u8>, sp_core::crypto::KeyTypeId)>> {
			SessionKeys::decode_into_raw_public_keys(&encoded)
		}
	}

	impl frame_system_rpc_runtime_api::AccountNonceApi<Block, AccountId, Nonce> for Runtime {
		fn account_nonce(account: AccountId) -> Nonce {
			System::account_nonce(account)
		}
	}

	impl pallet_transaction_payment_rpc_runtime_api::TransactionPaymentApi<
		Block,
		Balance,
	> for Runtime {
		fn query_info(uxt: <Block as BlockT>::Extrinsic, len: u32) -> RuntimeDispatchInfo<Balance> {
			TransactionPayment::query_info(uxt, len)
		}
		fn query_fee_details(uxt: <Block as BlockT>::Extrinsic, len: u32) -> FeeDetails<Balance> {
			TransactionPayment::query_fee_details(uxt, len)
		}
		fn query_weight_to_fee(weight: Weight) -> Balance {
			TransactionPayment::weight_to_fee(weight)
		}
		fn query_length_to_fee(length: u32) -> Balance {
			TransactionPayment::length_to_fee(length)
		}
	}

	impl pallet_transaction_payment_rpc_runtime_api::TransactionPaymentCallApi<Block, Balance, RuntimeCall>
		for Runtime
	{
		fn query_call_info(call: RuntimeCall, len: u32) -> RuntimeDispatchInfo<Balance> {
			TransactionPayment::query_call_info(call, len)
		}
		fn query_call_fee_details(call: RuntimeCall, len: u32) -> FeeDetails<Balance> {
			TransactionPayment::query_call_fee_details(call, len)
		}
		fn query_weight_to_fee(weight: Weight) -> Balance {
			TransactionPayment::weight_to_fee(weight)
		}
		fn query_length_to_fee(length: u32) -> Balance {
			TransactionPayment::length_to_fee(length)
		}
	}

	impl xcm_runtime_apis::fees::XcmPaymentApi<Block> for Runtime {
		fn query_acceptable_payment_assets(xcm_version: xcm::Version) -> Result<Vec<VersionedAssetId>, XcmPaymentApiError> {
			let acceptable_assets = vec![AssetId(xcm_config::TokenLocation::get())];
			XcmPallet::query_acceptable_payment_assets(xcm_version, acceptable_assets)
		}

		fn query_weight_to_asset_fee(weight: Weight, asset: VersionedAssetId) -> Result<u128, XcmPaymentApiError> {
			let latest_asset_id: Result<AssetId, ()> = asset.clone().try_into();
			match latest_asset_id {
				Ok(asset_id) if asset_id.0 == xcm_config::TokenLocation::get() => {
					// for native token
					Ok(WeightToFee::weight_to_fee(&weight))
				},
				Ok(asset_id) => {
					log::trace!(target: "xcm::xcm_runtime_apis", "query_weight_to_asset_fee - unhandled asset_id: {asset_id:?}!");
					Err(XcmPaymentApiError::AssetNotFound)
				},
				Err(_) => {
					log::trace!(target: "xcm::xcm_runtime_apis", "query_weight_to_asset_fee - failed to convert asset: {asset:?}!");
					Err(XcmPaymentApiError::VersionedConversionFailed)
				}
			}
		}

		fn query_xcm_weight(message: VersionedXcm<()>) -> Result<Weight, XcmPaymentApiError> {
			XcmPallet::query_xcm_weight(message)
		}

		fn query_delivery_fees(destination: VersionedLocation, message: VersionedXcm<()>) -> Result<VersionedAssets, XcmPaymentApiError> {
			XcmPallet::query_delivery_fees(destination, message)
		}
	}

	impl xcm_runtime_apis::dry_run::DryRunApi<Block, RuntimeCall, RuntimeEvent, OriginCaller> for Runtime {
		fn dry_run_call(origin: OriginCaller, call: RuntimeCall, result_xcms_version: XcmVersion) -> Result<CallDryRunEffects<RuntimeEvent>, XcmDryRunApiError> {
			XcmPallet::dry_run_call::<Runtime, xcm_config::XcmRouter, OriginCaller, RuntimeCall>(origin, call, result_xcms_version)
		}

		fn dry_run_xcm(origin_location: VersionedLocation, xcm: VersionedXcm<RuntimeCall>) -> Result<XcmDryRunEffects<RuntimeEvent>, XcmDryRunApiError> {
			XcmPallet::dry_run_xcm::<Runtime, xcm_config::XcmRouter, RuntimeCall, xcm_config::XcmConfig>(origin_location, xcm)
		}
	}

	impl xcm_runtime_apis::conversions::LocationToAccountApi<Block, AccountId> for Runtime {
		fn convert_location(location: VersionedLocation) -> Result<
			AccountId,
			xcm_runtime_apis::conversions::Error
		> {
			xcm_runtime_apis::conversions::LocationToAccountHelper::<
				AccountId,
				xcm_config::SovereignAccountOf,
			>::convert_location(location)
		}
	}

	impl sp_genesis_builder::GenesisBuilder<Block> for Runtime {
		fn build_state(config: Vec<u8>) -> sp_genesis_builder::Result {
			build_state::<RuntimeGenesisConfig>(config)
		}

		fn get_preset(id: &Option<sp_genesis_builder::PresetId>) -> Option<Vec<u8>> {
			get_preset::<RuntimeGenesisConfig>(id, &genesis_config_presets::get_preset)
		}

		fn preset_names() -> Vec<sp_genesis_builder::PresetId> {
			genesis_config_presets::preset_names()
		}
	}

	#[cfg(feature = "try-runtime")]
	impl frame_try_runtime::TryRuntime<Block> for Runtime {
		fn on_runtime_upgrade(checks: frame_try_runtime::UpgradeCheckSelect) -> (Weight, Weight) {
			log::info!(target: LOG_TARGET, "try-runtime::on_runtime_upgrade polkadot.");
			let weight = Executive::try_runtime_upgrade(checks).unwrap();
			(weight, BlockWeights::get().max_block)
		}

		fn execute_block(
			block: Block,
			state_root_check: bool,
			signature_check: bool,
			select: frame_try_runtime::TryStateSelect,
		) -> Weight {
			// NOTE: intentional unwrap: we don't want to propagate the error backwards, and want to
			// have a backtrace here.
			Executive::try_execute_block(block, state_root_check, signature_check, select).unwrap()
		}
	}

	#[cfg(feature = "runtime-benchmarks")]
	impl frame_benchmarking::Benchmark<Block> for Runtime {
		fn benchmark_metadata(extra: bool) -> (
			Vec<frame_benchmarking::BenchmarkList>,
			Vec<frame_support::traits::StorageInfo>,
		) {
			let mut list = Vec::<BenchmarkList>::new();
			list_benchmarks!(list, extra);

			let storage_info = AllPalletsWithSystem::storage_info();
			(list, storage_info)
		}

		fn dispatch_benchmark(
			config: frame_benchmarking::BenchmarkConfig
		) -> Result<
			Vec<frame_benchmarking::BenchmarkBatch>,
			alloc::string::String,
		> {
			let mut whitelist: Vec<TrackedStorageKey> = AllPalletsWithSystem::whitelisted_storage_keys();
			let treasury_key = frame_system::Account::<Runtime>::hashed_key_for(Treasury::account_id());
			whitelist.push(treasury_key.to_vec().into());

			let mut batches = Vec::<BenchmarkBatch>::new();
			let params = (&config, &whitelist);

			add_benchmarks!(params, batches);

			Ok(batches)
		}
	}
}

#[cfg(test)]
mod test_fees {
	use super::*;
	use frame_support::{dispatch::GetDispatchInfo, weights::WeightToFee as WeightToFeeT};
	use polkadot_runtime_common::MinimumMultiplier;
	use separator::Separatable;
	use sp_keyring::Sr25519Keyring::{Alice, Charlie};
	use sp_runtime::{assert_eq_error_rate, MultiAddress, MultiSignature};

	#[test]
	fn payout_weight_portion() {
		use pallet_staking::WeightInfo;
		let payout_weight =
			<Runtime as pallet_staking::Config>::WeightInfo::payout_stakers_alive_staked(
				MaxNominators::get(),
			)
			.ref_time() as f64;
		let block_weight = BlockWeights::get().max_block.ref_time() as f64;

		println!(
			"a full payout takes {:.2} of the block weight [{} / {}]",
			payout_weight / block_weight,
			payout_weight,
			block_weight
		);
		assert!(payout_weight * 2f64 < block_weight);
	}

	#[test]
	fn block_cost() {
		let max_block_weight = BlockWeights::get().max_block;
		let raw_fee = WeightToFee::weight_to_fee(&max_block_weight);

		let fee_with_multiplier = |m: Multiplier| {
			println!(
				"Full Block weight == {} // multiplier: {:?} // WeightToFee(full_block) == {} plank",
				max_block_weight,
				m,
				m.saturating_mul_int(raw_fee).separated_string(),
			);
		};
		fee_with_multiplier(MinimumMultiplier::get());
		fee_with_multiplier(Multiplier::from_rational(1, 2));
		fee_with_multiplier(Multiplier::from_u32(1));
		fee_with_multiplier(Multiplier::from_u32(2));
	}

	#[test]
	fn transfer_cost_min_multiplier() {
		let min_multiplier = MinimumMultiplier::get();
		let call = pallet_balances::Call::<Runtime>::transfer_keep_alive {
			dest: Charlie.to_account_id().into(),
			value: Default::default(),
		};
		let info = call.get_dispatch_info();
		println!("call = {:?} / info = {:?}", call, info);
		// convert to runtime call.
		let call = RuntimeCall::Balances(call);
		let tx_ext: TxExtension = (
			frame_system::CheckNonZeroSender::<Runtime>::new(),
			frame_system::CheckSpecVersion::<Runtime>::new(),
			frame_system::CheckTxVersion::<Runtime>::new(),
			frame_system::CheckGenesis::<Runtime>::new(),
			frame_system::CheckMortality::<Runtime>::from(generic::Era::immortal()),
			frame_system::CheckNonce::<Runtime>::from(1),
			frame_system::CheckWeight::<Runtime>::new(),
			pallet_transaction_payment::ChargeTransactionPayment::<Runtime>::from(0),
			claims::PrevalidateAttests::<Runtime>::new(),
			frame_metadata_hash_extension::CheckMetadataHash::<Runtime>::new(false),
		);
		let uxt = UncheckedExtrinsic {
			preamble: generic::Preamble::Signed(
				MultiAddress::Id(Alice.to_account_id()),
				MultiSignature::Sr25519(Alice.sign(b"foo")),
				tx_ext,
			),
			function: call,
		};
		let len = uxt.encoded_size();

		let mut ext = sp_io::TestExternalities::new_empty();
		let mut test_with_multiplier = |m: Multiplier| {
			ext.execute_with(|| {
				pallet_transaction_payment::NextFeeMultiplier::<Runtime>::put(m);
				let fee = TransactionPayment::query_fee_details(uxt.clone(), len as u32);
				println!(
					"multiplier = {:?} // fee details = {:?} // final fee = {:?}",
					pallet_transaction_payment::NextFeeMultiplier::<Runtime>::get(),
					fee,
					fee.final_fee().separated_string(),
				);
			});
		};

		test_with_multiplier(min_multiplier);
		test_with_multiplier(Multiplier::saturating_from_rational(1u128, 1u128));
		test_with_multiplier(Multiplier::saturating_from_rational(1u128, 1_0u128));
		test_with_multiplier(Multiplier::saturating_from_rational(1u128, 1_00u128));
		test_with_multiplier(Multiplier::saturating_from_rational(1u128, 1_000u128));
		test_with_multiplier(Multiplier::saturating_from_rational(1u128, 1_000_000u128));
		test_with_multiplier(Multiplier::saturating_from_rational(1u128, 1_000_000_000u128));
	}

	#[test]
	fn nominator_limit() {
		use pallet_election_provider_multi_phase::WeightInfo;
		// starting point of the nominators.
		let target_voters: u32 = 50_000;

		// assuming we want around 5k candidates and 1k active validators. (March 31, 2021)
		let all_targets: u32 = 5_000;
		let desired: u32 = 1_000;
		let weight_with = |active| {
			<Runtime as pallet_election_provider_multi_phase::Config>::WeightInfo::submit_unsigned(
				active,
				all_targets,
				active,
				desired,
			)
		};

		let mut active = target_voters;
		while weight_with(active).all_lte(OffchainSolutionWeightLimit::get()) ||
			active == target_voters
		{
			active += 1;
		}

		println!("can support {} nominators to yield a weight of {}", active, weight_with(active));
		assert!(active > target_voters, "we need to reevaluate the weight of the election system");
	}

	#[test]
	fn signed_deposit_is_sensible() {
		// ensure this number does not change, or that it is checked after each change.
		// a 1 MB solution should take (40 + 10) DOTs of deposit.
		let deposit = SignedFixedDeposit::get() + (SignedDepositByte::get() * 1024 * 1024);
		assert_eq_error_rate!(deposit, 50 * DOLLARS, DOLLARS);
	}
}

#[cfg(test)]
mod test {
	use std::collections::HashSet;

	use super::*;
	use frame_support::traits::WhitelistedStorageKeys;
	use scale_info::TypeInfo;
	use sp_core::hexdisplay::HexDisplay;

	#[test]
	fn call_size() {
		RuntimeCall::assert_size_under(256);
	}

	#[test]
	fn check_whitelist() {
		let whitelist: HashSet<alloc::string::String> =
			AllPalletsWithSystem::whitelisted_storage_keys()
				.iter()
				.map(|e| HexDisplay::from(&e.key).to_string())
				.collect();

		// Block number
		assert!(
			whitelist.contains("26aa394eea5630e07c48ae0c9558cef702a5c1b19ab7a04f536c519aca4983ac")
		);
		// Total issuance
		assert!(
			whitelist.contains("c2261276cc9d1f8598ea4b6a74b15c2f57c875e4cff74148e4628f264b974c80")
		);
		// Execution phase
		assert!(
			whitelist.contains("26aa394eea5630e07c48ae0c9558cef7ff553b5a9862a516939d82b3d3d8661a")
		);
		// Event count
		assert!(
			whitelist.contains("26aa394eea5630e07c48ae0c9558cef70a98fdbe9ce6c55837576c60c7af3850")
		);
		// System events
		assert!(
			whitelist.contains("26aa394eea5630e07c48ae0c9558cef780d41e5e16056765bc8461851072c9d7")
		);
		// XcmPallet VersionDiscoveryQueue
		assert!(
			whitelist.contains("1405f2411d0af5a7ff397e7c9dc68d194a222ba0333561192e474c59ed8e30e1")
		);
		// XcmPallet SafeXcmVersion
		assert!(
			whitelist.contains("1405f2411d0af5a7ff397e7c9dc68d196323ae84c43568be0d1394d5d0d522c4")
		);
	}

	#[test]
	fn check_treasury_pallet_id() {
		assert_eq!(
			<Treasury as frame_support::traits::PalletInfoAccess>::index() as u8,
			polkadot_runtime_constants::TREASURY_PALLET_ID
		);
	}

	#[test]
	fn ensure_xcm_metadata_is_correct() {
		let path = xcm::VersionedXcm::<()>::type_info().path;
		// Ensure that the name doesn't include `staging` (from the pallet name)
		assert_eq!(vec!["xcm", "VersionedXcm"], path.segments);
	}
}

#[cfg(test)]
mod multiplier_tests {
	use super::*;
	use frame_support::{
		dispatch::DispatchInfo,
		traits::{OnFinalize, PalletInfoAccess},
	};
	use pallet_staking::EraPayout;
	use polkadot_runtime_common::{MinimumMultiplier, TargetBlockFullness};
	use separator::Separatable;
	use sp_runtime::traits::Convert;

	fn run_with_system_weight<F>(w: Weight, mut assertions: F)
	where
		F: FnMut(),
	{
		let mut t: sp_io::TestExternalities = frame_system::GenesisConfig::<Runtime>::default()
			.build_storage()
			.unwrap()
			.into();
		t.execute_with(|| {
			System::set_block_consumed_resources(w, 0);
			assertions()
		});
	}

	#[test]
	fn multiplier_can_grow_from_zero() {
		let minimum_multiplier = MinimumMultiplier::get();
		let target = TargetBlockFullness::get() *
			BlockWeights::get().get(DispatchClass::Normal).max_total.unwrap();
		// if the min is too small, then this will not change, and we are doomed forever.
		// the weight is 1/100th bigger than target.
		run_with_system_weight(target.saturating_mul(101) / 100, || {
			let next = SlowAdjustingFeeUpdate::<Runtime>::convert(minimum_multiplier);
			assert!(next > minimum_multiplier, "{:?} !>= {:?}", next, minimum_multiplier);
		})
	}

	use approx::assert_relative_eq;
	const MILLISECONDS_PER_DAY: u64 = 24 * 60 * 60 * 1000;

	#[test]
	fn staking_inflation_correct_single_era() {
		let (to_stakers, to_treasury) = super::EraPayout::era_payout(
			123, // ignored
			456, // ignored
			MILLISECONDS_PER_DAY,
		);

		// Values are within 0.1%
		assert_relative_eq!(to_stakers as f64, (279_477 * UNITS) as f64, max_relative = 0.001);
		assert_relative_eq!(to_treasury as f64, (49_320 * UNITS) as f64, max_relative = 0.001);
		// Total per day is ~328,797 DOT
		assert_relative_eq!(
			(to_stakers as f64 + to_treasury as f64),
			(328_797 * UNITS) as f64,
			max_relative = 0.001
		);
	}

	#[test]
	fn staking_inflation_correct_longer_era() {
		// Twice the era duration means twice the emission:
		let (to_stakers, to_treasury) = super::EraPayout::era_payout(
			123, // ignored
			456, // ignored
			2 * MILLISECONDS_PER_DAY,
		);

		assert_relative_eq!(
			to_stakers as f64,
			(279_477 * UNITS) as f64 * 2.0,
			max_relative = 0.001
		);
		assert_relative_eq!(
			to_treasury as f64,
			(49_320 * UNITS) as f64 * 2.0,
			max_relative = 0.001
		);
	}

	#[test]
	fn staking_inflation_correct_whole_year() {
		let (to_stakers, to_treasury) = super::EraPayout::era_payout(
			123,                                  // ignored
			456,                                  // ignored
			(36525 * MILLISECONDS_PER_DAY) / 100, // 1 year
		);

		// Our yearly emissions is about 120M DOT:
		let yearly_emission = 120_093_259 * UNITS;
		assert_relative_eq!(
			to_stakers as f64 + to_treasury as f64,
			yearly_emission as f64,
			max_relative = 0.001
		);

		assert_relative_eq!(to_stakers as f64, yearly_emission as f64 * 0.85, max_relative = 0.001);
		assert_relative_eq!(
			to_treasury as f64,
			yearly_emission as f64 * 0.15,
			max_relative = 0.001
		);
	}

	// 10 years into the future, our values do not overflow.
	#[test]
	fn staking_inflation_correct_not_overflow() {
		let (to_stakers, to_treasury) = super::EraPayout::era_payout(
			123,                                 // ignored
			456,                                 // ignored
			(36525 * MILLISECONDS_PER_DAY) / 10, // 10 years
		);
		let initial_ti: i128 = 15_011_657_390_566_252_333;
		let projected_total_issuance = (to_stakers as i128 + to_treasury as i128) + initial_ti;

		// In 2034, there will be about 2.7 billion DOT in existence.
		assert_relative_eq!(
			projected_total_issuance as f64,
			(2_700_000_000 * UNITS) as f64,
			max_relative = 0.001
		);
	}

	// Print percent per year, just as convenience.
	#[test]
	fn staking_inflation_correct_print_percent() {
		let (to_stakers, to_treasury) = super::EraPayout::era_payout(
			123,                                  // ignored
			456,                                  // ignored
			(36525 * MILLISECONDS_PER_DAY) / 100, // 1 year
		);
		let yearly_emission = to_stakers + to_treasury;
		let mut ti: i128 = 15_011_657_390_566_252_333;

		for y in 0..10 {
			let new_ti = ti + yearly_emission as i128;
			let inflation = 100.0 * (new_ti - ti) as f64 / ti as f64;
			println!("Year {y} inflation: {inflation}%");
			ti = new_ti;

			assert!(inflation <= 8.0 && inflation > 2.0, "sanity check");
		}
	}

	#[test]
	fn fast_unstake_estimate() {
		use pallet_fast_unstake::WeightInfo;
		let block_time = BlockWeights::get().max_block.ref_time() as f32;
		let on_idle = weights::pallet_fast_unstake::WeightInfo::<Runtime>::on_idle_check(
			300,
			<Runtime as pallet_fast_unstake::Config>::BatchSize::get(),
		)
		.ref_time() as f32;
		println!("ratio of block weight for full batch fast-unstake {}", on_idle / block_time);
		assert!(on_idle / block_time <= 0.5f32)
	}

	#[test]
	fn treasury_pallet_index_is_correct() {
		assert_eq!(TREASURY_PALLET_ID, <Treasury as PalletInfoAccess>::index() as u8);
	}

	#[test]
	#[ignore]
	fn multiplier_growth_simulator() {
		// assume the multiplier is initially set to its minimum. We update it with values twice the
		//target (target is 25%, thus 50%) and we see at which point it reaches 1.
		let mut multiplier = MinimumMultiplier::get();
		let block_weight = BlockWeights::get().get(DispatchClass::Normal).max_total.unwrap();
		let mut blocks = 0;
		let mut fees_paid = 0;

		frame_system::Pallet::<Runtime>::set_block_consumed_resources(Weight::MAX, 0);
		// TODO: Find out if this test is correct, since we're not yet considering
		// `extension_weight`
		let info = DispatchInfo { call_weight: Weight::MAX, ..Default::default() };

		let mut t: sp_io::TestExternalities = frame_system::GenesisConfig::<Runtime>::default()
			.build_storage()
			.unwrap()
			.into();
		// set the minimum
		t.execute_with(|| {
			pallet_transaction_payment::NextFeeMultiplier::<Runtime>::set(MinimumMultiplier::get());
		});

		while multiplier <= Multiplier::from_u32(1) {
			t.execute_with(|| {
				// imagine this tx was called.
				let fee = TransactionPayment::compute_fee(0, &info, 0);
				fees_paid += fee;

				// this will update the multiplier.
				System::set_block_consumed_resources(block_weight, 0);
				TransactionPayment::on_finalize(1);
				let next = TransactionPayment::next_fee_multiplier();

				assert!(next > multiplier, "{:?} !>= {:?}", next, multiplier);
				multiplier = next;

				println!(
					"block = {} / multiplier {:?} / fee = {:?} / fess so far {:?}",
					blocks,
					multiplier,
					fee.separated_string(),
					fees_paid.separated_string()
				);
			});
			blocks += 1;
		}
	}

	#[test]
	#[ignore]
	fn multiplier_cool_down_simulator() {
		// assume the multiplier is initially set to its minimum. We update it with values twice the
		//target (target is 25%, thus 50%) and we see at which point it reaches 1.
		let mut multiplier = Multiplier::from_u32(2);
		let mut blocks = 0;

		let mut t: sp_io::TestExternalities = frame_system::GenesisConfig::<Runtime>::default()
			.build_storage()
			.unwrap()
			.into();
		// set the minimum
		t.execute_with(|| {
			pallet_transaction_payment::NextFeeMultiplier::<Runtime>::set(multiplier);
		});

		while multiplier > Multiplier::from_u32(0) {
			t.execute_with(|| {
				// this will update the multiplier.
				TransactionPayment::on_finalize(1);
				let next = TransactionPayment::next_fee_multiplier();

				assert!(next < multiplier, "{:?} !>= {:?}", next, multiplier);
				multiplier = next;

				println!("block = {} / multiplier {:?}", blocks, multiplier);
			});
			blocks += 1;
		}
	}
}
<<<<<<< HEAD

#[cfg(test)]
mod staking_tests {
	use super::*;
	use frame_support::{assert_noop, assert_ok, traits::fungible::Mutate};
	#[test]
	fn accounts_cannot_dual_stake() {
		let mut ext = sp_io::TestExternalities::new_empty();
		ext.execute_with(|| {
			let stake = ExistentialDeposit::get() * 10;
			// Given a solo staker
			let solo_staker = AccountId::from([1u8; 32]);
			Balances::set_balance(&solo_staker, 3 * stake);
			assert_ok!(Staking::bond(
				RuntimeOrigin::signed(solo_staker.clone()),
				stake,
				pallet_staking::RewardDestination::Stash
			));

			// And a pooled staker
			let pooled_staker = AccountId::from([2u8; 32]);
			Balances::set_balance(&pooled_staker, 3 * stake);
			assert_ok!(NominationPools::create(
				RuntimeOrigin::signed(pooled_staker.clone()),
				stake,
				pooled_staker.clone().into(),
				pooled_staker.clone().into(),
				pooled_staker.clone().into()
			));

			// Then the solo staker cannot join a pool.
			assert_noop!(
				NominationPools::join(RuntimeOrigin::signed(solo_staker), stake, 1),
				pallet_nomination_pools::Error::<Runtime>::Restricted
			);

			// And the pooled staker cannot solo-stake.
			assert_noop!(
				pallet_staking::Pallet::<Runtime>::bond(
					RuntimeOrigin::signed(pooled_staker),
					stake,
					pallet_staking::RewardDestination::Stash,
				),
				pallet_staking::Error::<Runtime>::Restricted
			);
		});
	}
}

=======
>>>>>>> 3e983b0e
#[cfg(all(test, feature = "try-runtime"))]
mod remote_tests {
	use super::*;
	use frame_try_runtime::{runtime_decl_for_try_runtime::TryRuntime, UpgradeCheckSelect};
	use remote_externalities::{
		Builder, Mode, OfflineConfig, OnlineConfig, RemoteExternalities, SnapshotConfig, Transport,
	};
	use std::env::var;

	async fn remote_ext_test_setup() -> RemoteExternalities<Block> {
		let transport: Transport =
			var("WS").unwrap_or("wss://rpc.polkadot.io:443".to_string()).into();
		let maybe_state_snapshot: Option<SnapshotConfig> = var("SNAP").map(|s| s.into()).ok();
		Builder::<Block>::default()
			.mode(if let Some(state_snapshot) = maybe_state_snapshot {
				Mode::OfflineOrElseOnline(
					OfflineConfig { state_snapshot: state_snapshot.clone() },
					OnlineConfig {
						transport,
						state_snapshot: Some(state_snapshot),
						..Default::default()
					},
				)
			} else {
				Mode::Online(OnlineConfig { transport, ..Default::default() })
			})
			.build()
			.await
			.unwrap()
	}

	#[tokio::test]
	async fn dispatch_all_proposals() {
		if var("RUN_OPENGOV_TEST").is_err() {
			return
		}

		sp_tracing::try_init_simple();
		let mut ext = remote_ext_test_setup().await;
		ext.execute_with(|| {
			type Ref = pallet_referenda::ReferendumInfoOf<Runtime, ()>;
			type RefStatus = pallet_referenda::ReferendumStatusOf<Runtime, ()>;
			use sp_runtime::traits::Dispatchable;
			let all_refs: Vec<(u32, RefStatus)> =
				pallet_referenda::ReferendumInfoFor::<Runtime>::iter()
					.filter_map(|(idx, reff): (_, Ref)| {
						if let Ref::Ongoing(ref_status) = reff {
							Some((idx, ref_status))
						} else {
							None
						}
					})
					.collect::<Vec<_>>();

			for (ref_index, referenda) in all_refs {
				log::info!(target: LOG_TARGET, "🚀 executing referenda #{}", ref_index);
				let RefStatus { origin, proposal, .. } = referenda;
				// we do more or less what the scheduler will do under the hood, as best as we can
				// imitate:
				let (call, _len) = match <
					<Runtime as pallet_scheduler::Config>::Preimages
					as
					frame_support::traits::QueryPreimage
				>::peek(&proposal) {
					Ok(x) => x,
					Err(e) => {
						log::error!(target: LOG_TARGET, "failed to get preimage: {:?}", e);
						continue;
					}
				};

				let dispatch_result = call.dispatch(origin.clone().into());
				log::info!(target: LOG_TARGET, "outcome of dispatch with origin {:?}: {:?}", origin, dispatch_result);
			}
		});
	}

	#[tokio::test]
	async fn run_migrations() {
		if var("RUN_MIGRATION_TESTS").is_err() {
			return
		}

		sp_tracing::try_init_simple();
		let mut ext = remote_ext_test_setup().await;
		ext.execute_with(|| Runtime::on_runtime_upgrade(UpgradeCheckSelect::PreAndPost));
	}

	#[tokio::test]
	#[ignore = "this test is meant to be executed manually"]
	async fn try_fast_unstake_all() {
		sp_tracing::try_init_simple();
		let transport: Transport =
			var("WS").unwrap_or("wss://rpc.polkadot.io:443".to_string()).into();
		let maybe_state_snapshot: Option<SnapshotConfig> = var("SNAP").map(|s| s.into()).ok();
		let mut ext = Builder::<Block>::default()
			.mode(if let Some(state_snapshot) = maybe_state_snapshot {
				Mode::OfflineOrElseOnline(
					OfflineConfig { state_snapshot: state_snapshot.clone() },
					OnlineConfig {
						transport,
						state_snapshot: Some(state_snapshot),
						..Default::default()
					},
				)
			} else {
				Mode::Online(OnlineConfig { transport, ..Default::default() })
			})
			.build()
			.await
			.unwrap();
		ext.execute_with(|| {
			pallet_fast_unstake::ErasToCheckPerBlock::<Runtime>::put(1);
			polkadot_runtime_common::try_runtime::migrate_all_inactive_nominators::<Runtime>()
		});
	}

	#[tokio::test]
	async fn next_inflation() {
		use hex_literal::hex;
		sp_tracing::try_init_simple();
		let transport: Transport =
			var("WS").unwrap_or("wss://rpc.dotters.network/polkadot".to_string()).into();
		let mut ext = Builder::<Block>::default()
			.mode(Mode::Online(OnlineConfig {
				transport,
				hashed_prefixes: vec![
					// staking eras total stake
					hex!("5f3e4907f716ac89b6347d15ececedcaa141c4fe67c2d11f4a10c6aca7a79a04")
						.to_vec(),
				],
				hashed_keys: vec![
					// staking active era
					hex!("5f3e4907f716ac89b6347d15ececedca487df464e44a534ba6b0cbb32407b587")
						.to_vec(),
					// balances ti
					hex!("c2261276cc9d1f8598ea4b6a74b15c2f57c875e4cff74148e4628f264b974c80")
						.to_vec(),
					// timestamp now
					hex!("f0c365c3cf59d671eb72da0e7a4113c49f1f0515f462cdcf84e0f1d6045dfcbb")
						.to_vec(),
				],
				..Default::default()
			}))
			.build()
			.await
			.unwrap();
		ext.execute_with(|| {
			use pallet_staking::EraPayout;
			let (total_staked, started) = pallet_staking::ActiveEra::<Runtime>::get()
				.map(|ae| {
					(pallet_staking::ErasTotalStake::<Runtime>::get(ae.index), ae.start.unwrap())
				})
				.unwrap();
			let total_issuance = Balances::total_issuance();
			let _real_era_duration_millis =
				pallet_timestamp::Now::<Runtime>::get().saturating_sub(started);
			// 24h in milliseconds
			let average_era_duration_millis = 24 * (HOURS as Moment) * MILLISECS_PER_BLOCK;
			let (staking, leftover) = <Runtime as pallet_staking::Config>::EraPayout::era_payout(
				total_staked,
				total_issuance,
				average_era_duration_millis.into(),
			);
			use ss58_registry::TokenRegistry;
			let token: ss58_registry::Token = TokenRegistry::Dot.into();

			log::info!(target: LOG_TARGET, "total-staked = {:?}", token.amount(total_staked));
			log::info!(target: LOG_TARGET, "total-issuance = {:?}", token.amount(total_issuance));
			log::info!(target: LOG_TARGET, "staking-rate = {:?}", Perquintill::from_rational(total_staked, total_issuance));
			log::info!(target: LOG_TARGET, "era-duration = {:?}", average_era_duration_millis);
			log::info!(target: LOG_TARGET, "maxStakingRewards = {:?}", pallet_staking::MaxStakedRewards::<Runtime>::get());
			log::info!(target: LOG_TARGET, "💰 Inflation ==> staking = {:?} / leftover = {:?}", token.amount(staking), token.amount(leftover));
			log::info!(target: LOG_TARGET, "inflation_rate runtime API: {:?}", Runtime::impl_experimental_inflation_info());
		});
	}
}<|MERGE_RESOLUTION|>--- conflicted
+++ resolved
@@ -719,11 +719,7 @@
 	type BenchmarkingConfig = polkadot_runtime_common::StakingBenchmarkingConfig;
 	type EventListeners = (NominationPools, DelegatedStaking);
 	type WeightInfo = weights::pallet_staking::WeightInfo<Runtime>;
-<<<<<<< HEAD
-	type Filter = pallet_nomination_pools::AllPoolMembers<Runtime>;
-=======
 	type Filter = ();
->>>>>>> 3e983b0e
 }
 
 impl pallet_fast_unstake::Config for Runtime {
@@ -1470,11 +1466,7 @@
 	type MaxPointsToBalance = MaxPointsToBalance;
 	type WeightInfo = weights::pallet_nomination_pools::WeightInfo<Self>;
 	type AdminOrigin = EitherOf<EnsureRoot<AccountId>, StakingAdmin>;
-<<<<<<< HEAD
-	type Filter = pallet_staking::AllStakers<Runtime>;
-=======
 	type Filter = ();
->>>>>>> 3e983b0e
 	type BlockNumberProvider = System;
 }
 
@@ -3167,58 +3159,6 @@
 		}
 	}
 }
-<<<<<<< HEAD
-
-#[cfg(test)]
-mod staking_tests {
-	use super::*;
-	use frame_support::{assert_noop, assert_ok, traits::fungible::Mutate};
-	#[test]
-	fn accounts_cannot_dual_stake() {
-		let mut ext = sp_io::TestExternalities::new_empty();
-		ext.execute_with(|| {
-			let stake = ExistentialDeposit::get() * 10;
-			// Given a solo staker
-			let solo_staker = AccountId::from([1u8; 32]);
-			Balances::set_balance(&solo_staker, 3 * stake);
-			assert_ok!(Staking::bond(
-				RuntimeOrigin::signed(solo_staker.clone()),
-				stake,
-				pallet_staking::RewardDestination::Stash
-			));
-
-			// And a pooled staker
-			let pooled_staker = AccountId::from([2u8; 32]);
-			Balances::set_balance(&pooled_staker, 3 * stake);
-			assert_ok!(NominationPools::create(
-				RuntimeOrigin::signed(pooled_staker.clone()),
-				stake,
-				pooled_staker.clone().into(),
-				pooled_staker.clone().into(),
-				pooled_staker.clone().into()
-			));
-
-			// Then the solo staker cannot join a pool.
-			assert_noop!(
-				NominationPools::join(RuntimeOrigin::signed(solo_staker), stake, 1),
-				pallet_nomination_pools::Error::<Runtime>::Restricted
-			);
-
-			// And the pooled staker cannot solo-stake.
-			assert_noop!(
-				pallet_staking::Pallet::<Runtime>::bond(
-					RuntimeOrigin::signed(pooled_staker),
-					stake,
-					pallet_staking::RewardDestination::Stash,
-				),
-				pallet_staking::Error::<Runtime>::Restricted
-			);
-		});
-	}
-}
-
-=======
->>>>>>> 3e983b0e
 #[cfg(all(test, feature = "try-runtime"))]
 mod remote_tests {
 	use super::*;
