--- conflicted
+++ resolved
@@ -3108,7 +3108,6 @@
 		}
 	}
 }
-<<<<<<< HEAD
 
 #[cfg(test)]
 mod inflation_tests {
@@ -3323,8 +3322,6 @@
 	}
 }
 
-=======
->>>>>>> 3bb789f8
 #[cfg(all(test, feature = "try-runtime"))]
 mod remote_tests {
 	use super::*;
