--- conflicted
+++ resolved
@@ -1006,7 +1006,7 @@
 	MaxEncodedLen,
 	Default,
 )]
-pub struct TransparentProxyType<T>(T);
+pub struct TransparentProxyType<T>(pub T);
 
 impl<T: scale_info::TypeInfo> scale_info::TypeInfo for TransparentProxyType<T> {
 	type Identity = T::Identity;
@@ -2016,172 +2016,11 @@
 			Runtime,
 			MaxPoolsToMigrate,
 		>,
-		restore_corrupt_ledger_2::Migrate,
+		// FAIL-CI restore_corrupt_ledger_2::Migrate,
 	);
 
 	/// Migrations/checks that do not need to be versioned and can run on every update.
 	pub type Permanent = (pallet_xcm::migration::MigrateToLatestXcmVersion<Runtime>,);
-}
-
-pub mod restore_corrupt_ledger_2 {
-	use super::*;
-	use frame_system::RawOrigin;
-	use pallet_staking::WeightInfo;
-
-	parameter_types! {
-<<<<<<< HEAD
-		pub CorruptedStashes: Vec<AccountId> = vec![
-			// stash account 138fZsNu67JFtiiWc1eWK2Ev5jCYT6ZirZM288tf99CUHk8K
-			hex_literal::hex!["5e510306a89f40e5520ae46adcc7a4a1bbacf27c86c163b0691bbbd7b5ef9c10"].into(),
-			// stash account 14kwUJW6rtjTVW3RusMecvTfDqjEMAt8W159jAGBJqPrwwvC
-			hex_literal::hex!["a6379e16c5dab15e384c71024e3c6667356a5487127c291e61eed3d8d6b335dd"].into(),
-			// stash account 13SvkXXNbFJ74pHDrkEnUw6AE8TVkLRRkUm2CMXsQtd4ibwq
-			hex_literal::hex!["6c3e8acb9225c2a6d22539e2c268c8721b016be1558b4aad4bed220dfbf01fea"].into(),
-			// stash account 12YcbjN5cvqM63oK7WMhNtpTQhtCrrUr4ntzqqrJ4EijvDE8
-			hex_literal::hex!["4458ad5f0c082da64610607beb9d3164a77f1ef7964b7871c1de182ea7213783"].into(),
-		];
-	}
-
-	pub struct Migrate<T>(sp_std::marker::PhantomData<T>);
-	impl<T: pallet_staking::Config> OnRuntimeUpgrade for Migrate<T> {
-		fn on_runtime_upgrade() -> Weight {
-			let mut total_weight: Weight = Default::default();
-			let mut ok_migration = 0;
-			let mut err_migration = 0;
-
-			for stash in CorruptedStashes::get().into_iter() {
-				let stash_account: T::AccountId = if let Ok(stash_account) =
-					T::AccountId::decode(&mut &Into::<[u8; 32]>::into(stash.clone())[..])
-				{
-					stash_account
-				} else {
-					log::error!(
-						target: LOG_TARGET,
-						"migrations::corrupted_ledgers: error converting account {:?}. skipping.",
-						stash.clone(),
-					);
-					err_migration += 1;
-					continue;
-				};
-
-				// restore currupted ledger.
-				match pallet_staking::Pallet::<T>::restore_ledger(
-					RawOrigin::Root.into(),
-					stash_account.clone(),
-					None,
-					None,
-					None,
-				) {
-					Ok(_) => (), // proceed.
-					Err(err) => {
-						// note: after first migration run, restoring ledger will fail with
-						// `staking::pallet::Error::<T>CannotRestoreLedger`.
-						log::error!(
-							target: LOG_TARGET,
-							"migrations::corrupted_ledgers: error restoring ledger {:?}, unexpected (unless running try-state idempotency round).",
-							err
-						);
-						continue;
-					},
-				};
-
-				// check if restored ledger total is higher than the stash's free balance. If
-				// that's the case, force unstake the ledger.
-				let weight = if let Ok(ledger) = pallet_staking::Pallet::<T>::ledger(
-					StakingAccount::Stash(stash_account.clone()),
-				) {
-					// force unstake the ledger.
-					if ledger.total > T::Currency::free_balance(&stash_account) {
-						let slashing_spans = 10; // default slashing spans for migration.
-						let _ = pallet_staking::Pallet::<T>::force_unstake(
-							RawOrigin::Root.into(),
-							stash_account.clone(),
-							slashing_spans,
-						)
-						.inspect_err(|err| {
-							log::error!(
-								target: LOG_TARGET,
-								"migrations::corrupted_ledgers: error force unstaking ledger, unexpected. {:?}",
-								err
-							);
-							err_migration += 1;
-						});
-
-						log::info!(
-							target: LOG_TARGET,
-							"migrations::corrupted_ledgers: ledger of {:?} restored (with force unstake).",
-							stash_account,
-						);
-						ok_migration += 1;
-
-						<T::WeightInfo>::restore_ledger()
-							.saturating_add(<T::WeightInfo>::force_unstake(slashing_spans))
-					} else {
-						log::info!(
-							target: LOG_TARGET,
-							"migrations::corrupted_ledgers: ledger of {:?} restored.",
-							stash,
-						);
-						ok_migration += 1;
-
-						<T::WeightInfo>::restore_ledger()
-					}
-				} else {
-					log::error!(
-						target: LOG_TARGET,
-						"migrations::corrupted_ledgers: ledger does not exist, unexpected."
-					);
-					err_migration += 1;
-					<T::WeightInfo>::restore_ledger()
-				};
-
-				total_weight.saturating_accrue(weight);
-=======
-		// see https://polkadot.subscan.io/tools/format_transform, this is the public key of
-		// 12gmcL9eej9jRBFT26vZLF4b7aAe4P9aEYHGHFzJdmf5arPi
-		pub CorruptStash: AccountId = hex_literal::hex!(
-			"4a90f8d375290b428e580408f18359f66ef367f0f8d1d56c5d3e002ad29c8e00"
-		).into();
-	}
-	pub struct Migrate;
-	impl OnRuntimeUpgrade for Migrate {
-		fn on_runtime_upgrade() -> frame_election_provider_support::Weight {
-			// ensure this only runs once, in the 1.4.0 release
-			if System::last_runtime_upgrade_spec_version() < 1_004_000 {
-				let _ = pallet_staking::Pallet::<Runtime>::force_unstake(
-					RawOrigin::Root.into(),
-					CorruptStash::get(),
-					0,
-				);
-				log::info!(
-					target: LOG_TARGET,
-					"migrations: force unstaked {:?}",
-					CorruptStash::get()
-				);
-				<Runtime as pallet_staking::Config>::WeightInfo::force_unstake(0)
-			} else {
-				Default::default()
->>>>>>> fd7e68a4
-			}
-		}
-
-		#[cfg(feature = "try-runtime")]
-		fn pre_upgrade() -> Result<Vec<u8>, sp_runtime::TryRuntimeError> {
-			let found_corrupted =
-				pallet_staking::Ledger::<Runtime>::get(CorruptStash::get()).is_some();
-			Ok(found_corrupted.encode())
-		}
-
-		#[cfg(feature = "try-runtime")]
-		fn post_upgrade(state: Vec<u8>) -> Result<(), sp_runtime::TryRuntimeError> {
-			let found_corrupted: bool = Decode::decode(&mut &state[..])
-				.map_err(|_| sp_runtime::TryRuntimeError::Corruption)?;
-			if found_corrupted {
-				assert!(pallet_staking::Ledger::<Runtime>::get(CorruptStash::get()).is_none());
-			}
-			Ok(())
-		}
-	}
 }
 
 /// Unchecked extrinsic type as expected by this runtime.
@@ -3138,7 +2977,6 @@
 			Vec<frame_benchmarking::BenchmarkBatch>,
 			sp_runtime::RuntimeString,
 		> {
-<<<<<<< HEAD
 			use frame_support::traits::WhitelistedStorageKeys;
 			use frame_benchmarking::{Benchmarking, BenchmarkBatch, BenchmarkError};
 			use sp_storage::TrackedStorageKey;
@@ -3333,8 +3171,6 @@
 				}
 			}
 
-=======
->>>>>>> fd7e68a4
 			let mut whitelist: Vec<TrackedStorageKey> = AllPalletsWithSystem::whitelisted_storage_keys();
 			let treasury_key = frame_system::Account::<Runtime>::hashed_key_for(Treasury::account_id());
 			whitelist.push(treasury_key.to_vec().into());
