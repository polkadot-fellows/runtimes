--- conflicted
+++ resolved
@@ -1545,8 +1545,6 @@
 	type CoreStaking = Staking;
 }
 
-<<<<<<< HEAD
-=======
 impl ah_client::Config for Runtime {
 	type CurrencyBalance = Balance;
 	type AssetHubOrigin =
@@ -1668,28 +1666,6 @@
 	}
 }
 
-parameter_types! {
-	// The deposit configuration for the singed migration. Specially if you want to allow any signed account to do the migration (see `SignedFilter`, these deposits should be high)
-	pub const MigrationSignedDepositPerItem: Balance = CENTS;
-	pub const MigrationSignedDepositBase: Balance = 20 * CENTS * 100;
-	pub const MigrationMaxKeyLen: u32 = 512;
-}
-
-impl pallet_state_trie_migration::Config for Runtime {
-	type RuntimeHoldReason = RuntimeHoldReason;
-	type RuntimeEvent = RuntimeEvent;
-	type Currency = Balances;
-	type SignedDepositPerItem = MigrationSignedDepositPerItem;
-	type SignedDepositBase = MigrationSignedDepositBase;
-	type ControlOrigin = EnsureRoot<AccountId>;
-	type SignedFilter = frame_support::traits::NeverEnsureOrigin<AccountId>;
-
-	// Use same weights as substrate ones.
-	type WeightInfo = pallet_state_trie_migration::weights::SubstrateWeight<Runtime>;
-	type MaxKeyLen = MigrationMaxKeyLen;
-}
-
->>>>>>> 58d95e61
 /// The [frame_support::traits::tokens::ConversionFromAssetBalance] implementation provided by the
 /// `AssetRate` pallet instance.
 ///
@@ -1941,16 +1917,13 @@
 	}
 
 	/// Unreleased migrations. Add new ones here:
-<<<<<<< HEAD
 	pub type Unreleased = (
 		frame_support::migrations::RemovePallet<
 			StateTrieMigrationPalletName,
 			<Runtime as frame_system::Config>::DbWeight,
 		>,
+		KickOffAhm<Runtime>,
 	);
-=======
-	pub type Unreleased = (KickOffAhm<Runtime>,);
->>>>>>> 58d95e61
 
 	/// Migrations/checks that do not need to be versioned and can run on every update.
 	pub type Permanent = pallet_xcm::migration::MigrateToLatestXcmVersion<Runtime>;
