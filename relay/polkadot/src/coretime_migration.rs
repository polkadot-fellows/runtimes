--- conflicted
+++ resolved
@@ -244,11 +244,7 @@
 				},
 			};
 
-<<<<<<< HEAD
-			let time_slice = valid_until.div_ceil(TIMESLICE_PERIOD);
-=======
 			let time_slice = (valid_until + TIMESLICE_PERIOD - 1).div_ceil(TIMESLICE_PERIOD);
->>>>>>> 7b096c14
 			log::trace!(target: "coretime-migration", "Sending of lease holding para {:?}, valid_until: {:?}, time_slice: {:?}", p, valid_until, time_slice);
 			Some(mk_coretime_call::<T>(CoretimeCalls::SetLease(p.into(), time_slice)))
 		});
