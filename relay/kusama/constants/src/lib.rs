--- conflicted
+++ resolved
@@ -156,10 +156,7 @@
 		PartialOrd,
 		codec::Encode,
 		codec::Decode,
-<<<<<<< HEAD
-=======
 		codec::DecodeWithMemTracking,
->>>>>>> e0eac41c
 		codec::MaxEncodedLen,
 		core::fmt::Debug,
 		scale_info::TypeInfo,
