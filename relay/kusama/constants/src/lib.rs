// Copyright (C) Parity Technologies (UK) Ltd.
// This file is part of Polkadot.

// Polkadot is free software: you can redistribute it and/or modify
// it under the terms of the GNU General Public License as published by
// the Free Software Foundation, either version 3 of the License, or
// (at your option) any later version.

// Polkadot is distributed in the hope that it will be useful,
// but WITHOUT ANY WARRANTY; without even the implied warranty of
// MERCHANTABILITY or FITNESS FOR A PARTICULAR PURPOSE.  See the
// GNU General Public License for more details.

// You should have received a copy of the GNU General Public License
// along with Polkadot.  If not, see <http://www.gnu.org/licenses/>.

#![cfg_attr(not(feature = "std"), no_std)]

pub mod weights;

/// Money matters.
pub mod currency {
	use primitives::Balance;

	/// The existential deposit.
	pub const EXISTENTIAL_DEPOSIT: Balance = 1 * CENTS;

	pub const UNITS: Balance = 1_000_000_000_000;
	pub const QUID: Balance = UNITS / 30;
	pub const CENTS: Balance = QUID / 100;
	pub const GRAND: Balance = QUID * 1_000;
	pub const MILLICENTS: Balance = CENTS / 1_000;

	pub const fn deposit(items: u32, bytes: u32) -> Balance {
		items as Balance * 2_000 * CENTS + (bytes as Balance) * 100 * MILLICENTS
	}
}

/// Time and blocks.
pub mod time {
	use primitives::{BlockNumber, Moment};
	use runtime_common::prod_or_fast;
	pub const MILLISECS_PER_BLOCK: Moment = 6000;
	pub const SLOT_DURATION: Moment = MILLISECS_PER_BLOCK;
	pub const EPOCH_DURATION_IN_SLOTS: BlockNumber = prod_or_fast!(1 * HOURS, 1 * MINUTES);

	// These time units are defined in number of blocks.
	pub const MINUTES: BlockNumber = 60_000 / (MILLISECS_PER_BLOCK as BlockNumber);
	pub const HOURS: BlockNumber = MINUTES * 60;
	pub const DAYS: BlockNumber = HOURS * 24;
	pub const WEEKS: BlockNumber = DAYS * 7;

	// 1 in 4 blocks (on average, not counting collisions) will be primary babe blocks.
	// The choice of is done in accordance to the slot duration and expected target
	// block time, for safely resisting network delays of maximum two seconds.
	// <https://research.web3.foundation/en/latest/polkadot/BABE/Babe/#6-practical-results>
	pub const PRIMARY_PROBABILITY: (u64, u64) = (1, 4);
}

/// Fee-related.
pub mod fee {
	use crate::weights::ExtrinsicBaseWeight;
	use frame_support::weights::{
		WeightToFeeCoefficient, WeightToFeeCoefficients, WeightToFeePolynomial,
	};
	use primitives::Balance;
	use smallvec::smallvec;
	pub use sp_runtime::Perbill;

	/// The block saturation level. Fees will be updates based on this value.
	pub const TARGET_BLOCK_FULLNESS: Perbill = Perbill::from_percent(25);

	/// Handles converting a weight scalar to a fee value, based on the scale and granularity of the
	/// node's balance type.
	///
	/// This should typically create a mapping between the following ranges:
	///   - [0, `MAXIMUM_BLOCK_WEIGHT`]
	///   - [Balance::min, Balance::max]
	///
	/// Yet, it can be used for any other sort of change to weight-fee. Some examples being:
	///   - Setting it to `0` will essentially disable the weight fee.
	///   - Setting it to `1` will cause the literal `#[weight = x]` values to be charged.
	pub struct WeightToFee;
	impl WeightToFeePolynomial for WeightToFee {
		type Balance = Balance;
		fn polynomial() -> WeightToFeeCoefficients<Self::Balance> {
			// in Kusama, extrinsic base weight (smallest non-zero weight) is mapped to 1/10 CENT:
			let p = super::currency::CENTS;
			let q = 10 * Balance::from(ExtrinsicBaseWeight::get().ref_time());
			smallvec![WeightToFeeCoefficient {
				degree: 1,
				negative: false,
				coeff_frac: Perbill::from_rational(p % q, q),
				coeff_integer: p / q,
			}]
		}
	}
}

/// System Parachains.
pub mod system_parachain {
<<<<<<< HEAD
=======
	use xcm::latest::prelude::*;

>>>>>>> 4e4da085
	/// Asset Hub parachain ID.
	pub const ASSET_HUB_ID: u32 = 1000;
	/// Encointer parachain ID.
	pub const ENCOINTER_ID: u32 = 1001;
<<<<<<< HEAD
	/// BridgeHub parachain ID.
	pub const BRIDGE_HUB_ID: u32 = 1002;
=======
	/// Bridge Hub parachain ID.
	pub const BRIDGE_HUB_ID: u32 = 1002;

	frame_support::match_types! {
		// System parachains from Kusama point of view.
		pub type SystemParachains: impl Contains<MultiLocation> = {
			MultiLocation {
				parents: 0,
				interior: X1(Parachain(
					ASSET_HUB_ID |
					ENCOINTER_ID |
					BRIDGE_HUB_ID
				)),
			}
		};
	}
>>>>>>> 4e4da085
}

/// Kusama Treasury pallet instance.
pub const TREASURY_PALLET_ID: u8 = 18;

#[cfg(test)]
mod tests {
	use super::{
		currency::{CENTS, MILLICENTS},
		fee::WeightToFee,
	};
	use crate::weights::ExtrinsicBaseWeight;
	use frame_support::weights::WeightToFee as WeightToFeeT;
	use runtime_common::MAXIMUM_BLOCK_WEIGHT;

	#[test]
	// Test that the fee for `MAXIMUM_BLOCK_WEIGHT` of weight has sane bounds.
	fn full_block_fee_is_correct() {
		// A full block should cost between 1,000 and 10,000 CENTS.
		let full_block = WeightToFee::weight_to_fee(&MAXIMUM_BLOCK_WEIGHT);
		assert!(full_block >= 1_000 * CENTS);
		assert!(full_block <= 10_000 * CENTS);
	}

	#[test]
	// This function tests that the fee for `ExtrinsicBaseWeight` of weight is correct
	fn extrinsic_base_fee_is_correct() {
		// `ExtrinsicBaseWeight` should cost 1/10 of a CENT
		println!("Base: {}", ExtrinsicBaseWeight::get());
		let x = WeightToFee::weight_to_fee(&ExtrinsicBaseWeight::get());
		let y = CENTS / 10;
		assert!(x.max(y) - x.min(y) < MILLICENTS);
	}
}<|MERGE_RESOLUTION|>--- conflicted
+++ resolved
@@ -99,19 +99,12 @@
 
 /// System Parachains.
 pub mod system_parachain {
-<<<<<<< HEAD
-=======
 	use xcm::latest::prelude::*;
 
->>>>>>> 4e4da085
 	/// Asset Hub parachain ID.
 	pub const ASSET_HUB_ID: u32 = 1000;
 	/// Encointer parachain ID.
 	pub const ENCOINTER_ID: u32 = 1001;
-<<<<<<< HEAD
-	/// BridgeHub parachain ID.
-	pub const BRIDGE_HUB_ID: u32 = 1002;
-=======
 	/// Bridge Hub parachain ID.
 	pub const BRIDGE_HUB_ID: u32 = 1002;
 
@@ -128,7 +121,6 @@
 			}
 		};
 	}
->>>>>>> 4e4da085
 }
 
 /// Kusama Treasury pallet instance.
