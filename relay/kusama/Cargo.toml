--- conflicted
+++ resolved
@@ -81,11 +81,7 @@
 pallet-utility = { default-features = false , version = "29.0.0" }
 pallet-vesting = { default-features = false , version = "29.0.0" }
 pallet-whitelist = { default-features = false , version = "28.0.0" }
-<<<<<<< HEAD
-pallet-xcm = { default-features = false , version = "8.0.1" }
-=======
 pallet-xcm = { default-features = false , version = "8.0.2" }
->>>>>>> ba359a4a
 pallet-xcm-benchmarks = { default-features = false, optional = true , version = "8.0.2" }
 frame-election-provider-support = { default-features = false , version = "29.0.0" }
 
@@ -102,11 +98,7 @@
 runtime-parachains = { package = "polkadot-runtime-parachains", default-features = false , version = "8.0.1" }
 primitives = { package = "polkadot-primitives", default-features = false , version = "8.0.1" }
 
-<<<<<<< HEAD
-xcm = { package = "staging-xcm", default-features = false , version = "8.0.0" }
-=======
 xcm = { package = "staging-xcm", default-features = false , version = "8.0.1" }
->>>>>>> ba359a4a
 xcm-executor = { package = "staging-xcm-executor", default-features = false , version = "8.0.1" }
 xcm-builder = { package = "staging-xcm-builder", default-features = false , version = "8.0.1" }
 
