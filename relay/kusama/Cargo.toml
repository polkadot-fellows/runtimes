--- conflicted
+++ resolved
@@ -109,15 +109,9 @@
 runtime-parachains = { package = "polkadot-runtime-parachains", default-features = false , version = "3.0.0" }
 primitives = { package = "polkadot-primitives", default-features = false , version = "3.0.0" }
 
-<<<<<<< HEAD
-xcm = { package = "staging-xcm", default-features = false , version = "3.0.0" }
+xcm = { package = "staging-xcm", default-features = false , version = "3.0.1" }
 xcm-executor = { package = "staging-xcm-executor", default-features = false , version = "3.0.0" }
-xcm-builder = { package = "staging-xcm-builder", default-features = false , version = "3.0.0" }
-=======
-xcm = { package = "staging-xcm", default-features = false , version = "2.0.1" }
-xcm-executor = { package = "staging-xcm-executor", default-features = false , version = "2.0.0" }
-xcm-builder = { package = "staging-xcm-builder", default-features = false , version = "2.0.1" }
->>>>>>> dd7f86f0
+xcm-builder = { package = "staging-xcm-builder", default-features = false , version = "3.0.1" }
 
 [dev-dependencies]
 tiny-keccak = { version = "2.0.2", features = ["keccak"] }
