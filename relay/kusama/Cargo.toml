--- conflicted
+++ resolved
@@ -42,7 +42,6 @@
 block-builder-api = { package = "sp-block-builder", default-features = false , version = "26.0.0" }
 sp-npos-elections = { default-features = false , version = "26.0.0" }
 
-<<<<<<< HEAD
 pallet-asset-rate = { default-features = false , version = "7.0.0" }
 pallet-authority-discovery = { default-features = false , version = "28.0.0" }
 pallet-authorship = { default-features = false , version = "28.0.0" }
@@ -72,7 +71,7 @@
 pallet-message-queue = { default-features = false , version = "31.0.0" }
 pallet-mmr = { default-features = false , version = "27.0.0" }
 pallet-multisig = { default-features = false , version = "28.0.0" }
-pallet-nomination-pools = { default-features = false , version = "25.0.0" }
+pallet-nomination-pools = { default-features = false , version = "25.0.3" }
 pallet-offences = { default-features = false , version = "27.0.0" }
 pallet-preimage = { default-features = false , version = "28.0.0" }
 pallet-proxy = { default-features = false , version = "28.0.0" }
@@ -95,64 +94,8 @@
 pallet-vesting = { default-features = false , version = "28.0.0" }
 pallet-whitelist = { default-features = false , version = "27.0.0" }
 pallet-xcm = { default-features = false , version = "7.0.0" }
-pallet-xcm-benchmarks = { default-features = false, optional = true , version = "7.0.0" }
+pallet-xcm-benchmarks = { default-features = false, optional = true , version = "7.0.3" }
 frame-election-provider-support = { default-features = false , version = "28.0.0" }
-=======
-pallet-asset-rate = { default-features = false , version = "6.0.0" }
-pallet-authority-discovery = { default-features = false , version = "27.0.0" }
-pallet-authorship = { default-features = false , version = "27.0.0" }
-pallet-babe = { default-features = false , version = "27.0.0" }
-pallet-bags-list = { default-features = false , version = "26.0.0" }
-pallet-balances = { default-features = false , version = "27.0.0" }
-pallet-beefy = { default-features = false , version = "27.0.0" }
-pallet-beefy-mmr = { default-features = false , version = "27.0.0" }
-pallet-bounties = { default-features = false , version = "26.0.0" }
-pallet-child-bounties = { default-features = false , version = "26.0.0" }
-pallet-transaction-payment = { default-features = false , version = "27.0.0" }
-pallet-transaction-payment-rpc-runtime-api = { default-features = false , version = "27.0.0" }
-pallet-nomination-pools-runtime-api = { default-features = false , version = "22.0.0" }
-pallet-collective = { default-features = false , version = "27.0.0" }
-pallet-conviction-voting = { default-features = false , version = "27.0.0" }
-pallet-democracy = { default-features = false , version = "27.0.0" }
-pallet-elections-phragmen = { default-features = false , version = "28.0.0" }
-pallet-election-provider-multi-phase = { default-features = false , version = "26.0.0" }
-pallet-fast-unstake = { default-features = false , version = "26.0.0" }
-frame-executive = { default-features = false , version = "27.0.0" }
-pallet-grandpa = { default-features = false , version = "27.0.0" }
-pallet-nis = { default-features = false , version = "27.0.0" }
-pallet-identity = { default-features = false , version = "27.0.0" }
-pallet-im-online = { default-features = false , version = "26.0.0" }
-pallet-indices = { default-features = false , version = "27.0.0" }
-pallet-membership = { default-features = false , version = "27.0.0" }
-pallet-message-queue = { default-features = false , version = "30.0.0" }
-pallet-mmr = { default-features = false , version = "26.0.0" }
-pallet-multisig = { default-features = false , version = "27.0.0" }
-pallet-nomination-pools = { default-features = false , version = "24.0.2" }
-pallet-offences = { default-features = false , version = "26.0.0" }
-pallet-preimage = { default-features = false , version = "27.0.0" }
-pallet-proxy = { default-features = false , version = "27.0.0" }
-pallet-ranked-collective = { default-features = false , version = "27.0.0" }
-pallet-recovery = { default-features = false , version = "27.0.0" }
-pallet-referenda = { default-features = false , version = "27.0.0" }
-pallet-scheduler = { default-features = false , version = "28.0.0" }
-pallet-session = { default-features = false , version = "27.0.0" }
-pallet-society = { default-features = false, version = "27.0.0" }
-frame-support = { default-features = false , version = "27.0.0" }
-pallet-staking = { default-features = false , version = "27.0.0" }
-pallet-state-trie-migration = { default-features = false , version = "28.0.0" }
-pallet-staking-runtime-api = { default-features = false , version = "13.0.0" }
-frame-system = { default-features = false , version = "27.0.0" }
-frame-system-rpc-runtime-api = { default-features = false , version = "25.0.0" }
-pallet-timestamp = { default-features = false , version = "26.0.0" }
-pallet-tips = { default-features = false , version = "26.0.0" }
-pallet-treasury = { default-features = false , version = "26.0.0" }
-pallet-utility = { default-features = false , version = "27.0.0" }
-pallet-vesting = { default-features = false , version = "27.0.0" }
-pallet-whitelist = { default-features = false , version = "26.0.0" }
-pallet-xcm = { default-features = false , version = "6.0.0" }
-pallet-xcm-benchmarks = { default-features = false, optional = true , version = "6.0.2" }
-frame-election-provider-support = { default-features = false , version = "27.0.0" }
->>>>>>> e7dffeaa
 
 frame-benchmarking = { default-features = false, optional = true , version = "28.0.0" }
 frame-try-runtime = { default-features = false, optional = true , version = "0.34.0" }
@@ -167,15 +110,9 @@
 runtime-parachains = { package = "polkadot-runtime-parachains", default-features = false , version = "7.0.0" }
 primitives = { package = "polkadot-primitives", default-features = false , version = "7.0.0" }
 
-<<<<<<< HEAD
 xcm = { package = "staging-xcm", default-features = false , version = "7.0.0" }
-xcm-executor = { package = "staging-xcm-executor", default-features = false , version = "7.0.0" }
-xcm-builder = { package = "staging-xcm-builder", default-features = false , version = "7.0.0" }
-=======
-xcm = { package = "staging-xcm", default-features = false , version = "6.0.0" }
-xcm-executor = { package = "staging-xcm-executor", default-features = false , version = "6.0.2" }
-xcm-builder = { package = "staging-xcm-builder", default-features = false , version = "6.0.2" }
->>>>>>> e7dffeaa
+xcm-executor = { package = "staging-xcm-executor", default-features = false , version = "7.0.3" }
+xcm-builder = { package = "staging-xcm-builder", default-features = false , version = "7.0.3" }
 
 sp-debug-derive = { default-features = false, version = "14.0.0" }
 
