--- conflicted
+++ resolved
@@ -127,13 +127,9 @@
 substrate-wasm-builder = { workspace = true, optional = true }
 
 [features]
-default = ["kusama", "std"]
+default = ["std"]
 no_std = []
-<<<<<<< HEAD
-kusama = ["pallet-rc-migrator/kusama"]
-=======
 kusama-ahm = ["pallet-rc-migrator/kusama-ahm"]
->>>>>>> 416eb6ba
 std = [
 	"authority-discovery-primitives/std",
 	"babe-primitives/std",
