--- conflicted
+++ resolved
@@ -2600,8 +2600,6 @@
 					)
 				}
 
-<<<<<<< HEAD
-=======
 				fn get_asset() -> Asset {
 					Asset {
 						id: AssetId(Location::here()),
@@ -2610,7 +2608,6 @@
 				}
 			}
 
->>>>>>> ba359a4a
 			impl pallet_xcm_benchmarks::Config for Runtime {
 				type XcmConfig = XcmConfig;
 				type AccountIdConverter = SovereignAccountOf;
