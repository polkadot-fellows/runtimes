// Copyright (C) Parity Technologies (UK) Ltd.
// This file is part of Polkadot.

// Polkadot is free software: you can redistribute it and/or modify
// it under the terms of the GNU General Public License as published by
// the Free Software Foundation, either version 3 of the License, or
// (at your option) any later version.

// Polkadot is distributed in the hope that it will be useful,
// but WITHOUT ANY WARRANTY; without even the implied warranty of
// MERCHANTABILITY or FITNESS FOR A PARTICULAR PURPOSE.  See the
// GNU General Public License for more details.

// You should have received a copy of the GNU General Public License
// along with Polkadot. If not, see <http://www.gnu.org/licenses/>.

//! The Kusama runtime. This can be compiled with `#[no_std]`, ready for Wasm.

#![cfg_attr(not(feature = "std"), no_std)]
// `construct_runtime!` does a lot of recursion and requires us to increase the limit.
#![recursion_limit = "512"]

use pallet_nis::WithMaximumOf;
use parity_scale_codec::{Decode, Encode, MaxEncodedLen};
use primitives::{
	slashing,
	vstaging::{ApprovalVotingParams, NodeFeatures},
	AccountId, AccountIndex, Balance, BlockNumber, CandidateEvent, CandidateHash,
	CommittedCandidateReceipt, CoreState, DisputeState, ExecutorParams, GroupRotationInfo, Hash,
	Id as ParaId, InboundDownwardMessage, InboundHrmpMessage, Moment, Nonce,
	OccupiedCoreAssumption, PersistedValidationData, ScrapedOnChainVotes, SessionInfo, Signature,
	ValidationCode, ValidationCodeHash, ValidatorId, ValidatorIndex, LOWEST_PUBLIC_ID,
	PARACHAIN_KEY_TYPE_ID,
};
use runtime_common::{
	auctions, claims, crowdloan, identity_migrator, impl_runtime_weights,
	impls::{
		DealWithFees, LocatableAssetConverter, VersionedLocatableAsset, VersionedLocationConverter,
	},
	paras_registrar, prod_or_fast, slots,
	traits::Leaser,
	BalanceToU256, BlockHashCount, BlockLength, CurrencyToVote, SlowAdjustingFeeUpdate,
	U256ToBalance,
};
use scale_info::TypeInfo;
use sp_std::{cmp::Ordering, collections::btree_map::BTreeMap, prelude::*};

use runtime_parachains::{
	assigner_coretime as parachains_assigner_coretime,
	assigner_on_demand as parachains_assigner_on_demand, configuration as parachains_configuration,
	coretime, disputes as parachains_disputes,
	disputes::slashing as parachains_slashing,
	dmp as parachains_dmp, hrmp as parachains_hrmp, inclusion as parachains_inclusion,
	inclusion::{AggregateMessageOrigin, UmpQueueId},
	initializer as parachains_initializer, origin as parachains_origin, paras as parachains_paras,
	paras_inherent as parachains_paras_inherent, reward_points as parachains_reward_points,
	runtime_api_impl::{
		v7 as parachains_runtime_api_impl, vstaging as parachains_vstaging_api_impl,
	},
	scheduler as parachains_scheduler, session_info as parachains_session_info,
	shared as parachains_shared,
};

use authority_discovery_primitives::AuthorityId as AuthorityDiscoveryId;
use beefy_primitives::{
	ecdsa_crypto::{AuthorityId as BeefyId, Signature as BeefySignature},
	mmr::{BeefyDataProvider, MmrLeafVersion},
};
use frame_election_provider_support::{
	bounds::ElectionBoundsBuilder, generate_solution_type, onchain, NposSolution,
	SequentialPhragmen,
};
use frame_support::{
	construct_runtime,
	genesis_builder_helper::{build_config, create_default_config},
	parameter_types,
	traits::{
		fungible::HoldConsideration, ConstU32, Contains, EitherOf, EitherOfDiverse, EverythingBut,
		InstanceFilter, KeyOwnerProofSystem, LinearStoragePrice, PrivilegeCmp, ProcessMessage,
		ProcessMessageError, StorageMapShim, WithdrawReasons,
	},
	weights::{ConstantMultiplier, WeightMeter},
	PalletId,
};
use frame_system::{EnsureRoot, EnsureSigned};
use pallet_grandpa::{fg_primitives, AuthorityId as GrandpaId};
use pallet_identity::legacy::IdentityInfo;
use pallet_session::historical as session_historical;
use pallet_transaction_payment::{CurrencyAdapter, FeeDetails, RuntimeDispatchInfo};
use sp_core::{ConstU128, OpaqueMetadata, H256};
use sp_runtime::{
	create_runtime_str, generic, impl_opaque_keys,
	traits::{
		AccountIdLookup, BlakeTwo256, Block as BlockT, ConvertInto, Extrinsic as ExtrinsicT,
		IdentityLookup, Keccak256, OpaqueKeys, SaturatedConversion, Verify,
	},
	transaction_validity::{TransactionPriority, TransactionSource, TransactionValidity},
	ApplyExtrinsicResult, BoundToRuntimeAppPublic, FixedU128, KeyTypeId, Perbill, Percent, Permill,
	RuntimeAppPublic, RuntimeDebug,
};
use sp_staking::SessionIndex;
#[cfg(any(feature = "std", test))]
use sp_version::NativeVersion;
use sp_version::RuntimeVersion;
use xcm::{
	latest::{InteriorLocation, Junction, Junction::PalletInstance},
	VersionedLocation,
};
use xcm_builder::PayOverXcm;

pub use frame_system::Call as SystemCall;
pub use pallet_balances::Call as BalancesCall;
pub use pallet_election_provider_multi_phase::{Call as EPMCall, GeometricDepositBase};
#[cfg(feature = "std")]
pub use pallet_staking::StakerStatus;
use pallet_staking::UseValidatorsMap;
use sp_runtime::traits::Get;
#[cfg(any(feature = "std", test))]
pub use sp_runtime::BuildStorage;

/// Constant values used within the runtime.
use kusama_runtime_constants::{
	currency::*, fee::*, system_parachain, time::*, TREASURY_PALLET_ID,
};

// Weights used in the runtime.
mod weights;

// Voter bag threshold definitions.
mod bag_thresholds;

// Historical information of society finances.
mod past_payouts;

// XCM configurations.
pub mod xcm_config;

// Governance configurations.
pub mod governance;
use governance::{
	pallet_custom_origins, AuctionAdmin, Fellows, GeneralAdmin, LeaseAdmin, StakingAdmin,
	Treasurer, TreasurySpender,
};

// Implemented types.
pub mod impls;

#[cfg(test)]
mod tests;

impl_runtime_weights!(kusama_runtime_constants);

// Make the WASM binary available.
#[cfg(feature = "std")]
include!(concat!(env!("OUT_DIR"), "/wasm_binary.rs"));

/// Runtime version (Kusama).
#[sp_version::runtime_version]
pub const VERSION: RuntimeVersion = RuntimeVersion {
	spec_name: create_runtime_str!("kusama"),
	impl_name: create_runtime_str!("parity-kusama"),
	authoring_version: 2,
	spec_version: 1_002_001,
	impl_version: 0,
	apis: RUNTIME_API_VERSIONS,
	transaction_version: 25,
	state_version: 1,
};

/// The BABE epoch configuration at genesis.
pub const BABE_GENESIS_EPOCH_CONFIG: babe_primitives::BabeEpochConfiguration =
	babe_primitives::BabeEpochConfiguration {
		c: PRIMARY_PROBABILITY,
		allowed_slots: babe_primitives::AllowedSlots::PrimaryAndSecondaryVRFSlots,
	};

/// Native version.
#[cfg(any(feature = "std", test))]
pub fn native_version() -> NativeVersion {
	NativeVersion { runtime_version: VERSION, can_author_with: Default::default() }
}

parameter_types! {
	pub const Version: RuntimeVersion = VERSION;
	pub const SS58Prefix: u8 = 2;
}

/// A type to identify calls to the Identity pallet. These will be filtered to prevent invocation,
/// locking the state of the pallet and preventing further updates to identities and sub-identities.
/// The locked state will be the genesis state of a new system chain and then removed from the Relay
/// Chain.
pub struct IsIdentityCall;
impl Contains<RuntimeCall> for IsIdentityCall {
	fn contains(c: &RuntimeCall) -> bool {
		matches!(c, RuntimeCall::Identity(_))
	}
}

impl frame_system::Config for Runtime {
	type BaseCallFilter = EverythingBut<IsIdentityCall>;
	type BlockWeights = BlockWeights;
	type BlockLength = BlockLength;
	type RuntimeOrigin = RuntimeOrigin;
	type RuntimeCall = RuntimeCall;
	type Nonce = Nonce;
	type Hash = Hash;
	type Hashing = BlakeTwo256;
	type AccountId = AccountId;
	type Lookup = AccountIdLookup<AccountId, ()>;
	type Block = Block;
	type RuntimeEvent = RuntimeEvent;
	type RuntimeTask = RuntimeTask;
	type BlockHashCount = BlockHashCount;
	type DbWeight = RocksDbWeight;
	type Version = Version;
	type PalletInfo = PalletInfo;
	type AccountData = pallet_balances::AccountData<Balance>;
	type OnNewAccount = ();
	type OnKilledAccount = ();
	type SystemWeightInfo = weights::frame_system::WeightInfo<Runtime>;
	type SS58Prefix = SS58Prefix;
	type OnSetCode = ();
	type MaxConsumers = frame_support::traits::ConstU32<16>;
}

parameter_types! {
	pub MaximumSchedulerWeight: Weight = Perbill::from_percent(80) * BlockWeights::get().max_block;
	pub const MaxScheduledPerBlock: u32 = 50;
	pub const NoPreimagePostponement: Option<u32> = Some(10);
}

/// Used the compare the privilege of an origin inside the scheduler.
pub struct OriginPrivilegeCmp;

impl PrivilegeCmp<OriginCaller> for OriginPrivilegeCmp {
	fn cmp_privilege(left: &OriginCaller, right: &OriginCaller) -> Option<Ordering> {
		if left == right {
			return Some(Ordering::Equal)
		}

		match (left, right) {
			// Root is greater than anything.
			(OriginCaller::system(frame_system::RawOrigin::Root), _) => Some(Ordering::Greater),
			// For every other origin we don't care, as they are not used for `ScheduleOrigin`.
			_ => None,
		}
	}
}

impl pallet_scheduler::Config for Runtime {
	type RuntimeOrigin = RuntimeOrigin;
	type RuntimeEvent = RuntimeEvent;
	type PalletsOrigin = OriginCaller;
	type RuntimeCall = RuntimeCall;
	type MaximumWeight = MaximumSchedulerWeight;
	// The goal of having ScheduleOrigin include AuctionAdmin is to allow the auctions track of
	// OpenGov to schedule periodic auctions.
	// Also allow Treasurer to schedule recurring payments.
	type ScheduleOrigin = EitherOf<EitherOf<EnsureRoot<AccountId>, AuctionAdmin>, Treasurer>;
	type MaxScheduledPerBlock = MaxScheduledPerBlock;
	type WeightInfo = weights::pallet_scheduler::WeightInfo<Runtime>;
	type OriginPrivilegeCmp = OriginPrivilegeCmp;
	type Preimages = Preimage;
}

parameter_types! {
	pub const PreimageBaseDeposit: Balance = deposit(2, 64);
	pub const PreimageByteDeposit: Balance = deposit(0, 1);
	pub const PreimageHoldReason: RuntimeHoldReason =
		RuntimeHoldReason::Preimage(pallet_preimage::HoldReason::Preimage);
}

impl pallet_preimage::Config for Runtime {
	type WeightInfo = weights::pallet_preimage::WeightInfo<Runtime>;
	type RuntimeEvent = RuntimeEvent;
	type Currency = Balances;
	type ManagerOrigin = EnsureRoot<AccountId>;
	type Consideration = HoldConsideration<
		AccountId,
		Balances,
		PreimageHoldReason,
		LinearStoragePrice<PreimageBaseDeposit, PreimageByteDeposit, Balance>,
	>;
}

parameter_types! {
	pub EpochDuration: u64 = prod_or_fast!(
		EPOCH_DURATION_IN_SLOTS as u64,
		2 * MINUTES as u64,
		"KSM_EPOCH_DURATION"
	);
	pub const ExpectedBlockTime: Moment = MILLISECS_PER_BLOCK;
	pub ReportLongevity: u64 =
		BondingDuration::get() as u64 * SessionsPerEra::get() as u64 * EpochDuration::get();
}

impl pallet_babe::Config for Runtime {
	type EpochDuration = EpochDuration;
	type ExpectedBlockTime = ExpectedBlockTime;

	// session module is the trigger
	type EpochChangeTrigger = pallet_babe::ExternalTrigger;

	type DisabledValidators = Session;

	type KeyOwnerProof =
		<Historical as KeyOwnerProofSystem<(KeyTypeId, pallet_babe::AuthorityId)>>::Proof;

	type EquivocationReportSystem =
		pallet_babe::EquivocationReportSystem<Self, Offences, Historical, ReportLongevity>;

	type WeightInfo = ();

	type MaxAuthorities = MaxAuthorities;
	type MaxNominators = MaxNominators;
}

parameter_types! {
	pub const IndexDeposit: Balance = 100 * CENTS;
}

impl pallet_indices::Config for Runtime {
	type AccountIndex = AccountIndex;
	type Currency = Balances;
	type Deposit = IndexDeposit;
	type RuntimeEvent = RuntimeEvent;
	type WeightInfo = weights::pallet_indices::WeightInfo<Runtime>;
}

parameter_types! {
	pub const ExistentialDeposit: Balance = EXISTENTIAL_DEPOSIT;
	pub const MaxLocks: u32 = 50;
	pub const MaxReserves: u32 = 50;
}

impl pallet_balances::Config for Runtime {
	type Balance = Balance;
	type DustRemoval = ();
	type RuntimeEvent = RuntimeEvent;
	type ExistentialDeposit = ExistentialDeposit;
	type AccountStore = System;
	type MaxLocks = MaxLocks;
	type MaxReserves = MaxReserves;
	type ReserveIdentifier = [u8; 8];
	type WeightInfo = weights::pallet_balances_native::WeightInfo<Runtime>;
	type FreezeIdentifier = RuntimeFreezeReason;
	type MaxFreezes = ConstU32<8>;
	type RuntimeHoldReason = RuntimeHoldReason;
	type RuntimeFreezeReason = RuntimeFreezeReason;
}

parameter_types! {
	pub BeefySetIdSessionEntries: u32 = BondingDuration::get() * SessionsPerEra::get();
}

impl pallet_beefy::Config for Runtime {
	type BeefyId = BeefyId;
	type MaxAuthorities = MaxAuthorities;
	type MaxNominators = MaxNominators;
	type MaxSetIdSessionEntries = BeefySetIdSessionEntries;
	type OnNewValidatorSet = BeefyMmrLeaf;
	type WeightInfo = ();
	type KeyOwnerProof = <Historical as KeyOwnerProofSystem<(KeyTypeId, BeefyId)>>::Proof;
	type EquivocationReportSystem =
		pallet_beefy::EquivocationReportSystem<Self, Offences, Historical, ReportLongevity>;
}

impl pallet_mmr::Config for Runtime {
	const INDEXING_PREFIX: &'static [u8] = mmr::INDEXING_PREFIX;
	type Hashing = Keccak256;
	type OnNewRoot = pallet_beefy_mmr::DepositBeefyDigest<Runtime>;
	type WeightInfo = ();
	type LeafData = pallet_beefy_mmr::Pallet<Runtime>;
}

/// MMR helper types.
mod mmr {
	use super::Runtime;
	pub use pallet_mmr::primitives::*;

	pub type Leaf = <<Runtime as pallet_mmr::Config>::LeafData as LeafDataProvider>::LeafData;
	pub type Hashing = <Runtime as pallet_mmr::Config>::Hashing;
	pub type Hash = <Hashing as sp_runtime::traits::Hash>::Output;
}

parameter_types! {
	/// Version of the produced MMR leaf.
	///
	/// The version consists of two parts;
	/// - `major` (3 bits)
	/// - `minor` (5 bits)
	///
	/// `major` should be updated only if decoding the previous MMR Leaf format from the payload
	/// is not possible (i.e. backward incompatible change).
	/// `minor` should be updated if fields are added to the previous MMR Leaf, which given SCALE
	/// encoding does not prevent old leafs from being decoded.
	///
	/// Hence we expect `major` to be changed really rarely (think never).
	/// See [`MmrLeafVersion`] type documentation for more details.
	pub LeafVersion: MmrLeafVersion = MmrLeafVersion::new(0, 0);
}

/// A BEEFY data provider that merkelizes all the parachain heads at the current block
/// (sorted by their parachain id).
pub struct ParaHeadsRootProvider;
impl BeefyDataProvider<H256> for ParaHeadsRootProvider {
	fn extra_data() -> H256 {
		let mut para_heads: Vec<(u32, Vec<u8>)> = Paras::parachains()
			.into_iter()
			.filter_map(|id| Paras::para_head(&id).map(|head| (id.into(), head.0)))
			.collect();
		para_heads.sort_by_key(|k| k.0);
		binary_merkle_tree::merkle_root::<mmr::Hashing, _>(
			para_heads.into_iter().map(|pair| pair.encode()),
		)
		.into()
	}
}

impl pallet_beefy_mmr::Config for Runtime {
	type LeafVersion = LeafVersion;
	type BeefyAuthorityToMerkleLeaf = pallet_beefy_mmr::BeefyEcdsaToEthereum;
	type LeafExtra = H256;
	type BeefyDataProvider = ParaHeadsRootProvider;
}

parameter_types! {
	pub const TransactionByteFee: Balance = kusama_runtime_constants::fee::TRANSACTION_BYTE_FEE;
	/// This value increases the priority of `Operational` transactions by adding
	/// a "virtual tip" that's equal to the `OperationalFeeMultiplier * final_fee`.
	pub const OperationalFeeMultiplier: u8 = 5;
}

impl pallet_transaction_payment::Config for Runtime {
	type RuntimeEvent = RuntimeEvent;
	type OnChargeTransaction = CurrencyAdapter<Balances, DealWithFees<Self>>;
	type OperationalFeeMultiplier = OperationalFeeMultiplier;
	type WeightToFee = WeightToFee;
	type LengthToFee = ConstantMultiplier<Balance, TransactionByteFee>;
	type FeeMultiplierUpdate = SlowAdjustingFeeUpdate<Self>;
}

parameter_types! {
	pub const MinimumPeriod: u64 = SLOT_DURATION / 2;
}
impl pallet_timestamp::Config for Runtime {
	type Moment = u64;
	type OnTimestampSet = Babe;
	type MinimumPeriod = MinimumPeriod;
	type WeightInfo = weights::pallet_timestamp::WeightInfo<Runtime>;
}

impl pallet_authorship::Config for Runtime {
	type FindAuthor = pallet_session::FindAccountFromAuthorIndex<Self, Babe>;
	type EventHandler = Staking;
}

#[derive(Clone, Debug, PartialEq, Eq, Encode, Decode)]
pub struct OldSessionKeys {
	pub grandpa: <Grandpa as BoundToRuntimeAppPublic>::Public,
	pub babe: <Babe as BoundToRuntimeAppPublic>::Public,
	pub im_online: pallet_im_online::sr25519::AuthorityId,
	pub para_validator: <Initializer as BoundToRuntimeAppPublic>::Public,
	pub para_assignment: <ParaSessionInfo as BoundToRuntimeAppPublic>::Public,
	pub authority_discovery: <AuthorityDiscovery as BoundToRuntimeAppPublic>::Public,
	pub beefy: <Beefy as BoundToRuntimeAppPublic>::Public,
}

impl OpaqueKeys for OldSessionKeys {
	type KeyTypeIdProviders = ();
	fn key_ids() -> &'static [KeyTypeId] {
		&[
			<<Grandpa as BoundToRuntimeAppPublic>::Public>::ID,
			<<Babe as BoundToRuntimeAppPublic>::Public>::ID,
			sp_core::crypto::key_types::IM_ONLINE,
			<<Initializer as BoundToRuntimeAppPublic>::Public>::ID,
			<<ParaSessionInfo as BoundToRuntimeAppPublic>::Public>::ID,
			<<AuthorityDiscovery as BoundToRuntimeAppPublic>::Public>::ID,
			<<Beefy as BoundToRuntimeAppPublic>::Public>::ID,
		]
	}
	fn get_raw(&self, i: KeyTypeId) -> &[u8] {
		match i {
			<<Grandpa as BoundToRuntimeAppPublic>::Public>::ID => self.grandpa.as_ref(),
			<<Babe as BoundToRuntimeAppPublic>::Public>::ID => self.babe.as_ref(),
			sp_core::crypto::key_types::IM_ONLINE => self.im_online.as_ref(),
			<<Initializer as BoundToRuntimeAppPublic>::Public>::ID => self.para_validator.as_ref(),
			<<ParaSessionInfo as BoundToRuntimeAppPublic>::Public>::ID =>
				self.para_assignment.as_ref(),
			<<AuthorityDiscovery as BoundToRuntimeAppPublic>::Public>::ID =>
				self.authority_discovery.as_ref(),
			<<Beefy as BoundToRuntimeAppPublic>::Public>::ID => self.beefy.as_ref(),
			_ => &[],
		}
	}
}

impl_opaque_keys! {
	pub struct SessionKeys {
		pub grandpa: Grandpa,
		pub babe: Babe,
		pub para_validator: Initializer,
		pub para_assignment: ParaSessionInfo,
		pub authority_discovery: AuthorityDiscovery,
		pub beefy: Beefy,
	}
}

// remove this when removing `OldSessionKeys`
fn transform_session_keys(_val: AccountId, old: OldSessionKeys) -> SessionKeys {
	SessionKeys {
		grandpa: old.grandpa,
		babe: old.babe,
		para_validator: old.para_validator,
		para_assignment: old.para_assignment,
		authority_discovery: old.authority_discovery,
		beefy: old.beefy,
	}
}

impl pallet_session::Config for Runtime {
	type RuntimeEvent = RuntimeEvent;
	type ValidatorId = AccountId;
	type ValidatorIdOf = pallet_staking::StashOf<Self>;
	type ShouldEndSession = Babe;
	type NextSessionRotation = Babe;
	type SessionManager = pallet_session::historical::NoteHistoricalRoot<Self, Staking>;
	type SessionHandler = <SessionKeys as OpaqueKeys>::KeyTypeIdProviders;
	type Keys = SessionKeys;
	type WeightInfo = weights::pallet_session::WeightInfo<Runtime>;
}

impl pallet_session::historical::Config for Runtime {
	type FullIdentification = pallet_staking::Exposure<AccountId, Balance>;
	type FullIdentificationOf = pallet_staking::ExposureOf<Runtime>;
}

parameter_types! {
	// phase durations. 1/4 of the last session for each.
	// in testing: 1min or half of the session for each
	pub SignedPhase: u32 = prod_or_fast!(
		EPOCH_DURATION_IN_SLOTS / 4,
		(1 * MINUTES).min(EpochDuration::get().saturated_into::<u32>() / 2),
		"KSM_SIGNED_PHASE"
	);
	pub UnsignedPhase: u32 = prod_or_fast!(
		EPOCH_DURATION_IN_SLOTS / 4,
		(1 * MINUTES).min(EpochDuration::get().saturated_into::<u32>() / 2),
		"KSM_UNSIGNED_PHASE"
	);

	// signed config
	pub const SignedMaxSubmissions: u32 = 16;
	pub const SignedMaxRefunds: u32 = 16 / 4;
	pub const SignedFixedDeposit: Balance = deposit(2, 0);
	pub const SignedDepositIncreaseFactor: Percent = Percent::from_percent(10);
	pub const SignedDepositByte: Balance = deposit(0, 10) / 1024;
	// Each good submission will get 1/10 KSM as reward
	pub SignedRewardBase: Balance =  UNITS / 10;

	// 1 hour session, 15 minutes unsigned phase, 8 offchain executions.
	pub OffchainRepeat: BlockNumber = UnsignedPhase::get() / 8;

	pub const MaxElectingVoters: u32 = 12_500;
	/// We take the top 12500 nominators as electing voters and all of the validators as electable
	/// targets. Whilst this is the case, we cannot and shall not increase the size of the
	/// validator intentions.
	pub ElectionBounds: frame_election_provider_support::bounds::ElectionBounds =
		ElectionBoundsBuilder::default().voters_count(MaxElectingVoters::get().into()).build();
	pub NposSolutionPriority: TransactionPriority =
		Perbill::from_percent(90) * TransactionPriority::max_value();
	/// Setup election pallet to support maximum winners upto 2000. This will mean Staking Pallet
	/// cannot have active validators higher than this count.
	pub const MaxActiveValidators: u32 = 2000;
}

generate_solution_type!(
	#[compact]
	pub struct NposCompactSolution24::<
		VoterIndex = u32,
		TargetIndex = u16,
		Accuracy = sp_runtime::PerU16,
		MaxVoters = MaxElectingVoters,
	>(24)
);

pub struct OnChainSeqPhragmen;
impl onchain::Config for OnChainSeqPhragmen {
	type System = Runtime;
	type Solver = SequentialPhragmen<AccountId, runtime_common::elections::OnChainAccuracy>;
	type DataProvider = Staking;
	type WeightInfo = weights::frame_election_provider_support::WeightInfo<Runtime>;
	type MaxWinners = MaxActiveValidators;
	type Bounds = ElectionBounds;
}

impl pallet_election_provider_multi_phase::MinerConfig for Runtime {
	type AccountId = AccountId;
	type MaxLength = OffchainSolutionLengthLimit;
	type MaxWeight = OffchainSolutionWeightLimit;
	type Solution = NposCompactSolution24;
	type MaxVotesPerVoter = <
		<Self as pallet_election_provider_multi_phase::Config>::DataProvider
		as
		frame_election_provider_support::ElectionDataProvider
	>::MaxVotesPerVoter;
	type MaxWinners = MaxActiveValidators;

	// The unsigned submissions have to respect the weight of the submit_unsigned call, thus their
	// weight estimate function is wired to this call's weight.
	fn solution_weight(v: u32, t: u32, a: u32, d: u32) -> Weight {
		<
			<Self as pallet_election_provider_multi_phase::Config>::WeightInfo
			as
			pallet_election_provider_multi_phase::WeightInfo
		>::submit_unsigned(v, t, a, d)
	}
}

impl pallet_election_provider_multi_phase::Config for Runtime {
	type RuntimeEvent = RuntimeEvent;
	type Currency = Balances;
	type EstimateCallFee = TransactionPayment;
	type UnsignedPhase = UnsignedPhase;
	type SignedMaxSubmissions = SignedMaxSubmissions;
	type SignedMaxRefunds = SignedMaxRefunds;
	type SignedRewardBase = SignedRewardBase;
	type SignedDepositBase =
		GeometricDepositBase<Balance, SignedFixedDeposit, SignedDepositIncreaseFactor>;
	type SignedDepositByte = SignedDepositByte;
	type SignedDepositWeight = ();
	type SignedMaxWeight =
		<Self::MinerConfig as pallet_election_provider_multi_phase::MinerConfig>::MaxWeight;
	type MinerConfig = Self;
	type SlashHandler = (); // burn slashes
	type RewardHandler = (); // nothing to do upon rewards
	type SignedPhase = SignedPhase;
	type BetterSignedThreshold = ();
	type OffchainRepeat = OffchainRepeat;
	type MinerTxPriority = NposSolutionPriority;
	type DataProvider = Staking;
	#[cfg(any(feature = "fast-runtime", feature = "runtime-benchmarks"))]
	type Fallback = onchain::OnChainExecution<OnChainSeqPhragmen>;
	#[cfg(not(any(feature = "fast-runtime", feature = "runtime-benchmarks")))]
	type Fallback = frame_election_provider_support::NoElection<(
		AccountId,
		BlockNumber,
		Staking,
		MaxActiveValidators,
	)>;
	type GovernanceFallback = onchain::OnChainExecution<OnChainSeqPhragmen>;
	type Solver = SequentialPhragmen<
		AccountId,
		pallet_election_provider_multi_phase::SolutionAccuracyOf<Self>,
		(),
	>;
	type BenchmarkingConfig = runtime_common::elections::BenchmarkConfig;
	type ForceOrigin = EitherOf<EnsureRoot<Self::AccountId>, StakingAdmin>;
	type WeightInfo = weights::pallet_election_provider_multi_phase::WeightInfo<Self>;
	type MaxWinners = MaxActiveValidators;
	type ElectionBounds = ElectionBounds;
}

parameter_types! {
	pub const BagThresholds: &'static [u64] = &bag_thresholds::THRESHOLDS;
}

type VoterBagsListInstance = pallet_bags_list::Instance1;
impl pallet_bags_list::Config<VoterBagsListInstance> for Runtime {
	type RuntimeEvent = RuntimeEvent;
	type ScoreProvider = Staking;
	type WeightInfo = weights::pallet_bags_list::WeightInfo<Runtime>;
	type BagThresholds = BagThresholds;
	type Score = sp_npos_elections::VoteWeight;
}

pub struct EraPayout;
impl pallet_staking::EraPayout<Balance> for EraPayout {
	fn era_payout(
		total_staked: Balance,
		_total_issuance: Balance,
		era_duration_millis: u64,
	) -> (Balance, Balance) {
		// all para-ids that are currently active.
		let auctioned_slots = Paras::parachains()
			.into_iter()
			// all active para-ids that do not belong to a system chain is the number
			// of parachains that we should take into account for inflation.
			.filter(|i| *i >= LOWEST_PUBLIC_ID)
			.count() as u64;

		const MAX_ANNUAL_INFLATION: Perquintill = Perquintill::from_percent(10);
		const MILLISECONDS_PER_YEAR: u64 = 1000 * 3600 * 24 * 36525 / 100;

		runtime_common::impls::era_payout(
			total_staked,
			Nis::issuance().other,
			MAX_ANNUAL_INFLATION,
			Perquintill::from_rational(era_duration_millis, MILLISECONDS_PER_YEAR),
			auctioned_slots,
		)
	}
}

parameter_types! {
	// Six sessions in an era (6 hours).
	pub const SessionsPerEra: SessionIndex = prod_or_fast!(6, 1);

	// 28 eras for unbonding (7 days).
	pub BondingDuration: sp_staking::EraIndex = prod_or_fast!(
		28,
		28,
		"DOT_BONDING_DURATION"
	);
	// 27 eras in which slashes can be cancelled (slightly less than 7 days).
	pub SlashDeferDuration: sp_staking::EraIndex = prod_or_fast!(
		27,
		27,
		"DOT_SLASH_DEFER_DURATION"
	);
	pub const MaxExposurePageSize: u32 = 512;
	// Note: this is not really correct as Max Nominators is (MaxExposurePageSize * page_count) but
	// this is an unbounded number. We just set it to a reasonably high value, 1 full page
	// of nominators.
	pub const MaxNominators: u32 = 512;
	pub const OffendingValidatorsThreshold: Perbill = Perbill::from_percent(17);
	// 24
	pub const MaxNominations: u32 = <NposCompactSolution24 as NposSolution>::LIMIT as u32;
}

impl pallet_staking::Config for Runtime {
	type Currency = Balances;
	type CurrencyBalance = Balance;
	type UnixTime = Timestamp;
	type CurrencyToVote = CurrencyToVote;
	type ElectionProvider = ElectionProviderMultiPhase;
	type GenesisElectionProvider = onchain::OnChainExecution<OnChainSeqPhragmen>;
	type RewardRemainder = Treasury;
	type RuntimeEvent = RuntimeEvent;
	type Slash = Treasury;
	type Reward = ();
	type SessionsPerEra = SessionsPerEra;
	type BondingDuration = BondingDuration;
	type SlashDeferDuration = SlashDeferDuration;
	type AdminOrigin = EitherOf<EnsureRoot<Self::AccountId>, StakingAdmin>;
	type SessionInterface = Self;
	type EraPayout = EraPayout;
	type NextNewSession = Session;
	type MaxExposurePageSize = MaxExposurePageSize;
	type OffendingValidatorsThreshold = OffendingValidatorsThreshold;
	type VoterList = VoterList;
	type TargetList = UseValidatorsMap<Self>;
	type NominationsQuota = pallet_staking::FixedNominationsQuota<{ MaxNominations::get() }>;
	type MaxUnlockingChunks = frame_support::traits::ConstU32<32>;
	type HistoryDepth = frame_support::traits::ConstU32<84>;
	type MaxControllersInDeprecationBatch = ConstU32<5169>;
	type BenchmarkingConfig = runtime_common::StakingBenchmarkingConfig;
	type EventListeners = NominationPools;
	type WeightInfo = weights::pallet_staking::WeightInfo<Runtime>;
}

impl pallet_fast_unstake::Config for Runtime {
	type RuntimeEvent = RuntimeEvent;
	type Currency = Balances;
	type BatchSize = frame_support::traits::ConstU32<64>;
	type Deposit = frame_support::traits::ConstU128<{ CENTS * 100 }>;
	type ControlOrigin = EnsureRoot<AccountId>;
	type Staking = Staking;
	type MaxErasToCheckPerBlock = ConstU32<1>;
	type WeightInfo = weights::pallet_fast_unstake::WeightInfo<Runtime>;
}

parameter_types! {
	pub const ProposalBond: Permill = Permill::from_percent(5);
	pub const ProposalBondMinimum: Balance = 2000 * CENTS;
	pub const ProposalBondMaximum: Balance = 1 * GRAND;
	pub const SpendPeriod: BlockNumber = 6 * DAYS;
	pub const Burn: Permill = Permill::from_perthousand(2);
	pub const TreasuryPalletId: PalletId = PalletId(*b"py/trsry");
	pub const PayoutSpendPeriod: BlockNumber = 30 * DAYS;
	// The asset's interior location for the paying account. This is the Treasury
	// pallet instance (which sits at index 18).
	pub TreasuryInteriorLocation: InteriorLocation = PalletInstance(TREASURY_PALLET_ID).into();

	pub const TipCountdown: BlockNumber = 1 * DAYS;
	pub const TipFindersFee: Percent = Percent::from_percent(20);
	pub const TipReportDepositBase: Balance = 100 * CENTS;
	pub const DataDepositPerByte: Balance = 1 * CENTS;
	pub const MaxApprovals: u32 = 100;
	pub const MaxAuthorities: u32 = 100_000;
	pub const MaxKeys: u32 = 10_000;
	pub const MaxPeerInHeartbeats: u32 = 10_000;
}

impl pallet_treasury::Config for Runtime {
	type PalletId = TreasuryPalletId;
	type Currency = Balances;
	type ApproveOrigin = EitherOfDiverse<EnsureRoot<AccountId>, Treasurer>;
	type RejectOrigin = EitherOfDiverse<EnsureRoot<AccountId>, Treasurer>;
	type RuntimeEvent = RuntimeEvent;
	type OnSlash = Treasury;
	type ProposalBond = ProposalBond;
	type ProposalBondMinimum = ProposalBondMinimum;
	type ProposalBondMaximum = ProposalBondMaximum;
	type SpendPeriod = SpendPeriod;
	type Burn = Burn;
	type BurnDestination = Society;
	type MaxApprovals = MaxApprovals;
	type WeightInfo = weights::pallet_treasury::WeightInfo<Runtime>;
	type SpendFunds = Bounties;
	type SpendOrigin = TreasurySpender;
	type AssetKind = VersionedLocatableAsset;
	type Beneficiary = VersionedLocation;
	type BeneficiaryLookup = IdentityLookup<Self::Beneficiary>;
	type Paymaster = PayOverXcm<
		TreasuryInteriorLocation,
		crate::xcm_config::XcmRouter,
		crate::XcmPallet,
		ConstU32<{ 6 * HOURS }>,
		Self::Beneficiary,
		Self::AssetKind,
		LocatableAssetConverter,
		VersionedLocationConverter,
	>;
	type BalanceConverter = impls::NativeOnSystemParachain<AssetRate>;
	type PayoutPeriod = PayoutSpendPeriod;
	#[cfg(feature = "runtime-benchmarks")]
	type BenchmarkHelper = runtime_common::impls::benchmarks::TreasuryArguments;
}

parameter_types! {
	pub const BountyDepositBase: Balance = 100 * CENTS;
	pub const BountyDepositPayoutDelay: BlockNumber = 4 * DAYS;
	pub const BountyUpdatePeriod: BlockNumber = 90 * DAYS;
	pub const MaximumReasonLength: u32 = 16384;
	pub const CuratorDepositMultiplier: Permill = Permill::from_percent(50);
	pub const CuratorDepositMin: Balance = 10 * CENTS;
	pub const CuratorDepositMax: Balance = 500 * CENTS;
	pub const BountyValueMinimum: Balance = 200 * CENTS;
}

impl pallet_bounties::Config for Runtime {
	type BountyDepositBase = BountyDepositBase;
	type BountyDepositPayoutDelay = BountyDepositPayoutDelay;
	type BountyUpdatePeriod = BountyUpdatePeriod;
	type CuratorDepositMultiplier = CuratorDepositMultiplier;
	type CuratorDepositMin = CuratorDepositMin;
	type CuratorDepositMax = CuratorDepositMax;
	type BountyValueMinimum = BountyValueMinimum;
	type ChildBountyManager = ChildBounties;
	type DataDepositPerByte = DataDepositPerByte;
	type RuntimeEvent = RuntimeEvent;
	type MaximumReasonLength = MaximumReasonLength;
	type WeightInfo = weights::pallet_bounties::WeightInfo<Runtime>;
}

parameter_types! {
	pub const MaxActiveChildBountyCount: u32 = 100;
	pub const ChildBountyValueMinimum: Balance = BountyValueMinimum::get() / 10;
}

impl pallet_child_bounties::Config for Runtime {
	type RuntimeEvent = RuntimeEvent;
	type MaxActiveChildBountyCount = MaxActiveChildBountyCount;
	type ChildBountyValueMinimum = ChildBountyValueMinimum;
	type WeightInfo = weights::pallet_child_bounties::WeightInfo<Runtime>;
}

impl pallet_offences::Config for Runtime {
	type RuntimeEvent = RuntimeEvent;
	type IdentificationTuple = pallet_session::historical::IdentificationTuple<Self>;
	type OnOffenceHandler = Staking;
}

impl pallet_authority_discovery::Config for Runtime {
	type MaxAuthorities = MaxAuthorities;
}

parameter_types! {
	pub MaxSetIdSessionEntries: u32 = BondingDuration::get() * SessionsPerEra::get();
}

impl pallet_grandpa::Config for Runtime {
	type RuntimeEvent = RuntimeEvent;

	type WeightInfo = ();
	type MaxAuthorities = MaxAuthorities;
	type MaxNominators = MaxNominators;
	type MaxSetIdSessionEntries = MaxSetIdSessionEntries;

	type KeyOwnerProof = <Historical as KeyOwnerProofSystem<(KeyTypeId, GrandpaId)>>::Proof;

	type EquivocationReportSystem =
		pallet_grandpa::EquivocationReportSystem<Self, Offences, Historical, ReportLongevity>;
}

/// Submits transaction with the node's public and signature type. Adheres to the signed extension
/// format of the chain.
impl<LocalCall> frame_system::offchain::CreateSignedTransaction<LocalCall> for Runtime
where
	RuntimeCall: From<LocalCall>,
{
	fn create_transaction<C: frame_system::offchain::AppCrypto<Self::Public, Self::Signature>>(
		call: RuntimeCall,
		public: <Signature as Verify>::Signer,
		account: AccountId,
		nonce: <Runtime as frame_system::Config>::Nonce,
	) -> Option<(RuntimeCall, <UncheckedExtrinsic as ExtrinsicT>::SignaturePayload)> {
		use sp_runtime::traits::StaticLookup;
		// take the biggest period possible.
		let period =
			BlockHashCount::get().checked_next_power_of_two().map(|c| c / 2).unwrap_or(2) as u64;

		let current_block = System::block_number()
			.saturated_into::<u64>()
			// The `System::block_number` is initialized with `n+1`,
			// so the actual block number is `n`.
			.saturating_sub(1);
		let tip = 0;
		let extra: SignedExtra = (
			frame_system::CheckNonZeroSender::<Runtime>::new(),
			frame_system::CheckSpecVersion::<Runtime>::new(),
			frame_system::CheckTxVersion::<Runtime>::new(),
			frame_system::CheckGenesis::<Runtime>::new(),
			frame_system::CheckMortality::<Runtime>::from(generic::Era::mortal(
				period,
				current_block,
			)),
			frame_system::CheckNonce::<Runtime>::from(nonce),
			frame_system::CheckWeight::<Runtime>::new(),
			pallet_transaction_payment::ChargeTransactionPayment::<Runtime>::from(tip),
		);
		let raw_payload = SignedPayload::new(call, extra)
			.map_err(|e| {
				log::warn!("Unable to create signed payload: {:?}", e);
			})
			.ok()?;
		let signature = raw_payload.using_encoded(|payload| C::sign(payload, public))?;
		let (call, extra, _) = raw_payload.deconstruct();
		let address = <Runtime as frame_system::Config>::Lookup::unlookup(account);
		Some((call, (address, signature, extra)))
	}
}

impl frame_system::offchain::SigningTypes for Runtime {
	type Public = <Signature as Verify>::Signer;
	type Signature = Signature;
}

impl<C> frame_system::offchain::SendTransactionTypes<C> for Runtime
where
	RuntimeCall: From<C>,
{
	type Extrinsic = UncheckedExtrinsic;
	type OverarchingCall = RuntimeCall;
}

parameter_types! {
	pub Prefix: &'static [u8] = b"Pay KSMs to the Kusama account:";
}

impl claims::Config for Runtime {
	type RuntimeEvent = RuntimeEvent;
	type VestingSchedule = Vesting;
	type Prefix = Prefix;
	type MoveClaimOrigin = EnsureRoot<AccountId>;
	type WeightInfo = weights::runtime_common_claims::WeightInfo<Runtime>;
}

parameter_types! {
	// Minimum 100 bytes/KSM deposited (1 CENT/byte)
	pub const BasicDeposit: Balance = 1000 * CENTS;       // 258 bytes on-chain
	pub const ByteDeposit: Balance = deposit(0, 1);
	pub const SubAccountDeposit: Balance = 200 * CENTS;   // 53 bytes on-chain
	pub const MaxSubAccounts: u32 = 100;
	pub const MaxAdditionalFields: u32 = 100;
	pub const MaxRegistrars: u32 = 20;
}

impl pallet_identity::Config for Runtime {
	type RuntimeEvent = RuntimeEvent;
	type Currency = Balances;
	type BasicDeposit = BasicDeposit;
	type ByteDeposit = ByteDeposit;
	type SubAccountDeposit = SubAccountDeposit;
	type MaxSubAccounts = MaxSubAccounts;
	type IdentityInformation = IdentityInfo<MaxAdditionalFields>;
	type MaxRegistrars = MaxRegistrars;
	type Slashed = Treasury;
	type ForceOrigin = EitherOf<EnsureRoot<Self::AccountId>, GeneralAdmin>;
	type RegistrarOrigin = EitherOf<EnsureRoot<Self::AccountId>, GeneralAdmin>;
	type OffchainSignature = Signature;
	type SigningPublicKey = <Signature as Verify>::Signer;
	type UsernameAuthorityOrigin = EnsureRoot<Self::AccountId>;
	type PendingUsernameExpiration = ConstU32<{ 7 * DAYS }>;
	type MaxSuffixLength = ConstU32<7>;
	type MaxUsernameLength = ConstU32<32>;
	type WeightInfo = weights::pallet_identity::WeightInfo<Runtime>;
}

impl identity_migrator::Config for Runtime {
	type RuntimeEvent = RuntimeEvent;
<<<<<<< HEAD
	type Reaper = EnsureSigned<AccountId>;
	type ReapIdentityHandler = ToParachainIdentityReaper<Runtime, Self::AccountId>;
=======
	// To be updated to `EnsureSigned` once the parachain is producing blocks.
	type Reaper = EnsureRoot<AccountId>;
	type ReapIdentityHandler = impls::ToParachainIdentityReaper<Runtime, Self::AccountId>;
>>>>>>> 24772777
	type WeightInfo = weights::runtime_common_identity_migrator::WeightInfo<Runtime>;
}

impl pallet_utility::Config for Runtime {
	type RuntimeEvent = RuntimeEvent;
	type RuntimeCall = RuntimeCall;
	type PalletsOrigin = OriginCaller;
	type WeightInfo = weights::pallet_utility::WeightInfo<Runtime>;
}

parameter_types! {
	// One storage item; key size is 32; value is size 4+4+16+32 bytes = 56 bytes.
	pub const DepositBase: Balance = deposit(1, 88);
	// Additional storage item size of 32 bytes.
	pub const DepositFactor: Balance = deposit(0, 32);
	pub const MaxSignatories: u32 = 100;
}

impl pallet_multisig::Config for Runtime {
	type RuntimeEvent = RuntimeEvent;
	type RuntimeCall = RuntimeCall;
	type Currency = Balances;
	type DepositBase = DepositBase;
	type DepositFactor = DepositFactor;
	type MaxSignatories = MaxSignatories;
	type WeightInfo = weights::pallet_multisig::WeightInfo<Runtime>;
}

parameter_types! {
	pub const ConfigDepositBase: Balance = 500 * CENTS;
	pub const FriendDepositFactor: Balance = 50 * CENTS;
	pub const MaxFriends: u16 = 9;
	pub const RecoveryDeposit: Balance = 500 * CENTS;
}

impl pallet_recovery::Config for Runtime {
	type RuntimeEvent = RuntimeEvent;
	type WeightInfo = ();
	type RuntimeCall = RuntimeCall;
	type Currency = Balances;
	type ConfigDepositBase = ConfigDepositBase;
	type FriendDepositFactor = FriendDepositFactor;
	type MaxFriends = MaxFriends;
	type RecoveryDeposit = RecoveryDeposit;
}

parameter_types! {
	pub const SocietyPalletId: PalletId = PalletId(*b"py/socie");
}

impl pallet_society::Config for Runtime {
	type RuntimeEvent = RuntimeEvent;
	type Currency = Balances;
	type Randomness = pallet_babe::RandomnessFromOneEpochAgo<Runtime>;
	type GraceStrikes = ConstU32<10>;
	type PeriodSpend = ConstU128<{ 500 * QUID }>;
	type VotingPeriod = ConstU32<{ 5 * DAYS }>;
	type ClaimPeriod = ConstU32<{ 2 * DAYS }>;
	type MaxLockDuration = ConstU32<{ 36 * 30 * DAYS }>;
	type FounderSetOrigin = EnsureRoot<AccountId>;
	type ChallengePeriod = ConstU32<{ 7 * DAYS }>;
	type MaxPayouts = ConstU32<8>;
	type MaxBids = ConstU32<512>;
	type PalletId = SocietyPalletId;
	type WeightInfo = weights::pallet_society::WeightInfo<Runtime>;
}

parameter_types! {
	pub const MinVestedTransfer: Balance = 100 * CENTS;
	pub UnvestedFundsAllowedWithdrawReasons: WithdrawReasons =
		WithdrawReasons::except(WithdrawReasons::TRANSFER | WithdrawReasons::RESERVE);
}

impl pallet_vesting::Config for Runtime {
	type RuntimeEvent = RuntimeEvent;
	type Currency = Balances;
	type BlockNumberToBalance = ConvertInto;
	type MinVestedTransfer = MinVestedTransfer;
	type WeightInfo = weights::pallet_vesting::WeightInfo<Runtime>;
	type UnvestedFundsAllowedWithdrawReasons = UnvestedFundsAllowedWithdrawReasons;
	type BlockNumberProvider = System;
	const MAX_VESTING_SCHEDULES: u32 = 28;
}

parameter_types! {
	// One storage item; key size 32, value size 8; .
	pub const ProxyDepositBase: Balance = deposit(1, 8);
	// Additional storage item size of 33 bytes.
	pub const ProxyDepositFactor: Balance = deposit(0, 33);
	pub const MaxProxies: u16 = 32;
	pub const AnnouncementDepositBase: Balance = deposit(1, 8);
	pub const AnnouncementDepositFactor: Balance = deposit(0, 66);
	pub const MaxPending: u16 = 32;
}

/// The type used to represent the kinds of proxying allowed.
#[derive(
	Copy,
	Clone,
	Eq,
	PartialEq,
	Ord,
	PartialOrd,
	Encode,
	Decode,
	RuntimeDebug,
	MaxEncodedLen,
	TypeInfo,
)]
pub enum ProxyType {
	Any,
	NonTransfer,
	Governance,
	Staking,
	IdentityJudgement,
	CancelProxy,
	Auction,
	Society,
	NominationPools,
}

impl Default for ProxyType {
	fn default() -> Self {
		Self::Any
	}
}

impl InstanceFilter<RuntimeCall> for ProxyType {
	fn filter(&self, c: &RuntimeCall) -> bool {
		match self {
			ProxyType::Any => true,
			ProxyType::NonTransfer => matches!(
				c,
				RuntimeCall::System(..) |
				RuntimeCall::Babe(..) |
				RuntimeCall::Timestamp(..) |
				RuntimeCall::Indices(pallet_indices::Call::claim {..}) |
				RuntimeCall::Indices(pallet_indices::Call::free {..}) |
				RuntimeCall::Indices(pallet_indices::Call::freeze {..}) |
				// Specifically omitting Indices `transfer`, `force_transfer`
				// Specifically omitting the entire Balances pallet
				RuntimeCall::Staking(..) |
				RuntimeCall::Session(..) |
				RuntimeCall::Grandpa(..) |
				RuntimeCall::Treasury(..) |
				RuntimeCall::Bounties(..) |
				RuntimeCall::ChildBounties(..) |
				RuntimeCall::ConvictionVoting(..) |
				RuntimeCall::Referenda(..) |
				RuntimeCall::FellowshipCollective(..) |
				RuntimeCall::FellowshipReferenda(..) |
				RuntimeCall::Whitelist(..) |
				RuntimeCall::Claims(..) |
				RuntimeCall::Utility(..) |
				RuntimeCall::Identity(..) |
				RuntimeCall::Society(..) |
				RuntimeCall::Recovery(pallet_recovery::Call::as_recovered {..}) |
				RuntimeCall::Recovery(pallet_recovery::Call::vouch_recovery {..}) |
				RuntimeCall::Recovery(pallet_recovery::Call::claim_recovery {..}) |
				RuntimeCall::Recovery(pallet_recovery::Call::close_recovery {..}) |
				RuntimeCall::Recovery(pallet_recovery::Call::remove_recovery {..}) |
				RuntimeCall::Recovery(pallet_recovery::Call::cancel_recovered {..}) |
				// Specifically omitting Recovery `create_recovery`, `initiate_recovery`
				RuntimeCall::Vesting(pallet_vesting::Call::vest {..}) |
				RuntimeCall::Vesting(pallet_vesting::Call::vest_other {..}) |
				// Specifically omitting Vesting `vested_transfer`, and `force_vested_transfer`
				RuntimeCall::Scheduler(..) |
				RuntimeCall::Proxy(..) |
				RuntimeCall::Multisig(..) |
				RuntimeCall::Nis(..) |
				RuntimeCall::Registrar(paras_registrar::Call::register {..}) |
				RuntimeCall::Registrar(paras_registrar::Call::deregister {..}) |
				// Specifically omitting Registrar `swap`
				RuntimeCall::Registrar(paras_registrar::Call::reserve {..}) |
				RuntimeCall::Crowdloan(..) |
				RuntimeCall::Slots(..) |
				RuntimeCall::Auctions(..) | // Specifically omitting the entire XCM Pallet
				RuntimeCall::VoterList(..) |
				RuntimeCall::NominationPools(..) |
				RuntimeCall::FastUnstake(..)
			),
			ProxyType::Governance => matches!(
				c,
				RuntimeCall::Treasury(..) |
					RuntimeCall::Bounties(..) |
					RuntimeCall::Utility(..) |
					RuntimeCall::ChildBounties(..) |
					// OpenGov calls
					RuntimeCall::ConvictionVoting(..) |
					RuntimeCall::Referenda(..) |
					RuntimeCall::FellowshipCollective(..) |
					RuntimeCall::FellowshipReferenda(..) |
					RuntimeCall::Whitelist(..)
			),
			ProxyType::Staking => {
				matches!(
					c,
					RuntimeCall::Staking(..) |
						RuntimeCall::Session(..) | RuntimeCall::Utility(..) |
						RuntimeCall::FastUnstake(..) |
						RuntimeCall::VoterList(..) |
						RuntimeCall::NominationPools(..)
				)
			},
			ProxyType::NominationPools => {
				matches!(c, RuntimeCall::NominationPools(..) | RuntimeCall::Utility(..))
			},
			ProxyType::IdentityJudgement => matches!(
				c,
				RuntimeCall::Identity(pallet_identity::Call::provide_judgement { .. }) |
					RuntimeCall::Utility(..)
			),
			ProxyType::CancelProxy => {
				matches!(c, RuntimeCall::Proxy(pallet_proxy::Call::reject_announcement { .. }))
			},
			ProxyType::Auction => matches!(
				c,
				RuntimeCall::Auctions(..) |
					RuntimeCall::Crowdloan(..) |
					RuntimeCall::Registrar(..) |
					RuntimeCall::Slots(..)
			),
			ProxyType::Society => matches!(c, RuntimeCall::Society(..)),
		}
	}
	fn is_superset(&self, o: &Self) -> bool {
		match (self, o) {
			(x, y) if x == y => true,
			(ProxyType::Any, _) => true,
			(_, ProxyType::Any) => false,
			(ProxyType::NonTransfer, _) => true,
			_ => false,
		}
	}
}

impl pallet_proxy::Config for Runtime {
	type RuntimeEvent = RuntimeEvent;
	type RuntimeCall = RuntimeCall;
	type Currency = Balances;
	type ProxyType = ProxyType;
	type ProxyDepositBase = ProxyDepositBase;
	type ProxyDepositFactor = ProxyDepositFactor;
	type MaxProxies = MaxProxies;
	type WeightInfo = weights::pallet_proxy::WeightInfo<Runtime>;
	type MaxPending = MaxPending;
	type CallHasher = BlakeTwo256;
	type AnnouncementDepositBase = AnnouncementDepositBase;
	type AnnouncementDepositFactor = AnnouncementDepositFactor;
}

impl parachains_origin::Config for Runtime {}

impl parachains_configuration::Config for Runtime {
	type WeightInfo = weights::runtime_parachains_configuration::WeightInfo<Runtime>;
}

impl parachains_shared::Config for Runtime {
	type DisabledValidators = Session;
}

impl parachains_session_info::Config for Runtime {
	type ValidatorSet = Historical;
}

impl parachains_inclusion::Config for Runtime {
	type RuntimeEvent = RuntimeEvent;
	type DisputesHandler = ParasDisputes;
	type RewardValidators = parachains_reward_points::RewardValidatorsWithEraPoints<Runtime>;
	type MessageQueue = MessageQueue;
	type WeightInfo = weights::runtime_parachains_inclusion::WeightInfo<Runtime>;
}

parameter_types! {
	pub const ParasUnsignedPriority: TransactionPriority = TransactionPriority::max_value();
}

impl parachains_paras::Config for Runtime {
	type RuntimeEvent = RuntimeEvent;
	type WeightInfo = weights::runtime_parachains_paras::WeightInfo<Runtime>;
	type UnsignedPriority = ParasUnsignedPriority;
	type QueueFootprinter = ParaInclusion;
	type NextSessionRotation = Babe;
	type OnNewHead = Registrar;
	type AssignCoretime = CoretimeAssignmentProvider;
}

parameter_types! {
	/// Amount of weight that can be spent per block to service messages.
	///
	/// # WARNING
	///
	/// This is not a good value for para-chains since the `Scheduler` already uses up to 80% block weight.
	pub MessageQueueServiceWeight: Weight = Perbill::from_percent(20) * BlockWeights::get().max_block;
	pub const MessageQueueHeapSize: u32 = 65_536;
	pub const MessageQueueMaxStale: u32 = 16;
}

/// Message processor to handle any messages that were enqueued into the `MessageQueue` pallet.
pub struct MessageProcessor;
impl ProcessMessage for MessageProcessor {
	type Origin = AggregateMessageOrigin;

	fn process_message(
		message: &[u8],
		origin: Self::Origin,
		meter: &mut WeightMeter,
		id: &mut [u8; 32],
	) -> Result<bool, ProcessMessageError> {
		let para = match origin {
			AggregateMessageOrigin::Ump(UmpQueueId::Para(para)) => para,
		};
		xcm_builder::ProcessXcmMessage::<
			Junction,
			xcm_executor::XcmExecutor<xcm_config::XcmConfig>,
			RuntimeCall,
		>::process_message(message, Junction::Parachain(para.into()), meter, id)
	}
}

impl pallet_message_queue::Config for Runtime {
	type RuntimeEvent = RuntimeEvent;
	type Size = u32;
	type HeapSize = MessageQueueHeapSize;
	type MaxStale = MessageQueueMaxStale;
	type ServiceWeight = MessageQueueServiceWeight;
	#[cfg(not(feature = "runtime-benchmarks"))]
	type MessageProcessor = MessageProcessor;
	#[cfg(feature = "runtime-benchmarks")]
	type MessageProcessor =
		pallet_message_queue::mock_helpers::NoopMessageProcessor<AggregateMessageOrigin>;
	type QueueChangeHandler = ParaInclusion;
	type QueuePausedQuery = ();
	type WeightInfo = weights::pallet_message_queue::WeightInfo<Runtime>;
}

impl parachains_dmp::Config for Runtime {}

impl parachains_hrmp::Config for Runtime {
	type RuntimeOrigin = RuntimeOrigin;
	type RuntimeEvent = RuntimeEvent;
	type ChannelManager = EitherOf<EnsureRoot<Self::AccountId>, GeneralAdmin>;
	type Currency = Balances;
	type WeightInfo = weights::runtime_parachains_hrmp::WeightInfo<Runtime>;
}

impl parachains_paras_inherent::Config for Runtime {
	type WeightInfo = weights::runtime_parachains_paras_inherent::WeightInfo<Runtime>;
}

impl parachains_scheduler::Config for Runtime {
	// If you change this, make sure the `Assignment` type of the new provider is binary compatible,
	// otherwise provide a migration.
	type AssignmentProvider = CoretimeAssignmentProvider;
}

parameter_types! {
	pub const BrokerId: u32 = system_parachain::BROKER_ID;
}

impl coretime::Config for Runtime {
	type RuntimeOrigin = RuntimeOrigin;
	type RuntimeEvent = RuntimeEvent;
	type Currency = Balances;
	type BrokerId = BrokerId;
	type WeightInfo = weights::runtime_parachains_coretime::WeightInfo<Runtime>;
	type SendXcm = crate::xcm_config::XcmRouter;
}

parameter_types! {
	pub const OnDemandTrafficDefaultValue: FixedU128 = FixedU128::from_u32(1);
}

impl parachains_assigner_on_demand::Config for Runtime {
	type RuntimeEvent = RuntimeEvent;
	type Currency = Balances;
	type TrafficDefaultValue = OnDemandTrafficDefaultValue;
	type WeightInfo = weights::runtime_parachains_assigner_on_demand::WeightInfo<Runtime>;
}

impl parachains_assigner_coretime::Config for Runtime {}

impl parachains_initializer::Config for Runtime {
	type Randomness = pallet_babe::RandomnessFromOneEpochAgo<Runtime>;
	type ForceOrigin = EnsureRoot<AccountId>;
	type WeightInfo = weights::runtime_parachains_initializer::WeightInfo<Runtime>;
	type CoretimeOnNewSession = Coretime;
}

impl parachains_disputes::Config for Runtime {
	type RuntimeEvent = RuntimeEvent;
	type RewardValidators = parachains_reward_points::RewardValidatorsWithEraPoints<Runtime>;
	type SlashingHandler = parachains_slashing::SlashValidatorsForDisputes<ParasSlashing>;
	type WeightInfo = weights::runtime_parachains_disputes::WeightInfo<Runtime>;
}

impl parachains_slashing::Config for Runtime {
	type KeyOwnerProofSystem = Historical;
	type KeyOwnerProof =
		<Self::KeyOwnerProofSystem as KeyOwnerProofSystem<(KeyTypeId, ValidatorId)>>::Proof;
	type KeyOwnerIdentification = <Self::KeyOwnerProofSystem as KeyOwnerProofSystem<(
		KeyTypeId,
		ValidatorId,
	)>>::IdentificationTuple;
	type HandleReports = parachains_slashing::SlashingReportHandler<
		Self::KeyOwnerIdentification,
		Offences,
		ReportLongevity,
	>;
	type WeightInfo = weights::runtime_parachains_disputes_slashing::WeightInfo<Runtime>;
	type BenchmarkingConfig = parachains_slashing::BenchConfig<1000>;
}

parameter_types! {
	pub const ParaDeposit: Balance = 40 * UNITS;
}

impl paras_registrar::Config for Runtime {
	type RuntimeOrigin = RuntimeOrigin;
	type RuntimeEvent = RuntimeEvent;
	type Currency = Balances;
	type OnSwap = (Crowdloan, Slots);
	type ParaDeposit = ParaDeposit;
	type DataDepositPerByte = DataDepositPerByte;
	type WeightInfo = weights::runtime_common_paras_registrar::WeightInfo<Runtime>;
}

parameter_types! {
	// 6 weeks
	pub LeasePeriod: BlockNumber = prod_or_fast!(6 * WEEKS, 6 * WEEKS, "KSM_LEASE_PERIOD");
}

impl slots::Config for Runtime {
	type RuntimeEvent = RuntimeEvent;
	type Currency = Balances;
	type Registrar = Registrar;
	type LeasePeriod = LeasePeriod;
	type LeaseOffset = ();
	type ForceOrigin = EitherOf<EnsureRoot<Self::AccountId>, LeaseAdmin>;
	type WeightInfo = weights::runtime_common_slots::WeightInfo<Runtime>;
}

parameter_types! {
	pub const CrowdloanId: PalletId = PalletId(*b"py/cfund");
	pub const OldSubmissionDeposit: Balance = 3 * GRAND; // ~ 10 KSM
	pub const MinContribution: Balance = 3_000 * CENTS; // ~ .1 KSM
	pub const RemoveKeysLimit: u32 = 1000;
	// Allow 32 bytes for an additional memo to a crowdloan.
	pub const MaxMemoLength: u8 = 32;
}

impl crowdloan::Config for Runtime {
	type RuntimeEvent = RuntimeEvent;
	type PalletId = CrowdloanId;
	type SubmissionDeposit = OldSubmissionDeposit;
	type MinContribution = MinContribution;
	type RemoveKeysLimit = RemoveKeysLimit;
	type Registrar = Registrar;
	type Auctioneer = Auctions;
	type MaxMemoLength = MaxMemoLength;
	type WeightInfo = weights::runtime_common_crowdloan::WeightInfo<Runtime>;
}

parameter_types! {
	// The average auction is 7 days long, so this will be 70% for ending period.
	// 5 Days = 72000 Blocks @ 6 sec per block
	pub const EndingPeriod: BlockNumber = 5 * DAYS;
	// ~ 1000 samples per day -> ~ 20 blocks per sample -> 2 minute samples
	pub const SampleLength: BlockNumber = 2 * MINUTES;
}

impl auctions::Config for Runtime {
	type RuntimeEvent = RuntimeEvent;
	type Leaser = Slots;
	type Registrar = Registrar;
	type EndingPeriod = EndingPeriod;
	type SampleLength = SampleLength;
	type Randomness = pallet_babe::RandomnessFromOneEpochAgo<Runtime>;
	type InitiateOrigin = EitherOf<EnsureRoot<Self::AccountId>, AuctionAdmin>;
	type WeightInfo = weights::runtime_common_auctions::WeightInfo<Runtime>;
}

type NisCounterpartInstance = pallet_balances::Instance2;
impl pallet_balances::Config<NisCounterpartInstance> for Runtime {
	type Balance = Balance;
	type DustRemoval = ();
	type RuntimeEvent = RuntimeEvent;
	type ExistentialDeposit = ConstU128<10_000_000_000>; // One KTC cent
	type AccountStore = StorageMapShim<
		pallet_balances::Account<Runtime, NisCounterpartInstance>,
		AccountId,
		pallet_balances::AccountData<u128>,
	>;
	type MaxLocks = ConstU32<4>;
	type MaxReserves = ConstU32<4>;
	type ReserveIdentifier = [u8; 8];
	type WeightInfo = weights::pallet_balances_nis_counterpart::WeightInfo<Runtime>;
	type RuntimeHoldReason = RuntimeHoldReason;
	type RuntimeFreezeReason = RuntimeFreezeReason;
	type FreezeIdentifier = ();
	type MaxFreezes = ConstU32<1>;
}

parameter_types! {
	pub const NisBasePeriod: BlockNumber = 7 * DAYS;
	pub const MinBid: Balance = 100 * QUID;
	pub MinReceipt: Perquintill = Perquintill::from_rational(1u64, 10_000_000u64);
	pub const IntakePeriod: BlockNumber = 5 * MINUTES;
	pub MaxIntakeWeight: Weight = MAXIMUM_BLOCK_WEIGHT / 10;
	pub const ThawThrottle: (Perquintill, BlockNumber) = (Perquintill::from_percent(25), 5);
	pub storage NisTarget: Perquintill = Perquintill::zero();
	pub const NisPalletId: PalletId = PalletId(*b"py/nis  ");
}

impl pallet_nis::Config for Runtime {
	type WeightInfo = weights::pallet_nis::WeightInfo<Runtime>;
	type RuntimeEvent = RuntimeEvent;
	type Currency = Balances;
	type CurrencyBalance = Balance;
	type FundOrigin = frame_system::EnsureSigned<AccountId>;
	type Counterpart = NisCounterpartBalances;
	type CounterpartAmount = WithMaximumOf<ConstU128<21_000_000_000_000_000_000u128>>;
	type Deficit = (); // Mint
	type IgnoredIssuance = ();
	type Target = NisTarget;
	type PalletId = NisPalletId;
	type QueueCount = ConstU32<500>;
	type MaxQueueLen = ConstU32<1000>;
	type FifoQueueLen = ConstU32<250>;
	type BasePeriod = NisBasePeriod;
	type MinBid = MinBid;
	type MinReceipt = MinReceipt;
	type IntakePeriod = IntakePeriod;
	type MaxIntakeWeight = MaxIntakeWeight;
	type ThawThrottle = ThawThrottle;
	type RuntimeHoldReason = RuntimeHoldReason;
}

parameter_types! {
	pub const PoolsPalletId: PalletId = PalletId(*b"py/nopls");
	pub const MaxPointsToBalance: u8 = 10;
}

impl pallet_nomination_pools::Config for Runtime {
	type RuntimeEvent = RuntimeEvent;
	type WeightInfo = weights::pallet_nomination_pools::WeightInfo<Self>;
	type Currency = Balances;
	type RuntimeFreezeReason = RuntimeFreezeReason;
	type RewardCounter = FixedU128;
	type BalanceToU256 = BalanceToU256;
	type U256ToBalance = U256ToBalance;
	type Staking = Staking;
	type PostUnbondingPoolsWindow = ConstU32<4>;
	type MaxMetadataLen = ConstU32<256>;
	// we use the same number of allowed unlocking chunks as with staking.
	type MaxUnbonding = <Self as pallet_staking::Config>::MaxUnlockingChunks;
	type PalletId = PoolsPalletId;
	type MaxPointsToBalance = MaxPointsToBalance;
}

impl pallet_asset_rate::Config for Runtime {
	type WeightInfo = weights::pallet_asset_rate::WeightInfo<Runtime>;
	type RuntimeEvent = RuntimeEvent;
	type CreateOrigin = EitherOfDiverse<EnsureRoot<AccountId>, Treasurer>;
	type RemoveOrigin = EitherOfDiverse<EnsureRoot<AccountId>, Treasurer>;
	type UpdateOrigin = EitherOfDiverse<EnsureRoot<AccountId>, Treasurer>;
	type Currency = Balances;
	type AssetKind = <Runtime as pallet_treasury::Config>::AssetKind;
	#[cfg(feature = "runtime-benchmarks")]
	type BenchmarkHelper = runtime_common::impls::benchmarks::AssetRateArguments;
}

// A mock pallet to keep `ImOnline` events decodable after pallet removal
pub mod pallet_im_online {
	use frame_support::pallet_prelude::*;
	pub use pallet::*;

	pub mod sr25519 {
		mod app_sr25519 {
			use sp_application_crypto::{app_crypto, key_types::IM_ONLINE, sr25519};
			app_crypto!(sr25519, IM_ONLINE);
		}
		pub type AuthorityId = app_sr25519::Public;
	}

	#[frame_support::pallet]
	pub mod pallet {
		use super::*;
		use frame_support::traits::{ValidatorSet, ValidatorSetWithIdentification};

		#[pallet::pallet]
		pub struct Pallet<T>(_);

		#[pallet::config]
		pub trait Config: frame_system::Config {
			type RuntimeEvent: From<Event<Self>>
				+ IsType<<Self as frame_system::Config>::RuntimeEvent>;
			type ValidatorSet: ValidatorSetWithIdentification<Self::AccountId>;
		}

		pub type ValidatorId<T> = <<T as Config>::ValidatorSet as ValidatorSet<
			<T as frame_system::Config>::AccountId,
		>>::ValidatorId;

		pub type IdentificationTuple<T> = (
			ValidatorId<T>,
			<<T as Config>::ValidatorSet as ValidatorSetWithIdentification<
				<T as frame_system::Config>::AccountId,
			>>::Identification,
		);

		#[pallet::event]
		pub enum Event<T: Config> {
			HeartbeatReceived { authority_id: super::sr25519::AuthorityId },
			AllGood,
			SomeOffline { offline: sp_std::vec::Vec<IdentificationTuple<T>> },
		}
	}
}

impl pallet_im_online::Config for Runtime {
	type RuntimeEvent = RuntimeEvent;
	type ValidatorSet = Historical;
}

construct_runtime! {
	pub enum Runtime
	{
		// Basic stuff.
		System: frame_system = 0,

		// Babe must be before session.
		Babe: pallet_babe = 1,

		Timestamp: pallet_timestamp = 2,
		Indices: pallet_indices = 3,
		Balances: pallet_balances = 4,
		TransactionPayment: pallet_transaction_payment = 33,

		// Consensus support.
		// Authorship must be before session in order to note author in the correct session and era
		// for staking.
		Authorship: pallet_authorship = 5,
		Staking: pallet_staking = 6,
		Offences: pallet_offences = 7,
		Historical: session_historical = 34,

		Session: pallet_session = 8,
		Grandpa: pallet_grandpa = 10,
		ImOnline: pallet_im_online::{Event<T>} = 11,
		AuthorityDiscovery: pallet_authority_discovery = 12,

		// Governance stuff.
		Treasury: pallet_treasury = 18,
		ConvictionVoting: pallet_conviction_voting = 20,
		Referenda: pallet_referenda = 21,
//		pub type FellowshipCollectiveInstance = pallet_ranked_collective::Instance1;
		FellowshipCollective: pallet_ranked_collective::<Instance1> = 22,
//		pub type FellowshipReferendaInstance = pallet_referenda::Instance2;
		FellowshipReferenda: pallet_referenda::<Instance2> = 23,
		Origins: pallet_custom_origins = 43,
		Whitelist: pallet_whitelist = 44,

		// Claims. Usable initially.
		Claims: claims = 19,

		// Utility module.
		Utility: pallet_utility = 24,

		// Less simple identity module.
		Identity: pallet_identity = 25,

		// Society module.
		Society: pallet_society = 26,

		// Social recovery module.
		Recovery: pallet_recovery = 27,

		// Vesting. Usable initially, but removed once all vesting is finished.
		Vesting: pallet_vesting = 28,

		// System scheduler.
		Scheduler: pallet_scheduler = 29,

		// Proxy module. Late addition.
		Proxy: pallet_proxy = 30,

		// Multisig module. Late addition.
		Multisig: pallet_multisig = 31,

		// Preimage registrar.
		Preimage: pallet_preimage = 32,

		// Bounties modules.
		Bounties: pallet_bounties = 35,
		ChildBounties: pallet_child_bounties = 40,

		// Election pallet. Only works with staking, but placed here to maintain indices.
		ElectionProviderMultiPhase: pallet_election_provider_multi_phase = 37,

		// NIS pallet.
		Nis: pallet_nis = 38,
		NisCounterpartBalances: pallet_balances::<Instance2> = 45,

		// Provides a semi-sorted list of nominators for staking.
		VoterList: pallet_bags_list::<Instance1> = 39,

		// nomination pools: extension to staking.
		NominationPools: pallet_nomination_pools = 41,

		// Fast unstake pallet: extension to staking.
		FastUnstake: pallet_fast_unstake = 42,

		// Parachains pallets. Start indices at 50 to leave room.
		ParachainsOrigin: parachains_origin = 50,
		Configuration: parachains_configuration = 51,
		ParasShared: parachains_shared = 52,
		ParaInclusion: parachains_inclusion = 53,
		ParaInherent: parachains_paras_inherent = 54,
		ParaScheduler: parachains_scheduler = 55,
		Paras: parachains_paras = 56,
		Initializer: parachains_initializer = 57,
		Dmp: parachains_dmp = 58,
		Hrmp: parachains_hrmp = 60,
		ParaSessionInfo: parachains_session_info = 61,
		ParasDisputes: parachains_disputes = 62,
		ParasSlashing: parachains_slashing = 63,
		OnDemandAssignmentProvider: parachains_assigner_on_demand = 64,
		CoretimeAssignmentProvider: parachains_assigner_coretime = 65,

		// Parachain Onboarding Pallets. Start indices at 70 to leave room.
		Registrar: paras_registrar = 70,
		Slots: slots = 71,
		Auctions: auctions = 72,
		Crowdloan: crowdloan = 73,
		Coretime: coretime = 74,

		// Pallet for sending XCM.
		XcmPallet: pallet_xcm = 99,

		// Generalized message queue
		MessageQueue: pallet_message_queue = 100,

		// Asset rate.
		AssetRate: pallet_asset_rate = 101,

		// BEEFY Bridges support.
		Beefy: pallet_beefy = 200,
		// MMR leaf construction must be after session in order to have a leaf's next_auth_set
		// refer to block<N>. See issue #160 for details.
		Mmr: pallet_mmr = 201,
		BeefyMmrLeaf: pallet_beefy_mmr = 202,

		// Pallet for migrating Identity to a parachain. To be removed post-migration.
		IdentityMigrator: identity_migrator = 248,
	}
}

/// The address format for describing accounts.
pub type Address = sp_runtime::MultiAddress<AccountId, ()>;
/// Block header type as expected by this runtime.
pub type Header = generic::Header<BlockNumber, BlakeTwo256>;
/// Block type as expected by this runtime.
pub type Block = generic::Block<Header, UncheckedExtrinsic>;
/// A Block signed with a Justification
pub type SignedBlock = generic::SignedBlock<Block>;
/// `BlockId` type as expected by this runtime.
pub type BlockId = generic::BlockId<Block>;
/// The `SignedExtension` to the basic transaction logic.
pub type SignedExtra = (
	frame_system::CheckNonZeroSender<Runtime>,
	frame_system::CheckSpecVersion<Runtime>,
	frame_system::CheckTxVersion<Runtime>,
	frame_system::CheckGenesis<Runtime>,
	frame_system::CheckMortality<Runtime>,
	frame_system::CheckNonce<Runtime>,
	frame_system::CheckWeight<Runtime>,
	pallet_transaction_payment::ChargeTransactionPayment<Runtime>,
);

pub struct NominationPoolsMigrationV4OldPallet;
impl Get<Perbill> for NominationPoolsMigrationV4OldPallet {
	fn get() -> Perbill {
		Perbill::from_percent(10)
	}
}

/// All migrations that will run on the next runtime upgrade.
///
/// This contains the combined migrations of the last 10 releases. It allows to skip runtime
/// upgrades in case governance decides to do so. THE ORDER IS IMPORTANT.
pub type Migrations = (migrations::Unreleased, migrations::Permanent);

/// The runtime migrations per release.
#[allow(deprecated, missing_docs)]
pub mod migrations {
	use super::*;
	use frame_support::traits::OnRuntimeUpgrade;
	use frame_system::RawOrigin;
	use pallet_scheduler::WeightInfo as SchedulerWeightInfo;
	use runtime_common::auctions::WeightInfo as AuctionsWeightInfo;
	use runtime_parachains::configuration::WeightInfo;
	#[cfg(feature = "try-runtime")]
	use sp_core::crypto::ByteArray;

	// We don't have a limit in the Relay Chain.
	const IDENTITY_MIGRATION_KEY_LIMIT: u64 = u64::MAX;

	pub struct GetLegacyLeaseImpl;
	impl coretime::migration::GetLegacyLease<BlockNumber> for GetLegacyLeaseImpl {
		fn get_parachain_lease_in_blocks(para: ParaId) -> Option<BlockNumber> {
			let now = frame_system::Pallet::<Runtime>::block_number();
			let lease = slots::Pallet::<Runtime>::lease(para);
			if lease.is_empty() {
				return None
			}
			// Lease not yet started/or having holes, refund (coretime can't handle this):
			if lease.iter().any(Option::is_none) {
				if let Err(err) = slots::Pallet::<Runtime>::clear_all_leases(
					frame_system::RawOrigin::Root.into(),
					para,
				) {
					log::error!(
						target: "runtime",
						"Clearing lease for para: {:?} failed, with error: {:?}",
						para,
						err
					);
				};
				return None
			}
			let (index, _) =
				<slots::Pallet<Runtime> as Leaser<BlockNumber>>::lease_period_index(now)?;
			Some(index.saturating_add(lease.len() as u32).saturating_mul(LeasePeriod::get()))
		}
	}

	/// Enable the elastic scaling node side feature.
	///
	/// This is required for Coretime to ensure the relay chain processes parachains that are
	/// assigned to multiple cores.
	pub struct EnableElasticScalingNodeFeature;
	impl OnRuntimeUpgrade for EnableElasticScalingNodeFeature {
		fn on_runtime_upgrade() -> Weight {
			let _ = Configuration::set_node_feature(RawOrigin::Root.into(), 1, true);
			weights::runtime_parachains_configuration::WeightInfo::<Runtime>::set_node_feature()
		}
	}

	parameter_types! {
		pub const StateTrieMigrationName: &'static str = "StateTrieMigration";
		pub const ImOnlinePalletName: &'static str = "ImOnline";
	}

	/// Upgrade Session keys to exclude `ImOnline` key.
	/// When this is removed, should also remove `OldSessionKeys`.
	pub struct UpgradeSessionKeys;
	const UPGRADE_SESSION_KEYS_FROM_SPEC: u32 = 1001002;

	impl OnRuntimeUpgrade for UpgradeSessionKeys {
		#[cfg(feature = "try-runtime")]
		fn pre_upgrade() -> Result<Vec<u8>, sp_runtime::TryRuntimeError> {
			if System::last_runtime_upgrade_spec_version() > UPGRADE_SESSION_KEYS_FROM_SPEC {
				log::warn!(target: "runtime::session_keys", "Skipping session keys migration pre-upgrade check due to spec version (already applied?)");
				return Ok(Vec::new())
			}

			log::info!(target: "runtime::session_keys", "Collecting pre-upgrade session keys state");
			let key_ids = SessionKeys::key_ids();
			frame_support::ensure!(
				key_ids
					.into_iter()
					.find(|&k| *k == sp_core::crypto::key_types::IM_ONLINE)
					.is_none(),
				"New session keys contain the ImOnline key that should have been removed",
			);
			let storage_key = pallet_session::QueuedKeys::<Runtime>::hashed_key();
			let mut state: Vec<u8> = Vec::new();
			frame_support::storage::unhashed::get::<Vec<(ValidatorId, OldSessionKeys)>>(
				&storage_key,
			)
			.ok_or::<sp_runtime::TryRuntimeError>("Queued keys are not available".into())?
			.into_iter()
			.for_each(|(id, keys)| {
				state.extend_from_slice(id.as_slice());
				for key_id in key_ids {
					state.extend_from_slice(keys.get_raw(*key_id));
				}
			});
			frame_support::ensure!(state.len() > 0, "Queued keys are not empty before upgrade");
			Ok(state)
		}

		fn on_runtime_upgrade() -> Weight {
			if System::last_runtime_upgrade_spec_version() > UPGRADE_SESSION_KEYS_FROM_SPEC {
				log::info!("Skipping session keys upgrade: already applied");
				return <Runtime as frame_system::Config>::DbWeight::get().reads(1)
			}
			log::trace!("Upgrading session keys");
			Session::upgrade_keys::<OldSessionKeys, _>(transform_session_keys);
			Perbill::from_percent(50) * BlockWeights::get().max_block
		}

		#[cfg(feature = "try-runtime")]
		fn post_upgrade(
			old_state: sp_std::vec::Vec<u8>,
		) -> Result<(), sp_runtime::TryRuntimeError> {
			if System::last_runtime_upgrade_spec_version() > UPGRADE_SESSION_KEYS_FROM_SPEC {
				log::warn!(target: "runtime::session_keys", "Skipping session keys migration post-upgrade check due to spec version (already applied?)");
				return Ok(())
			}

			let key_ids = SessionKeys::key_ids();
			let mut new_state: Vec<u8> = Vec::new();
			pallet_session::QueuedKeys::<Runtime>::get().into_iter().for_each(|(id, keys)| {
				new_state.extend_from_slice(id.as_slice());
				for key_id in key_ids {
					new_state.extend_from_slice(keys.get_raw(*key_id));
				}
			});
			frame_support::ensure!(new_state.len() > 0, "Queued keys are not empty after upgrade");
			frame_support::ensure!(
				old_state == new_state,
				"Pre-upgrade and post-upgrade keys do not match!"
			);
			log::info!(target: "runtime::session_keys", "Session keys migrated successfully");
			Ok(())
		}
	}

	/// Cancel all ongoing auctions.
	///
	/// Any leases that come into existence after coretime was launched will not be served. Yet,
	/// any ongoing auctions must be cancelled.
	///
	/// Safety:
	///
	/// - After coretime is launched, there are no auctions anymore. So if this forgotten to
	/// be removed after the runtime upgrade, running this again on the next one is harmless.
	/// - I am assuming scheduler `TaskName`s are unique, so removal of the scheduled entry
	/// multiple times should also be fine.
	pub struct CancelAuctions;
	impl OnRuntimeUpgrade for CancelAuctions {
		fn on_runtime_upgrade() -> Weight {
			if let Err(err) = Auctions::cancel_auction(frame_system::RawOrigin::Root.into()) {
				log::debug!(target: "runtime", "Cancelling auctions failed: {:?}", err);
			}
			// Cancel scheduled auction as well:
			if let Err(err) = Scheduler::cancel_named(
				pallet_custom_origins::Origin::AuctionAdmin.into(),
				[
					0x5c, 0x68, 0xbf, 0x0c, 0x2d, 0x11, 0x04, 0x91, 0x6b, 0xa5, 0xa4, 0xde, 0xe6,
					0xb8, 0x14, 0xe8, 0x2b, 0x27, 0x93, 0x78, 0x4c, 0xb6, 0xe7, 0x69, 0x04, 0x00,
					0x1a, 0x59, 0x49, 0xc1, 0x63, 0xb1,
				],
			) {
				log::debug!(target: "runtime", "Cancelling scheduled auctions failed: {:?}", err);
			}
			weights::runtime_common_auctions::WeightInfo::<Runtime>::cancel_auction()
				.saturating_add(weights::pallet_scheduler::WeightInfo::<Runtime>::cancel_named(
					<Runtime as pallet_scheduler::Config>::MaxScheduledPerBlock::get(),
				))
		}
	}

	/// Unreleased migrations. Add new ones here:
	pub type Unreleased = (
		frame_support::migrations::RemovePallet<StateTrieMigrationName, RocksDbWeight>,
		pallet_nomination_pools::migration::versioned::V7ToV8<Runtime>,
		pallet_staking::migrations::v14::MigrateToV14<Runtime>,
		parachains_configuration::migration::v10::MigrateToV10<Runtime>,
		parachains_configuration::migration::v11::MigrateToV11<Runtime>,
		pallet_grandpa::migrations::MigrateV4ToV5<Runtime>,
		// Migrate Identity pallet for Usernames
		pallet_identity::migration::versioned::V0ToV1<Runtime, IDENTITY_MIGRATION_KEY_LIMIT>,
		parachains_scheduler::migration::MigrateV1ToV2<Runtime>,
		// Migrate from legacy lease to coretime. Needs to run after configuration v11
		coretime::migration::MigrateToCoretime<
			Runtime,
			crate::xcm_config::XcmRouter,
			GetLegacyLeaseImpl,
		>,
		EnableElasticScalingNodeFeature,
		// Upgrade `SessionKeys` to exclude `ImOnline`
		UpgradeSessionKeys,
		// Remove `im-online` pallet on-chain storage
		frame_support::migrations::RemovePallet<
			ImOnlinePalletName,
			<Runtime as frame_system::Config>::DbWeight,
		>,
		CancelAuctions,
	);

	/// Migrations/checks that do not need to be versioned and can run on every update.
	pub type Permanent = (pallet_xcm::migration::MigrateToLatestXcmVersion<Runtime>,);
}

/// Unchecked extrinsic type as expected by this runtime.
pub type UncheckedExtrinsic =
	generic::UncheckedExtrinsic<Address, RuntimeCall, Signature, SignedExtra>;
/// Executive: handles dispatch to the various modules.
pub type Executive = frame_executive::Executive<
	Runtime,
	Block,
	frame_system::ChainContext<Runtime>,
	Runtime,
	AllPalletsWithSystem,
	Migrations,
>;
/// The payload being signed in the transactions.
pub type SignedPayload = generic::SignedPayload<RuntimeCall, SignedExtra>;

#[cfg(feature = "runtime-benchmarks")]
mod benches {
	frame_benchmarking::define_benchmarks!(
		// Polkadot
		// NOTE: Make sure to prefix these with `runtime_common::` so
		// that the path resolves correctly in the generated file.
		[runtime_common::auctions, Auctions]
		[runtime_common::crowdloan, Crowdloan]
		[runtime_common::claims, Claims]
		[runtime_common::identity_migrator, IdentityMigrator]
		[runtime_common::slots, Slots]
		[runtime_common::paras_registrar, Registrar]
		[runtime_parachains::configuration, Configuration]
		[runtime_parachains::hrmp, Hrmp]
		[runtime_parachains::disputes, ParasDisputes]
		[runtime_parachains::disputes::slashing, ParasSlashing]
		[runtime_parachains::inclusion, ParaInclusion]
		[runtime_parachains::initializer, Initializer]
		[runtime_parachains::paras_inherent, ParaInherent]
		[runtime_parachains::paras, Paras]
		[runtime_parachains::assigner_on_demand, OnDemandAssignmentProvider]
		[runtime_parachains::coretime, Coretime]
		// Substrate
		[pallet_balances, Native]
		[pallet_balances, NisCounterpart]
		[pallet_bags_list, VoterList]
		[frame_benchmarking::baseline, Baseline::<Runtime>]
		[pallet_bounties, Bounties]
		[pallet_child_bounties, ChildBounties]
		[pallet_conviction_voting, ConvictionVoting]
		[pallet_election_provider_multi_phase, ElectionProviderMultiPhase]
		[frame_election_provider_support, ElectionProviderBench::<Runtime>]
		[pallet_fast_unstake, FastUnstake]
		[pallet_nis, Nis]
		[pallet_identity, Identity]
		[pallet_indices, Indices]
		[pallet_message_queue, MessageQueue]
		[pallet_multisig, Multisig]
		[pallet_nomination_pools, NominationPoolsBench::<Runtime>]
		[pallet_offences, OffencesBench::<Runtime>]
		[pallet_preimage, Preimage]
		[pallet_proxy, Proxy]
		[pallet_ranked_collective, FellowshipCollective]
		[pallet_recovery, Recovery]
		[pallet_referenda, Referenda]
		[pallet_referenda, FellowshipReferenda]
		[pallet_scheduler, Scheduler]
		[pallet_session, SessionBench::<Runtime>]
		[pallet_society, Society]
		[pallet_staking, Staking]
		[frame_system, SystemBench::<Runtime>]
		[pallet_timestamp, Timestamp]
		[pallet_treasury, Treasury]
		[pallet_utility, Utility]
		[pallet_vesting, Vesting]
		[pallet_whitelist, Whitelist]
		[pallet_asset_rate, AssetRate]
		// XCM
		[pallet_xcm, PalletXcmExtrinsiscsBenchmark::<Runtime>]
		[pallet_xcm_benchmarks::fungible, pallet_xcm_benchmarks::fungible::Pallet::<Runtime>]
		[pallet_xcm_benchmarks::generic, pallet_xcm_benchmarks::generic::Pallet::<Runtime>]
	);
}

sp_api::impl_runtime_apis! {
	impl sp_api::Core<Block> for Runtime {
		fn version() -> RuntimeVersion {
			VERSION
		}

		fn execute_block(block: Block) {
			Executive::execute_block(block);
		}

		fn initialize_block(header: &<Block as BlockT>::Header) {
			Executive::initialize_block(header)
		}
	}

	impl sp_api::Metadata<Block> for Runtime {
		fn metadata() -> OpaqueMetadata {
			OpaqueMetadata::new(Runtime::metadata().into())
		}

		fn metadata_at_version(version: u32) -> Option<OpaqueMetadata> {
			Runtime::metadata_at_version(version)
		}

		fn metadata_versions() -> sp_std::vec::Vec<u32> {
			Runtime::metadata_versions()
		}
	}

	impl block_builder_api::BlockBuilder<Block> for Runtime {
		fn apply_extrinsic(extrinsic: <Block as BlockT>::Extrinsic) -> ApplyExtrinsicResult {
			Executive::apply_extrinsic(extrinsic)
		}

		fn finalize_block() -> <Block as BlockT>::Header {
			Executive::finalize_block()
		}

		fn inherent_extrinsics(data: inherents::InherentData) -> Vec<<Block as BlockT>::Extrinsic> {
			data.create_extrinsics()
		}

		fn check_inherents(
			block: Block,
			data: inherents::InherentData,
		) -> inherents::CheckInherentsResult {
			data.check_extrinsics(&block)
		}
	}

	impl tx_pool_api::runtime_api::TaggedTransactionQueue<Block> for Runtime {
		fn validate_transaction(
			source: TransactionSource,
			tx: <Block as BlockT>::Extrinsic,
			block_hash: <Block as BlockT>::Hash,
		) -> TransactionValidity {
			Executive::validate_transaction(source, tx, block_hash)
		}
	}

	impl offchain_primitives::OffchainWorkerApi<Block> for Runtime {
		fn offchain_worker(header: &<Block as BlockT>::Header) {
			Executive::offchain_worker(header)
		}
	}

	#[api_version(10)]
	impl primitives::runtime_api::ParachainHost<Block> for Runtime {
		fn validators() -> Vec<ValidatorId> {
			parachains_runtime_api_impl::validators::<Runtime>()
		}

		fn validator_groups() -> (Vec<Vec<ValidatorIndex>>, GroupRotationInfo<BlockNumber>) {
			parachains_runtime_api_impl::validator_groups::<Runtime>()
		}

		fn availability_cores() -> Vec<CoreState<Hash, BlockNumber>> {
			parachains_runtime_api_impl::availability_cores::<Runtime>()
		}

		fn persisted_validation_data(para_id: ParaId, assumption: OccupiedCoreAssumption)
			-> Option<PersistedValidationData<Hash, BlockNumber>> {
			parachains_runtime_api_impl::persisted_validation_data::<Runtime>(para_id, assumption)
		}

		fn assumed_validation_data(
			para_id: ParaId,
			expected_persisted_validation_data_hash: Hash,
		) -> Option<(PersistedValidationData<Hash, BlockNumber>, ValidationCodeHash)> {
			parachains_runtime_api_impl::assumed_validation_data::<Runtime>(
				para_id,
				expected_persisted_validation_data_hash,
			)
		}

		fn check_validation_outputs(
			para_id: ParaId,
			outputs: primitives::CandidateCommitments,
		) -> bool {
			parachains_runtime_api_impl::check_validation_outputs::<Runtime>(para_id, outputs)
		}

		fn session_index_for_child() -> SessionIndex {
			parachains_runtime_api_impl::session_index_for_child::<Runtime>()
		}

		fn validation_code(para_id: ParaId, assumption: OccupiedCoreAssumption)
			-> Option<ValidationCode> {
			parachains_runtime_api_impl::validation_code::<Runtime>(para_id, assumption)
		}

		fn candidate_pending_availability(para_id: ParaId) -> Option<CommittedCandidateReceipt<Hash>> {
			parachains_runtime_api_impl::candidate_pending_availability::<Runtime>(para_id)
		}

		fn candidate_events() -> Vec<CandidateEvent<Hash>> {
			parachains_runtime_api_impl::candidate_events::<Runtime, _>(|ev| {
				match ev {
					RuntimeEvent::ParaInclusion(ev) => {
						Some(ev)
					}
					_ => None,
				}
			})
		}

		fn session_info(index: SessionIndex) -> Option<SessionInfo> {
			parachains_runtime_api_impl::session_info::<Runtime>(index)
		}

		fn session_executor_params(session_index: SessionIndex) -> Option<ExecutorParams> {
			parachains_runtime_api_impl::session_executor_params::<Runtime>(session_index)
		}

		fn dmq_contents(recipient: ParaId) -> Vec<InboundDownwardMessage<BlockNumber>> {
			parachains_runtime_api_impl::dmq_contents::<Runtime>(recipient)
		}

		fn inbound_hrmp_channels_contents(
			recipient: ParaId
		) -> BTreeMap<ParaId, Vec<InboundHrmpMessage<BlockNumber>>> {
			parachains_runtime_api_impl::inbound_hrmp_channels_contents::<Runtime>(recipient)
		}

		fn validation_code_by_hash(hash: ValidationCodeHash) -> Option<ValidationCode> {
			parachains_runtime_api_impl::validation_code_by_hash::<Runtime>(hash)
		}

		fn on_chain_votes() -> Option<ScrapedOnChainVotes<Hash>> {
			parachains_runtime_api_impl::on_chain_votes::<Runtime>()
		}

		fn submit_pvf_check_statement(
			stmt: primitives::PvfCheckStatement,
			signature: primitives::ValidatorSignature,
		) {
			parachains_runtime_api_impl::submit_pvf_check_statement::<Runtime>(stmt, signature)
		}

		fn pvfs_require_precheck() -> Vec<ValidationCodeHash> {
			parachains_runtime_api_impl::pvfs_require_precheck::<Runtime>()
		}

		fn validation_code_hash(para_id: ParaId, assumption: OccupiedCoreAssumption)
			-> Option<ValidationCodeHash>
		{
			parachains_runtime_api_impl::validation_code_hash::<Runtime>(para_id, assumption)
		}

		fn disputes() -> Vec<(SessionIndex, CandidateHash, DisputeState<BlockNumber>)> {
			parachains_runtime_api_impl::get_session_disputes::<Runtime>()
		}

		fn unapplied_slashes(
		) -> Vec<(SessionIndex, CandidateHash, slashing::PendingSlashes)> {
			parachains_runtime_api_impl::unapplied_slashes::<Runtime>()
		}

		fn key_ownership_proof(
			validator_id: ValidatorId,
		) -> Option<slashing::OpaqueKeyOwnershipProof> {
			use parity_scale_codec::Encode;

			Historical::prove((PARACHAIN_KEY_TYPE_ID, validator_id))
				.map(|p| p.encode())
				.map(slashing::OpaqueKeyOwnershipProof::new)
		}

		fn submit_report_dispute_lost(
			dispute_proof: slashing::DisputeProof,
			key_ownership_proof: slashing::OpaqueKeyOwnershipProof,
		) -> Option<()> {
			parachains_runtime_api_impl::submit_unsigned_slashing_report::<Runtime>(
				dispute_proof,
				key_ownership_proof,
			)
		}

		fn minimum_backing_votes() -> u32 {
			parachains_runtime_api_impl::minimum_backing_votes::<Runtime>()
		}

		fn para_backing_state(para_id: ParaId) -> Option<primitives::async_backing::BackingState> {
			parachains_runtime_api_impl::backing_state::<Runtime>(para_id)
		}

		fn async_backing_params() -> primitives::AsyncBackingParams {
			parachains_runtime_api_impl::async_backing_params::<Runtime>()
		}

		fn disabled_validators() -> Vec<ValidatorIndex> {
			parachains_vstaging_api_impl::disabled_validators::<Runtime>()
		}

		fn node_features() -> NodeFeatures {
			parachains_vstaging_api_impl::node_features::<Runtime>()
		}

		fn approval_voting_params() -> ApprovalVotingParams {
			parachains_vstaging_api_impl::approval_voting_params::<Runtime>()
		}
	}

	impl beefy_primitives::BeefyApi<Block, BeefyId> for Runtime {
		fn beefy_genesis() -> Option<BlockNumber> {
			Beefy::genesis_block()
		}

		fn validator_set() -> Option<beefy_primitives::ValidatorSet<BeefyId>> {
			Beefy::validator_set()
		}

		fn submit_report_equivocation_unsigned_extrinsic(
			equivocation_proof: beefy_primitives::EquivocationProof<
				BlockNumber,
				BeefyId,
				BeefySignature,
			>,
			key_owner_proof: beefy_primitives::OpaqueKeyOwnershipProof,
		) -> Option<()> {
			let key_owner_proof = key_owner_proof.decode()?;

			Beefy::submit_unsigned_equivocation_report(
				equivocation_proof,
				key_owner_proof,
			)
		}

		fn generate_key_ownership_proof(
			_set_id: beefy_primitives::ValidatorSetId,
			authority_id: BeefyId,
		) -> Option<beefy_primitives::OpaqueKeyOwnershipProof> {
			use parity_scale_codec::Encode;

			Historical::prove((beefy_primitives::KEY_TYPE, authority_id))
				.map(|p| p.encode())
				.map(beefy_primitives::OpaqueKeyOwnershipProof::new)
		}
	}

	impl mmr::MmrApi<Block, Hash, BlockNumber> for Runtime {
		fn mmr_root() -> Result<mmr::Hash, mmr::Error> {
			Ok(Mmr::mmr_root())
		}

		fn mmr_leaf_count() -> Result<mmr::LeafIndex, mmr::Error> {
			Ok(Mmr::mmr_leaves())
		}

		fn generate_proof(
			block_numbers: Vec<BlockNumber>,
			best_known_block_number: Option<BlockNumber>,
		) -> Result<(Vec<mmr::EncodableOpaqueLeaf>, mmr::Proof<mmr::Hash>), mmr::Error> {
			Mmr::generate_proof(block_numbers, best_known_block_number).map(
				|(leaves, proof)| {
					(
						leaves
							.into_iter()
							.map(|leaf| mmr::EncodableOpaqueLeaf::from_leaf(&leaf))
							.collect(),
						proof,
					)
				},
			)
		}

		fn verify_proof(leaves: Vec<mmr::EncodableOpaqueLeaf>, proof: mmr::Proof<mmr::Hash>)
			-> Result<(), mmr::Error>
		{
			let leaves = leaves.into_iter().map(|leaf|
				leaf.into_opaque_leaf()
				.try_decode()
				.ok_or(mmr::Error::Verify)).collect::<Result<Vec<mmr::Leaf>, mmr::Error>>()?;
			Mmr::verify_leaves(leaves, proof)
		}

		fn verify_proof_stateless(
			root: mmr::Hash,
			leaves: Vec<mmr::EncodableOpaqueLeaf>,
			proof: mmr::Proof<mmr::Hash>
		) -> Result<(), mmr::Error> {
			let nodes = leaves.into_iter().map(|leaf|mmr::DataOrHash::Data(leaf.into_opaque_leaf())).collect();
			pallet_mmr::verify_leaves_proof::<mmr::Hashing, _>(root, nodes, proof)
		}
	}

	impl pallet_beefy_mmr::BeefyMmrApi<Block, Hash> for RuntimeApi {
		fn authority_set_proof() -> beefy_primitives::mmr::BeefyAuthoritySet<Hash> {
			BeefyMmrLeaf::authority_set_proof()
		}

		fn next_authority_set_proof() -> beefy_primitives::mmr::BeefyNextAuthoritySet<Hash> {
			BeefyMmrLeaf::next_authority_set_proof()
		}
	}

	impl fg_primitives::GrandpaApi<Block> for Runtime {
		fn grandpa_authorities() -> Vec<(GrandpaId, u64)> {
			Grandpa::grandpa_authorities()
		}

		fn current_set_id() -> fg_primitives::SetId {
			Grandpa::current_set_id()
		}

		fn submit_report_equivocation_unsigned_extrinsic(
			equivocation_proof: fg_primitives::EquivocationProof<
				<Block as BlockT>::Hash,
				sp_runtime::traits::NumberFor<Block>,
			>,
			key_owner_proof: fg_primitives::OpaqueKeyOwnershipProof,
		) -> Option<()> {
			let key_owner_proof = key_owner_proof.decode()?;

			Grandpa::submit_unsigned_equivocation_report(
				equivocation_proof,
				key_owner_proof,
			)
		}

		fn generate_key_ownership_proof(
			_set_id: fg_primitives::SetId,
			authority_id: fg_primitives::AuthorityId,
		) -> Option<fg_primitives::OpaqueKeyOwnershipProof> {
			use parity_scale_codec::Encode;

			Historical::prove((fg_primitives::KEY_TYPE, authority_id))
				.map(|p| p.encode())
				.map(fg_primitives::OpaqueKeyOwnershipProof::new)
		}
	}

	impl babe_primitives::BabeApi<Block> for Runtime {
		fn configuration() -> babe_primitives::BabeConfiguration {
			let epoch_config = Babe::epoch_config().unwrap_or(BABE_GENESIS_EPOCH_CONFIG);
			babe_primitives::BabeConfiguration {
				slot_duration: Babe::slot_duration(),
				epoch_length: EpochDuration::get(),
				c: epoch_config.c,
				authorities: Babe::authorities().to_vec(),
				randomness: Babe::randomness(),
				allowed_slots: epoch_config.allowed_slots,
			}
		}

		fn current_epoch_start() -> babe_primitives::Slot {
			Babe::current_epoch_start()
		}

		fn current_epoch() -> babe_primitives::Epoch {
			Babe::current_epoch()
		}

		fn next_epoch() -> babe_primitives::Epoch {
			Babe::next_epoch()
		}

		fn generate_key_ownership_proof(
			_slot: babe_primitives::Slot,
			authority_id: babe_primitives::AuthorityId,
		) -> Option<babe_primitives::OpaqueKeyOwnershipProof> {
			use parity_scale_codec::Encode;

			Historical::prove((babe_primitives::KEY_TYPE, authority_id))
				.map(|p| p.encode())
				.map(babe_primitives::OpaqueKeyOwnershipProof::new)
		}

		fn submit_report_equivocation_unsigned_extrinsic(
			equivocation_proof: babe_primitives::EquivocationProof<<Block as BlockT>::Header>,
			key_owner_proof: babe_primitives::OpaqueKeyOwnershipProof,
		) -> Option<()> {
			let key_owner_proof = key_owner_proof.decode()?;

			Babe::submit_unsigned_equivocation_report(
				equivocation_proof,
				key_owner_proof,
			)
		}
	}

	impl authority_discovery_primitives::AuthorityDiscoveryApi<Block> for Runtime {
		fn authorities() -> Vec<AuthorityDiscoveryId> {
			parachains_runtime_api_impl::relevant_authority_ids::<Runtime>()
		}
	}

	impl sp_session::SessionKeys<Block> for Runtime {
		fn generate_session_keys(seed: Option<Vec<u8>>) -> Vec<u8> {
			SessionKeys::generate(seed)
		}

		fn decode_session_keys(
			encoded: Vec<u8>,
		) -> Option<Vec<(Vec<u8>, sp_core::crypto::KeyTypeId)>> {
			SessionKeys::decode_into_raw_public_keys(&encoded)
		}
	}

	impl frame_system_rpc_runtime_api::AccountNonceApi<Block, AccountId, Nonce> for Runtime {
		fn account_nonce(account: AccountId) -> Nonce {
			System::account_nonce(account)
		}
	}

	impl pallet_transaction_payment_rpc_runtime_api::TransactionPaymentApi<
		Block,
		Balance,
	> for Runtime {
		fn query_info(uxt: <Block as BlockT>::Extrinsic, len: u32) -> RuntimeDispatchInfo<Balance> {
			TransactionPayment::query_info(uxt, len)
		}
		fn query_fee_details(uxt: <Block as BlockT>::Extrinsic, len: u32) -> FeeDetails<Balance> {
			TransactionPayment::query_fee_details(uxt, len)
		}
		fn query_weight_to_fee(weight: Weight) -> Balance {
			TransactionPayment::weight_to_fee(weight)
		}
		fn query_length_to_fee(length: u32) -> Balance {
			TransactionPayment::length_to_fee(length)
		}
	}

	impl pallet_transaction_payment_rpc_runtime_api::TransactionPaymentCallApi<Block, Balance, RuntimeCall>
		for Runtime
	{
		fn query_call_info(call: RuntimeCall, len: u32) -> RuntimeDispatchInfo<Balance> {
			TransactionPayment::query_call_info(call, len)
		}
		fn query_call_fee_details(call: RuntimeCall, len: u32) -> FeeDetails<Balance> {
			TransactionPayment::query_call_fee_details(call, len)
		}
		fn query_weight_to_fee(weight: Weight) -> Balance {
			TransactionPayment::weight_to_fee(weight)
		}
		fn query_length_to_fee(length: u32) -> Balance {
			TransactionPayment::length_to_fee(length)
		}
	}

	impl pallet_nomination_pools_runtime_api::NominationPoolsApi<
		Block,
		AccountId,
		Balance,
	> for Runtime {
		fn pending_rewards(member: AccountId) -> Balance {
			NominationPools::api_pending_rewards(member).unwrap_or_default()
		}

		fn points_to_balance(pool_id: pallet_nomination_pools::PoolId, points: Balance) -> Balance {
			NominationPools::api_points_to_balance(pool_id, points)
		}

		fn balance_to_points(pool_id: pallet_nomination_pools::PoolId, new_funds: Balance) -> Balance {
			NominationPools::api_balance_to_points(pool_id, new_funds)
		}
	}

	impl pallet_staking_runtime_api::StakingApi<Block, Balance, AccountId> for Runtime {
		fn nominations_quota(balance: Balance) -> u32 {
			Staking::api_nominations_quota(balance)
		}

		fn eras_stakers_page_count(era: sp_staking::EraIndex, account: AccountId) -> sp_staking::Page {
			Staking::api_eras_stakers_page_count(era, account)
		}
	}

	impl sp_genesis_builder::GenesisBuilder<Block> for Runtime {
		fn create_default_config() -> Vec<u8> {
			create_default_config::<RuntimeGenesisConfig>()
		}

		fn build_config(config: Vec<u8>) -> sp_genesis_builder::Result {
			build_config::<RuntimeGenesisConfig>(config)
		}
	}

	#[cfg(feature = "try-runtime")]
	impl frame_try_runtime::TryRuntime<Block> for Runtime {
		fn on_runtime_upgrade(checks: frame_try_runtime::UpgradeCheckSelect) -> (Weight, Weight) {
			log::info!("try-runtime::on_runtime_upgrade kusama.");
			let weight = Executive::try_runtime_upgrade(checks).unwrap();
			(weight, BlockWeights::get().max_block)
		}

		fn execute_block(
			block: Block,
			state_root_check: bool,
			signature_check: bool,
			select: frame_try_runtime::TryStateSelect,
		) -> Weight {
			// NOTE: intentional unwrap: we don't want to propagate the error backwards, and want to
			// have a backtrace here.
			Executive::try_execute_block(block, state_root_check, signature_check, select).unwrap()
		}
	}

	#[cfg(feature = "runtime-benchmarks")]
	impl frame_benchmarking::Benchmark<Block> for Runtime {
		fn benchmark_metadata(extra: bool) -> (
			Vec<frame_benchmarking::BenchmarkList>,
			Vec<frame_support::traits::StorageInfo>,
		) {
			use frame_benchmarking::{Benchmarking, BenchmarkList};
			use frame_support::traits::StorageInfoTrait;

			use pallet_session_benchmarking::Pallet as SessionBench;
			use pallet_offences_benchmarking::Pallet as OffencesBench;
			use pallet_election_provider_support_benchmarking::Pallet as ElectionProviderBench;
			use pallet_xcm::benchmarking::Pallet as PalletXcmExtrinsiscsBenchmark;
			use frame_system_benchmarking::Pallet as SystemBench;
			use pallet_nomination_pools_benchmarking::Pallet as NominationPoolsBench;
			use frame_benchmarking::baseline::Pallet as Baseline;

			// Benchmark files generated for `Balances/NisCounterpartBalances` instances are by default
			// `pallet_balances_balances.rs / pallet_balances_nis_counterpart_balances`, which is not really nice,
			// so with this redefinition we can change names to nicer:
			// `pallet_balances_native.rs / pallet_balances_nis_counterpart.rs`.
			type Native = pallet_balances::Pallet::<Runtime, ()>;
			type NisCounterpart = pallet_balances::Pallet::<Runtime, NisCounterpartInstance>;

			let mut list = Vec::<BenchmarkList>::new();
			list_benchmarks!(list, extra);

			let storage_info = AllPalletsWithSystem::storage_info();
			return (list, storage_info)
		}

		fn dispatch_benchmark(
			config: frame_benchmarking::BenchmarkConfig
		) -> Result<
			Vec<frame_benchmarking::BenchmarkBatch>,
			sp_runtime::RuntimeString,
		> {
			use frame_support::traits::WhitelistedStorageKeys;
			use frame_benchmarking::{Benchmarking, BenchmarkBatch, BenchmarkError};
			use sp_storage::TrackedStorageKey;
			// Trying to add benchmarks directly to some pallets caused cyclic dependency issues.
			// To get around that, we separated the benchmarks into its own crate.
			use pallet_session_benchmarking::Pallet as SessionBench;
			use pallet_offences_benchmarking::Pallet as OffencesBench;
			use pallet_election_provider_support_benchmarking::Pallet as ElectionProviderBench;
			use frame_system_benchmarking::Pallet as SystemBench;
			use pallet_nomination_pools_benchmarking::Pallet as NominationPoolsBench;
			use frame_benchmarking::baseline::Pallet as Baseline;
			use xcm::latest::prelude::*;
			use xcm_config::{
				LocalCheckAccount, SovereignAccountOf, AssetHubLocation, TokenLocation, XcmConfig,
			};

			impl pallet_session_benchmarking::Config for Runtime {}
			impl pallet_offences_benchmarking::Config for Runtime {}
			impl pallet_election_provider_support_benchmarking::Config for Runtime {}
			impl frame_system_benchmarking::Config for Runtime {}
			impl frame_benchmarking::baseline::Config for Runtime {}
			impl pallet_nomination_pools_benchmarking::Config for Runtime {}
			impl runtime_parachains::disputes::slashing::benchmarking::Config for Runtime {}

			parameter_types! {
				pub ExistentialDepositAsset: Option<Asset> = Some((
					TokenLocation::get(),
					ExistentialDeposit::get()
				).into());
				pub AssetHubParaId: ParaId = kusama_runtime_constants::system_parachain::ASSET_HUB_ID.into();
				pub const RandomParaId: ParaId = ParaId::new(43211234);
			}

			use pallet_xcm::benchmarking::Pallet as PalletXcmExtrinsiscsBenchmark;
			impl pallet_xcm::benchmarking::Config for Runtime {
				type DeliveryHelper = (
					runtime_common::xcm_sender::ToParachainDeliveryHelper<
						XcmConfig,
						ExistentialDepositAsset,
						xcm_config::PriceForChildParachainDelivery,
						AssetHubParaId,
						(),
					>,
					runtime_common::xcm_sender::ToParachainDeliveryHelper<
						XcmConfig,
						ExistentialDepositAsset,
						xcm_config::PriceForChildParachainDelivery,
						RandomParaId,
						(),
					>
				);

				fn reachable_dest() -> Option<Location> {
					Some(crate::xcm_config::AssetHubLocation::get())
				}

				fn teleportable_asset_and_dest() -> Option<(Asset, Location)> {
					// Relay/native token can be teleported to/from AH.
					Some((
						Asset { fun: Fungible(ExistentialDeposit::get()), id: AssetId(Here.into()) },
						crate::xcm_config::AssetHubLocation::get(),
					))
				}

				fn reserve_transferable_asset_and_dest() -> Option<(Asset, Location)> {
					// Relay can reserve transfer native token to some random parachain.
					Some((
						Asset {
							fun: Fungible(ExistentialDeposit::get()),
							id: AssetId(Here.into())
						},
						Parachain(RandomParaId::get().into()).into(),
					))
				}

				fn set_up_complex_asset_transfer(
				) -> Option<(Assets, u32, Location, Box<dyn FnOnce()>)> {
					// Relay supports only native token, either reserve transfer it to non-system parachains,
					// or teleport it to system parachain. Use the teleport case for benchmarking as it's
					// slightly heavier.
					// Relay/native token can be teleported to/from AH.
					let native_location = Here.into();
					let dest = crate::xcm_config::AssetHubLocation::get();
					pallet_xcm::benchmarking::helpers::native_teleport_as_asset_transfer::<Runtime>(
						native_location,
						dest
					)
				}

				fn get_asset() -> Asset {
					Asset {
						id: AssetId(Location::here()),
						fun: Fungible(ExistentialDeposit::get()),
					}
				}
			}

			impl pallet_xcm_benchmarks::Config for Runtime {
				type XcmConfig = XcmConfig;
				type AccountIdConverter = SovereignAccountOf;
				type DeliveryHelper = runtime_common::xcm_sender::ToParachainDeliveryHelper<
					XcmConfig,
					ExistentialDepositAsset,
					xcm_config::PriceForChildParachainDelivery,
					AssetHubParaId,
					(),
				>;
				fn valid_destination() -> Result<Location, BenchmarkError> {
					Ok(AssetHubLocation::get())
				}
				fn worst_case_holding(_depositable_count: u32) -> Assets {
					// Kusama only knows about KSM.
					vec![Asset{
						id: AssetId(TokenLocation::get()),
						fun: Fungible(1_000_000 * UNITS),
					}].into()
				}
			}

			parameter_types! {
				pub TrustedTeleporter: Option<(Location, Asset)> = Some((
					AssetHubLocation::get(),
					Asset { fun: Fungible(1 * UNITS), id: AssetId(TokenLocation::get()) },
				));
				pub const TrustedReserve: Option<(Location, Asset)> = None;
			}

			impl pallet_xcm_benchmarks::fungible::Config for Runtime {
				type TransactAsset = Balances;

				type CheckedAccount = LocalCheckAccount;
				type TrustedTeleporter = TrustedTeleporter;
				type TrustedReserve = TrustedReserve;

				fn get_asset() -> Asset {
					Asset {
						id: AssetId(TokenLocation::get()),
						fun: Fungible(1 * UNITS),
					}
				}
			}

			impl pallet_xcm_benchmarks::generic::Config for Runtime {
				type TransactAsset = Balances;
				type RuntimeCall = RuntimeCall;

				fn worst_case_response() -> (u64, Response) {
					(0u64, Response::Version(Default::default()))
				}

				fn worst_case_asset_exchange() -> Result<(Assets, Assets), BenchmarkError> {
					// Kusama doesn't support asset exchanges
					Err(BenchmarkError::Skip)
				}

				fn universal_alias() -> Result<(Location, Junction), BenchmarkError> {
					// The XCM executor of Kusama doesn't have a configured `UniversalAliases`
					Err(BenchmarkError::Skip)
				}

				fn transact_origin_and_runtime_call() -> Result<(Location, RuntimeCall), BenchmarkError> {
					Ok((AssetHubLocation::get(), frame_system::Call::remark_with_event { remark: vec![] }.into()))
				}

				fn subscribe_origin() -> Result<Location, BenchmarkError> {
					Ok(AssetHubLocation::get())
				}

				fn claimable_asset() -> Result<(Location, Location, Assets), BenchmarkError> {
					let origin = AssetHubLocation::get();
					let assets: Assets = (AssetId(TokenLocation::get()), 1_000 * UNITS).into();
					let ticket = Location { parents: 0, interior: Here };
					Ok((origin, ticket, assets))
				}

				fn fee_asset() -> Result<Asset, BenchmarkError> {
					Ok(Asset {
						id: AssetId(TokenLocation::get()),
						fun: Fungible(1_000_000 * UNITS),
					})
				}

				fn unlockable_asset() -> Result<(Location, Location, Asset), BenchmarkError> {
					// Kusama doesn't support asset locking
					Err(BenchmarkError::Skip)
				}

				fn export_message_origin_and_destination(
				) -> Result<(Location, NetworkId, InteriorLocation), BenchmarkError> {
					// Kusama doesn't support exporting messages
					Err(BenchmarkError::Skip)
				}

				fn alias_origin() -> Result<(Location, Location), BenchmarkError> {
					// The XCM executor of Kusama doesn't have a configured `Aliasers`
					Err(BenchmarkError::Skip)
				}
			}

			type Native = pallet_balances::Pallet::<Runtime, ()>;
			type NisCounterpart = pallet_balances::Pallet::<Runtime, NisCounterpartInstance>;

			let mut whitelist: Vec<TrackedStorageKey> = AllPalletsWithSystem::whitelisted_storage_keys();
			let treasury_key = frame_system::Account::<Runtime>::hashed_key_for(Treasury::account_id());
			whitelist.push(treasury_key.to_vec().into());

			let mut batches = Vec::<BenchmarkBatch>::new();
			let params = (&config, &whitelist);

			add_benchmarks!(params, batches);

			Ok(batches)
		}
	}
}

#[cfg(test)]
mod fees_tests {
	use super::*;
	use sp_runtime::assert_eq_error_rate;

	#[test]
	fn signed_deposit_is_sensible() {
		// ensure this number does not change, or that it is checked after each change.
		// a 1 MB solution should need around 0.16 KSM deposit
		let deposit = SignedFixedDeposit::get() + (SignedDepositByte::get() * 1024 * 1024);
		assert_eq_error_rate!(deposit, UNITS * 167 / 100, UNITS / 100);
	}
}

#[cfg(test)]
mod multiplier_tests {
	use super::*;
	use frame_support::{
		dispatch::DispatchInfo,
		traits::{OnFinalize, PalletInfoAccess},
	};
	use runtime_common::{MinimumMultiplier, TargetBlockFullness};
	use separator::Separatable;
	use sp_runtime::traits::Convert;

	fn run_with_system_weight<F>(w: Weight, mut assertions: F)
	where
		F: FnMut() -> (),
	{
		let mut t: sp_io::TestExternalities = frame_system::GenesisConfig::<Runtime>::default()
			.build_storage()
			.unwrap()
			.into();
		t.execute_with(|| {
			System::set_block_consumed_resources(w, 0);
			assertions()
		});
	}

	#[test]
	fn multiplier_can_grow_from_zero() {
		let minimum_multiplier = MinimumMultiplier::get();
		let target = TargetBlockFullness::get() *
			BlockWeights::get().get(DispatchClass::Normal).max_total.unwrap();
		// if the min is too small, then this will not change, and we are doomed forever.
		// the weight is 1/100th bigger than target.
		run_with_system_weight(target.saturating_mul(101) / 100, || {
			let next = SlowAdjustingFeeUpdate::<Runtime>::convert(minimum_multiplier);
			assert!(next > minimum_multiplier, "{:?} !>= {:?}", next, minimum_multiplier);
		})
	}

	#[test]
	fn fast_unstake_estimate() {
		use pallet_fast_unstake::WeightInfo;
		let block_time = BlockWeights::get().max_block.ref_time() as f32;
		let on_idle = weights::pallet_fast_unstake::WeightInfo::<Runtime>::on_idle_check(
			1000,
			<Runtime as pallet_fast_unstake::Config>::BatchSize::get(),
		)
		.ref_time() as f32;
		println!("ratio of block weight for full batch fast-unstake {}", on_idle / block_time);
		assert!(on_idle / block_time <= 0.5f32)
	}

	#[test]
	fn treasury_pallet_index_is_correct() {
		assert_eq!(TREASURY_PALLET_ID, <Treasury as PalletInfoAccess>::index() as u8);
	}

	#[test]
	#[ignore]
	fn multiplier_growth_simulator() {
		// assume the multiplier is initially set to its minimum. We update it with values twice the
		//target (target is 25%, thus 50%) and we see at which point it reaches 1.
		let mut multiplier = MinimumMultiplier::get();
		let block_weight = BlockWeights::get().get(DispatchClass::Normal).max_total.unwrap();
		let mut blocks = 0;
		let mut fees_paid = 0;

		frame_system::Pallet::<Runtime>::set_block_consumed_resources(Weight::MAX, 0);
		let info = DispatchInfo { weight: Weight::MAX, ..Default::default() };

		let mut t: sp_io::TestExternalities = frame_system::GenesisConfig::<Runtime>::default()
			.build_storage()
			.unwrap()
			.into();
		// set the minimum
		t.execute_with(|| {
			pallet_transaction_payment::NextFeeMultiplier::<Runtime>::set(MinimumMultiplier::get());
		});

		while multiplier <= Multiplier::from_u32(1) {
			t.execute_with(|| {
				// imagine this tx was called.
				let fee = TransactionPayment::compute_fee(0, &info, 0);
				fees_paid += fee;

				// this will update the multiplier.
				System::set_block_consumed_resources(block_weight, 0);
				TransactionPayment::on_finalize(1);
				let next = TransactionPayment::next_fee_multiplier();

				assert!(next > multiplier, "{:?} !>= {:?}", next, multiplier);
				multiplier = next;

				println!(
					"block = {} / multiplier {:?} / fee = {:?} / fess so far {:?}",
					blocks,
					multiplier,
					fee.separated_string(),
					fees_paid.separated_string()
				);
			});
			blocks += 1;
		}
	}

	#[test]
	#[ignore]
	fn multiplier_cool_down_simulator() {
		// assume the multiplier is initially set to its minimum. We update it with values twice the
		//target (target is 25%, thus 50%) and we see at which point it reaches 1.
		let mut multiplier = Multiplier::from_u32(2);
		let mut blocks = 0;

		let mut t: sp_io::TestExternalities = frame_system::GenesisConfig::<Runtime>::default()
			.build_storage()
			.unwrap()
			.into();
		// set the minimum
		t.execute_with(|| {
			pallet_transaction_payment::NextFeeMultiplier::<Runtime>::set(multiplier);
		});

		while multiplier > Multiplier::from_u32(0) {
			t.execute_with(|| {
				// this will update the multiplier.
				TransactionPayment::on_finalize(1);
				let next = TransactionPayment::next_fee_multiplier();

				assert!(next < multiplier, "{:?} !>= {:?}", next, multiplier);
				multiplier = next;

				println!("block = {} / multiplier {:?}", blocks, multiplier);
			});
			blocks += 1;
		}
	}
}

#[cfg(all(test, feature = "try-runtime"))]
mod remote_tests {
	use super::*;
	use frame_try_runtime::{runtime_decl_for_try_runtime::TryRuntime, UpgradeCheckSelect};
	use remote_externalities::{
		Builder, Mode, OfflineConfig, OnlineConfig, SnapshotConfig, Transport,
	};
	use std::env::var;

	#[tokio::test]
	async fn run_migrations() {
		if var("RUN_MIGRATION_TESTS").is_err() {
			return
		}

		sp_tracing::try_init_simple();
		let transport: Transport =
			var("WS").unwrap_or("wss://kusama-rpc.polkadot.io:443".to_string()).into();
		let maybe_state_snapshot: Option<SnapshotConfig> = var("SNAP").map(|s| s.into()).ok();
		let mut ext = Builder::<Block>::default()
			.mode(if let Some(state_snapshot) = maybe_state_snapshot {
				Mode::OfflineOrElseOnline(
					OfflineConfig { state_snapshot: state_snapshot.clone() },
					OnlineConfig {
						transport,
						state_snapshot: Some(state_snapshot),
						..Default::default()
					},
				)
			} else {
				Mode::Online(OnlineConfig { transport, ..Default::default() })
			})
			.build()
			.await
			.unwrap();
		ext.execute_with(|| Runtime::on_runtime_upgrade(UpgradeCheckSelect::PreAndPost));
	}

	#[tokio::test]
	#[ignore = "this test is meant to be executed manually"]
	async fn try_fast_unstake_all() {
		sp_tracing::try_init_simple();
		let transport: Transport =
			var("WS").unwrap_or("wss://kusama-rpc.polkadot.io:443".to_string()).into();
		let maybe_state_snapshot: Option<SnapshotConfig> = var("SNAP").map(|s| s.into()).ok();
		let mut ext = Builder::<Block>::default()
			.mode(if let Some(state_snapshot) = maybe_state_snapshot {
				Mode::OfflineOrElseOnline(
					OfflineConfig { state_snapshot: state_snapshot.clone() },
					OnlineConfig {
						transport,
						state_snapshot: Some(state_snapshot),
						..Default::default()
					},
				)
			} else {
				Mode::Online(OnlineConfig { transport, ..Default::default() })
			})
			.build()
			.await
			.unwrap();
		ext.execute_with(|| {
			pallet_fast_unstake::ErasToCheckPerBlock::<Runtime>::put(1);
			runtime_common::try_runtime::migrate_all_inactive_nominators::<Runtime>()
		});
	}
}<|MERGE_RESOLUTION|>--- conflicted
+++ resolved
@@ -1000,14 +1000,8 @@
 
 impl identity_migrator::Config for Runtime {
 	type RuntimeEvent = RuntimeEvent;
-<<<<<<< HEAD
 	type Reaper = EnsureSigned<AccountId>;
-	type ReapIdentityHandler = ToParachainIdentityReaper<Runtime, Self::AccountId>;
-=======
-	// To be updated to `EnsureSigned` once the parachain is producing blocks.
-	type Reaper = EnsureRoot<AccountId>;
 	type ReapIdentityHandler = impls::ToParachainIdentityReaper<Runtime, Self::AccountId>;
->>>>>>> 24772777
 	type WeightInfo = weights::runtime_common_identity_migrator::WeightInfo<Runtime>;
 }
 
