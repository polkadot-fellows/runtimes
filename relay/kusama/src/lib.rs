--- conflicted
+++ resolved
@@ -838,11 +838,7 @@
 	type EventListeners = (NominationPools, DelegatedStaking);
 	type DisablingStrategy = pallet_staking::UpToLimitDisablingStrategy;
 	type WeightInfo = weights::pallet_staking::WeightInfo<Runtime>;
-<<<<<<< HEAD
 	// TODO: this will come back later (stable25XY)
-=======
-	// TODO: this will come back later (stable2412/stable25XY)
->>>>>>> c10aa176
 	// type Filter = pallet_nomination_pools::AllPoolMembers<Runtime>;
 	fn filter(who: &AccountId) -> bool {
 		pallet_nomination_pools::AllPoolMembers::<Runtime>::contains(who)
@@ -1711,11 +1707,7 @@
 	type PalletId = PoolsPalletId;
 	type MaxPointsToBalance = MaxPointsToBalance;
 	type AdminOrigin = EitherOf<EnsureRoot<AccountId>, StakingAdmin>;
-<<<<<<< HEAD
 	// TODO: this will come back later (stable25XY)
-=======
-	// TODO: this will come back later (stable2412/stable25XY)
->>>>>>> c10aa176
 	// type Filter = pallet_staking::AllStakers<Runtime>;
 }
 
@@ -2793,15 +2785,7 @@
 	}
 
 	impl xcm_runtime_apis::dry_run::DryRunApi<Block, RuntimeCall, RuntimeEvent, OriginCaller> for Runtime {
-<<<<<<< HEAD
-		fn dry_run_call(
-			origin: OriginCaller,
-			call: RuntimeCall,
-			result_xcms_version: XcmVersion,
-		) -> Result<CallDryRunEffects<RuntimeEvent>, XcmDryRunApiError> {
-=======
 		fn dry_run_call(origin: OriginCaller, call: RuntimeCall, result_xcms_version: XcmVersion) -> Result<CallDryRunEffects<RuntimeEvent>, XcmDryRunApiError> {
->>>>>>> c10aa176
 			XcmPallet::dry_run_call::<Runtime, xcm_config::XcmRouter, OriginCaller, RuntimeCall>(origin, call, result_xcms_version)
 		}
 
