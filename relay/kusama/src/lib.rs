// Copyright (C) Parity Technologies (UK) Ltd.
// This file is part of Polkadot.

// Polkadot is free software: you can redistribute it and/or modify
// it under the terms of the GNU General Public License as published by
// the Free Software Foundation, either version 3 of the License, or
// (at your option) any later version.

// Polkadot is distributed in the hope that it will be useful,
// but WITHOUT ANY WARRANTY; without even the implied warranty of
// MERCHANTABILITY or FITNESS FOR A PARTICULAR PURPOSE.  See the
// GNU General Public License for more details.

// You should have received a copy of the GNU General Public License
// along with Polkadot. If not, see <http://www.gnu.org/licenses/>.

//! The Kusama runtime. This can be compiled with `#[no_std]`, ready for Wasm.

#![cfg_attr(not(feature = "std"), no_std)]
// `construct_runtime!` does a lot of recursion and requires us to increase the limit.
#![recursion_limit = "512"]

use pallet_nis::WithMaximumOf;
use parity_scale_codec::{Decode, Encode, MaxEncodedLen};
use primitives::{
	slashing, AccountId, AccountIndex, Balance, BlockNumber, CandidateEvent, CandidateHash,
	CommittedCandidateReceipt, CoreState, DisputeState, ExecutorParams, GroupRotationInfo, Hash,
	Id as ParaId, InboundDownwardMessage, InboundHrmpMessage, Moment, Nonce,
	OccupiedCoreAssumption, PersistedValidationData, ScrapedOnChainVotes, SessionInfo, Signature,
	ValidationCode, ValidationCodeHash, ValidatorId, ValidatorIndex, LOWEST_PUBLIC_ID,
	PARACHAIN_KEY_TYPE_ID,
};
use runtime_common::{
	auctions, claims, crowdloan, impl_runtime_weights,
	impls::{
		DealWithFees, LocatableAssetConverter, VersionedLocatableAsset,
		VersionedMultiLocationConverter,
	},
	paras_registrar, prod_or_fast, slots, BalanceToU256, BlockHashCount, BlockLength,
	CurrencyToVote, SlowAdjustingFeeUpdate, U256ToBalance,
};
use scale_info::TypeInfo;
use sp_std::{cmp::Ordering, collections::btree_map::BTreeMap, prelude::*};

use runtime_parachains::{
	assigner_parachains as parachains_assigner_parachains,
	configuration as parachains_configuration, disputes as parachains_disputes,
	disputes::slashing as parachains_slashing,
	dmp as parachains_dmp, hrmp as parachains_hrmp, inclusion as parachains_inclusion,
	inclusion::{AggregateMessageOrigin, UmpQueueId},
	initializer as parachains_initializer, origin as parachains_origin, paras as parachains_paras,
	paras_inherent as parachains_paras_inherent, reward_points as parachains_reward_points,
	runtime_api_impl::v7 as parachains_runtime_api_impl,
	scheduler as parachains_scheduler, session_info as parachains_session_info,
	shared as parachains_shared,
};

use authority_discovery_primitives::AuthorityId as AuthorityDiscoveryId;
use beefy_primitives::{
	ecdsa_crypto::{AuthorityId as BeefyId, Signature as BeefySignature},
	mmr::{BeefyDataProvider, MmrLeafVersion},
};
use frame_election_provider_support::{
	bounds::ElectionBoundsBuilder, generate_solution_type, onchain, NposSolution,
	SequentialPhragmen,
};
use frame_support::{
	construct_runtime,
	genesis_builder_helper::{build_config, create_default_config},
	parameter_types,
	traits::{
		fungible::HoldConsideration, ConstU32, Contains, EitherOf, EitherOfDiverse, InstanceFilter,
		KeyOwnerProofSystem, LinearStoragePrice, PrivilegeCmp, ProcessMessage, ProcessMessageError,
		StorageMapShim, WithdrawReasons,
	},
	weights::{ConstantMultiplier, WeightMeter},
	PalletId,
};
use frame_system::EnsureRoot;
use pallet_grandpa::{fg_primitives, AuthorityId as GrandpaId};
use pallet_identity::simple::IdentityInfo;
use pallet_im_online::sr25519::AuthorityId as ImOnlineId;
use pallet_session::historical as session_historical;
use pallet_transaction_payment::{CurrencyAdapter, FeeDetails, RuntimeDispatchInfo};
use sp_core::{ConstU128, OpaqueMetadata, H256};
use sp_runtime::{
	create_runtime_str, generic, impl_opaque_keys,
	traits::{
		AccountIdLookup, BlakeTwo256, Block as BlockT, ConvertInto, Extrinsic as ExtrinsicT,
		IdentityLookup, Keccak256, OpaqueKeys, SaturatedConversion, Verify,
	},
	transaction_validity::{TransactionPriority, TransactionSource, TransactionValidity},
	ApplyExtrinsicResult, FixedU128, KeyTypeId, Perbill, Percent, Permill, RuntimeDebug,
};
use sp_staking::SessionIndex;
#[cfg(any(feature = "std", test))]
use sp_version::NativeVersion;
use sp_version::RuntimeVersion;
use xcm::{
	latest::{InteriorMultiLocation, Junction, Junction::PalletInstance},
	VersionedMultiLocation,
};
use xcm_builder::PayOverXcm;

pub use frame_system::Call as SystemCall;
pub use pallet_balances::Call as BalancesCall;
pub use pallet_election_provider_multi_phase::{Call as EPMCall, GeometricDepositBase};
#[cfg(feature = "std")]
pub use pallet_staking::StakerStatus;
use pallet_staking::UseValidatorsMap;
use sp_runtime::traits::Get;
#[cfg(any(feature = "std", test))]
pub use sp_runtime::BuildStorage;

/// Constant values used within the runtime.
use kusama_runtime_constants::{currency::*, fee::*, time::*, TREASURY_PALLET_ID};

// Weights used in the runtime.
mod weights;

// Voter bag threshold definitions.
mod bag_thresholds;

// Historical information of society finances.
mod past_payouts;

// XCM configurations.
pub mod xcm_config;

// Governance configurations.
pub mod governance;
use governance::{
	pallet_custom_origins, AuctionAdmin, Fellows, GeneralAdmin, LeaseAdmin, StakingAdmin,
	Treasurer, TreasurySpender,
};

#[cfg(test)]
mod tests;

impl_runtime_weights!(kusama_runtime_constants);

// Make the WASM binary available.
#[cfg(feature = "std")]
include!(concat!(env!("OUT_DIR"), "/wasm_binary.rs"));

/// Runtime version (Kusama).
#[sp_version::runtime_version]
pub const VERSION: RuntimeVersion = RuntimeVersion {
	spec_name: create_runtime_str!("kusama"),
	impl_name: create_runtime_str!("parity-kusama"),
	authoring_version: 2,
	spec_version: 1_000_001,
	impl_version: 0,
	apis: RUNTIME_API_VERSIONS,
	transaction_version: 24,
	state_version: 1,
};

/// The BABE epoch configuration at genesis.
pub const BABE_GENESIS_EPOCH_CONFIG: babe_primitives::BabeEpochConfiguration =
	babe_primitives::BabeEpochConfiguration {
		c: PRIMARY_PROBABILITY,
		allowed_slots: babe_primitives::AllowedSlots::PrimaryAndSecondaryVRFSlots,
	};

/// Native version.
#[cfg(any(feature = "std", test))]
pub fn native_version() -> NativeVersion {
	NativeVersion { runtime_version: VERSION, can_author_with: Default::default() }
}

/// We currently allow all calls.
pub struct BaseFilter;
impl Contains<RuntimeCall> for BaseFilter {
	fn contains(_c: &RuntimeCall) -> bool {
		true
	}
}

parameter_types! {
	pub const Version: RuntimeVersion = VERSION;
	pub const SS58Prefix: u8 = 2;
}

impl frame_system::Config for Runtime {
	type BaseCallFilter = frame_support::traits::Everything;
	type BlockWeights = BlockWeights;
	type BlockLength = BlockLength;
	type RuntimeOrigin = RuntimeOrigin;
	type RuntimeCall = RuntimeCall;
	type Nonce = Nonce;
	type Hash = Hash;
	type Hashing = BlakeTwo256;
	type AccountId = AccountId;
	type Lookup = AccountIdLookup<AccountId, ()>;
	type Block = Block;
	type RuntimeEvent = RuntimeEvent;
	type BlockHashCount = BlockHashCount;
	type DbWeight = RocksDbWeight;
	type Version = Version;
	type PalletInfo = PalletInfo;
	type AccountData = pallet_balances::AccountData<Balance>;
	type OnNewAccount = ();
	type OnKilledAccount = ();
	type SystemWeightInfo = weights::frame_system::WeightInfo<Runtime>;
	type SS58Prefix = SS58Prefix;
	type OnSetCode = ();
	type MaxConsumers = frame_support::traits::ConstU32<16>;
}

parameter_types! {
	pub MaximumSchedulerWeight: Weight = Perbill::from_percent(80) * BlockWeights::get().max_block;
	pub const MaxScheduledPerBlock: u32 = 50;
	pub const NoPreimagePostponement: Option<u32> = Some(10);
}

/// Used the compare the privilege of an origin inside the scheduler.
pub struct OriginPrivilegeCmp;

impl PrivilegeCmp<OriginCaller> for OriginPrivilegeCmp {
	fn cmp_privilege(left: &OriginCaller, right: &OriginCaller) -> Option<Ordering> {
		if left == right {
			return Some(Ordering::Equal)
		}

		match (left, right) {
			// Root is greater than anything.
			(OriginCaller::system(frame_system::RawOrigin::Root), _) => Some(Ordering::Greater),
			// For every other origin we don't care, as they are not used for `ScheduleOrigin`.
			_ => None,
		}
	}
}

impl pallet_scheduler::Config for Runtime {
	type RuntimeOrigin = RuntimeOrigin;
	type RuntimeEvent = RuntimeEvent;
	type PalletsOrigin = OriginCaller;
	type RuntimeCall = RuntimeCall;
	type MaximumWeight = MaximumSchedulerWeight;
	// The goal of having ScheduleOrigin include AuctionAdmin is to allow the auctions track of
	// OpenGov to schedule periodic auctions.
	// Also allow Treasurer to schedule recurring payments.
	type ScheduleOrigin = EitherOf<EitherOf<EnsureRoot<AccountId>, AuctionAdmin>, Treasurer>;
	type MaxScheduledPerBlock = MaxScheduledPerBlock;
	type WeightInfo = weights::pallet_scheduler::WeightInfo<Runtime>;
	type OriginPrivilegeCmp = OriginPrivilegeCmp;
	type Preimages = Preimage;
}

parameter_types! {
	pub const PreimageBaseDeposit: Balance = deposit(2, 64);
	pub const PreimageByteDeposit: Balance = deposit(0, 1);
	pub const PreimageHoldReason: RuntimeHoldReason =
		RuntimeHoldReason::Preimage(pallet_preimage::HoldReason::Preimage);
}

impl pallet_preimage::Config for Runtime {
	type WeightInfo = weights::pallet_preimage::WeightInfo<Runtime>;
	type RuntimeEvent = RuntimeEvent;
	type Currency = Balances;
	type ManagerOrigin = EnsureRoot<AccountId>;
	type Consideration = HoldConsideration<
		AccountId,
		Balances,
		PreimageHoldReason,
		LinearStoragePrice<PreimageBaseDeposit, PreimageByteDeposit, Balance>,
	>;
}

parameter_types! {
	pub EpochDuration: u64 = prod_or_fast!(
		EPOCH_DURATION_IN_SLOTS as u64,
		2 * MINUTES as u64,
		"KSM_EPOCH_DURATION"
	);
	pub const ExpectedBlockTime: Moment = MILLISECS_PER_BLOCK;
	pub ReportLongevity: u64 =
		BondingDuration::get() as u64 * SessionsPerEra::get() as u64 * EpochDuration::get();
}

impl pallet_babe::Config for Runtime {
	type EpochDuration = EpochDuration;
	type ExpectedBlockTime = ExpectedBlockTime;

	// session module is the trigger
	type EpochChangeTrigger = pallet_babe::ExternalTrigger;

	type DisabledValidators = Session;

	type KeyOwnerProof =
		<Historical as KeyOwnerProofSystem<(KeyTypeId, pallet_babe::AuthorityId)>>::Proof;

	type EquivocationReportSystem =
		pallet_babe::EquivocationReportSystem<Self, Offences, Historical, ReportLongevity>;

	type WeightInfo = ();

	type MaxAuthorities = MaxAuthorities;
	type MaxNominators = MaxNominatorRewardedPerValidator;
}

parameter_types! {
	pub const IndexDeposit: Balance = 100 * CENTS;
}

impl pallet_indices::Config for Runtime {
	type AccountIndex = AccountIndex;
	type Currency = Balances;
	type Deposit = IndexDeposit;
	type RuntimeEvent = RuntimeEvent;
	type WeightInfo = weights::pallet_indices::WeightInfo<Runtime>;
}

parameter_types! {
	pub const ExistentialDeposit: Balance = EXISTENTIAL_DEPOSIT;
	pub const MaxLocks: u32 = 50;
	pub const MaxReserves: u32 = 50;
}

impl pallet_balances::Config for Runtime {
	type Balance = Balance;
	type DustRemoval = ();
	type RuntimeEvent = RuntimeEvent;
	type ExistentialDeposit = ExistentialDeposit;
	type AccountStore = System;
	type MaxLocks = MaxLocks;
	type MaxReserves = MaxReserves;
	type ReserveIdentifier = [u8; 8];
	type WeightInfo = weights::pallet_balances::WeightInfo<Runtime>;
	type FreezeIdentifier = RuntimeFreezeReason;
	type MaxFreezes = ConstU32<8>;
	type RuntimeHoldReason = RuntimeHoldReason;
	type RuntimeFreezeReason = RuntimeFreezeReason;
	type MaxHolds = ConstU32<2>;
}

parameter_types! {
	pub BeefySetIdSessionEntries: u32 = BondingDuration::get() * SessionsPerEra::get();
}

impl pallet_beefy::Config for Runtime {
	type BeefyId = BeefyId;
	type MaxAuthorities = MaxAuthorities;
	type MaxNominators = MaxNominatorRewardedPerValidator;
	type MaxSetIdSessionEntries = BeefySetIdSessionEntries;
	type OnNewValidatorSet = BeefyMmrLeaf;
	type WeightInfo = ();
	type KeyOwnerProof = <Historical as KeyOwnerProofSystem<(KeyTypeId, BeefyId)>>::Proof;
	type EquivocationReportSystem =
		pallet_beefy::EquivocationReportSystem<Self, Offences, Historical, ReportLongevity>;
}

impl pallet_mmr::Config for Runtime {
	const INDEXING_PREFIX: &'static [u8] = mmr::INDEXING_PREFIX;
	type Hashing = Keccak256;
	type OnNewRoot = pallet_beefy_mmr::DepositBeefyDigest<Runtime>;
	type WeightInfo = ();
	type LeafData = pallet_beefy_mmr::Pallet<Runtime>;
}

/// MMR helper types.
mod mmr {
	use super::Runtime;
	pub use pallet_mmr::primitives::*;

	pub type Leaf = <<Runtime as pallet_mmr::Config>::LeafData as LeafDataProvider>::LeafData;
	pub type Hashing = <Runtime as pallet_mmr::Config>::Hashing;
	pub type Hash = <Hashing as sp_runtime::traits::Hash>::Output;
}

parameter_types! {
	/// Version of the produced MMR leaf.
	///
	/// The version consists of two parts;
	/// - `major` (3 bits)
	/// - `minor` (5 bits)
	///
	/// `major` should be updated only if decoding the previous MMR Leaf format from the payload
	/// is not possible (i.e. backward incompatible change).
	/// `minor` should be updated if fields are added to the previous MMR Leaf, which given SCALE
	/// encoding does not prevent old leafs from being decoded.
	///
	/// Hence we expect `major` to be changed really rarely (think never).
	/// See [`MmrLeafVersion`] type documentation for more details.
	pub LeafVersion: MmrLeafVersion = MmrLeafVersion::new(0, 0);
}

/// A BEEFY data provider that merkelizes all the parachain heads at the current block
/// (sorted by their parachain id).
pub struct ParaHeadsRootProvider;
impl BeefyDataProvider<H256> for ParaHeadsRootProvider {
	fn extra_data() -> H256 {
		let mut para_heads: Vec<(u32, Vec<u8>)> = Paras::parachains()
			.into_iter()
			.filter_map(|id| Paras::para_head(&id).map(|head| (id.into(), head.0)))
			.collect();
		para_heads.sort_by_key(|k| k.0);
		binary_merkle_tree::merkle_root::<mmr::Hashing, _>(
			para_heads.into_iter().map(|pair| pair.encode()),
		)
		.into()
	}
}

impl pallet_beefy_mmr::Config for Runtime {
	type LeafVersion = LeafVersion;
	type BeefyAuthorityToMerkleLeaf = pallet_beefy_mmr::BeefyEcdsaToEthereum;
	type LeafExtra = H256;
	type BeefyDataProvider = ParaHeadsRootProvider;
}

parameter_types! {
	pub const TransactionByteFee: Balance = 10 * MILLICENTS;
	/// This value increases the priority of `Operational` transactions by adding
	/// a "virtual tip" that's equal to the `OperationalFeeMultiplier * final_fee`.
	pub const OperationalFeeMultiplier: u8 = 5;
}

impl pallet_transaction_payment::Config for Runtime {
	type RuntimeEvent = RuntimeEvent;
	type OnChargeTransaction = CurrencyAdapter<Balances, DealWithFees<Self>>;
	type OperationalFeeMultiplier = OperationalFeeMultiplier;
	type WeightToFee = WeightToFee;
	type LengthToFee = ConstantMultiplier<Balance, TransactionByteFee>;
	type FeeMultiplierUpdate = SlowAdjustingFeeUpdate<Self>;
}

parameter_types! {
	pub const MinimumPeriod: u64 = SLOT_DURATION / 2;
}
impl pallet_timestamp::Config for Runtime {
	type Moment = u64;
	type OnTimestampSet = Babe;
	type MinimumPeriod = MinimumPeriod;
	type WeightInfo = weights::pallet_timestamp::WeightInfo<Runtime>;
}

impl pallet_authorship::Config for Runtime {
	type FindAuthor = pallet_session::FindAccountFromAuthorIndex<Self, Babe>;
	type EventHandler = (Staking, ImOnline);
}

impl_opaque_keys! {
	pub struct SessionKeys {
		pub grandpa: Grandpa,
		pub babe: Babe,
		pub im_online: ImOnline,
		pub para_validator: Initializer,
		pub para_assignment: ParaSessionInfo,
		pub authority_discovery: AuthorityDiscovery,
		pub beefy: Beefy,
	}
}

impl pallet_session::Config for Runtime {
	type RuntimeEvent = RuntimeEvent;
	type ValidatorId = AccountId;
	type ValidatorIdOf = pallet_staking::StashOf<Self>;
	type ShouldEndSession = Babe;
	type NextSessionRotation = Babe;
	type SessionManager = pallet_session::historical::NoteHistoricalRoot<Self, Staking>;
	type SessionHandler = <SessionKeys as OpaqueKeys>::KeyTypeIdProviders;
	type Keys = SessionKeys;
	type WeightInfo = weights::pallet_session::WeightInfo<Runtime>;
}

impl pallet_session::historical::Config for Runtime {
	type FullIdentification = pallet_staking::Exposure<AccountId, Balance>;
	type FullIdentificationOf = pallet_staking::ExposureOf<Runtime>;
}

parameter_types! {
	// phase durations. 1/4 of the last session for each.
	// in testing: 1min or half of the session for each
	pub SignedPhase: u32 = prod_or_fast!(
		EPOCH_DURATION_IN_SLOTS / 4,
		(1 * MINUTES).min(EpochDuration::get().saturated_into::<u32>() / 2),
		"KSM_SIGNED_PHASE"
	);
	pub UnsignedPhase: u32 = prod_or_fast!(
		EPOCH_DURATION_IN_SLOTS / 4,
		(1 * MINUTES).min(EpochDuration::get().saturated_into::<u32>() / 2),
		"KSM_UNSIGNED_PHASE"
	);

	// signed config
	pub const SignedMaxSubmissions: u32 = 16;
	pub const SignedMaxRefunds: u32 = 16 / 4;
	pub const SignedFixedDeposit: Balance = deposit(2, 0);
	pub const SignedDepositIncreaseFactor: Percent = Percent::from_percent(10);
	pub const SignedDepositByte: Balance = deposit(0, 10) / 1024;
	// Each good submission will get 1/10 KSM as reward
	pub SignedRewardBase: Balance =  UNITS / 10;
	pub BetterUnsignedThreshold: Perbill = Perbill::from_rational(5u32, 10_000);

	// 1 hour session, 15 minutes unsigned phase, 8 offchain executions.
	pub OffchainRepeat: BlockNumber = UnsignedPhase::get() / 8;

	pub const MaxElectingVoters: u32 = 12_500;
	/// We take the top 12500 nominators as electing voters and all of the validators as electable
	/// targets. Whilst this is the case, we cannot and shall not increase the size of the
	/// validator intentions.
	pub ElectionBounds: frame_election_provider_support::bounds::ElectionBounds =
		ElectionBoundsBuilder::default().voters_count(MaxElectingVoters::get().into()).build();
	pub NposSolutionPriority: TransactionPriority =
		Perbill::from_percent(90) * TransactionPriority::max_value();
	/// Setup election pallet to support maximum winners upto 2000. This will mean Staking Pallet
	/// cannot have active validators higher than this count.
	pub const MaxActiveValidators: u32 = 2000;
}

generate_solution_type!(
	#[compact]
	pub struct NposCompactSolution24::<
		VoterIndex = u32,
		TargetIndex = u16,
		Accuracy = sp_runtime::PerU16,
		MaxVoters = MaxElectingVoters,
	>(24)
);

pub struct OnChainSeqPhragmen;
impl onchain::Config for OnChainSeqPhragmen {
	type System = Runtime;
	type Solver = SequentialPhragmen<AccountId, runtime_common::elections::OnChainAccuracy>;
	type DataProvider = Staking;
	type WeightInfo = weights::frame_election_provider_support::WeightInfo<Runtime>;
	type MaxWinners = MaxActiveValidators;
	type Bounds = ElectionBounds;
}

impl pallet_election_provider_multi_phase::MinerConfig for Runtime {
	type AccountId = AccountId;
	type MaxLength = OffchainSolutionLengthLimit;
	type MaxWeight = OffchainSolutionWeightLimit;
	type Solution = NposCompactSolution24;
	type MaxVotesPerVoter = <
		<Self as pallet_election_provider_multi_phase::Config>::DataProvider
		as
		frame_election_provider_support::ElectionDataProvider
	>::MaxVotesPerVoter;
	type MaxWinners = MaxActiveValidators;

	// The unsigned submissions have to respect the weight of the submit_unsigned call, thus their
	// weight estimate function is wired to this call's weight.
	fn solution_weight(v: u32, t: u32, a: u32, d: u32) -> Weight {
		<
			<Self as pallet_election_provider_multi_phase::Config>::WeightInfo
			as
			pallet_election_provider_multi_phase::WeightInfo
		>::submit_unsigned(v, t, a, d)
	}
}

impl pallet_election_provider_multi_phase::Config for Runtime {
	type RuntimeEvent = RuntimeEvent;
	type Currency = Balances;
	type EstimateCallFee = TransactionPayment;
	type UnsignedPhase = UnsignedPhase;
	type SignedMaxSubmissions = SignedMaxSubmissions;
	type SignedMaxRefunds = SignedMaxRefunds;
	type SignedRewardBase = SignedRewardBase;
	type SignedDepositBase =
		GeometricDepositBase<Balance, SignedFixedDeposit, SignedDepositIncreaseFactor>;
	type SignedDepositByte = SignedDepositByte;
	type SignedDepositWeight = ();
	type SignedMaxWeight =
		<Self::MinerConfig as pallet_election_provider_multi_phase::MinerConfig>::MaxWeight;
	type MinerConfig = Self;
	type SlashHandler = (); // burn slashes
	type RewardHandler = (); // nothing to do upon rewards
	type SignedPhase = SignedPhase;
	type BetterUnsignedThreshold = BetterUnsignedThreshold;
	type BetterSignedThreshold = ();
	type OffchainRepeat = OffchainRepeat;
	type MinerTxPriority = NposSolutionPriority;
	type DataProvider = Staking;
	#[cfg(any(feature = "fast-runtime", feature = "runtime-benchmarks"))]
	type Fallback = onchain::OnChainExecution<OnChainSeqPhragmen>;
	#[cfg(not(any(feature = "fast-runtime", feature = "runtime-benchmarks")))]
	type Fallback = frame_election_provider_support::NoElection<(
		AccountId,
		BlockNumber,
		Staking,
		MaxActiveValidators,
	)>;
	type GovernanceFallback = onchain::OnChainExecution<OnChainSeqPhragmen>;
	type Solver = SequentialPhragmen<
		AccountId,
		pallet_election_provider_multi_phase::SolutionAccuracyOf<Self>,
		(),
	>;
	type BenchmarkingConfig = runtime_common::elections::BenchmarkConfig;
	type ForceOrigin = EitherOf<EnsureRoot<Self::AccountId>, StakingAdmin>;
	type WeightInfo = weights::pallet_election_provider_multi_phase::WeightInfo<Self>;
	type MaxWinners = MaxActiveValidators;
	type ElectionBounds = ElectionBounds;
}

parameter_types! {
	pub const BagThresholds: &'static [u64] = &bag_thresholds::THRESHOLDS;
}

type VoterBagsListInstance = pallet_bags_list::Instance1;
impl pallet_bags_list::Config<VoterBagsListInstance> for Runtime {
	type RuntimeEvent = RuntimeEvent;
	type ScoreProvider = Staking;
	type WeightInfo = weights::pallet_bags_list::WeightInfo<Runtime>;
	type BagThresholds = BagThresholds;
	type Score = sp_npos_elections::VoteWeight;
}

pub struct EraPayout;
impl pallet_staking::EraPayout<Balance> for EraPayout {
	fn era_payout(
		total_staked: Balance,
		_total_issuance: Balance,
		era_duration_millis: u64,
	) -> (Balance, Balance) {
		// all para-ids that are currently active.
		let auctioned_slots = Paras::parachains()
			.into_iter()
			// all active para-ids that do not belong to a system or common good chain is the number
			// of parachains that we should take into account for inflation.
			.filter(|i| *i >= LOWEST_PUBLIC_ID)
			.count() as u64;

		const MAX_ANNUAL_INFLATION: Perquintill = Perquintill::from_percent(10);
		const MILLISECONDS_PER_YEAR: u64 = 1000 * 3600 * 24 * 36525 / 100;

		runtime_common::impls::era_payout(
			total_staked,
			Nis::issuance().other,
			MAX_ANNUAL_INFLATION,
			Perquintill::from_rational(era_duration_millis, MILLISECONDS_PER_YEAR),
			auctioned_slots,
		)
	}
}

parameter_types! {
	// Six sessions in an era (6 hours).
	pub const SessionsPerEra: SessionIndex = prod_or_fast!(6, 1);

	// 28 eras for unbonding (7 days).
	pub BondingDuration: sp_staking::EraIndex = prod_or_fast!(
		28,
		28,
		"DOT_BONDING_DURATION"
	);
	// 27 eras in which slashes can be cancelled (slightly less than 7 days).
	pub SlashDeferDuration: sp_staking::EraIndex = prod_or_fast!(
		27,
		27,
		"DOT_SLASH_DEFER_DURATION"
	);
	pub const MaxNominatorRewardedPerValidator: u32 = 512;
	pub const OffendingValidatorsThreshold: Perbill = Perbill::from_percent(17);
	// 24
	pub const MaxNominations: u32 = <NposCompactSolution24 as NposSolution>::LIMIT as u32;
}

impl pallet_staking::Config for Runtime {
	type Currency = Balances;
	type CurrencyBalance = Balance;
	type UnixTime = Timestamp;
	type CurrencyToVote = CurrencyToVote;
	type ElectionProvider = ElectionProviderMultiPhase;
	type GenesisElectionProvider = onchain::OnChainExecution<OnChainSeqPhragmen>;
	type RewardRemainder = Treasury;
	type RuntimeEvent = RuntimeEvent;
	type Slash = Treasury;
	type Reward = ();
	type SessionsPerEra = SessionsPerEra;
	type BondingDuration = BondingDuration;
	type SlashDeferDuration = SlashDeferDuration;
	type AdminOrigin = EitherOf<EnsureRoot<Self::AccountId>, StakingAdmin>;
	type SessionInterface = Self;
	type EraPayout = EraPayout;
	type NextNewSession = Session;
	type MaxNominatorRewardedPerValidator = MaxNominatorRewardedPerValidator;
	type OffendingValidatorsThreshold = OffendingValidatorsThreshold;
	type VoterList = VoterList;
	type TargetList = UseValidatorsMap<Self>;
	type NominationsQuota = pallet_staking::FixedNominationsQuota<{ MaxNominations::get() }>;
	type MaxUnlockingChunks = frame_support::traits::ConstU32<32>;
	type HistoryDepth = frame_support::traits::ConstU32<84>;
	type BenchmarkingConfig = runtime_common::StakingBenchmarkingConfig;
	type EventListeners = NominationPools;
	type WeightInfo = weights::pallet_staking::WeightInfo<Runtime>;
}

impl pallet_fast_unstake::Config for Runtime {
	type RuntimeEvent = RuntimeEvent;
	type Currency = Balances;
	type BatchSize = frame_support::traits::ConstU32<64>;
	type Deposit = frame_support::traits::ConstU128<{ CENTS * 100 }>;
	type ControlOrigin = EnsureRoot<AccountId>;
	type Staking = Staking;
	type MaxErasToCheckPerBlock = ConstU32<1>;
	#[cfg(feature = "runtime-benchmarks")]
	type MaxBackersPerValidator = MaxNominatorRewardedPerValidator;
	type WeightInfo = weights::pallet_fast_unstake::WeightInfo<Runtime>;
}

parameter_types! {
	pub const ProposalBond: Permill = Permill::from_percent(5);
	pub const ProposalBondMinimum: Balance = 2000 * CENTS;
	pub const ProposalBondMaximum: Balance = 1 * GRAND;
	pub const SpendPeriod: BlockNumber = 6 * DAYS;
	pub const Burn: Permill = Permill::from_perthousand(2);
	pub const TreasuryPalletId: PalletId = PalletId(*b"py/trsry");
	pub const PayoutSpendPeriod: BlockNumber = 30 * DAYS;
	// The asset's interior location for the paying account. This is the Treasury
	// pallet instance (which sits at index 18).
	pub TreasuryInteriorLocation: InteriorMultiLocation = PalletInstance(TREASURY_PALLET_ID).into();

	pub const TipCountdown: BlockNumber = 1 * DAYS;
	pub const TipFindersFee: Percent = Percent::from_percent(20);
	pub const TipReportDepositBase: Balance = 100 * CENTS;
	pub const DataDepositPerByte: Balance = 1 * CENTS;
	pub const MaxApprovals: u32 = 100;
	pub const MaxAuthorities: u32 = 100_000;
	pub const MaxKeys: u32 = 10_000;
	pub const MaxPeerInHeartbeats: u32 = 10_000;
}

impl pallet_treasury::Config for Runtime {
	type PalletId = TreasuryPalletId;
	type Currency = Balances;
	type ApproveOrigin = EitherOfDiverse<EnsureRoot<AccountId>, Treasurer>;
	type RejectOrigin = EitherOfDiverse<EnsureRoot<AccountId>, Treasurer>;
	type RuntimeEvent = RuntimeEvent;
	type OnSlash = Treasury;
	type ProposalBond = ProposalBond;
	type ProposalBondMinimum = ProposalBondMinimum;
	type ProposalBondMaximum = ProposalBondMaximum;
	type SpendPeriod = SpendPeriod;
	type Burn = Burn;
	type BurnDestination = Society;
	type MaxApprovals = MaxApprovals;
	type WeightInfo = weights::pallet_treasury::WeightInfo<Runtime>;
	type SpendFunds = Bounties;
	type SpendOrigin = TreasurySpender;
	type AssetKind = VersionedLocatableAsset;
	type Beneficiary = VersionedMultiLocation;
	type BeneficiaryLookup = IdentityLookup<Self::Beneficiary>;
	type Paymaster = PayOverXcm<
		TreasuryInteriorLocation,
		crate::xcm_config::XcmRouter,
		crate::XcmPallet,
		ConstU32<{ 6 * HOURS }>,
		Self::Beneficiary,
		Self::AssetKind,
		LocatableAssetConverter,
		VersionedMultiLocationConverter,
	>;
	type BalanceConverter = AssetRate;
	type PayoutPeriod = PayoutSpendPeriod;
	#[cfg(feature = "runtime-benchmarks")]
	type BenchmarkHelper = runtime_common::impls::benchmarks::TreasuryArguments;
}

parameter_types! {
	pub const BountyDepositBase: Balance = 100 * CENTS;
	pub const BountyDepositPayoutDelay: BlockNumber = 4 * DAYS;
	pub const BountyUpdatePeriod: BlockNumber = 90 * DAYS;
	pub const MaximumReasonLength: u32 = 16384;
	pub const CuratorDepositMultiplier: Permill = Permill::from_percent(50);
	pub const CuratorDepositMin: Balance = 10 * CENTS;
	pub const CuratorDepositMax: Balance = 500 * CENTS;
	pub const BountyValueMinimum: Balance = 200 * CENTS;
}

impl pallet_bounties::Config for Runtime {
	type BountyDepositBase = BountyDepositBase;
	type BountyDepositPayoutDelay = BountyDepositPayoutDelay;
	type BountyUpdatePeriod = BountyUpdatePeriod;
	type CuratorDepositMultiplier = CuratorDepositMultiplier;
	type CuratorDepositMin = CuratorDepositMin;
	type CuratorDepositMax = CuratorDepositMax;
	type BountyValueMinimum = BountyValueMinimum;
	type ChildBountyManager = ChildBounties;
	type DataDepositPerByte = DataDepositPerByte;
	type RuntimeEvent = RuntimeEvent;
	type MaximumReasonLength = MaximumReasonLength;
	type WeightInfo = weights::pallet_bounties::WeightInfo<Runtime>;
}

parameter_types! {
	pub const MaxActiveChildBountyCount: u32 = 100;
	pub const ChildBountyValueMinimum: Balance = BountyValueMinimum::get() / 10;
}

impl pallet_child_bounties::Config for Runtime {
	type RuntimeEvent = RuntimeEvent;
	type MaxActiveChildBountyCount = MaxActiveChildBountyCount;
	type ChildBountyValueMinimum = ChildBountyValueMinimum;
	type WeightInfo = weights::pallet_child_bounties::WeightInfo<Runtime>;
}

impl pallet_offences::Config for Runtime {
	type RuntimeEvent = RuntimeEvent;
	type IdentificationTuple = pallet_session::historical::IdentificationTuple<Self>;
	type OnOffenceHandler = Staking;
}

impl pallet_authority_discovery::Config for Runtime {
	type MaxAuthorities = MaxAuthorities;
}

parameter_types! {
	pub const ImOnlineUnsignedPriority: TransactionPriority = TransactionPriority::max_value();
}

impl pallet_im_online::Config for Runtime {
	type AuthorityId = ImOnlineId;
	type RuntimeEvent = RuntimeEvent;
	type ValidatorSet = Historical;
	type NextSessionRotation = Babe;
	type ReportUnresponsiveness = Offences;
	type UnsignedPriority = ImOnlineUnsignedPriority;
	type WeightInfo = weights::pallet_im_online::WeightInfo<Runtime>;
	type MaxKeys = MaxKeys;
	type MaxPeerInHeartbeats = MaxPeerInHeartbeats;
}

parameter_types! {
	pub MaxSetIdSessionEntries: u32 = BondingDuration::get() * SessionsPerEra::get();
}

impl pallet_grandpa::Config for Runtime {
	type RuntimeEvent = RuntimeEvent;

	type WeightInfo = ();
	type MaxAuthorities = MaxAuthorities;
	type MaxNominators = MaxNominatorRewardedPerValidator;
	type MaxSetIdSessionEntries = MaxSetIdSessionEntries;

	type KeyOwnerProof = <Historical as KeyOwnerProofSystem<(KeyTypeId, GrandpaId)>>::Proof;

	type EquivocationReportSystem =
		pallet_grandpa::EquivocationReportSystem<Self, Offences, Historical, ReportLongevity>;
}

/// Submits transaction with the node's public and signature type. Adheres to the signed extension
/// format of the chain.
impl<LocalCall> frame_system::offchain::CreateSignedTransaction<LocalCall> for Runtime
where
	RuntimeCall: From<LocalCall>,
{
	fn create_transaction<C: frame_system::offchain::AppCrypto<Self::Public, Self::Signature>>(
		call: RuntimeCall,
		public: <Signature as Verify>::Signer,
		account: AccountId,
		nonce: <Runtime as frame_system::Config>::Nonce,
	) -> Option<(RuntimeCall, <UncheckedExtrinsic as ExtrinsicT>::SignaturePayload)> {
		use sp_runtime::traits::StaticLookup;
		// take the biggest period possible.
		let period =
			BlockHashCount::get().checked_next_power_of_two().map(|c| c / 2).unwrap_or(2) as u64;

		let current_block = System::block_number()
			.saturated_into::<u64>()
			// The `System::block_number` is initialized with `n+1`,
			// so the actual block number is `n`.
			.saturating_sub(1);
		let tip = 0;
		let extra: SignedExtra = (
			frame_system::CheckNonZeroSender::<Runtime>::new(),
			frame_system::CheckSpecVersion::<Runtime>::new(),
			frame_system::CheckTxVersion::<Runtime>::new(),
			frame_system::CheckGenesis::<Runtime>::new(),
			frame_system::CheckMortality::<Runtime>::from(generic::Era::mortal(
				period,
				current_block,
			)),
			frame_system::CheckNonce::<Runtime>::from(nonce),
			frame_system::CheckWeight::<Runtime>::new(),
			pallet_transaction_payment::ChargeTransactionPayment::<Runtime>::from(tip),
		);
		let raw_payload = SignedPayload::new(call, extra)
			.map_err(|e| {
				log::warn!("Unable to create signed payload: {:?}", e);
			})
			.ok()?;
		let signature = raw_payload.using_encoded(|payload| C::sign(payload, public))?;
		let (call, extra, _) = raw_payload.deconstruct();
		let address = <Runtime as frame_system::Config>::Lookup::unlookup(account);
		Some((call, (address, signature, extra)))
	}
}

impl frame_system::offchain::SigningTypes for Runtime {
	type Public = <Signature as Verify>::Signer;
	type Signature = Signature;
}

impl<C> frame_system::offchain::SendTransactionTypes<C> for Runtime
where
	RuntimeCall: From<C>,
{
	type Extrinsic = UncheckedExtrinsic;
	type OverarchingCall = RuntimeCall;
}

parameter_types! {
	pub Prefix: &'static [u8] = b"Pay KSMs to the Kusama account:";
}

impl claims::Config for Runtime {
	type RuntimeEvent = RuntimeEvent;
	type VestingSchedule = Vesting;
	type Prefix = Prefix;
	type MoveClaimOrigin = EnsureRoot<AccountId>;
	type WeightInfo = weights::runtime_common_claims::WeightInfo<Runtime>;
}

parameter_types! {
	// Minimum 100 bytes/KSM deposited (1 CENT/byte)
	pub const BasicDeposit: Balance = 1000 * CENTS;       // 258 bytes on-chain
	pub const FieldDeposit: Balance = 250 * CENTS;        // 66 bytes on-chain
	pub const SubAccountDeposit: Balance = 200 * CENTS;   // 53 bytes on-chain
	pub const MaxSubAccounts: u32 = 100;
	pub const MaxAdditionalFields: u32 = 100;
	pub const MaxRegistrars: u32 = 20;
}

impl pallet_identity::Config for Runtime {
	type RuntimeEvent = RuntimeEvent;
	type Currency = Balances;
	type BasicDeposit = BasicDeposit;
	type FieldDeposit = FieldDeposit;
	type SubAccountDeposit = SubAccountDeposit;
	type MaxSubAccounts = MaxSubAccounts;
	type MaxAdditionalFields = MaxAdditionalFields;
	type IdentityInformation = IdentityInfo<MaxAdditionalFields>;
	type MaxRegistrars = MaxRegistrars;
	type Slashed = Treasury;
	type ForceOrigin = EitherOf<EnsureRoot<Self::AccountId>, GeneralAdmin>;
	type RegistrarOrigin = EitherOf<EnsureRoot<Self::AccountId>, GeneralAdmin>;
	type WeightInfo = weights::pallet_identity::WeightInfo<Runtime>;
}

impl pallet_utility::Config for Runtime {
	type RuntimeEvent = RuntimeEvent;
	type RuntimeCall = RuntimeCall;
	type PalletsOrigin = OriginCaller;
	type WeightInfo = weights::pallet_utility::WeightInfo<Runtime>;
}

parameter_types! {
	// One storage item; key size is 32; value is size 4+4+16+32 bytes = 56 bytes.
	pub const DepositBase: Balance = deposit(1, 88);
	// Additional storage item size of 32 bytes.
	pub const DepositFactor: Balance = deposit(0, 32);
	pub const MaxSignatories: u32 = 100;
}

impl pallet_multisig::Config for Runtime {
	type RuntimeEvent = RuntimeEvent;
	type RuntimeCall = RuntimeCall;
	type Currency = Balances;
	type DepositBase = DepositBase;
	type DepositFactor = DepositFactor;
	type MaxSignatories = MaxSignatories;
	type WeightInfo = weights::pallet_multisig::WeightInfo<Runtime>;
}

parameter_types! {
	pub const ConfigDepositBase: Balance = 500 * CENTS;
	pub const FriendDepositFactor: Balance = 50 * CENTS;
	pub const MaxFriends: u16 = 9;
	pub const RecoveryDeposit: Balance = 500 * CENTS;
}

impl pallet_recovery::Config for Runtime {
	type RuntimeEvent = RuntimeEvent;
	type WeightInfo = ();
	type RuntimeCall = RuntimeCall;
	type Currency = Balances;
	type ConfigDepositBase = ConfigDepositBase;
	type FriendDepositFactor = FriendDepositFactor;
	type MaxFriends = MaxFriends;
	type RecoveryDeposit = RecoveryDeposit;
}

parameter_types! {
	pub const SocietyPalletId: PalletId = PalletId(*b"py/socie");
}

impl pallet_society::Config for Runtime {
	type RuntimeEvent = RuntimeEvent;
	type Currency = Balances;
	type Randomness = pallet_babe::RandomnessFromOneEpochAgo<Runtime>;
	type GraceStrikes = ConstU32<10>;
	type PeriodSpend = ConstU128<{ 500 * QUID }>;
	type VotingPeriod = ConstU32<{ 5 * DAYS }>;
	type ClaimPeriod = ConstU32<{ 2 * DAYS }>;
	type MaxLockDuration = ConstU32<{ 36 * 30 * DAYS }>;
	type FounderSetOrigin = EnsureRoot<AccountId>;
	type ChallengePeriod = ConstU32<{ 7 * DAYS }>;
	type MaxPayouts = ConstU32<8>;
	type MaxBids = ConstU32<512>;
	type PalletId = SocietyPalletId;
	type WeightInfo = weights::pallet_society::WeightInfo<Runtime>;
}

parameter_types! {
	pub const MinVestedTransfer: Balance = 100 * CENTS;
	pub UnvestedFundsAllowedWithdrawReasons: WithdrawReasons =
		WithdrawReasons::except(WithdrawReasons::TRANSFER | WithdrawReasons::RESERVE);
}

impl pallet_vesting::Config for Runtime {
	type RuntimeEvent = RuntimeEvent;
	type Currency = Balances;
	type BlockNumberToBalance = ConvertInto;
	type MinVestedTransfer = MinVestedTransfer;
	type WeightInfo = weights::pallet_vesting::WeightInfo<Runtime>;
	type UnvestedFundsAllowedWithdrawReasons = UnvestedFundsAllowedWithdrawReasons;
	const MAX_VESTING_SCHEDULES: u32 = 28;
}

parameter_types! {
	// One storage item; key size 32, value size 8; .
	pub const ProxyDepositBase: Balance = deposit(1, 8);
	// Additional storage item size of 33 bytes.
	pub const ProxyDepositFactor: Balance = deposit(0, 33);
	pub const MaxProxies: u16 = 32;
	pub const AnnouncementDepositBase: Balance = deposit(1, 8);
	pub const AnnouncementDepositFactor: Balance = deposit(0, 66);
	pub const MaxPending: u16 = 32;
}

/// The type used to represent the kinds of proxying allowed.
#[derive(
	Copy,
	Clone,
	Eq,
	PartialEq,
	Ord,
	PartialOrd,
	Encode,
	Decode,
	RuntimeDebug,
	MaxEncodedLen,
	TypeInfo,
)]
pub enum ProxyType {
	Any,
	NonTransfer,
	Governance,
	Staking,
	IdentityJudgement,
	CancelProxy,
	Auction,
	Society,
	NominationPools,
}

impl Default for ProxyType {
	fn default() -> Self {
		Self::Any
	}
}

impl InstanceFilter<RuntimeCall> for ProxyType {
	fn filter(&self, c: &RuntimeCall) -> bool {
		match self {
			ProxyType::Any => true,
			ProxyType::NonTransfer => matches!(
				c,
				RuntimeCall::System(..) |
				RuntimeCall::Babe(..) |
				RuntimeCall::Timestamp(..) |
				RuntimeCall::Indices(pallet_indices::Call::claim {..}) |
				RuntimeCall::Indices(pallet_indices::Call::free {..}) |
				RuntimeCall::Indices(pallet_indices::Call::freeze {..}) |
				// Specifically omitting Indices `transfer`, `force_transfer`
				// Specifically omitting the entire Balances pallet
				RuntimeCall::Staking(..) |
				RuntimeCall::Session(..) |
				RuntimeCall::Grandpa(..) |
				RuntimeCall::ImOnline(..) |
				RuntimeCall::Treasury(..) |
				RuntimeCall::Bounties(..) |
				RuntimeCall::ChildBounties(..) |
				RuntimeCall::ConvictionVoting(..) |
				RuntimeCall::Referenda(..) |
				RuntimeCall::FellowshipCollective(..) |
				RuntimeCall::FellowshipReferenda(..) |
				RuntimeCall::Whitelist(..) |
				RuntimeCall::Claims(..) |
				RuntimeCall::Utility(..) |
				RuntimeCall::Identity(..) |
				RuntimeCall::Society(..) |
				RuntimeCall::Recovery(pallet_recovery::Call::as_recovered {..}) |
				RuntimeCall::Recovery(pallet_recovery::Call::vouch_recovery {..}) |
				RuntimeCall::Recovery(pallet_recovery::Call::claim_recovery {..}) |
				RuntimeCall::Recovery(pallet_recovery::Call::close_recovery {..}) |
				RuntimeCall::Recovery(pallet_recovery::Call::remove_recovery {..}) |
				RuntimeCall::Recovery(pallet_recovery::Call::cancel_recovered {..}) |
				// Specifically omitting Recovery `create_recovery`, `initiate_recovery`
				RuntimeCall::Vesting(pallet_vesting::Call::vest {..}) |
				RuntimeCall::Vesting(pallet_vesting::Call::vest_other {..}) |
				// Specifically omitting Vesting `vested_transfer`, and `force_vested_transfer`
				RuntimeCall::Scheduler(..) |
				RuntimeCall::Proxy(..) |
				RuntimeCall::Multisig(..) |
				RuntimeCall::Nis(..) |
				RuntimeCall::Registrar(paras_registrar::Call::register {..}) |
				RuntimeCall::Registrar(paras_registrar::Call::deregister {..}) |
				// Specifically omitting Registrar `swap`
				RuntimeCall::Registrar(paras_registrar::Call::reserve {..}) |
				RuntimeCall::Crowdloan(..) |
				RuntimeCall::Slots(..) |
				RuntimeCall::Auctions(..) | // Specifically omitting the entire XCM Pallet
				RuntimeCall::VoterList(..) |
				RuntimeCall::NominationPools(..) |
				RuntimeCall::FastUnstake(..)
			),
			ProxyType::Governance => matches!(
				c,
				RuntimeCall::Treasury(..) |
					RuntimeCall::Bounties(..) |
					RuntimeCall::Utility(..) |
					RuntimeCall::ChildBounties(..) |
					// OpenGov calls
					RuntimeCall::ConvictionVoting(..) |
					RuntimeCall::Referenda(..) |
					RuntimeCall::FellowshipCollective(..) |
					RuntimeCall::FellowshipReferenda(..) |
					RuntimeCall::Whitelist(..)
			),
			ProxyType::Staking => {
				matches!(
					c,
					RuntimeCall::Staking(..) |
						RuntimeCall::Session(..) | RuntimeCall::Utility(..) |
						RuntimeCall::FastUnstake(..) |
						RuntimeCall::VoterList(..) |
						RuntimeCall::NominationPools(..)
				)
			},
			ProxyType::NominationPools => {
				matches!(c, RuntimeCall::NominationPools(..) | RuntimeCall::Utility(..))
			},
			ProxyType::IdentityJudgement => matches!(
				c,
				RuntimeCall::Identity(pallet_identity::Call::provide_judgement { .. }) |
					RuntimeCall::Utility(..)
			),
			ProxyType::CancelProxy => {
				matches!(c, RuntimeCall::Proxy(pallet_proxy::Call::reject_announcement { .. }))
			},
			ProxyType::Auction => matches!(
				c,
				RuntimeCall::Auctions(..) |
					RuntimeCall::Crowdloan(..) |
					RuntimeCall::Registrar(..) |
					RuntimeCall::Slots(..)
			),
			ProxyType::Society => matches!(c, RuntimeCall::Society(..)),
		}
	}
	fn is_superset(&self, o: &Self) -> bool {
		match (self, o) {
			(x, y) if x == y => true,
			(ProxyType::Any, _) => true,
			(_, ProxyType::Any) => false,
			(ProxyType::NonTransfer, _) => true,
			_ => false,
		}
	}
}

impl pallet_proxy::Config for Runtime {
	type RuntimeEvent = RuntimeEvent;
	type RuntimeCall = RuntimeCall;
	type Currency = Balances;
	type ProxyType = ProxyType;
	type ProxyDepositBase = ProxyDepositBase;
	type ProxyDepositFactor = ProxyDepositFactor;
	type MaxProxies = MaxProxies;
	type WeightInfo = weights::pallet_proxy::WeightInfo<Runtime>;
	type MaxPending = MaxPending;
	type CallHasher = BlakeTwo256;
	type AnnouncementDepositBase = AnnouncementDepositBase;
	type AnnouncementDepositFactor = AnnouncementDepositFactor;
}

impl parachains_origin::Config for Runtime {}

impl parachains_configuration::Config for Runtime {
	type WeightInfo = weights::runtime_parachains_configuration::WeightInfo<Runtime>;
}

impl parachains_shared::Config for Runtime {}

impl parachains_session_info::Config for Runtime {
	type ValidatorSet = Historical;
}

impl parachains_inclusion::Config for Runtime {
	type RuntimeEvent = RuntimeEvent;
	type DisputesHandler = ParasDisputes;
	type RewardValidators = parachains_reward_points::RewardValidatorsWithEraPoints<Runtime>;
	type MessageQueue = MessageQueue;
	type WeightInfo = weights::runtime_parachains_inclusion::WeightInfo<Runtime>;
}

parameter_types! {
	pub const ParasUnsignedPriority: TransactionPriority = TransactionPriority::max_value();
}

impl parachains_paras::Config for Runtime {
	type RuntimeEvent = RuntimeEvent;
	type WeightInfo = weights::runtime_parachains_paras::WeightInfo<Runtime>;
	type UnsignedPriority = ParasUnsignedPriority;
	type QueueFootprinter = ParaInclusion;
	type NextSessionRotation = Babe;
	type OnNewHead = Registrar;
}

parameter_types! {
	/// Amount of weight that can be spent per block to service messages.
	///
	/// # WARNING
	///
	/// This is not a good value for para-chains since the `Scheduler` already uses up to 80% block weight.
	pub MessageQueueServiceWeight: Weight = Perbill::from_percent(20) * BlockWeights::get().max_block;
	pub const MessageQueueHeapSize: u32 = 65_536;
	pub const MessageQueueMaxStale: u32 = 16;
}

/// Message processor to handle any messages that were enqueued into the `MessageQueue` pallet.
pub struct MessageProcessor;
impl ProcessMessage for MessageProcessor {
	type Origin = AggregateMessageOrigin;

	fn process_message(
		message: &[u8],
		origin: Self::Origin,
		meter: &mut WeightMeter,
		id: &mut [u8; 32],
	) -> Result<bool, ProcessMessageError> {
		let para = match origin {
			AggregateMessageOrigin::Ump(UmpQueueId::Para(para)) => para,
		};
		xcm_builder::ProcessXcmMessage::<
			Junction,
			xcm_executor::XcmExecutor<xcm_config::XcmConfig>,
			RuntimeCall,
		>::process_message(message, Junction::Parachain(para.into()), meter, id)
	}
}

impl pallet_message_queue::Config for Runtime {
	type RuntimeEvent = RuntimeEvent;
	type Size = u32;
	type HeapSize = MessageQueueHeapSize;
	type MaxStale = MessageQueueMaxStale;
	type ServiceWeight = MessageQueueServiceWeight;
	#[cfg(not(feature = "runtime-benchmarks"))]
	type MessageProcessor = MessageProcessor;
	#[cfg(feature = "runtime-benchmarks")]
	type MessageProcessor =
		pallet_message_queue::mock_helpers::NoopMessageProcessor<AggregateMessageOrigin>;
	type QueueChangeHandler = ParaInclusion;
	type QueuePausedQuery = ();
	type WeightInfo = weights::pallet_message_queue::WeightInfo<Runtime>;
}

impl parachains_dmp::Config for Runtime {}

impl parachains_hrmp::Config for Runtime {
	type RuntimeOrigin = RuntimeOrigin;
	type RuntimeEvent = RuntimeEvent;
	type ChannelManager = EitherOf<EnsureRoot<Self::AccountId>, GeneralAdmin>;
	type Currency = Balances;
	type WeightInfo = weights::runtime_parachains_hrmp::WeightInfo<Runtime>;
}

impl parachains_paras_inherent::Config for Runtime {
	type WeightInfo = weights::runtime_parachains_paras_inherent::WeightInfo<Runtime>;
}

impl parachains_scheduler::Config for Runtime {
	type AssignmentProvider = ParaAssignmentProvider;
}

impl parachains_assigner_parachains::Config for Runtime {}

impl parachains_initializer::Config for Runtime {
	type Randomness = pallet_babe::RandomnessFromOneEpochAgo<Runtime>;
	type ForceOrigin = EnsureRoot<AccountId>;
	type WeightInfo = weights::runtime_parachains_initializer::WeightInfo<Runtime>;
}

impl parachains_disputes::Config for Runtime {
	type RuntimeEvent = RuntimeEvent;
	type RewardValidators = parachains_reward_points::RewardValidatorsWithEraPoints<Runtime>;
	type SlashingHandler = parachains_slashing::SlashValidatorsForDisputes<ParasSlashing>;
	type WeightInfo = weights::runtime_parachains_disputes::WeightInfo<Runtime>;
}

impl parachains_slashing::Config for Runtime {
	type KeyOwnerProofSystem = Historical;
	type KeyOwnerProof =
		<Self::KeyOwnerProofSystem as KeyOwnerProofSystem<(KeyTypeId, ValidatorId)>>::Proof;
	type KeyOwnerIdentification = <Self::KeyOwnerProofSystem as KeyOwnerProofSystem<(
		KeyTypeId,
		ValidatorId,
	)>>::IdentificationTuple;
	type HandleReports = parachains_slashing::SlashingReportHandler<
		Self::KeyOwnerIdentification,
		Offences,
		ReportLongevity,
	>;
	type WeightInfo = weights::runtime_parachains_disputes_slashing::WeightInfo<Runtime>;
	type BenchmarkingConfig = parachains_slashing::BenchConfig<1000>;
}

parameter_types! {
	pub const ParaDeposit: Balance = 40 * UNITS;
}

impl paras_registrar::Config for Runtime {
	type RuntimeOrigin = RuntimeOrigin;
	type RuntimeEvent = RuntimeEvent;
	type Currency = Balances;
	type OnSwap = (Crowdloan, Slots);
	type ParaDeposit = ParaDeposit;
	type DataDepositPerByte = DataDepositPerByte;
	type WeightInfo = weights::runtime_common_paras_registrar::WeightInfo<Runtime>;
}

parameter_types! {
	// 6 weeks
	pub LeasePeriod: BlockNumber = prod_or_fast!(6 * WEEKS, 6 * WEEKS, "KSM_LEASE_PERIOD");
}

impl slots::Config for Runtime {
	type RuntimeEvent = RuntimeEvent;
	type Currency = Balances;
	type Registrar = Registrar;
	type LeasePeriod = LeasePeriod;
	type LeaseOffset = ();
	type ForceOrigin = EitherOf<EnsureRoot<Self::AccountId>, LeaseAdmin>;
	type WeightInfo = weights::runtime_common_slots::WeightInfo<Runtime>;
}

parameter_types! {
	pub const CrowdloanId: PalletId = PalletId(*b"py/cfund");
	pub const OldSubmissionDeposit: Balance = 3 * GRAND; // ~ 10 KSM
	pub const MinContribution: Balance = 3_000 * CENTS; // ~ .1 KSM
	pub const RemoveKeysLimit: u32 = 1000;
	// Allow 32 bytes for an additional memo to a crowdloan.
	pub const MaxMemoLength: u8 = 32;
}

impl crowdloan::Config for Runtime {
	type RuntimeEvent = RuntimeEvent;
	type PalletId = CrowdloanId;
	type SubmissionDeposit = OldSubmissionDeposit;
	type MinContribution = MinContribution;
	type RemoveKeysLimit = RemoveKeysLimit;
	type Registrar = Registrar;
	type Auctioneer = Auctions;
	type MaxMemoLength = MaxMemoLength;
	type WeightInfo = weights::runtime_common_crowdloan::WeightInfo<Runtime>;
}

parameter_types! {
	// The average auction is 7 days long, so this will be 70% for ending period.
	// 5 Days = 72000 Blocks @ 6 sec per block
	pub const EndingPeriod: BlockNumber = 5 * DAYS;
	// ~ 1000 samples per day -> ~ 20 blocks per sample -> 2 minute samples
	pub const SampleLength: BlockNumber = 2 * MINUTES;
}

impl auctions::Config for Runtime {
	type RuntimeEvent = RuntimeEvent;
	type Leaser = Slots;
	type Registrar = Registrar;
	type EndingPeriod = EndingPeriod;
	type SampleLength = SampleLength;
	type Randomness = pallet_babe::RandomnessFromOneEpochAgo<Runtime>;
	type InitiateOrigin = EitherOf<EnsureRoot<Self::AccountId>, AuctionAdmin>;
	type WeightInfo = weights::runtime_common_auctions::WeightInfo<Runtime>;
}

type NisCounterpartInstance = pallet_balances::Instance2;
impl pallet_balances::Config<NisCounterpartInstance> for Runtime {
	type Balance = Balance;
	type DustRemoval = ();
	type RuntimeEvent = RuntimeEvent;
	type ExistentialDeposit = ConstU128<10_000_000_000>; // One KTC cent
	type AccountStore = StorageMapShim<
		pallet_balances::Account<Runtime, NisCounterpartInstance>,
		AccountId,
		pallet_balances::AccountData<u128>,
	>;
	type MaxLocks = ConstU32<4>;
	type MaxReserves = ConstU32<4>;
	type ReserveIdentifier = [u8; 8];
	type WeightInfo = weights::pallet_balances_nis_counterpart_balances::WeightInfo<Runtime>;
	type RuntimeHoldReason = RuntimeHoldReason;
	type RuntimeFreezeReason = RuntimeFreezeReason;
	type FreezeIdentifier = ();
	type MaxHolds = ConstU32<2>;
	type MaxFreezes = ConstU32<1>;
}

parameter_types! {
	pub const NisBasePeriod: BlockNumber = 7 * DAYS;
	pub const MinBid: Balance = 100 * QUID;
	pub MinReceipt: Perquintill = Perquintill::from_rational(1u64, 10_000_000u64);
	pub const IntakePeriod: BlockNumber = 5 * MINUTES;
	pub MaxIntakeWeight: Weight = MAXIMUM_BLOCK_WEIGHT / 10;
	pub const ThawThrottle: (Perquintill, BlockNumber) = (Perquintill::from_percent(25), 5);
	pub storage NisTarget: Perquintill = Perquintill::zero();
	pub const NisPalletId: PalletId = PalletId(*b"py/nis  ");
}

impl pallet_nis::Config for Runtime {
	type WeightInfo = weights::pallet_nis::WeightInfo<Runtime>;
	type RuntimeEvent = RuntimeEvent;
	type Currency = Balances;
	type CurrencyBalance = Balance;
	type FundOrigin = frame_system::EnsureSigned<AccountId>;
	type Counterpart = NisCounterpartBalances;
	type CounterpartAmount = WithMaximumOf<ConstU128<21_000_000_000_000_000_000u128>>;
	type Deficit = (); // Mint
	type IgnoredIssuance = ();
	type Target = NisTarget;
	type PalletId = NisPalletId;
	type QueueCount = ConstU32<500>;
	type MaxQueueLen = ConstU32<1000>;
	type FifoQueueLen = ConstU32<250>;
	type BasePeriod = NisBasePeriod;
	type MinBid = MinBid;
	type MinReceipt = MinReceipt;
	type IntakePeriod = IntakePeriod;
	type MaxIntakeWeight = MaxIntakeWeight;
	type ThawThrottle = ThawThrottle;
	type RuntimeHoldReason = RuntimeHoldReason;
}

parameter_types! {
	pub const PoolsPalletId: PalletId = PalletId(*b"py/nopls");
	pub const MaxPointsToBalance: u8 = 10;
}

impl pallet_nomination_pools::Config for Runtime {
	type RuntimeEvent = RuntimeEvent;
	type WeightInfo = weights::pallet_nomination_pools::WeightInfo<Self>;
	type Currency = Balances;
	type RuntimeFreezeReason = RuntimeFreezeReason;
	type RewardCounter = FixedU128;
	type BalanceToU256 = BalanceToU256;
	type U256ToBalance = U256ToBalance;
	type Staking = Staking;
	type PostUnbondingPoolsWindow = ConstU32<4>;
	type MaxMetadataLen = ConstU32<256>;
	// we use the same number of allowed unlocking chunks as with staking.
	type MaxUnbonding = <Self as pallet_staking::Config>::MaxUnlockingChunks;
	type PalletId = PoolsPalletId;
	type MaxPointsToBalance = MaxPointsToBalance;
}

parameter_types! {
	// The deposit configuration for the singed migration. Specially if you want to allow any signed account to do the migration (see `SignedFilter`, these deposits should be high)
	pub const MigrationSignedDepositPerItem: Balance = 1 * CENTS;
	pub const MigrationSignedDepositBase: Balance = 20 * CENTS * 100;
	pub const MigrationMaxKeyLen: u32 = 512;
}

impl pallet_state_trie_migration::Config for Runtime {
	type RuntimeEvent = RuntimeEvent;
	type Currency = Balances;
	type SignedDepositPerItem = MigrationSignedDepositPerItem;
	type SignedDepositBase = MigrationSignedDepositBase;
	type ControlOrigin = EnsureRoot<AccountId>;
	type SignedFilter = frame_support::traits::NeverEnsureOrigin<AccountId>;

	// Use same weights as substrate ones.
	type WeightInfo = pallet_state_trie_migration::weights::SubstrateWeight<Runtime>;
	type MaxKeyLen = MigrationMaxKeyLen;
}

impl pallet_asset_rate::Config for Runtime {
	type WeightInfo = weights::pallet_asset_rate::WeightInfo<Runtime>;
	type RuntimeEvent = RuntimeEvent;
	type CreateOrigin = EitherOfDiverse<EnsureRoot<AccountId>, Treasurer>;
	type RemoveOrigin = EitherOfDiverse<EnsureRoot<AccountId>, Treasurer>;
	type UpdateOrigin = EitherOfDiverse<EnsureRoot<AccountId>, Treasurer>;
	type Currency = Balances;
	type AssetKind = <Runtime as pallet_treasury::Config>::AssetKind;
	#[cfg(feature = "runtime-benchmarks")]
	type BenchmarkHelper = runtime_common::impls::benchmarks::AssetRateArguments;
}

construct_runtime! {
	pub enum Runtime
	{
		// Basic stuff; balances is uncallable initially.
		System: frame_system::{Pallet, Call, Storage, Config<T>, Event<T>} = 0,

		// Babe must be before session.
		Babe: pallet_babe::{Pallet, Call, Storage, Config<T>, ValidateUnsigned} = 1,

		Timestamp: pallet_timestamp::{Pallet, Call, Storage, Inherent} = 2,
		Indices: pallet_indices::{Pallet, Call, Storage, Config<T>, Event<T>} = 3,
		Balances: pallet_balances::{Pallet, Call, Storage, Config<T>, Event<T>} = 4,
		TransactionPayment: pallet_transaction_payment::{Pallet, Storage, Event<T>} = 33,

		// Consensus support.
		// Authorship must be before session in order to note author in the correct session and era
		// for im-online and staking.
		Authorship: pallet_authorship::{Pallet, Storage} = 5,
		Staking: pallet_staking::{Pallet, Call, Storage, Config<T>, Event<T>} = 6,
		Offences: pallet_offences::{Pallet, Storage, Event} = 7,
		Historical: session_historical::{Pallet} = 34,

		// BEEFY Bridges support.
		Beefy: pallet_beefy::{Pallet, Call, Storage, Config<T>, ValidateUnsigned} = 200,
		// MMR leaf construction must be before session in order to have leaf contents
		// refer to block<N-1> consistently. see substrate issue #11797 for details.
		Mmr: pallet_mmr::{Pallet, Storage} = 201,
		BeefyMmrLeaf: pallet_beefy_mmr::{Pallet, Storage} = 202,

		Session: pallet_session::{Pallet, Call, Storage, Event, Config<T>} = 8,
		Grandpa: pallet_grandpa::{Pallet, Call, Storage, Config<T>, Event, ValidateUnsigned} = 10,
		ImOnline: pallet_im_online::{Pallet, Call, Storage, Event<T>, ValidateUnsigned, Config<T>} = 11,
		AuthorityDiscovery: pallet_authority_discovery::{Pallet, Config<T>} = 12,

		// Governance stuff.
		Treasury: pallet_treasury::{Pallet, Call, Storage, Config<T>, Event<T>} = 18,
		ConvictionVoting: pallet_conviction_voting::{Pallet, Call, Storage, Event<T>} = 20,
		Referenda: pallet_referenda::{Pallet, Call, Storage, Event<T>} = 21,
//		pub type FellowshipCollectiveInstance = pallet_ranked_collective::Instance1;
		FellowshipCollective: pallet_ranked_collective::<Instance1>::{
			Pallet, Call, Storage, Event<T>
		} = 22,
//		pub type FellowshipReferendaInstance = pallet_referenda::Instance2;
		FellowshipReferenda: pallet_referenda::<Instance2>::{
			Pallet, Call, Storage, Event<T>
		} = 23,
		Origins: pallet_custom_origins::{Origin} = 43,
		Whitelist: pallet_whitelist::{Pallet, Call, Storage, Event<T>} = 44,

		// Claims. Usable initially.
		Claims: claims::{Pallet, Call, Storage, Event<T>, Config<T>, ValidateUnsigned} = 19,

		// Utility module.
		Utility: pallet_utility::{Pallet, Call, Event} = 24,

		// Less simple identity module.
		Identity: pallet_identity::{Pallet, Call, Storage, Event<T>} = 25,

		// Society module.
		Society: pallet_society::{Pallet, Call, Storage, Event<T>} = 26,

		// Social recovery module.
		Recovery: pallet_recovery::{Pallet, Call, Storage, Event<T>} = 27,

		// Vesting. Usable initially, but removed once all vesting is finished.
		Vesting: pallet_vesting::{Pallet, Call, Storage, Event<T>, Config<T>} = 28,

		// System scheduler.
		Scheduler: pallet_scheduler::{Pallet, Call, Storage, Event<T>} = 29,

		// Proxy module. Late addition.
		Proxy: pallet_proxy::{Pallet, Call, Storage, Event<T>} = 30,

		// Multisig module. Late addition.
		Multisig: pallet_multisig::{Pallet, Call, Storage, Event<T>} = 31,

		// Preimage registrar.
		Preimage: pallet_preimage::{Pallet, Call, Storage, Event<T>, HoldReason} = 32,

		// Bounties modules.
		Bounties: pallet_bounties::{Pallet, Call, Storage, Event<T>} = 35,
		ChildBounties: pallet_child_bounties = 40,

		// Election pallet. Only works with staking, but placed here to maintain indices.
		ElectionProviderMultiPhase: pallet_election_provider_multi_phase::{Pallet, Call, Storage, Event<T>, ValidateUnsigned} = 37,

		// NIS pallet.
		Nis: pallet_nis::{Pallet, Call, Storage, Event<T>, HoldReason} = 38,
//		pub type NisCounterpartInstance = pallet_balances::Instance2;
		NisCounterpartBalances: pallet_balances::<Instance2> = 45,

		// Provides a semi-sorted list of nominators for staking.
		VoterList: pallet_bags_list::<Instance1>::{Pallet, Call, Storage, Event<T>} = 39,

		// nomination pools: extension to staking.
		NominationPools: pallet_nomination_pools::{Pallet, Call, Storage, Event<T>, Config<T>, FreezeReason} = 41,

		// Fast unstake pallet: extension to staking.
		FastUnstake: pallet_fast_unstake = 42,

		// Parachains pallets. Start indices at 50 to leave room.
		ParachainsOrigin: parachains_origin::{Pallet, Origin} = 50,
		Configuration: parachains_configuration::{Pallet, Call, Storage, Config<T>} = 51,
		ParasShared: parachains_shared::{Pallet, Call, Storage} = 52,
		ParaInclusion: parachains_inclusion::{Pallet, Call, Storage, Event<T>} = 53,
		ParaInherent: parachains_paras_inherent::{Pallet, Call, Storage, Inherent} = 54,
		ParaScheduler: parachains_scheduler::{Pallet, Storage} = 55,
		Paras: parachains_paras::{Pallet, Call, Storage, Event, Config<T>, ValidateUnsigned} = 56,
		Initializer: parachains_initializer::{Pallet, Call, Storage} = 57,
		Dmp: parachains_dmp::{Pallet, Storage} = 58,
		Hrmp: parachains_hrmp::{Pallet, Call, Storage, Event<T>, Config<T>} = 60,
		ParaSessionInfo: parachains_session_info::{Pallet, Storage} = 61,
		ParasDisputes: parachains_disputes::{Pallet, Call, Storage, Event<T>} = 62,
		ParasSlashing: parachains_slashing::{Pallet, Call, Storage, ValidateUnsigned} = 63,
		ParaAssignmentProvider: parachains_assigner_parachains::{Pallet, Storage} = 64,

		// Parachain Onboarding Pallets. Start indices at 70 to leave room.
		Registrar: paras_registrar::{Pallet, Call, Storage, Event<T>} = 70,
		Slots: slots::{Pallet, Call, Storage, Event<T>} = 71,
		Auctions: auctions::{Pallet, Call, Storage, Event<T>} = 72,
		Crowdloan: crowdloan::{Pallet, Call, Storage, Event<T>} = 73,

		// State trie migration pallet, only temporary.
		StateTrieMigration: pallet_state_trie_migration = 98,

		// Pallet for sending XCM.
		XcmPallet: pallet_xcm::{Pallet, Call, Storage, Event<T>, Origin, Config<T>} = 99,

		// Generalized message queue
		MessageQueue: pallet_message_queue::{Pallet, Call, Storage, Event<T>} = 100,

		// Asset rate.
		AssetRate: pallet_asset_rate::{Pallet, Call, Storage, Event<T>} = 101,
	}
}

/// The address format for describing accounts.
pub type Address = sp_runtime::MultiAddress<AccountId, ()>;
/// Block header type as expected by this runtime.
pub type Header = generic::Header<BlockNumber, BlakeTwo256>;
/// Block type as expected by this runtime.
pub type Block = generic::Block<Header, UncheckedExtrinsic>;
/// A Block signed with a Justification
pub type SignedBlock = generic::SignedBlock<Block>;
/// `BlockId` type as expected by this runtime.
pub type BlockId = generic::BlockId<Block>;
/// The `SignedExtension` to the basic transaction logic.
pub type SignedExtra = (
	frame_system::CheckNonZeroSender<Runtime>,
	frame_system::CheckSpecVersion<Runtime>,
	frame_system::CheckTxVersion<Runtime>,
	frame_system::CheckGenesis<Runtime>,
	frame_system::CheckMortality<Runtime>,
	frame_system::CheckNonce<Runtime>,
	frame_system::CheckWeight<Runtime>,
	pallet_transaction_payment::ChargeTransactionPayment<Runtime>,
);

pub struct NominationPoolsMigrationV4OldPallet;
impl Get<Perbill> for NominationPoolsMigrationV4OldPallet {
	fn get() -> Perbill {
		Perbill::from_percent(10)
	}
}

/// All migrations that will run on the next runtime upgrade.
///
/// This contains the combined migrations of the last 10 releases. It allows to skip runtime
/// upgrades in case governance decides to do so. THE ORDER IS IMPORTANT.
pub type Migrations = migrations::Unreleased;

/// The runtime migrations per release.
#[allow(deprecated, missing_docs)]
pub mod migrations {
	use super::Runtime;

	/// Unreleased migrations. Add new ones here:
	pub type Unreleased = (
		pallet_nomination_pools::migration::versioned_migrations::V5toV6<Runtime>,
		pallet_nomination_pools::migration::versioned_migrations::V6ToV7<Runtime>,
	);
}

/// Unchecked extrinsic type as expected by this runtime.
pub type UncheckedExtrinsic =
	generic::UncheckedExtrinsic<Address, RuntimeCall, Signature, SignedExtra>;
/// Executive: handles dispatch to the various modules.
pub type Executive = frame_executive::Executive<
	Runtime,
	Block,
	frame_system::ChainContext<Runtime>,
	Runtime,
	AllPalletsWithSystem,
	Migrations,
>;
/// The payload being signed in the transactions.
pub type SignedPayload = generic::SignedPayload<RuntimeCall, SignedExtra>;

#[cfg(feature = "runtime-benchmarks")]
mod benches {
	frame_benchmarking::define_benchmarks!(
		// Polkadot
		// NOTE: Make sure to prefix these with `runtime_common::` so
		// that the path resolves correctly in the generated file.
		[runtime_common::auctions, Auctions]
		[runtime_common::crowdloan, Crowdloan]
		[runtime_common::claims, Claims]
		[runtime_common::slots, Slots]
		[runtime_common::paras_registrar, Registrar]
		[runtime_parachains::configuration, Configuration]
		[runtime_parachains::hrmp, Hrmp]
		[runtime_parachains::disputes, ParasDisputes]
		[runtime_parachains::disputes::slashing, ParasSlashing]
		[runtime_parachains::inclusion, ParaInclusion]
		[runtime_parachains::initializer, Initializer]
		[runtime_parachains::paras_inherent, ParaInherent]
		[runtime_parachains::paras, Paras]
		// Substrate
		[pallet_balances, Balances]
		[pallet_balances, NisCounterpartBalances]
		[pallet_bags_list, VoterList]
		[frame_benchmarking::baseline, Baseline::<Runtime>]
		[pallet_bounties, Bounties]
		[pallet_child_bounties, ChildBounties]
		[pallet_conviction_voting, ConvictionVoting]
		[pallet_election_provider_multi_phase, ElectionProviderMultiPhase]
		[frame_election_provider_support, ElectionProviderBench::<Runtime>]
		[pallet_fast_unstake, FastUnstake]
		[pallet_nis, Nis]
		[pallet_identity, Identity]
		[pallet_im_online, ImOnline]
		[pallet_indices, Indices]
		[pallet_message_queue, MessageQueue]
		[pallet_multisig, Multisig]
		[pallet_nomination_pools, NominationPoolsBench::<Runtime>]
		[pallet_offences, OffencesBench::<Runtime>]
		[pallet_preimage, Preimage]
		[pallet_proxy, Proxy]
		[pallet_ranked_collective, FellowshipCollective]
		[pallet_recovery, Recovery]
		[pallet_referenda, Referenda]
		[pallet_referenda, FellowshipReferenda]
		[pallet_scheduler, Scheduler]
		[pallet_session, SessionBench::<Runtime>]
		[pallet_society, Society]
		[pallet_staking, Staking]
		[frame_system, SystemBench::<Runtime>]
		[pallet_timestamp, Timestamp]
		[pallet_treasury, Treasury]
		[pallet_utility, Utility]
		[pallet_vesting, Vesting]
		[pallet_whitelist, Whitelist]
		[pallet_asset_rate, AssetRate]
		// XCM
		[pallet_xcm, XcmPallet]
		[pallet_xcm_benchmarks::fungible, pallet_xcm_benchmarks::fungible::Pallet::<Runtime>]
		[pallet_xcm_benchmarks::generic, pallet_xcm_benchmarks::generic::Pallet::<Runtime>]
	);
}

sp_api::impl_runtime_apis! {
	impl sp_api::Core<Block> for Runtime {
		fn version() -> RuntimeVersion {
			VERSION
		}

		fn execute_block(block: Block) {
			Executive::execute_block(block);
		}

		fn initialize_block(header: &<Block as BlockT>::Header) {
			Executive::initialize_block(header)
		}
	}

	impl sp_api::Metadata<Block> for Runtime {
		fn metadata() -> OpaqueMetadata {
			OpaqueMetadata::new(Runtime::metadata().into())
		}

		fn metadata_at_version(version: u32) -> Option<OpaqueMetadata> {
			Runtime::metadata_at_version(version)
		}

		fn metadata_versions() -> sp_std::vec::Vec<u32> {
			Runtime::metadata_versions()
		}
	}

	impl block_builder_api::BlockBuilder<Block> for Runtime {
		fn apply_extrinsic(extrinsic: <Block as BlockT>::Extrinsic) -> ApplyExtrinsicResult {
			Executive::apply_extrinsic(extrinsic)
		}

		fn finalize_block() -> <Block as BlockT>::Header {
			Executive::finalize_block()
		}

		fn inherent_extrinsics(data: inherents::InherentData) -> Vec<<Block as BlockT>::Extrinsic> {
			data.create_extrinsics()
		}

		fn check_inherents(
			block: Block,
			data: inherents::InherentData,
		) -> inherents::CheckInherentsResult {
			data.check_extrinsics(&block)
		}
	}

	impl tx_pool_api::runtime_api::TaggedTransactionQueue<Block> for Runtime {
		fn validate_transaction(
			source: TransactionSource,
			tx: <Block as BlockT>::Extrinsic,
			block_hash: <Block as BlockT>::Hash,
		) -> TransactionValidity {
			Executive::validate_transaction(source, tx, block_hash)
		}
	}

	impl offchain_primitives::OffchainWorkerApi<Block> for Runtime {
		fn offchain_worker(header: &<Block as BlockT>::Header) {
			Executive::offchain_worker(header)
		}
	}

	#[api_version(7)]
	impl primitives::runtime_api::ParachainHost<Block, Hash, BlockNumber> for Runtime {
		fn validators() -> Vec<ValidatorId> {
			parachains_runtime_api_impl::validators::<Runtime>()
		}

		fn validator_groups() -> (Vec<Vec<ValidatorIndex>>, GroupRotationInfo<BlockNumber>) {
			parachains_runtime_api_impl::validator_groups::<Runtime>()
		}

		fn availability_cores() -> Vec<CoreState<Hash, BlockNumber>> {
			parachains_runtime_api_impl::availability_cores::<Runtime>()
		}

		fn persisted_validation_data(para_id: ParaId, assumption: OccupiedCoreAssumption)
			-> Option<PersistedValidationData<Hash, BlockNumber>> {
			parachains_runtime_api_impl::persisted_validation_data::<Runtime>(para_id, assumption)
		}

		fn assumed_validation_data(
			para_id: ParaId,
			expected_persisted_validation_data_hash: Hash,
		) -> Option<(PersistedValidationData<Hash, BlockNumber>, ValidationCodeHash)> {
			parachains_runtime_api_impl::assumed_validation_data::<Runtime>(
				para_id,
				expected_persisted_validation_data_hash,
			)
		}

		fn check_validation_outputs(
			para_id: ParaId,
			outputs: primitives::CandidateCommitments,
		) -> bool {
			parachains_runtime_api_impl::check_validation_outputs::<Runtime>(para_id, outputs)
		}

		fn session_index_for_child() -> SessionIndex {
			parachains_runtime_api_impl::session_index_for_child::<Runtime>()
		}

		fn validation_code(para_id: ParaId, assumption: OccupiedCoreAssumption)
			-> Option<ValidationCode> {
			parachains_runtime_api_impl::validation_code::<Runtime>(para_id, assumption)
		}

		fn candidate_pending_availability(para_id: ParaId) -> Option<CommittedCandidateReceipt<Hash>> {
			parachains_runtime_api_impl::candidate_pending_availability::<Runtime>(para_id)
		}

		fn candidate_events() -> Vec<CandidateEvent<Hash>> {
			parachains_runtime_api_impl::candidate_events::<Runtime, _>(|ev| {
				match ev {
					RuntimeEvent::ParaInclusion(ev) => {
						Some(ev)
					}
					_ => None,
				}
			})
		}

		fn session_info(index: SessionIndex) -> Option<SessionInfo> {
			parachains_runtime_api_impl::session_info::<Runtime>(index)
		}

		fn session_executor_params(session_index: SessionIndex) -> Option<ExecutorParams> {
			parachains_runtime_api_impl::session_executor_params::<Runtime>(session_index)
		}

		fn dmq_contents(recipient: ParaId) -> Vec<InboundDownwardMessage<BlockNumber>> {
			parachains_runtime_api_impl::dmq_contents::<Runtime>(recipient)
		}

		fn inbound_hrmp_channels_contents(
			recipient: ParaId
		) -> BTreeMap<ParaId, Vec<InboundHrmpMessage<BlockNumber>>> {
			parachains_runtime_api_impl::inbound_hrmp_channels_contents::<Runtime>(recipient)
		}

		fn validation_code_by_hash(hash: ValidationCodeHash) -> Option<ValidationCode> {
			parachains_runtime_api_impl::validation_code_by_hash::<Runtime>(hash)
		}

		fn on_chain_votes() -> Option<ScrapedOnChainVotes<Hash>> {
			parachains_runtime_api_impl::on_chain_votes::<Runtime>()
		}

		fn submit_pvf_check_statement(
			stmt: primitives::PvfCheckStatement,
			signature: primitives::ValidatorSignature,
		) {
			parachains_runtime_api_impl::submit_pvf_check_statement::<Runtime>(stmt, signature)
		}

		fn pvfs_require_precheck() -> Vec<ValidationCodeHash> {
			parachains_runtime_api_impl::pvfs_require_precheck::<Runtime>()
		}

		fn validation_code_hash(para_id: ParaId, assumption: OccupiedCoreAssumption)
			-> Option<ValidationCodeHash>
		{
			parachains_runtime_api_impl::validation_code_hash::<Runtime>(para_id, assumption)
		}

		fn disputes() -> Vec<(SessionIndex, CandidateHash, DisputeState<BlockNumber>)> {
			parachains_runtime_api_impl::get_session_disputes::<Runtime>()
		}

		fn unapplied_slashes(
		) -> Vec<(SessionIndex, CandidateHash, slashing::PendingSlashes)> {
			parachains_runtime_api_impl::unapplied_slashes::<Runtime>()
		}

		fn key_ownership_proof(
			validator_id: ValidatorId,
		) -> Option<slashing::OpaqueKeyOwnershipProof> {
			use parity_scale_codec::Encode;

			Historical::prove((PARACHAIN_KEY_TYPE_ID, validator_id))
				.map(|p| p.encode())
				.map(slashing::OpaqueKeyOwnershipProof::new)
		}

		fn submit_report_dispute_lost(
			dispute_proof: slashing::DisputeProof,
			key_ownership_proof: slashing::OpaqueKeyOwnershipProof,
		) -> Option<()> {
			parachains_runtime_api_impl::submit_unsigned_slashing_report::<Runtime>(
				dispute_proof,
				key_ownership_proof,
			)
		}

		fn minimum_backing_votes() -> u32 {
			parachains_runtime_api_impl::minimum_backing_votes::<Runtime>()
		}

		fn para_backing_state(para_id: ParaId) -> Option<primitives::async_backing::BackingState> {
			parachains_runtime_api_impl::backing_state::<Runtime>(para_id)
		}

		fn async_backing_params() -> primitives::AsyncBackingParams {
			parachains_runtime_api_impl::async_backing_params::<Runtime>()
		}
	}

	impl beefy_primitives::BeefyApi<Block, BeefyId> for Runtime {
		fn beefy_genesis() -> Option<BlockNumber> {
			Beefy::genesis_block()
		}

		fn validator_set() -> Option<beefy_primitives::ValidatorSet<BeefyId>> {
			Beefy::validator_set()
		}

		fn submit_report_equivocation_unsigned_extrinsic(
			equivocation_proof: beefy_primitives::EquivocationProof<
				BlockNumber,
				BeefyId,
				BeefySignature,
			>,
			key_owner_proof: beefy_primitives::OpaqueKeyOwnershipProof,
		) -> Option<()> {
			let key_owner_proof = key_owner_proof.decode()?;

			Beefy::submit_unsigned_equivocation_report(
				equivocation_proof,
				key_owner_proof,
			)
		}

		fn generate_key_ownership_proof(
			_set_id: beefy_primitives::ValidatorSetId,
			authority_id: BeefyId,
		) -> Option<beefy_primitives::OpaqueKeyOwnershipProof> {
			use parity_scale_codec::Encode;

			Historical::prove((beefy_primitives::KEY_TYPE, authority_id))
				.map(|p| p.encode())
				.map(beefy_primitives::OpaqueKeyOwnershipProof::new)
		}
	}

	impl mmr::MmrApi<Block, Hash, BlockNumber> for Runtime {
		fn mmr_root() -> Result<mmr::Hash, mmr::Error> {
			Ok(Mmr::mmr_root())
		}

		fn mmr_leaf_count() -> Result<mmr::LeafIndex, mmr::Error> {
			Ok(Mmr::mmr_leaves())
		}

		fn generate_proof(
			block_numbers: Vec<BlockNumber>,
			best_known_block_number: Option<BlockNumber>,
		) -> Result<(Vec<mmr::EncodableOpaqueLeaf>, mmr::Proof<mmr::Hash>), mmr::Error> {
			Mmr::generate_proof(block_numbers, best_known_block_number).map(
				|(leaves, proof)| {
					(
						leaves
							.into_iter()
							.map(|leaf| mmr::EncodableOpaqueLeaf::from_leaf(&leaf))
							.collect(),
						proof,
					)
				},
			)
		}

		fn verify_proof(leaves: Vec<mmr::EncodableOpaqueLeaf>, proof: mmr::Proof<mmr::Hash>)
			-> Result<(), mmr::Error>
		{
			let leaves = leaves.into_iter().map(|leaf|
				leaf.into_opaque_leaf()
				.try_decode()
				.ok_or(mmr::Error::Verify)).collect::<Result<Vec<mmr::Leaf>, mmr::Error>>()?;
			Mmr::verify_leaves(leaves, proof)
		}

		fn verify_proof_stateless(
			root: mmr::Hash,
			leaves: Vec<mmr::EncodableOpaqueLeaf>,
			proof: mmr::Proof<mmr::Hash>
		) -> Result<(), mmr::Error> {
			let nodes = leaves.into_iter().map(|leaf|mmr::DataOrHash::Data(leaf.into_opaque_leaf())).collect();
			pallet_mmr::verify_leaves_proof::<mmr::Hashing, _>(root, nodes, proof)
		}
	}

	impl pallet_beefy_mmr::BeefyMmrApi<Block, Hash> for RuntimeApi {
		fn authority_set_proof() -> beefy_primitives::mmr::BeefyAuthoritySet<Hash> {
			BeefyMmrLeaf::authority_set_proof()
		}

		fn next_authority_set_proof() -> beefy_primitives::mmr::BeefyNextAuthoritySet<Hash> {
			BeefyMmrLeaf::next_authority_set_proof()
		}
	}

	impl fg_primitives::GrandpaApi<Block> for Runtime {
		fn grandpa_authorities() -> Vec<(GrandpaId, u64)> {
			Grandpa::grandpa_authorities()
		}

		fn current_set_id() -> fg_primitives::SetId {
			Grandpa::current_set_id()
		}

		fn submit_report_equivocation_unsigned_extrinsic(
			equivocation_proof: fg_primitives::EquivocationProof<
				<Block as BlockT>::Hash,
				sp_runtime::traits::NumberFor<Block>,
			>,
			key_owner_proof: fg_primitives::OpaqueKeyOwnershipProof,
		) -> Option<()> {
			let key_owner_proof = key_owner_proof.decode()?;

			Grandpa::submit_unsigned_equivocation_report(
				equivocation_proof,
				key_owner_proof,
			)
		}

		fn generate_key_ownership_proof(
			_set_id: fg_primitives::SetId,
			authority_id: fg_primitives::AuthorityId,
		) -> Option<fg_primitives::OpaqueKeyOwnershipProof> {
			use parity_scale_codec::Encode;

			Historical::prove((fg_primitives::KEY_TYPE, authority_id))
				.map(|p| p.encode())
				.map(fg_primitives::OpaqueKeyOwnershipProof::new)
		}
	}

	impl babe_primitives::BabeApi<Block> for Runtime {
		fn configuration() -> babe_primitives::BabeConfiguration {
			let epoch_config = Babe::epoch_config().unwrap_or(BABE_GENESIS_EPOCH_CONFIG);
			babe_primitives::BabeConfiguration {
				slot_duration: Babe::slot_duration(),
				epoch_length: EpochDuration::get(),
				c: epoch_config.c,
				authorities: Babe::authorities().to_vec(),
				randomness: Babe::randomness(),
				allowed_slots: epoch_config.allowed_slots,
			}
		}

		fn current_epoch_start() -> babe_primitives::Slot {
			Babe::current_epoch_start()
		}

		fn current_epoch() -> babe_primitives::Epoch {
			Babe::current_epoch()
		}

		fn next_epoch() -> babe_primitives::Epoch {
			Babe::next_epoch()
		}

		fn generate_key_ownership_proof(
			_slot: babe_primitives::Slot,
			authority_id: babe_primitives::AuthorityId,
		) -> Option<babe_primitives::OpaqueKeyOwnershipProof> {
			use parity_scale_codec::Encode;

			Historical::prove((babe_primitives::KEY_TYPE, authority_id))
				.map(|p| p.encode())
				.map(babe_primitives::OpaqueKeyOwnershipProof::new)
		}

		fn submit_report_equivocation_unsigned_extrinsic(
			equivocation_proof: babe_primitives::EquivocationProof<<Block as BlockT>::Header>,
			key_owner_proof: babe_primitives::OpaqueKeyOwnershipProof,
		) -> Option<()> {
			let key_owner_proof = key_owner_proof.decode()?;

			Babe::submit_unsigned_equivocation_report(
				equivocation_proof,
				key_owner_proof,
			)
		}
	}

	impl authority_discovery_primitives::AuthorityDiscoveryApi<Block> for Runtime {
		fn authorities() -> Vec<AuthorityDiscoveryId> {
			parachains_runtime_api_impl::relevant_authority_ids::<Runtime>()
		}
	}

	impl sp_session::SessionKeys<Block> for Runtime {
		fn generate_session_keys(seed: Option<Vec<u8>>) -> Vec<u8> {
			SessionKeys::generate(seed)
		}

		fn decode_session_keys(
			encoded: Vec<u8>,
		) -> Option<Vec<(Vec<u8>, sp_core::crypto::KeyTypeId)>> {
			SessionKeys::decode_into_raw_public_keys(&encoded)
		}
	}

	impl frame_system_rpc_runtime_api::AccountNonceApi<Block, AccountId, Nonce> for Runtime {
		fn account_nonce(account: AccountId) -> Nonce {
			System::account_nonce(account)
		}
	}

	impl pallet_transaction_payment_rpc_runtime_api::TransactionPaymentApi<
		Block,
		Balance,
	> for Runtime {
		fn query_info(uxt: <Block as BlockT>::Extrinsic, len: u32) -> RuntimeDispatchInfo<Balance> {
			TransactionPayment::query_info(uxt, len)
		}
		fn query_fee_details(uxt: <Block as BlockT>::Extrinsic, len: u32) -> FeeDetails<Balance> {
			TransactionPayment::query_fee_details(uxt, len)
		}
		fn query_weight_to_fee(weight: Weight) -> Balance {
			TransactionPayment::weight_to_fee(weight)
		}
		fn query_length_to_fee(length: u32) -> Balance {
			TransactionPayment::length_to_fee(length)
		}
	}

	impl pallet_transaction_payment_rpc_runtime_api::TransactionPaymentCallApi<Block, Balance, RuntimeCall>
		for Runtime
	{
		fn query_call_info(call: RuntimeCall, len: u32) -> RuntimeDispatchInfo<Balance> {
			TransactionPayment::query_call_info(call, len)
		}
		fn query_call_fee_details(call: RuntimeCall, len: u32) -> FeeDetails<Balance> {
			TransactionPayment::query_call_fee_details(call, len)
		}
		fn query_weight_to_fee(weight: Weight) -> Balance {
			TransactionPayment::weight_to_fee(weight)
		}
		fn query_length_to_fee(length: u32) -> Balance {
			TransactionPayment::length_to_fee(length)
		}
	}

	impl pallet_nomination_pools_runtime_api::NominationPoolsApi<
		Block,
		AccountId,
		Balance,
	> for Runtime {
		fn pending_rewards(member: AccountId) -> Balance {
			NominationPools::api_pending_rewards(member).unwrap_or_default()
		}

		fn points_to_balance(pool_id: pallet_nomination_pools::PoolId, points: Balance) -> Balance {
			NominationPools::api_points_to_balance(pool_id, points)
		}

		fn balance_to_points(pool_id: pallet_nomination_pools::PoolId, new_funds: Balance) -> Balance {
			NominationPools::api_balance_to_points(pool_id, new_funds)
		}
	}

	impl pallet_staking_runtime_api::StakingApi<Block, Balance> for Runtime {
		fn nominations_quota(balance: Balance) -> u32 {
			Staking::api_nominations_quota(balance)
		}
	}

	impl sp_genesis_builder::GenesisBuilder<Block> for Runtime {
		fn create_default_config() -> Vec<u8> {
			create_default_config::<RuntimeGenesisConfig>()
		}

		fn build_config(config: Vec<u8>) -> sp_genesis_builder::Result {
			build_config::<RuntimeGenesisConfig>(config)
		}
	}

	#[cfg(feature = "try-runtime")]
	impl frame_try_runtime::TryRuntime<Block> for Runtime {
		fn on_runtime_upgrade(checks: frame_try_runtime::UpgradeCheckSelect) -> (Weight, Weight) {
			log::info!("try-runtime::on_runtime_upgrade kusama.");
			let weight = Executive::try_runtime_upgrade(checks).unwrap();
			(weight, BlockWeights::get().max_block)
		}

		fn execute_block(
			block: Block,
			state_root_check: bool,
			signature_check: bool,
			select: frame_try_runtime::TryStateSelect,
		) -> Weight {
			// NOTE: intentional unwrap: we don't want to propagate the error backwards, and want to
			// have a backtrace here.
			Executive::try_execute_block(block, state_root_check, signature_check, select).unwrap()
		}
	}

	#[cfg(feature = "runtime-benchmarks")]
	impl frame_benchmarking::Benchmark<Block> for Runtime {
		fn benchmark_metadata(extra: bool) -> (
			Vec<frame_benchmarking::BenchmarkList>,
			Vec<frame_support::traits::StorageInfo>,
		) {
			use frame_benchmarking::{Benchmarking, BenchmarkList};
			use frame_support::traits::StorageInfoTrait;

			use pallet_session_benchmarking::Pallet as SessionBench;
			use pallet_offences_benchmarking::Pallet as OffencesBench;
			use pallet_election_provider_support_benchmarking::Pallet as ElectionProviderBench;
			use frame_system_benchmarking::Pallet as SystemBench;
			use pallet_nomination_pools_benchmarking::Pallet as NominationPoolsBench;
			use frame_benchmarking::baseline::Pallet as Baseline;

			let mut list = Vec::<BenchmarkList>::new();
			list_benchmarks!(list, extra);

			let storage_info = AllPalletsWithSystem::storage_info();
			return (list, storage_info)
		}

		fn dispatch_benchmark(
			config: frame_benchmarking::BenchmarkConfig
		) -> Result<
			Vec<frame_benchmarking::BenchmarkBatch>,
			sp_runtime::RuntimeString,
		> {
			use frame_support::traits::WhitelistedStorageKeys;
			use frame_benchmarking::{Benchmarking, BenchmarkBatch, BenchmarkError};
			use sp_storage::TrackedStorageKey;
			// Trying to add benchmarks directly to some pallets caused cyclic dependency issues.
			// To get around that, we separated the benchmarks into its own crate.
			use pallet_session_benchmarking::Pallet as SessionBench;
			use pallet_offences_benchmarking::Pallet as OffencesBench;
			use pallet_election_provider_support_benchmarking::Pallet as ElectionProviderBench;
			use frame_system_benchmarking::Pallet as SystemBench;
			use pallet_nomination_pools_benchmarking::Pallet as NominationPoolsBench;
			use frame_benchmarking::baseline::Pallet as Baseline;
			use xcm::latest::prelude::*;
			use xcm_config::{
<<<<<<< HEAD
				LocalCheckAccount, SovereignAccountOf, AssetHub, TokenLocation, XcmConfig,
=======
				LocalCheckAccount, SovereignAccountOf, AssetHubLocation, TokenLocation, XcmConfig,
>>>>>>> 4e4da085
			};

			impl pallet_session_benchmarking::Config for Runtime {}
			impl pallet_offences_benchmarking::Config for Runtime {}
			impl pallet_election_provider_support_benchmarking::Config for Runtime {}
			impl frame_system_benchmarking::Config for Runtime {}
			impl frame_benchmarking::baseline::Config for Runtime {}
			impl pallet_nomination_pools_benchmarking::Config for Runtime {}
			impl runtime_parachains::disputes::slashing::benchmarking::Config for Runtime {}

			parameter_types! {
				pub ExistentialDepositMultiAsset: Option<MultiAsset> = Some((
					TokenLocation::get(),
					ExistentialDeposit::get()
				).into());
				pub ToParachain: ParaId = kusama_runtime_constants::system_parachain::ASSET_HUB_ID.into();
			}

			impl pallet_xcm_benchmarks::Config for Runtime {
				type XcmConfig = XcmConfig;
				type AccountIdConverter = SovereignAccountOf;
				type DeliveryHelper = runtime_common::xcm_sender::ToParachainDeliveryHelper<
					XcmConfig,
					ExistentialDepositMultiAsset,
					xcm_config::PriceForChildParachainDelivery,
					ToParachain,
					(),
				>;
				fn valid_destination() -> Result<MultiLocation, BenchmarkError> {
<<<<<<< HEAD
					Ok(AssetHub::get())
=======
					Ok(AssetHubLocation::get())
>>>>>>> 4e4da085
				}
				fn worst_case_holding(_depositable_count: u32) -> MultiAssets {
					// Kusama only knows about KSM.
					vec![MultiAsset{
						id: Concrete(TokenLocation::get()),
						fun: Fungible(1_000_000 * UNITS),
					}].into()
				}
			}

			parameter_types! {
				pub const TrustedTeleporter: Option<(MultiLocation, MultiAsset)> = Some((
<<<<<<< HEAD
					AssetHub::get(),
=======
					AssetHubLocation::get(),
>>>>>>> 4e4da085
					MultiAsset { fun: Fungible(1 * UNITS), id: Concrete(TokenLocation::get()) },
				));
				pub const TrustedReserve: Option<(MultiLocation, MultiAsset)> = None;
			}

			impl pallet_xcm_benchmarks::fungible::Config for Runtime {
				type TransactAsset = Balances;

				type CheckedAccount = LocalCheckAccount;
				type TrustedTeleporter = TrustedTeleporter;
				type TrustedReserve = TrustedReserve;

				fn get_multi_asset() -> MultiAsset {
					MultiAsset {
						id: Concrete(TokenLocation::get()),
						fun: Fungible(1 * UNITS),
					}
				}
			}

			impl pallet_xcm_benchmarks::generic::Config for Runtime {
				type TransactAsset = Balances;
				type RuntimeCall = RuntimeCall;

				fn worst_case_response() -> (u64, Response) {
					(0u64, Response::Version(Default::default()))
				}

				fn worst_case_asset_exchange() -> Result<(MultiAssets, MultiAssets), BenchmarkError> {
					// Kusama doesn't support asset exchanges
					Err(BenchmarkError::Skip)
				}

				fn universal_alias() -> Result<(MultiLocation, Junction), BenchmarkError> {
					// The XCM executor of Kusama doesn't have a configured `UniversalAliases`
					Err(BenchmarkError::Skip)
				}

				fn transact_origin_and_runtime_call() -> Result<(MultiLocation, RuntimeCall), BenchmarkError> {
<<<<<<< HEAD
					Ok((AssetHub::get(), frame_system::Call::remark_with_event { remark: vec![] }.into()))
				}

				fn subscribe_origin() -> Result<MultiLocation, BenchmarkError> {
					Ok(AssetHub::get())
				}

				fn claimable_asset() -> Result<(MultiLocation, MultiLocation, MultiAssets), BenchmarkError> {
					let origin = AssetHub::get();
=======
					Ok((AssetHubLocation::get(), frame_system::Call::remark_with_event { remark: vec![] }.into()))
				}

				fn subscribe_origin() -> Result<MultiLocation, BenchmarkError> {
					Ok(AssetHubLocation::get())
				}

				fn claimable_asset() -> Result<(MultiLocation, MultiLocation, MultiAssets), BenchmarkError> {
					let origin = AssetHubLocation::get();
>>>>>>> 4e4da085
					let assets: MultiAssets = (Concrete(TokenLocation::get()), 1_000 * UNITS).into();
					let ticket = MultiLocation { parents: 0, interior: Here };
					Ok((origin, ticket, assets))
				}

				fn unlockable_asset() -> Result<(MultiLocation, MultiLocation, MultiAsset), BenchmarkError> {
					// Kusama doesn't support asset locking
					Err(BenchmarkError::Skip)
				}

				fn export_message_origin_and_destination(
				) -> Result<(MultiLocation, NetworkId, InteriorMultiLocation), BenchmarkError> {
					// Kusama doesn't support exporting messages
					Err(BenchmarkError::Skip)
				}

				fn alias_origin() -> Result<(MultiLocation, MultiLocation), BenchmarkError> {
					// The XCM executor of Kusama doesn't have a configured `Aliasers`
					Err(BenchmarkError::Skip)
				}
			}

			let mut whitelist: Vec<TrackedStorageKey> = AllPalletsWithSystem::whitelisted_storage_keys();
			let treasury_key = frame_system::Account::<Runtime>::hashed_key_for(Treasury::account_id());
			whitelist.push(treasury_key.to_vec().into());

			let mut batches = Vec::<BenchmarkBatch>::new();
			let params = (&config, &whitelist);

			add_benchmarks!(params, batches);

			Ok(batches)
		}
	}
}

#[cfg(test)]
mod fees_tests {
	use super::*;
	use sp_runtime::assert_eq_error_rate;

	#[test]
	fn signed_deposit_is_sensible() {
		// ensure this number does not change, or that it is checked after each change.
		// a 1 MB solution should need around 0.16 KSM deposit
		let deposit = SignedFixedDeposit::get() + (SignedDepositByte::get() * 1024 * 1024);
		assert_eq_error_rate!(deposit, UNITS * 167 / 100, UNITS / 100);
	}
}

#[cfg(test)]
mod multiplier_tests {
	use super::*;
	use frame_support::{
		dispatch::DispatchInfo,
		traits::{OnFinalize, PalletInfoAccess},
	};
	use runtime_common::{MinimumMultiplier, TargetBlockFullness};
	use separator::Separatable;
	use sp_runtime::traits::Convert;

	fn run_with_system_weight<F>(w: Weight, mut assertions: F)
	where
		F: FnMut() -> (),
	{
		let mut t: sp_io::TestExternalities = frame_system::GenesisConfig::<Runtime>::default()
			.build_storage()
			.unwrap()
			.into();
		t.execute_with(|| {
			System::set_block_consumed_resources(w, 0);
			assertions()
		});
	}

	#[test]
	fn multiplier_can_grow_from_zero() {
		let minimum_multiplier = MinimumMultiplier::get();
		let target = TargetBlockFullness::get() *
			BlockWeights::get().get(DispatchClass::Normal).max_total.unwrap();
		// if the min is too small, then this will not change, and we are doomed forever.
		// the weight is 1/100th bigger than target.
		run_with_system_weight(target.saturating_mul(101) / 100, || {
			let next = SlowAdjustingFeeUpdate::<Runtime>::convert(minimum_multiplier);
			assert!(next > minimum_multiplier, "{:?} !>= {:?}", next, minimum_multiplier);
		})
	}

	#[test]
	fn fast_unstake_estimate() {
		use pallet_fast_unstake::WeightInfo;
		let block_time = BlockWeights::get().max_block.ref_time() as f32;
		let on_idle = weights::pallet_fast_unstake::WeightInfo::<Runtime>::on_idle_check(
			1000,
			<Runtime as pallet_fast_unstake::Config>::BatchSize::get(),
		)
		.ref_time() as f32;
		println!("ratio of block weight for full batch fast-unstake {}", on_idle / block_time);
		assert!(on_idle / block_time <= 0.5f32)
	}

	#[test]
	fn treasury_pallet_index_is_correct() {
		assert_eq!(TREASURY_PALLET_ID, <Treasury as PalletInfoAccess>::index() as u8);
	}

	#[test]
	#[ignore]
	fn multiplier_growth_simulator() {
		// assume the multiplier is initially set to its minimum. We update it with values twice the
		//target (target is 25%, thus 50%) and we see at which point it reaches 1.
		let mut multiplier = MinimumMultiplier::get();
		let block_weight = BlockWeights::get().get(DispatchClass::Normal).max_total.unwrap();
		let mut blocks = 0;
		let mut fees_paid = 0;

		frame_system::Pallet::<Runtime>::set_block_consumed_resources(Weight::MAX, 0);
		let info = DispatchInfo { weight: Weight::MAX, ..Default::default() };

		let mut t: sp_io::TestExternalities = frame_system::GenesisConfig::<Runtime>::default()
			.build_storage()
			.unwrap()
			.into();
		// set the minimum
		t.execute_with(|| {
			pallet_transaction_payment::NextFeeMultiplier::<Runtime>::set(MinimumMultiplier::get());
		});

		while multiplier <= Multiplier::from_u32(1) {
			t.execute_with(|| {
				// imagine this tx was called.
				let fee = TransactionPayment::compute_fee(0, &info, 0);
				fees_paid += fee;

				// this will update the multiplier.
				System::set_block_consumed_resources(block_weight, 0);
				TransactionPayment::on_finalize(1);
				let next = TransactionPayment::next_fee_multiplier();

				assert!(next > multiplier, "{:?} !>= {:?}", next, multiplier);
				multiplier = next;

				println!(
					"block = {} / multiplier {:?} / fee = {:?} / fess so far {:?}",
					blocks,
					multiplier,
					fee.separated_string(),
					fees_paid.separated_string()
				);
			});
			blocks += 1;
		}
	}

	#[test]
	#[ignore]
	fn multiplier_cool_down_simulator() {
		// assume the multiplier is initially set to its minimum. We update it with values twice the
		//target (target is 25%, thus 50%) and we see at which point it reaches 1.
		let mut multiplier = Multiplier::from_u32(2);
		let mut blocks = 0;

		let mut t: sp_io::TestExternalities = frame_system::GenesisConfig::<Runtime>::default()
			.build_storage()
			.unwrap()
			.into();
		// set the minimum
		t.execute_with(|| {
			pallet_transaction_payment::NextFeeMultiplier::<Runtime>::set(multiplier);
		});

		while multiplier > Multiplier::from_u32(0) {
			t.execute_with(|| {
				// this will update the multiplier.
				TransactionPayment::on_finalize(1);
				let next = TransactionPayment::next_fee_multiplier();

				assert!(next < multiplier, "{:?} !>= {:?}", next, multiplier);
				multiplier = next;

				println!("block = {} / multiplier {:?}", blocks, multiplier);
			});
			blocks += 1;
		}
	}
}

#[cfg(all(test, feature = "try-runtime"))]
mod remote_tests {
	use super::*;
	use frame_try_runtime::{runtime_decl_for_try_runtime::TryRuntime, UpgradeCheckSelect};
	use remote_externalities::{
		Builder, Mode, OfflineConfig, OnlineConfig, SnapshotConfig, Transport,
	};
	use std::env::var;

	#[tokio::test]
	async fn run_migrations() {
		if var("RUN_MIGRATION_TESTS").is_err() {
			return
		}

		sp_tracing::try_init_simple();
		let transport: Transport =
			var("WS").unwrap_or("wss://kusama-rpc.polkadot.io:443".to_string()).into();
		let maybe_state_snapshot: Option<SnapshotConfig> = var("SNAP").map(|s| s.into()).ok();
		let mut ext = Builder::<Block>::default()
			.mode(if let Some(state_snapshot) = maybe_state_snapshot {
				Mode::OfflineOrElseOnline(
					OfflineConfig { state_snapshot: state_snapshot.clone() },
					OnlineConfig {
						transport,
						state_snapshot: Some(state_snapshot),
						..Default::default()
					},
				)
			} else {
				Mode::Online(OnlineConfig { transport, ..Default::default() })
			})
			.build()
			.await
			.unwrap();
		ext.execute_with(|| Runtime::on_runtime_upgrade(UpgradeCheckSelect::PreAndPost));
	}

	#[tokio::test]
	#[ignore = "this test is meant to be executed manually"]
	async fn try_fast_unstake_all() {
		sp_tracing::try_init_simple();
		let transport: Transport =
			var("WS").unwrap_or("wss://kusama-rpc.polkadot.io:443".to_string()).into();
		let maybe_state_snapshot: Option<SnapshotConfig> = var("SNAP").map(|s| s.into()).ok();
		let mut ext = Builder::<Block>::default()
			.mode(if let Some(state_snapshot) = maybe_state_snapshot {
				Mode::OfflineOrElseOnline(
					OfflineConfig { state_snapshot: state_snapshot.clone() },
					OnlineConfig {
						transport,
						state_snapshot: Some(state_snapshot),
						..Default::default()
					},
				)
			} else {
				Mode::Online(OnlineConfig { transport, ..Default::default() })
			})
			.build()
			.await
			.unwrap();
		ext.execute_with(|| {
			pallet_fast_unstake::ErasToCheckPerBlock::<Runtime>::put(1);
			runtime_common::try_runtime::migrate_all_inactive_nominators::<Runtime>()
		});
	}
}

mod init_state_migration {
	use super::Runtime;
	use frame_support::traits::OnRuntimeUpgrade;
	use pallet_state_trie_migration::{AutoLimits, MigrationLimits, MigrationProcess};
	#[cfg(not(feature = "std"))]
	use sp_std::prelude::*;

	/// Initialize an automatic migration process.
	pub struct InitMigrate;
	impl OnRuntimeUpgrade for InitMigrate {
		#[cfg(feature = "try-runtime")]
		fn pre_upgrade() -> Result<Vec<u8>, sp_runtime::DispatchError> {
			use parity_scale_codec::Encode;
			let migration_should_start = AutoLimits::<Runtime>::get().is_none() &&
				MigrationProcess::<Runtime>::get() == Default::default();
			Ok(migration_should_start.encode())
		}

		fn on_runtime_upgrade() -> frame_support::weights::Weight {
			if AutoLimits::<Runtime>::get().is_some() {
				log::warn!("Automatic trie migration already started, not proceeding.");
				return <Runtime as frame_system::Config>::DbWeight::get().reads(1)
			};

			if MigrationProcess::<Runtime>::get() != Default::default() {
				log::warn!("MigrationProcess is not Default. Not proceeding.");
				return <Runtime as frame_system::Config>::DbWeight::get().reads(2)
			};

			// Migration is not already running and `MigraitonProcess` is Default. Ready to run
			// migrations.
			//
			// We use limits to target 600ko proofs per block and
			// avg 800_000_000_000 of weight per block.
			// See spreadsheet 4800_400 in
			// https://raw.githubusercontent.com/cheme/substrate/try-runtime-mig/ksm.ods
			AutoLimits::<Runtime>::put(Some(MigrationLimits { item: 4_800, size: 204800 * 2 }));
			log::info!("Automatic trie migration started.");
			<Runtime as frame_system::Config>::DbWeight::get().reads_writes(2, 1)
		}

		#[cfg(feature = "try-runtime")]
		fn post_upgrade(
			migration_should_start_bytes: Vec<u8>,
		) -> Result<(), sp_runtime::DispatchError> {
			use parity_scale_codec::Decode;
			let migration_should_start: bool =
				Decode::decode(&mut migration_should_start_bytes.as_slice())
					.expect("failed to decode migration should start");

			if migration_should_start {
				frame_support::ensure!(
					AutoLimits::<Runtime>::get().is_some(),
					sp_runtime::DispatchError::Other("Automigration did not start as expected.")
				);
			}

			Ok(())
		}
	}
}<|MERGE_RESOLUTION|>--- conflicted
+++ resolved
@@ -2307,11 +2307,7 @@
 			use frame_benchmarking::baseline::Pallet as Baseline;
 			use xcm::latest::prelude::*;
 			use xcm_config::{
-<<<<<<< HEAD
-				LocalCheckAccount, SovereignAccountOf, AssetHub, TokenLocation, XcmConfig,
-=======
 				LocalCheckAccount, SovereignAccountOf, AssetHubLocation, TokenLocation, XcmConfig,
->>>>>>> 4e4da085
 			};
 
 			impl pallet_session_benchmarking::Config for Runtime {}
@@ -2341,11 +2337,7 @@
 					(),
 				>;
 				fn valid_destination() -> Result<MultiLocation, BenchmarkError> {
-<<<<<<< HEAD
-					Ok(AssetHub::get())
-=======
 					Ok(AssetHubLocation::get())
->>>>>>> 4e4da085
 				}
 				fn worst_case_holding(_depositable_count: u32) -> MultiAssets {
 					// Kusama only knows about KSM.
@@ -2358,11 +2350,7 @@
 
 			parameter_types! {
 				pub const TrustedTeleporter: Option<(MultiLocation, MultiAsset)> = Some((
-<<<<<<< HEAD
-					AssetHub::get(),
-=======
 					AssetHubLocation::get(),
->>>>>>> 4e4da085
 					MultiAsset { fun: Fungible(1 * UNITS), id: Concrete(TokenLocation::get()) },
 				));
 				pub const TrustedReserve: Option<(MultiLocation, MultiAsset)> = None;
@@ -2402,8 +2390,7 @@
 				}
 
 				fn transact_origin_and_runtime_call() -> Result<(MultiLocation, RuntimeCall), BenchmarkError> {
-<<<<<<< HEAD
-					Ok((AssetHub::get(), frame_system::Call::remark_with_event { remark: vec![] }.into()))
+					Ok((AssetHubLocation::get(), frame_system::Call::remark_with_event { remark: vec![] }.into()))
 				}
 
 				fn subscribe_origin() -> Result<MultiLocation, BenchmarkError> {
@@ -2411,18 +2398,7 @@
 				}
 
 				fn claimable_asset() -> Result<(MultiLocation, MultiLocation, MultiAssets), BenchmarkError> {
-					let origin = AssetHub::get();
-=======
-					Ok((AssetHubLocation::get(), frame_system::Call::remark_with_event { remark: vec![] }.into()))
-				}
-
-				fn subscribe_origin() -> Result<MultiLocation, BenchmarkError> {
-					Ok(AssetHubLocation::get())
-				}
-
-				fn claimable_asset() -> Result<(MultiLocation, MultiLocation, MultiAssets), BenchmarkError> {
 					let origin = AssetHubLocation::get();
->>>>>>> 4e4da085
 					let assets: MultiAssets = (Concrete(TokenLocation::get()), 1_000 * UNITS).into();
 					let ticket = MultiLocation { parents: 0, interior: Here };
 					Ok((origin, ticket, assets))
