// Copyright (C) Parity Technologies (UK) Ltd.
// This file is part of Polkadot.

// Polkadot is free software: you can redistribute it and/or modify
// it under the terms of the GNU General Public License as published by
// the Free Software Foundation, either version 3 of the License, or
// (at your option) any later version.

// Polkadot is distributed in the hope that it will be useful,
// but WITHOUT ANY WARRANTY; without even the implied warranty of
// MERCHANTABILITY or FITNESS FOR A PARTICULAR PURPOSE.  See the
// GNU General Public License for more details.

// You should have received a copy of the GNU General Public License
// along with Polkadot. If not, see <http://www.gnu.org/licenses/>.

//! The Kusama runtime. This can be compiled with `#[no_std]`, ready for Wasm.

#![cfg_attr(not(feature = "std"), no_std)]
// `construct_runtime!` does a lot of recursion and requires us to increase the limit.
#![recursion_limit = "512"]

use pallet_nis::WithMaximumOf;
use parity_scale_codec::{Decode, Encode, MaxEncodedLen};
use primitives::{
	slashing, AccountId, AccountIndex, Balance, BlockNumber, CandidateEvent, CandidateHash,
	CommittedCandidateReceipt, CoreState, DisputeState, ExecutorParams, GroupRotationInfo, Hash,
	Id as ParaId, InboundDownwardMessage, InboundHrmpMessage, Moment, Nonce,
	OccupiedCoreAssumption, PersistedValidationData, ScrapedOnChainVotes, SessionInfo, Signature,
	ValidationCode, ValidationCodeHash, ValidatorId, ValidatorIndex, LOWEST_PUBLIC_ID,
	PARACHAIN_KEY_TYPE_ID,
};
use runtime_common::{
	auctions, claims, crowdloan, impl_runtime_weights,
	impls::{
		DealWithFees, LocatableAssetConverter, VersionedLocatableAsset,
		VersionedMultiLocationConverter,
	},
	paras_registrar, prod_or_fast, slots, BalanceToU256, BlockHashCount, BlockLength,
	CurrencyToVote, SlowAdjustingFeeUpdate, U256ToBalance,
};
use scale_info::TypeInfo;
use sp_std::{cmp::Ordering, collections::btree_map::BTreeMap, prelude::*};

use runtime_parachains::{
	assigner_parachains as parachains_assigner_parachains,
	configuration as parachains_configuration, disputes as parachains_disputes,
	disputes::slashing as parachains_slashing,
	dmp as parachains_dmp, hrmp as parachains_hrmp, inclusion as parachains_inclusion,
	inclusion::{AggregateMessageOrigin, UmpQueueId},
	initializer as parachains_initializer, origin as parachains_origin, paras as parachains_paras,
	paras_inherent as parachains_paras_inherent, reward_points as parachains_reward_points,
	runtime_api_impl::v7 as parachains_runtime_api_impl,
	scheduler as parachains_scheduler, session_info as parachains_session_info,
	shared as parachains_shared,
};

use authority_discovery_primitives::AuthorityId as AuthorityDiscoveryId;
use beefy_primitives::{
	ecdsa_crypto::{AuthorityId as BeefyId, Signature as BeefySignature},
	mmr::{BeefyDataProvider, MmrLeafVersion},
};
use frame_election_provider_support::{
	bounds::ElectionBoundsBuilder, generate_solution_type, onchain, NposSolution,
	SequentialPhragmen,
};
use frame_support::{
	construct_runtime,
	genesis_builder_helper::{build_config, create_default_config},
	parameter_types,
	traits::{
		fungible::HoldConsideration, ConstU32, Contains, EitherOf, EitherOfDiverse, InstanceFilter,
		KeyOwnerProofSystem, LinearStoragePrice, PrivilegeCmp, ProcessMessage, ProcessMessageError,
		StorageMapShim, WithdrawReasons,
	},
	weights::{ConstantMultiplier, WeightMeter},
	PalletId,
};
use frame_system::EnsureRoot;
use pallet_grandpa::{fg_primitives, AuthorityId as GrandpaId};
use pallet_identity::simple::IdentityInfo;
use pallet_im_online::sr25519::AuthorityId as ImOnlineId;
use pallet_session::historical as session_historical;
use pallet_transaction_payment::{CurrencyAdapter, FeeDetails, RuntimeDispatchInfo};
use sp_core::{ConstU128, OpaqueMetadata, H256};
use sp_runtime::{
	create_runtime_str, generic, impl_opaque_keys,
	traits::{
		AccountIdLookup, BlakeTwo256, Block as BlockT, ConvertInto, Extrinsic as ExtrinsicT,
		IdentityLookup, Keccak256, OpaqueKeys, SaturatedConversion, Verify,
	},
	transaction_validity::{TransactionPriority, TransactionSource, TransactionValidity},
	ApplyExtrinsicResult, FixedU128, KeyTypeId, Perbill, Percent, Permill, RuntimeDebug,
};
use sp_staking::SessionIndex;
#[cfg(any(feature = "std", test))]
use sp_version::NativeVersion;
use sp_version::RuntimeVersion;
use xcm::{
	latest::{InteriorMultiLocation, Junction, Junction::PalletInstance},
	VersionedMultiLocation,
};
use xcm_builder::PayOverXcm;

pub use frame_system::Call as SystemCall;
pub use pallet_balances::Call as BalancesCall;
pub use pallet_election_provider_multi_phase::{Call as EPMCall, GeometricDepositBase};
#[cfg(feature = "std")]
pub use pallet_staking::StakerStatus;
use pallet_staking::UseValidatorsMap;
use sp_runtime::traits::Get;
#[cfg(any(feature = "std", test))]
pub use sp_runtime::BuildStorage;

/// Constant values used within the runtime.
use kusama_runtime_constants::{currency::*, fee::*, time::*, TREASURY_PALLET_ID};

// Weights used in the runtime.
mod weights;

// Voter bag threshold definitions.
mod bag_thresholds;

// Historical information of society finances.
mod past_payouts;

// XCM configurations.
pub mod xcm_config;

// Governance configurations.
pub mod governance;
use governance::{
	pallet_custom_origins, AuctionAdmin, Fellows, GeneralAdmin, LeaseAdmin, StakingAdmin,
	Treasurer, TreasurySpender,
};

#[cfg(test)]
mod tests;

impl_runtime_weights!(kusama_runtime_constants);

// Make the WASM binary available.
#[cfg(feature = "std")]
include!(concat!(env!("OUT_DIR"), "/wasm_binary.rs"));

/// Runtime version (Kusama).
#[sp_version::runtime_version]
pub const VERSION: RuntimeVersion = RuntimeVersion {
	spec_name: create_runtime_str!("kusama"),
	impl_name: create_runtime_str!("parity-kusama"),
	authoring_version: 2,
	spec_version: 1_000_001,
	impl_version: 0,
	apis: RUNTIME_API_VERSIONS,
	transaction_version: 24,
	state_version: 1,
};

/// The BABE epoch configuration at genesis.
pub const BABE_GENESIS_EPOCH_CONFIG: babe_primitives::BabeEpochConfiguration =
	babe_primitives::BabeEpochConfiguration {
		c: PRIMARY_PROBABILITY,
		allowed_slots: babe_primitives::AllowedSlots::PrimaryAndSecondaryVRFSlots,
	};

/// Native version.
#[cfg(any(feature = "std", test))]
pub fn native_version() -> NativeVersion {
	NativeVersion { runtime_version: VERSION, can_author_with: Default::default() }
}

/// We currently allow all calls.
pub struct BaseFilter;
impl Contains<RuntimeCall> for BaseFilter {
	fn contains(_c: &RuntimeCall) -> bool {
		true
	}
}

parameter_types! {
	pub const Version: RuntimeVersion = VERSION;
	pub const SS58Prefix: u8 = 2;
}

impl frame_system::Config for Runtime {
	type BaseCallFilter = frame_support::traits::Everything;
	type BlockWeights = BlockWeights;
	type BlockLength = BlockLength;
	type RuntimeOrigin = RuntimeOrigin;
	type RuntimeCall = RuntimeCall;
	type Nonce = Nonce;
	type Hash = Hash;
	type Hashing = BlakeTwo256;
	type AccountId = AccountId;
	type Lookup = AccountIdLookup<AccountId, ()>;
	type Block = Block;
	type RuntimeEvent = RuntimeEvent;
	type BlockHashCount = BlockHashCount;
	type DbWeight = RocksDbWeight;
	type Version = Version;
	type PalletInfo = PalletInfo;
	type AccountData = pallet_balances::AccountData<Balance>;
	type OnNewAccount = ();
	type OnKilledAccount = ();
	type SystemWeightInfo = weights::frame_system::WeightInfo<Runtime>;
	type SS58Prefix = SS58Prefix;
	type OnSetCode = ();
	type MaxConsumers = frame_support::traits::ConstU32<16>;
}

parameter_types! {
	pub MaximumSchedulerWeight: Weight = Perbill::from_percent(80) * BlockWeights::get().max_block;
	pub const MaxScheduledPerBlock: u32 = 50;
	pub const NoPreimagePostponement: Option<u32> = Some(10);
}

/// Used the compare the privilege of an origin inside the scheduler.
pub struct OriginPrivilegeCmp;

impl PrivilegeCmp<OriginCaller> for OriginPrivilegeCmp {
	fn cmp_privilege(left: &OriginCaller, right: &OriginCaller) -> Option<Ordering> {
		if left == right {
			return Some(Ordering::Equal)
		}

		match (left, right) {
			// Root is greater than anything.
			(OriginCaller::system(frame_system::RawOrigin::Root), _) => Some(Ordering::Greater),
			// For every other origin we don't care, as they are not used for `ScheduleOrigin`.
			_ => None,
		}
	}
}

impl pallet_scheduler::Config for Runtime {
	type RuntimeOrigin = RuntimeOrigin;
	type RuntimeEvent = RuntimeEvent;
	type PalletsOrigin = OriginCaller;
	type RuntimeCall = RuntimeCall;
	type MaximumWeight = MaximumSchedulerWeight;
	// The goal of having ScheduleOrigin include AuctionAdmin is to allow the auctions track of
	// OpenGov to schedule periodic auctions.
	// Also allow Treasurer to schedule recurring payments.
	type ScheduleOrigin = EitherOf<EitherOf<EnsureRoot<AccountId>, AuctionAdmin>, Treasurer>;
	type MaxScheduledPerBlock = MaxScheduledPerBlock;
	type WeightInfo = weights::pallet_scheduler::WeightInfo<Runtime>;
	type OriginPrivilegeCmp = OriginPrivilegeCmp;
	type Preimages = Preimage;
}

parameter_types! {
	pub const PreimageBaseDeposit: Balance = deposit(2, 64);
	pub const PreimageByteDeposit: Balance = deposit(0, 1);
	pub const PreimageHoldReason: RuntimeHoldReason =
		RuntimeHoldReason::Preimage(pallet_preimage::HoldReason::Preimage);
}

impl pallet_preimage::Config for Runtime {
	type WeightInfo = weights::pallet_preimage::WeightInfo<Runtime>;
	type RuntimeEvent = RuntimeEvent;
	type Currency = Balances;
	type ManagerOrigin = EnsureRoot<AccountId>;
	type Consideration = HoldConsideration<
		AccountId,
		Balances,
		PreimageHoldReason,
		LinearStoragePrice<PreimageBaseDeposit, PreimageByteDeposit, Balance>,
	>;
}

parameter_types! {
	pub EpochDuration: u64 = prod_or_fast!(
		EPOCH_DURATION_IN_SLOTS as u64,
		2 * MINUTES as u64,
		"KSM_EPOCH_DURATION"
	);
	pub const ExpectedBlockTime: Moment = MILLISECS_PER_BLOCK;
	pub ReportLongevity: u64 =
		BondingDuration::get() as u64 * SessionsPerEra::get() as u64 * EpochDuration::get();
}

impl pallet_babe::Config for Runtime {
	type EpochDuration = EpochDuration;
	type ExpectedBlockTime = ExpectedBlockTime;

	// session module is the trigger
	type EpochChangeTrigger = pallet_babe::ExternalTrigger;

	type DisabledValidators = Session;

	type KeyOwnerProof =
		<Historical as KeyOwnerProofSystem<(KeyTypeId, pallet_babe::AuthorityId)>>::Proof;

	type EquivocationReportSystem =
		pallet_babe::EquivocationReportSystem<Self, Offences, Historical, ReportLongevity>;

	type WeightInfo = ();

	type MaxAuthorities = MaxAuthorities;
	type MaxNominators = MaxNominatorRewardedPerValidator;
}

parameter_types! {
	pub const IndexDeposit: Balance = 100 * CENTS;
}

impl pallet_indices::Config for Runtime {
	type AccountIndex = AccountIndex;
	type Currency = Balances;
	type Deposit = IndexDeposit;
	type RuntimeEvent = RuntimeEvent;
	type WeightInfo = weights::pallet_indices::WeightInfo<Runtime>;
}

parameter_types! {
	pub const ExistentialDeposit: Balance = EXISTENTIAL_DEPOSIT;
	pub const MaxLocks: u32 = 50;
	pub const MaxReserves: u32 = 50;
}

impl pallet_balances::Config for Runtime {
	type Balance = Balance;
	type DustRemoval = ();
	type RuntimeEvent = RuntimeEvent;
	type ExistentialDeposit = ExistentialDeposit;
	type AccountStore = System;
	type MaxLocks = MaxLocks;
	type MaxReserves = MaxReserves;
	type ReserveIdentifier = [u8; 8];
<<<<<<< HEAD
	type WeightInfo = weights::pallet_balances_native::WeightInfo<Runtime>;
	type FreezeIdentifier = ();
	type MaxFreezes = ();
=======
	type WeightInfo = weights::pallet_balances_balances::WeightInfo<Runtime>;
	type FreezeIdentifier = RuntimeFreezeReason;
	type MaxFreezes = ConstU32<8>;
>>>>>>> fa59883a
	type RuntimeHoldReason = RuntimeHoldReason;
	type RuntimeFreezeReason = RuntimeFreezeReason;
	type MaxHolds = ConstU32<2>;
}

parameter_types! {
	pub BeefySetIdSessionEntries: u32 = BondingDuration::get() * SessionsPerEra::get();
}

impl pallet_beefy::Config for Runtime {
	type BeefyId = BeefyId;
	type MaxAuthorities = MaxAuthorities;
	type MaxNominators = MaxNominatorRewardedPerValidator;
	type MaxSetIdSessionEntries = BeefySetIdSessionEntries;
	type OnNewValidatorSet = BeefyMmrLeaf;
	type WeightInfo = ();
	type KeyOwnerProof = <Historical as KeyOwnerProofSystem<(KeyTypeId, BeefyId)>>::Proof;
	type EquivocationReportSystem =
		pallet_beefy::EquivocationReportSystem<Self, Offences, Historical, ReportLongevity>;
}

impl pallet_mmr::Config for Runtime {
	const INDEXING_PREFIX: &'static [u8] = mmr::INDEXING_PREFIX;
	type Hashing = Keccak256;
	type OnNewRoot = pallet_beefy_mmr::DepositBeefyDigest<Runtime>;
	type WeightInfo = ();
	type LeafData = pallet_beefy_mmr::Pallet<Runtime>;
}

/// MMR helper types.
mod mmr {
	use super::Runtime;
	pub use pallet_mmr::primitives::*;

	pub type Leaf = <<Runtime as pallet_mmr::Config>::LeafData as LeafDataProvider>::LeafData;
	pub type Hashing = <Runtime as pallet_mmr::Config>::Hashing;
	pub type Hash = <Hashing as sp_runtime::traits::Hash>::Output;
}

parameter_types! {
	/// Version of the produced MMR leaf.
	///
	/// The version consists of two parts;
	/// - `major` (3 bits)
	/// - `minor` (5 bits)
	///
	/// `major` should be updated only if decoding the previous MMR Leaf format from the payload
	/// is not possible (i.e. backward incompatible change).
	/// `minor` should be updated if fields are added to the previous MMR Leaf, which given SCALE
	/// encoding does not prevent old leafs from being decoded.
	///
	/// Hence we expect `major` to be changed really rarely (think never).
	/// See [`MmrLeafVersion`] type documentation for more details.
	pub LeafVersion: MmrLeafVersion = MmrLeafVersion::new(0, 0);
}

/// A BEEFY data provider that merkelizes all the parachain heads at the current block
/// (sorted by their parachain id).
pub struct ParaHeadsRootProvider;
impl BeefyDataProvider<H256> for ParaHeadsRootProvider {
	fn extra_data() -> H256 {
		let mut para_heads: Vec<(u32, Vec<u8>)> = Paras::parachains()
			.into_iter()
			.filter_map(|id| Paras::para_head(&id).map(|head| (id.into(), head.0)))
			.collect();
		para_heads.sort_by_key(|k| k.0);
		binary_merkle_tree::merkle_root::<mmr::Hashing, _>(
			para_heads.into_iter().map(|pair| pair.encode()),
		)
		.into()
	}
}

impl pallet_beefy_mmr::Config for Runtime {
	type LeafVersion = LeafVersion;
	type BeefyAuthorityToMerkleLeaf = pallet_beefy_mmr::BeefyEcdsaToEthereum;
	type LeafExtra = H256;
	type BeefyDataProvider = ParaHeadsRootProvider;
}

parameter_types! {
	pub const TransactionByteFee: Balance = 10 * MILLICENTS;
	/// This value increases the priority of `Operational` transactions by adding
	/// a "virtual tip" that's equal to the `OperationalFeeMultiplier * final_fee`.
	pub const OperationalFeeMultiplier: u8 = 5;
}

impl pallet_transaction_payment::Config for Runtime {
	type RuntimeEvent = RuntimeEvent;
	type OnChargeTransaction = CurrencyAdapter<Balances, DealWithFees<Self>>;
	type OperationalFeeMultiplier = OperationalFeeMultiplier;
	type WeightToFee = WeightToFee;
	type LengthToFee = ConstantMultiplier<Balance, TransactionByteFee>;
	type FeeMultiplierUpdate = SlowAdjustingFeeUpdate<Self>;
}

parameter_types! {
	pub const MinimumPeriod: u64 = SLOT_DURATION / 2;
}
impl pallet_timestamp::Config for Runtime {
	type Moment = u64;
	type OnTimestampSet = Babe;
	type MinimumPeriod = MinimumPeriod;
	type WeightInfo = weights::pallet_timestamp::WeightInfo<Runtime>;
}

impl pallet_authorship::Config for Runtime {
	type FindAuthor = pallet_session::FindAccountFromAuthorIndex<Self, Babe>;
	type EventHandler = (Staking, ImOnline);
}

impl_opaque_keys! {
	pub struct SessionKeys {
		pub grandpa: Grandpa,
		pub babe: Babe,
		pub im_online: ImOnline,
		pub para_validator: Initializer,
		pub para_assignment: ParaSessionInfo,
		pub authority_discovery: AuthorityDiscovery,
		pub beefy: Beefy,
	}
}

impl pallet_session::Config for Runtime {
	type RuntimeEvent = RuntimeEvent;
	type ValidatorId = AccountId;
	type ValidatorIdOf = pallet_staking::StashOf<Self>;
	type ShouldEndSession = Babe;
	type NextSessionRotation = Babe;
	type SessionManager = pallet_session::historical::NoteHistoricalRoot<Self, Staking>;
	type SessionHandler = <SessionKeys as OpaqueKeys>::KeyTypeIdProviders;
	type Keys = SessionKeys;
	type WeightInfo = weights::pallet_session::WeightInfo<Runtime>;
}

impl pallet_session::historical::Config for Runtime {
	type FullIdentification = pallet_staking::Exposure<AccountId, Balance>;
	type FullIdentificationOf = pallet_staking::ExposureOf<Runtime>;
}

parameter_types! {
	// phase durations. 1/4 of the last session for each.
	// in testing: 1min or half of the session for each
	pub SignedPhase: u32 = prod_or_fast!(
		EPOCH_DURATION_IN_SLOTS / 4,
		(1 * MINUTES).min(EpochDuration::get().saturated_into::<u32>() / 2),
		"KSM_SIGNED_PHASE"
	);
	pub UnsignedPhase: u32 = prod_or_fast!(
		EPOCH_DURATION_IN_SLOTS / 4,
		(1 * MINUTES).min(EpochDuration::get().saturated_into::<u32>() / 2),
		"KSM_UNSIGNED_PHASE"
	);

	// signed config
	pub const SignedMaxSubmissions: u32 = 16;
	pub const SignedMaxRefunds: u32 = 16 / 4;
	pub const SignedFixedDeposit: Balance = deposit(2, 0);
	pub const SignedDepositIncreaseFactor: Percent = Percent::from_percent(10);
	pub const SignedDepositByte: Balance = deposit(0, 10) / 1024;
	// Each good submission will get 1/10 KSM as reward
	pub SignedRewardBase: Balance =  UNITS / 10;
	pub BetterUnsignedThreshold: Perbill = Perbill::from_rational(5u32, 10_000);

	// 1 hour session, 15 minutes unsigned phase, 8 offchain executions.
	pub OffchainRepeat: BlockNumber = UnsignedPhase::get() / 8;

	pub const MaxElectingVoters: u32 = 12_500;
	/// We take the top 12500 nominators as electing voters and all of the validators as electable
	/// targets. Whilst this is the case, we cannot and shall not increase the size of the
	/// validator intentions.
	pub ElectionBounds: frame_election_provider_support::bounds::ElectionBounds =
		ElectionBoundsBuilder::default().voters_count(MaxElectingVoters::get().into()).build();
	pub NposSolutionPriority: TransactionPriority =
		Perbill::from_percent(90) * TransactionPriority::max_value();
	/// Setup election pallet to support maximum winners upto 2000. This will mean Staking Pallet
	/// cannot have active validators higher than this count.
	pub const MaxActiveValidators: u32 = 2000;
}

generate_solution_type!(
	#[compact]
	pub struct NposCompactSolution24::<
		VoterIndex = u32,
		TargetIndex = u16,
		Accuracy = sp_runtime::PerU16,
		MaxVoters = MaxElectingVoters,
	>(24)
);

pub struct OnChainSeqPhragmen;
impl onchain::Config for OnChainSeqPhragmen {
	type System = Runtime;
	type Solver = SequentialPhragmen<AccountId, runtime_common::elections::OnChainAccuracy>;
	type DataProvider = Staking;
	type WeightInfo = weights::frame_election_provider_support::WeightInfo<Runtime>;
	type MaxWinners = MaxActiveValidators;
	type Bounds = ElectionBounds;
}

impl pallet_election_provider_multi_phase::MinerConfig for Runtime {
	type AccountId = AccountId;
	type MaxLength = OffchainSolutionLengthLimit;
	type MaxWeight = OffchainSolutionWeightLimit;
	type Solution = NposCompactSolution24;
	type MaxVotesPerVoter = <
		<Self as pallet_election_provider_multi_phase::Config>::DataProvider
		as
		frame_election_provider_support::ElectionDataProvider
	>::MaxVotesPerVoter;
	type MaxWinners = MaxActiveValidators;

	// The unsigned submissions have to respect the weight of the submit_unsigned call, thus their
	// weight estimate function is wired to this call's weight.
	fn solution_weight(v: u32, t: u32, a: u32, d: u32) -> Weight {
		<
			<Self as pallet_election_provider_multi_phase::Config>::WeightInfo
			as
			pallet_election_provider_multi_phase::WeightInfo
		>::submit_unsigned(v, t, a, d)
	}
}

impl pallet_election_provider_multi_phase::Config for Runtime {
	type RuntimeEvent = RuntimeEvent;
	type Currency = Balances;
	type EstimateCallFee = TransactionPayment;
	type UnsignedPhase = UnsignedPhase;
	type SignedMaxSubmissions = SignedMaxSubmissions;
	type SignedMaxRefunds = SignedMaxRefunds;
	type SignedRewardBase = SignedRewardBase;
	type SignedDepositBase =
		GeometricDepositBase<Balance, SignedFixedDeposit, SignedDepositIncreaseFactor>;
	type SignedDepositByte = SignedDepositByte;
	type SignedDepositWeight = ();
	type SignedMaxWeight =
		<Self::MinerConfig as pallet_election_provider_multi_phase::MinerConfig>::MaxWeight;
	type MinerConfig = Self;
	type SlashHandler = (); // burn slashes
	type RewardHandler = (); // nothing to do upon rewards
	type SignedPhase = SignedPhase;
	type BetterUnsignedThreshold = BetterUnsignedThreshold;
	type BetterSignedThreshold = ();
	type OffchainRepeat = OffchainRepeat;
	type MinerTxPriority = NposSolutionPriority;
	type DataProvider = Staking;
	#[cfg(any(feature = "fast-runtime", feature = "runtime-benchmarks"))]
	type Fallback = onchain::OnChainExecution<OnChainSeqPhragmen>;
	#[cfg(not(any(feature = "fast-runtime", feature = "runtime-benchmarks")))]
	type Fallback = frame_election_provider_support::NoElection<(
		AccountId,
		BlockNumber,
		Staking,
		MaxActiveValidators,
	)>;
	type GovernanceFallback = onchain::OnChainExecution<OnChainSeqPhragmen>;
	type Solver = SequentialPhragmen<
		AccountId,
		pallet_election_provider_multi_phase::SolutionAccuracyOf<Self>,
		(),
	>;
	type BenchmarkingConfig = runtime_common::elections::BenchmarkConfig;
	type ForceOrigin = EitherOf<EnsureRoot<Self::AccountId>, StakingAdmin>;
	type WeightInfo = weights::pallet_election_provider_multi_phase::WeightInfo<Self>;
	type MaxWinners = MaxActiveValidators;
	type ElectionBounds = ElectionBounds;
}

parameter_types! {
	pub const BagThresholds: &'static [u64] = &bag_thresholds::THRESHOLDS;
}

type VoterBagsListInstance = pallet_bags_list::Instance1;
impl pallet_bags_list::Config<VoterBagsListInstance> for Runtime {
	type RuntimeEvent = RuntimeEvent;
	type ScoreProvider = Staking;
	type WeightInfo = weights::pallet_bags_list::WeightInfo<Runtime>;
	type BagThresholds = BagThresholds;
	type Score = sp_npos_elections::VoteWeight;
}

pub struct EraPayout;
impl pallet_staking::EraPayout<Balance> for EraPayout {
	fn era_payout(
		total_staked: Balance,
		_total_issuance: Balance,
		era_duration_millis: u64,
	) -> (Balance, Balance) {
		// all para-ids that are currently active.
		let auctioned_slots = Paras::parachains()
			.into_iter()
			// all active para-ids that do not belong to a system chain is the number
			// of parachains that we should take into account for inflation.
			.filter(|i| *i >= LOWEST_PUBLIC_ID)
			.count() as u64;

		const MAX_ANNUAL_INFLATION: Perquintill = Perquintill::from_percent(10);
		const MILLISECONDS_PER_YEAR: u64 = 1000 * 3600 * 24 * 36525 / 100;

		runtime_common::impls::era_payout(
			total_staked,
			Nis::issuance().other,
			MAX_ANNUAL_INFLATION,
			Perquintill::from_rational(era_duration_millis, MILLISECONDS_PER_YEAR),
			auctioned_slots,
		)
	}
}

parameter_types! {
	// Six sessions in an era (6 hours).
	pub const SessionsPerEra: SessionIndex = prod_or_fast!(6, 1);

	// 28 eras for unbonding (7 days).
	pub BondingDuration: sp_staking::EraIndex = prod_or_fast!(
		28,
		28,
		"DOT_BONDING_DURATION"
	);
	// 27 eras in which slashes can be cancelled (slightly less than 7 days).
	pub SlashDeferDuration: sp_staking::EraIndex = prod_or_fast!(
		27,
		27,
		"DOT_SLASH_DEFER_DURATION"
	);
	pub const MaxNominatorRewardedPerValidator: u32 = 512;
	pub const OffendingValidatorsThreshold: Perbill = Perbill::from_percent(17);
	// 24
	pub const MaxNominations: u32 = <NposCompactSolution24 as NposSolution>::LIMIT as u32;
}

impl pallet_staking::Config for Runtime {
	type Currency = Balances;
	type CurrencyBalance = Balance;
	type UnixTime = Timestamp;
	type CurrencyToVote = CurrencyToVote;
	type ElectionProvider = ElectionProviderMultiPhase;
	type GenesisElectionProvider = onchain::OnChainExecution<OnChainSeqPhragmen>;
	type RewardRemainder = Treasury;
	type RuntimeEvent = RuntimeEvent;
	type Slash = Treasury;
	type Reward = ();
	type SessionsPerEra = SessionsPerEra;
	type BondingDuration = BondingDuration;
	type SlashDeferDuration = SlashDeferDuration;
	type AdminOrigin = EitherOf<EnsureRoot<Self::AccountId>, StakingAdmin>;
	type SessionInterface = Self;
	type EraPayout = EraPayout;
	type NextNewSession = Session;
	type MaxNominatorRewardedPerValidator = MaxNominatorRewardedPerValidator;
	type OffendingValidatorsThreshold = OffendingValidatorsThreshold;
	type VoterList = VoterList;
	type TargetList = UseValidatorsMap<Self>;
	type NominationsQuota = pallet_staking::FixedNominationsQuota<{ MaxNominations::get() }>;
	type MaxUnlockingChunks = frame_support::traits::ConstU32<32>;
	type HistoryDepth = frame_support::traits::ConstU32<84>;
	type BenchmarkingConfig = runtime_common::StakingBenchmarkingConfig;
	type EventListeners = NominationPools;
	type WeightInfo = weights::pallet_staking::WeightInfo<Runtime>;
}

impl pallet_fast_unstake::Config for Runtime {
	type RuntimeEvent = RuntimeEvent;
	type Currency = Balances;
	type BatchSize = frame_support::traits::ConstU32<64>;
	type Deposit = frame_support::traits::ConstU128<{ CENTS * 100 }>;
	type ControlOrigin = EnsureRoot<AccountId>;
	type Staking = Staking;
	type MaxErasToCheckPerBlock = ConstU32<1>;
	#[cfg(feature = "runtime-benchmarks")]
	type MaxBackersPerValidator = MaxNominatorRewardedPerValidator;
	type WeightInfo = weights::pallet_fast_unstake::WeightInfo<Runtime>;
}

parameter_types! {
	pub const ProposalBond: Permill = Permill::from_percent(5);
	pub const ProposalBondMinimum: Balance = 2000 * CENTS;
	pub const ProposalBondMaximum: Balance = 1 * GRAND;
	pub const SpendPeriod: BlockNumber = 6 * DAYS;
	pub const Burn: Permill = Permill::from_perthousand(2);
	pub const TreasuryPalletId: PalletId = PalletId(*b"py/trsry");
	pub const PayoutSpendPeriod: BlockNumber = 30 * DAYS;
	// The asset's interior location for the paying account. This is the Treasury
	// pallet instance (which sits at index 18).
	pub TreasuryInteriorLocation: InteriorMultiLocation = PalletInstance(TREASURY_PALLET_ID).into();

	pub const TipCountdown: BlockNumber = 1 * DAYS;
	pub const TipFindersFee: Percent = Percent::from_percent(20);
	pub const TipReportDepositBase: Balance = 100 * CENTS;
	pub const DataDepositPerByte: Balance = 1 * CENTS;
	pub const MaxApprovals: u32 = 100;
	pub const MaxAuthorities: u32 = 100_000;
	pub const MaxKeys: u32 = 10_000;
	pub const MaxPeerInHeartbeats: u32 = 10_000;
}

impl pallet_treasury::Config for Runtime {
	type PalletId = TreasuryPalletId;
	type Currency = Balances;
	type ApproveOrigin = EitherOfDiverse<EnsureRoot<AccountId>, Treasurer>;
	type RejectOrigin = EitherOfDiverse<EnsureRoot<AccountId>, Treasurer>;
	type RuntimeEvent = RuntimeEvent;
	type OnSlash = Treasury;
	type ProposalBond = ProposalBond;
	type ProposalBondMinimum = ProposalBondMinimum;
	type ProposalBondMaximum = ProposalBondMaximum;
	type SpendPeriod = SpendPeriod;
	type Burn = Burn;
	type BurnDestination = Society;
	type MaxApprovals = MaxApprovals;
	type WeightInfo = weights::pallet_treasury::WeightInfo<Runtime>;
	type SpendFunds = Bounties;
	type SpendOrigin = TreasurySpender;
	type AssetKind = VersionedLocatableAsset;
	type Beneficiary = VersionedMultiLocation;
	type BeneficiaryLookup = IdentityLookup<Self::Beneficiary>;
	type Paymaster = PayOverXcm<
		TreasuryInteriorLocation,
		crate::xcm_config::XcmRouter,
		crate::XcmPallet,
		ConstU32<{ 6 * HOURS }>,
		Self::Beneficiary,
		Self::AssetKind,
		LocatableAssetConverter,
		VersionedMultiLocationConverter,
	>;
	type BalanceConverter = AssetRate;
	type PayoutPeriod = PayoutSpendPeriod;
	#[cfg(feature = "runtime-benchmarks")]
	type BenchmarkHelper = runtime_common::impls::benchmarks::TreasuryArguments;
}

parameter_types! {
	pub const BountyDepositBase: Balance = 100 * CENTS;
	pub const BountyDepositPayoutDelay: BlockNumber = 4 * DAYS;
	pub const BountyUpdatePeriod: BlockNumber = 90 * DAYS;
	pub const MaximumReasonLength: u32 = 16384;
	pub const CuratorDepositMultiplier: Permill = Permill::from_percent(50);
	pub const CuratorDepositMin: Balance = 10 * CENTS;
	pub const CuratorDepositMax: Balance = 500 * CENTS;
	pub const BountyValueMinimum: Balance = 200 * CENTS;
}

impl pallet_bounties::Config for Runtime {
	type BountyDepositBase = BountyDepositBase;
	type BountyDepositPayoutDelay = BountyDepositPayoutDelay;
	type BountyUpdatePeriod = BountyUpdatePeriod;
	type CuratorDepositMultiplier = CuratorDepositMultiplier;
	type CuratorDepositMin = CuratorDepositMin;
	type CuratorDepositMax = CuratorDepositMax;
	type BountyValueMinimum = BountyValueMinimum;
	type ChildBountyManager = ChildBounties;
	type DataDepositPerByte = DataDepositPerByte;
	type RuntimeEvent = RuntimeEvent;
	type MaximumReasonLength = MaximumReasonLength;
	type WeightInfo = weights::pallet_bounties::WeightInfo<Runtime>;
}

parameter_types! {
	pub const MaxActiveChildBountyCount: u32 = 100;
	pub const ChildBountyValueMinimum: Balance = BountyValueMinimum::get() / 10;
}

impl pallet_child_bounties::Config for Runtime {
	type RuntimeEvent = RuntimeEvent;
	type MaxActiveChildBountyCount = MaxActiveChildBountyCount;
	type ChildBountyValueMinimum = ChildBountyValueMinimum;
	type WeightInfo = weights::pallet_child_bounties::WeightInfo<Runtime>;
}

impl pallet_offences::Config for Runtime {
	type RuntimeEvent = RuntimeEvent;
	type IdentificationTuple = pallet_session::historical::IdentificationTuple<Self>;
	type OnOffenceHandler = Staking;
}

impl pallet_authority_discovery::Config for Runtime {
	type MaxAuthorities = MaxAuthorities;
}

parameter_types! {
	pub const ImOnlineUnsignedPriority: TransactionPriority = TransactionPriority::max_value();
}

impl pallet_im_online::Config for Runtime {
	type AuthorityId = ImOnlineId;
	type RuntimeEvent = RuntimeEvent;
	type ValidatorSet = Historical;
	type NextSessionRotation = Babe;
	type ReportUnresponsiveness = Offences;
	type UnsignedPriority = ImOnlineUnsignedPriority;
	type WeightInfo = weights::pallet_im_online::WeightInfo<Runtime>;
	type MaxKeys = MaxKeys;
	type MaxPeerInHeartbeats = MaxPeerInHeartbeats;
}

parameter_types! {
	pub MaxSetIdSessionEntries: u32 = BondingDuration::get() * SessionsPerEra::get();
}

impl pallet_grandpa::Config for Runtime {
	type RuntimeEvent = RuntimeEvent;

	type WeightInfo = ();
	type MaxAuthorities = MaxAuthorities;
	type MaxNominators = MaxNominatorRewardedPerValidator;
	type MaxSetIdSessionEntries = MaxSetIdSessionEntries;

	type KeyOwnerProof = <Historical as KeyOwnerProofSystem<(KeyTypeId, GrandpaId)>>::Proof;

	type EquivocationReportSystem =
		pallet_grandpa::EquivocationReportSystem<Self, Offences, Historical, ReportLongevity>;
}

/// Submits transaction with the node's public and signature type. Adheres to the signed extension
/// format of the chain.
impl<LocalCall> frame_system::offchain::CreateSignedTransaction<LocalCall> for Runtime
where
	RuntimeCall: From<LocalCall>,
{
	fn create_transaction<C: frame_system::offchain::AppCrypto<Self::Public, Self::Signature>>(
		call: RuntimeCall,
		public: <Signature as Verify>::Signer,
		account: AccountId,
		nonce: <Runtime as frame_system::Config>::Nonce,
	) -> Option<(RuntimeCall, <UncheckedExtrinsic as ExtrinsicT>::SignaturePayload)> {
		use sp_runtime::traits::StaticLookup;
		// take the biggest period possible.
		let period =
			BlockHashCount::get().checked_next_power_of_two().map(|c| c / 2).unwrap_or(2) as u64;

		let current_block = System::block_number()
			.saturated_into::<u64>()
			// The `System::block_number` is initialized with `n+1`,
			// so the actual block number is `n`.
			.saturating_sub(1);
		let tip = 0;
		let extra: SignedExtra = (
			frame_system::CheckNonZeroSender::<Runtime>::new(),
			frame_system::CheckSpecVersion::<Runtime>::new(),
			frame_system::CheckTxVersion::<Runtime>::new(),
			frame_system::CheckGenesis::<Runtime>::new(),
			frame_system::CheckMortality::<Runtime>::from(generic::Era::mortal(
				period,
				current_block,
			)),
			frame_system::CheckNonce::<Runtime>::from(nonce),
			frame_system::CheckWeight::<Runtime>::new(),
			pallet_transaction_payment::ChargeTransactionPayment::<Runtime>::from(tip),
		);
		let raw_payload = SignedPayload::new(call, extra)
			.map_err(|e| {
				log::warn!("Unable to create signed payload: {:?}", e);
			})
			.ok()?;
		let signature = raw_payload.using_encoded(|payload| C::sign(payload, public))?;
		let (call, extra, _) = raw_payload.deconstruct();
		let address = <Runtime as frame_system::Config>::Lookup::unlookup(account);
		Some((call, (address, signature, extra)))
	}
}

impl frame_system::offchain::SigningTypes for Runtime {
	type Public = <Signature as Verify>::Signer;
	type Signature = Signature;
}

impl<C> frame_system::offchain::SendTransactionTypes<C> for Runtime
where
	RuntimeCall: From<C>,
{
	type Extrinsic = UncheckedExtrinsic;
	type OverarchingCall = RuntimeCall;
}

parameter_types! {
	pub Prefix: &'static [u8] = b"Pay KSMs to the Kusama account:";
}

impl claims::Config for Runtime {
	type RuntimeEvent = RuntimeEvent;
	type VestingSchedule = Vesting;
	type Prefix = Prefix;
	type MoveClaimOrigin = EnsureRoot<AccountId>;
	type WeightInfo = weights::runtime_common_claims::WeightInfo<Runtime>;
}

parameter_types! {
	// Minimum 100 bytes/KSM deposited (1 CENT/byte)
	pub const BasicDeposit: Balance = 1000 * CENTS;       // 258 bytes on-chain
	pub const FieldDeposit: Balance = 250 * CENTS;        // 66 bytes on-chain
	pub const SubAccountDeposit: Balance = 200 * CENTS;   // 53 bytes on-chain
	pub const MaxSubAccounts: u32 = 100;
	pub const MaxAdditionalFields: u32 = 100;
	pub const MaxRegistrars: u32 = 20;
}

impl pallet_identity::Config for Runtime {
	type RuntimeEvent = RuntimeEvent;
	type Currency = Balances;
	type BasicDeposit = BasicDeposit;
	type FieldDeposit = FieldDeposit;
	type SubAccountDeposit = SubAccountDeposit;
	type MaxSubAccounts = MaxSubAccounts;
	type MaxAdditionalFields = MaxAdditionalFields;
	type IdentityInformation = IdentityInfo<MaxAdditionalFields>;
	type MaxRegistrars = MaxRegistrars;
	type Slashed = Treasury;
	type ForceOrigin = EitherOf<EnsureRoot<Self::AccountId>, GeneralAdmin>;
	type RegistrarOrigin = EitherOf<EnsureRoot<Self::AccountId>, GeneralAdmin>;
	type WeightInfo = weights::pallet_identity::WeightInfo<Runtime>;
}

impl pallet_utility::Config for Runtime {
	type RuntimeEvent = RuntimeEvent;
	type RuntimeCall = RuntimeCall;
	type PalletsOrigin = OriginCaller;
	type WeightInfo = weights::pallet_utility::WeightInfo<Runtime>;
}

parameter_types! {
	// One storage item; key size is 32; value is size 4+4+16+32 bytes = 56 bytes.
	pub const DepositBase: Balance = deposit(1, 88);
	// Additional storage item size of 32 bytes.
	pub const DepositFactor: Balance = deposit(0, 32);
	pub const MaxSignatories: u32 = 100;
}

impl pallet_multisig::Config for Runtime {
	type RuntimeEvent = RuntimeEvent;
	type RuntimeCall = RuntimeCall;
	type Currency = Balances;
	type DepositBase = DepositBase;
	type DepositFactor = DepositFactor;
	type MaxSignatories = MaxSignatories;
	type WeightInfo = weights::pallet_multisig::WeightInfo<Runtime>;
}

parameter_types! {
	pub const ConfigDepositBase: Balance = 500 * CENTS;
	pub const FriendDepositFactor: Balance = 50 * CENTS;
	pub const MaxFriends: u16 = 9;
	pub const RecoveryDeposit: Balance = 500 * CENTS;
}

impl pallet_recovery::Config for Runtime {
	type RuntimeEvent = RuntimeEvent;
	type WeightInfo = ();
	type RuntimeCall = RuntimeCall;
	type Currency = Balances;
	type ConfigDepositBase = ConfigDepositBase;
	type FriendDepositFactor = FriendDepositFactor;
	type MaxFriends = MaxFriends;
	type RecoveryDeposit = RecoveryDeposit;
}

parameter_types! {
	pub const SocietyPalletId: PalletId = PalletId(*b"py/socie");
}

impl pallet_society::Config for Runtime {
	type RuntimeEvent = RuntimeEvent;
	type Currency = Balances;
	type Randomness = pallet_babe::RandomnessFromOneEpochAgo<Runtime>;
	type GraceStrikes = ConstU32<10>;
	type PeriodSpend = ConstU128<{ 500 * QUID }>;
	type VotingPeriod = ConstU32<{ 5 * DAYS }>;
	type ClaimPeriod = ConstU32<{ 2 * DAYS }>;
	type MaxLockDuration = ConstU32<{ 36 * 30 * DAYS }>;
	type FounderSetOrigin = EnsureRoot<AccountId>;
	type ChallengePeriod = ConstU32<{ 7 * DAYS }>;
	type MaxPayouts = ConstU32<8>;
	type MaxBids = ConstU32<512>;
	type PalletId = SocietyPalletId;
	type WeightInfo = weights::pallet_society::WeightInfo<Runtime>;
}

parameter_types! {
	pub const MinVestedTransfer: Balance = 100 * CENTS;
	pub UnvestedFundsAllowedWithdrawReasons: WithdrawReasons =
		WithdrawReasons::except(WithdrawReasons::TRANSFER | WithdrawReasons::RESERVE);
}

impl pallet_vesting::Config for Runtime {
	type RuntimeEvent = RuntimeEvent;
	type Currency = Balances;
	type BlockNumberToBalance = ConvertInto;
	type MinVestedTransfer = MinVestedTransfer;
	type WeightInfo = weights::pallet_vesting::WeightInfo<Runtime>;
	type UnvestedFundsAllowedWithdrawReasons = UnvestedFundsAllowedWithdrawReasons;
	const MAX_VESTING_SCHEDULES: u32 = 28;
}

parameter_types! {
	// One storage item; key size 32, value size 8; .
	pub const ProxyDepositBase: Balance = deposit(1, 8);
	// Additional storage item size of 33 bytes.
	pub const ProxyDepositFactor: Balance = deposit(0, 33);
	pub const MaxProxies: u16 = 32;
	pub const AnnouncementDepositBase: Balance = deposit(1, 8);
	pub const AnnouncementDepositFactor: Balance = deposit(0, 66);
	pub const MaxPending: u16 = 32;
}

/// The type used to represent the kinds of proxying allowed.
#[derive(
	Copy,
	Clone,
	Eq,
	PartialEq,
	Ord,
	PartialOrd,
	Encode,
	Decode,
	RuntimeDebug,
	MaxEncodedLen,
	TypeInfo,
)]
pub enum ProxyType {
	Any,
	NonTransfer,
	Governance,
	Staking,
	IdentityJudgement,
	CancelProxy,
	Auction,
	Society,
	NominationPools,
}

impl Default for ProxyType {
	fn default() -> Self {
		Self::Any
	}
}

impl InstanceFilter<RuntimeCall> for ProxyType {
	fn filter(&self, c: &RuntimeCall) -> bool {
		match self {
			ProxyType::Any => true,
			ProxyType::NonTransfer => matches!(
				c,
				RuntimeCall::System(..) |
				RuntimeCall::Babe(..) |
				RuntimeCall::Timestamp(..) |
				RuntimeCall::Indices(pallet_indices::Call::claim {..}) |
				RuntimeCall::Indices(pallet_indices::Call::free {..}) |
				RuntimeCall::Indices(pallet_indices::Call::freeze {..}) |
				// Specifically omitting Indices `transfer`, `force_transfer`
				// Specifically omitting the entire Balances pallet
				RuntimeCall::Staking(..) |
				RuntimeCall::Session(..) |
				RuntimeCall::Grandpa(..) |
				RuntimeCall::ImOnline(..) |
				RuntimeCall::Treasury(..) |
				RuntimeCall::Bounties(..) |
				RuntimeCall::ChildBounties(..) |
				RuntimeCall::ConvictionVoting(..) |
				RuntimeCall::Referenda(..) |
				RuntimeCall::FellowshipCollective(..) |
				RuntimeCall::FellowshipReferenda(..) |
				RuntimeCall::Whitelist(..) |
				RuntimeCall::Claims(..) |
				RuntimeCall::Utility(..) |
				RuntimeCall::Identity(..) |
				RuntimeCall::Society(..) |
				RuntimeCall::Recovery(pallet_recovery::Call::as_recovered {..}) |
				RuntimeCall::Recovery(pallet_recovery::Call::vouch_recovery {..}) |
				RuntimeCall::Recovery(pallet_recovery::Call::claim_recovery {..}) |
				RuntimeCall::Recovery(pallet_recovery::Call::close_recovery {..}) |
				RuntimeCall::Recovery(pallet_recovery::Call::remove_recovery {..}) |
				RuntimeCall::Recovery(pallet_recovery::Call::cancel_recovered {..}) |
				// Specifically omitting Recovery `create_recovery`, `initiate_recovery`
				RuntimeCall::Vesting(pallet_vesting::Call::vest {..}) |
				RuntimeCall::Vesting(pallet_vesting::Call::vest_other {..}) |
				// Specifically omitting Vesting `vested_transfer`, and `force_vested_transfer`
				RuntimeCall::Scheduler(..) |
				RuntimeCall::Proxy(..) |
				RuntimeCall::Multisig(..) |
				RuntimeCall::Nis(..) |
				RuntimeCall::Registrar(paras_registrar::Call::register {..}) |
				RuntimeCall::Registrar(paras_registrar::Call::deregister {..}) |
				// Specifically omitting Registrar `swap`
				RuntimeCall::Registrar(paras_registrar::Call::reserve {..}) |
				RuntimeCall::Crowdloan(..) |
				RuntimeCall::Slots(..) |
				RuntimeCall::Auctions(..) | // Specifically omitting the entire XCM Pallet
				RuntimeCall::VoterList(..) |
				RuntimeCall::NominationPools(..) |
				RuntimeCall::FastUnstake(..)
			),
			ProxyType::Governance => matches!(
				c,
				RuntimeCall::Treasury(..) |
					RuntimeCall::Bounties(..) |
					RuntimeCall::Utility(..) |
					RuntimeCall::ChildBounties(..) |
					// OpenGov calls
					RuntimeCall::ConvictionVoting(..) |
					RuntimeCall::Referenda(..) |
					RuntimeCall::FellowshipCollective(..) |
					RuntimeCall::FellowshipReferenda(..) |
					RuntimeCall::Whitelist(..)
			),
			ProxyType::Staking => {
				matches!(
					c,
					RuntimeCall::Staking(..) |
						RuntimeCall::Session(..) | RuntimeCall::Utility(..) |
						RuntimeCall::FastUnstake(..) |
						RuntimeCall::VoterList(..) |
						RuntimeCall::NominationPools(..)
				)
			},
			ProxyType::NominationPools => {
				matches!(c, RuntimeCall::NominationPools(..) | RuntimeCall::Utility(..))
			},
			ProxyType::IdentityJudgement => matches!(
				c,
				RuntimeCall::Identity(pallet_identity::Call::provide_judgement { .. }) |
					RuntimeCall::Utility(..)
			),
			ProxyType::CancelProxy => {
				matches!(c, RuntimeCall::Proxy(pallet_proxy::Call::reject_announcement { .. }))
			},
			ProxyType::Auction => matches!(
				c,
				RuntimeCall::Auctions(..) |
					RuntimeCall::Crowdloan(..) |
					RuntimeCall::Registrar(..) |
					RuntimeCall::Slots(..)
			),
			ProxyType::Society => matches!(c, RuntimeCall::Society(..)),
		}
	}
	fn is_superset(&self, o: &Self) -> bool {
		match (self, o) {
			(x, y) if x == y => true,
			(ProxyType::Any, _) => true,
			(_, ProxyType::Any) => false,
			(ProxyType::NonTransfer, _) => true,
			_ => false,
		}
	}
}

impl pallet_proxy::Config for Runtime {
	type RuntimeEvent = RuntimeEvent;
	type RuntimeCall = RuntimeCall;
	type Currency = Balances;
	type ProxyType = ProxyType;
	type ProxyDepositBase = ProxyDepositBase;
	type ProxyDepositFactor = ProxyDepositFactor;
	type MaxProxies = MaxProxies;
	type WeightInfo = weights::pallet_proxy::WeightInfo<Runtime>;
	type MaxPending = MaxPending;
	type CallHasher = BlakeTwo256;
	type AnnouncementDepositBase = AnnouncementDepositBase;
	type AnnouncementDepositFactor = AnnouncementDepositFactor;
}

impl parachains_origin::Config for Runtime {}

impl parachains_configuration::Config for Runtime {
	type WeightInfo = weights::runtime_parachains_configuration::WeightInfo<Runtime>;
}

impl parachains_shared::Config for Runtime {}

impl parachains_session_info::Config for Runtime {
	type ValidatorSet = Historical;
}

impl parachains_inclusion::Config for Runtime {
	type RuntimeEvent = RuntimeEvent;
	type DisputesHandler = ParasDisputes;
	type RewardValidators = parachains_reward_points::RewardValidatorsWithEraPoints<Runtime>;
	type MessageQueue = MessageQueue;
	type WeightInfo = weights::runtime_parachains_inclusion::WeightInfo<Runtime>;
}

parameter_types! {
	pub const ParasUnsignedPriority: TransactionPriority = TransactionPriority::max_value();
}

impl parachains_paras::Config for Runtime {
	type RuntimeEvent = RuntimeEvent;
	type WeightInfo = weights::runtime_parachains_paras::WeightInfo<Runtime>;
	type UnsignedPriority = ParasUnsignedPriority;
	type QueueFootprinter = ParaInclusion;
	type NextSessionRotation = Babe;
	type OnNewHead = Registrar;
}

parameter_types! {
	/// Amount of weight that can be spent per block to service messages.
	///
	/// # WARNING
	///
	/// This is not a good value for para-chains since the `Scheduler` already uses up to 80% block weight.
	pub MessageQueueServiceWeight: Weight = Perbill::from_percent(20) * BlockWeights::get().max_block;
	pub const MessageQueueHeapSize: u32 = 65_536;
	pub const MessageQueueMaxStale: u32 = 16;
}

/// Message processor to handle any messages that were enqueued into the `MessageQueue` pallet.
pub struct MessageProcessor;
impl ProcessMessage for MessageProcessor {
	type Origin = AggregateMessageOrigin;

	fn process_message(
		message: &[u8],
		origin: Self::Origin,
		meter: &mut WeightMeter,
		id: &mut [u8; 32],
	) -> Result<bool, ProcessMessageError> {
		let para = match origin {
			AggregateMessageOrigin::Ump(UmpQueueId::Para(para)) => para,
		};
		xcm_builder::ProcessXcmMessage::<
			Junction,
			xcm_executor::XcmExecutor<xcm_config::XcmConfig>,
			RuntimeCall,
		>::process_message(message, Junction::Parachain(para.into()), meter, id)
	}
}

impl pallet_message_queue::Config for Runtime {
	type RuntimeEvent = RuntimeEvent;
	type Size = u32;
	type HeapSize = MessageQueueHeapSize;
	type MaxStale = MessageQueueMaxStale;
	type ServiceWeight = MessageQueueServiceWeight;
	#[cfg(not(feature = "runtime-benchmarks"))]
	type MessageProcessor = MessageProcessor;
	#[cfg(feature = "runtime-benchmarks")]
	type MessageProcessor =
		pallet_message_queue::mock_helpers::NoopMessageProcessor<AggregateMessageOrigin>;
	type QueueChangeHandler = ParaInclusion;
	type QueuePausedQuery = ();
	type WeightInfo = weights::pallet_message_queue::WeightInfo<Runtime>;
}

impl parachains_dmp::Config for Runtime {}

impl parachains_hrmp::Config for Runtime {
	type RuntimeOrigin = RuntimeOrigin;
	type RuntimeEvent = RuntimeEvent;
	type ChannelManager = EitherOf<EnsureRoot<Self::AccountId>, GeneralAdmin>;
	type Currency = Balances;
	type WeightInfo = weights::runtime_parachains_hrmp::WeightInfo<Runtime>;
}

impl parachains_paras_inherent::Config for Runtime {
	type WeightInfo = weights::runtime_parachains_paras_inherent::WeightInfo<Runtime>;
}

impl parachains_scheduler::Config for Runtime {
	type AssignmentProvider = ParaAssignmentProvider;
}

impl parachains_assigner_parachains::Config for Runtime {}

impl parachains_initializer::Config for Runtime {
	type Randomness = pallet_babe::RandomnessFromOneEpochAgo<Runtime>;
	type ForceOrigin = EnsureRoot<AccountId>;
	type WeightInfo = weights::runtime_parachains_initializer::WeightInfo<Runtime>;
}

impl parachains_disputes::Config for Runtime {
	type RuntimeEvent = RuntimeEvent;
	type RewardValidators = parachains_reward_points::RewardValidatorsWithEraPoints<Runtime>;
	type SlashingHandler = parachains_slashing::SlashValidatorsForDisputes<ParasSlashing>;
	type WeightInfo = weights::runtime_parachains_disputes::WeightInfo<Runtime>;
}

impl parachains_slashing::Config for Runtime {
	type KeyOwnerProofSystem = Historical;
	type KeyOwnerProof =
		<Self::KeyOwnerProofSystem as KeyOwnerProofSystem<(KeyTypeId, ValidatorId)>>::Proof;
	type KeyOwnerIdentification = <Self::KeyOwnerProofSystem as KeyOwnerProofSystem<(
		KeyTypeId,
		ValidatorId,
	)>>::IdentificationTuple;
	type HandleReports = parachains_slashing::SlashingReportHandler<
		Self::KeyOwnerIdentification,
		Offences,
		ReportLongevity,
	>;
	type WeightInfo = weights::runtime_parachains_disputes_slashing::WeightInfo<Runtime>;
	type BenchmarkingConfig = parachains_slashing::BenchConfig<1000>;
}

parameter_types! {
	pub const ParaDeposit: Balance = 40 * UNITS;
}

impl paras_registrar::Config for Runtime {
	type RuntimeOrigin = RuntimeOrigin;
	type RuntimeEvent = RuntimeEvent;
	type Currency = Balances;
	type OnSwap = (Crowdloan, Slots);
	type ParaDeposit = ParaDeposit;
	type DataDepositPerByte = DataDepositPerByte;
	type WeightInfo = weights::runtime_common_paras_registrar::WeightInfo<Runtime>;
}

parameter_types! {
	// 6 weeks
	pub LeasePeriod: BlockNumber = prod_or_fast!(6 * WEEKS, 6 * WEEKS, "KSM_LEASE_PERIOD");
}

impl slots::Config for Runtime {
	type RuntimeEvent = RuntimeEvent;
	type Currency = Balances;
	type Registrar = Registrar;
	type LeasePeriod = LeasePeriod;
	type LeaseOffset = ();
	type ForceOrigin = EitherOf<EnsureRoot<Self::AccountId>, LeaseAdmin>;
	type WeightInfo = weights::runtime_common_slots::WeightInfo<Runtime>;
}

parameter_types! {
	pub const CrowdloanId: PalletId = PalletId(*b"py/cfund");
	pub const OldSubmissionDeposit: Balance = 3 * GRAND; // ~ 10 KSM
	pub const MinContribution: Balance = 3_000 * CENTS; // ~ .1 KSM
	pub const RemoveKeysLimit: u32 = 1000;
	// Allow 32 bytes for an additional memo to a crowdloan.
	pub const MaxMemoLength: u8 = 32;
}

impl crowdloan::Config for Runtime {
	type RuntimeEvent = RuntimeEvent;
	type PalletId = CrowdloanId;
	type SubmissionDeposit = OldSubmissionDeposit;
	type MinContribution = MinContribution;
	type RemoveKeysLimit = RemoveKeysLimit;
	type Registrar = Registrar;
	type Auctioneer = Auctions;
	type MaxMemoLength = MaxMemoLength;
	type WeightInfo = weights::runtime_common_crowdloan::WeightInfo<Runtime>;
}

parameter_types! {
	// The average auction is 7 days long, so this will be 70% for ending period.
	// 5 Days = 72000 Blocks @ 6 sec per block
	pub const EndingPeriod: BlockNumber = 5 * DAYS;
	// ~ 1000 samples per day -> ~ 20 blocks per sample -> 2 minute samples
	pub const SampleLength: BlockNumber = 2 * MINUTES;
}

impl auctions::Config for Runtime {
	type RuntimeEvent = RuntimeEvent;
	type Leaser = Slots;
	type Registrar = Registrar;
	type EndingPeriod = EndingPeriod;
	type SampleLength = SampleLength;
	type Randomness = pallet_babe::RandomnessFromOneEpochAgo<Runtime>;
	type InitiateOrigin = EitherOf<EnsureRoot<Self::AccountId>, AuctionAdmin>;
	type WeightInfo = weights::runtime_common_auctions::WeightInfo<Runtime>;
}

type NisCounterpartInstance = pallet_balances::Instance2;
impl pallet_balances::Config<NisCounterpartInstance> for Runtime {
	type Balance = Balance;
	type DustRemoval = ();
	type RuntimeEvent = RuntimeEvent;
	type ExistentialDeposit = ConstU128<10_000_000_000>; // One KTC cent
	type AccountStore = StorageMapShim<
		pallet_balances::Account<Runtime, NisCounterpartInstance>,
		AccountId,
		pallet_balances::AccountData<u128>,
	>;
	type MaxLocks = ConstU32<4>;
	type MaxReserves = ConstU32<4>;
	type ReserveIdentifier = [u8; 8];
	type WeightInfo = weights::pallet_balances_nis::WeightInfo<Runtime>;
	type RuntimeHoldReason = RuntimeHoldReason;
	type RuntimeFreezeReason = RuntimeFreezeReason;
	type FreezeIdentifier = ();
	type MaxHolds = ConstU32<2>;
	type MaxFreezes = ConstU32<1>;
}

parameter_types! {
	pub const NisBasePeriod: BlockNumber = 7 * DAYS;
	pub const MinBid: Balance = 100 * QUID;
	pub MinReceipt: Perquintill = Perquintill::from_rational(1u64, 10_000_000u64);
	pub const IntakePeriod: BlockNumber = 5 * MINUTES;
	pub MaxIntakeWeight: Weight = MAXIMUM_BLOCK_WEIGHT / 10;
	pub const ThawThrottle: (Perquintill, BlockNumber) = (Perquintill::from_percent(25), 5);
	pub storage NisTarget: Perquintill = Perquintill::zero();
	pub const NisPalletId: PalletId = PalletId(*b"py/nis  ");
}

impl pallet_nis::Config for Runtime {
	type WeightInfo = weights::pallet_nis::WeightInfo<Runtime>;
	type RuntimeEvent = RuntimeEvent;
	type Currency = Balances;
	type CurrencyBalance = Balance;
	type FundOrigin = frame_system::EnsureSigned<AccountId>;
	type Counterpart = NisCounterpartBalances;
	type CounterpartAmount = WithMaximumOf<ConstU128<21_000_000_000_000_000_000u128>>;
	type Deficit = (); // Mint
	type IgnoredIssuance = ();
	type Target = NisTarget;
	type PalletId = NisPalletId;
	type QueueCount = ConstU32<500>;
	type MaxQueueLen = ConstU32<1000>;
	type FifoQueueLen = ConstU32<250>;
	type BasePeriod = NisBasePeriod;
	type MinBid = MinBid;
	type MinReceipt = MinReceipt;
	type IntakePeriod = IntakePeriod;
	type MaxIntakeWeight = MaxIntakeWeight;
	type ThawThrottle = ThawThrottle;
	type RuntimeHoldReason = RuntimeHoldReason;
}

parameter_types! {
	pub const PoolsPalletId: PalletId = PalletId(*b"py/nopls");
	pub const MaxPointsToBalance: u8 = 10;
}

impl pallet_nomination_pools::Config for Runtime {
	type RuntimeEvent = RuntimeEvent;
	type WeightInfo = weights::pallet_nomination_pools::WeightInfo<Self>;
	type Currency = Balances;
	type RuntimeFreezeReason = RuntimeFreezeReason;
	type RewardCounter = FixedU128;
	type BalanceToU256 = BalanceToU256;
	type U256ToBalance = U256ToBalance;
	type Staking = Staking;
	type PostUnbondingPoolsWindow = ConstU32<4>;
	type MaxMetadataLen = ConstU32<256>;
	// we use the same number of allowed unlocking chunks as with staking.
	type MaxUnbonding = <Self as pallet_staking::Config>::MaxUnlockingChunks;
	type PalletId = PoolsPalletId;
	type MaxPointsToBalance = MaxPointsToBalance;
}

parameter_types! {
	// The deposit configuration for the singed migration. Specially if you want to allow any signed account to do the migration (see `SignedFilter`, these deposits should be high)
	pub const MigrationSignedDepositPerItem: Balance = 1 * CENTS;
	pub const MigrationSignedDepositBase: Balance = 20 * CENTS * 100;
	pub const MigrationMaxKeyLen: u32 = 512;
}

impl pallet_state_trie_migration::Config for Runtime {
	type RuntimeEvent = RuntimeEvent;
	type Currency = Balances;
	type SignedDepositPerItem = MigrationSignedDepositPerItem;
	type SignedDepositBase = MigrationSignedDepositBase;
	type ControlOrigin = EnsureRoot<AccountId>;
	type SignedFilter = frame_support::traits::NeverEnsureOrigin<AccountId>;

	// Use same weights as substrate ones.
	type WeightInfo = pallet_state_trie_migration::weights::SubstrateWeight<Runtime>;
	type MaxKeyLen = MigrationMaxKeyLen;
}

impl pallet_asset_rate::Config for Runtime {
	type WeightInfo = weights::pallet_asset_rate::WeightInfo<Runtime>;
	type RuntimeEvent = RuntimeEvent;
	type CreateOrigin = EitherOfDiverse<EnsureRoot<AccountId>, Treasurer>;
	type RemoveOrigin = EitherOfDiverse<EnsureRoot<AccountId>, Treasurer>;
	type UpdateOrigin = EitherOfDiverse<EnsureRoot<AccountId>, Treasurer>;
	type Currency = Balances;
	type AssetKind = <Runtime as pallet_treasury::Config>::AssetKind;
	#[cfg(feature = "runtime-benchmarks")]
	type BenchmarkHelper = runtime_common::impls::benchmarks::AssetRateArguments;
}

construct_runtime! {
	pub enum Runtime
	{
		// Basic stuff; balances is uncallable initially.
		System: frame_system::{Pallet, Call, Storage, Config<T>, Event<T>} = 0,

		// Babe must be before session.
		Babe: pallet_babe::{Pallet, Call, Storage, Config<T>, ValidateUnsigned} = 1,

		Timestamp: pallet_timestamp::{Pallet, Call, Storage, Inherent} = 2,
		Indices: pallet_indices::{Pallet, Call, Storage, Config<T>, Event<T>} = 3,
		Balances: pallet_balances::{Pallet, Call, Storage, Config<T>, Event<T>} = 4,
		TransactionPayment: pallet_transaction_payment::{Pallet, Storage, Event<T>} = 33,

		// Consensus support.
		// Authorship must be before session in order to note author in the correct session and era
		// for im-online and staking.
		Authorship: pallet_authorship::{Pallet, Storage} = 5,
		Staking: pallet_staking::{Pallet, Call, Storage, Config<T>, Event<T>} = 6,
		Offences: pallet_offences::{Pallet, Storage, Event} = 7,
		Historical: session_historical::{Pallet} = 34,

		// BEEFY Bridges support.
		Beefy: pallet_beefy::{Pallet, Call, Storage, Config<T>, ValidateUnsigned} = 200,
		// MMR leaf construction must be before session in order to have leaf contents
		// refer to block<N-1> consistently. see substrate issue #11797 for details.
		Mmr: pallet_mmr::{Pallet, Storage} = 201,
		BeefyMmrLeaf: pallet_beefy_mmr::{Pallet, Storage} = 202,

		Session: pallet_session::{Pallet, Call, Storage, Event, Config<T>} = 8,
		Grandpa: pallet_grandpa::{Pallet, Call, Storage, Config<T>, Event, ValidateUnsigned} = 10,
		ImOnline: pallet_im_online::{Pallet, Call, Storage, Event<T>, ValidateUnsigned, Config<T>} = 11,
		AuthorityDiscovery: pallet_authority_discovery::{Pallet, Config<T>} = 12,

		// Governance stuff.
		Treasury: pallet_treasury::{Pallet, Call, Storage, Config<T>, Event<T>} = 18,
		ConvictionVoting: pallet_conviction_voting::{Pallet, Call, Storage, Event<T>} = 20,
		Referenda: pallet_referenda::{Pallet, Call, Storage, Event<T>} = 21,
//		pub type FellowshipCollectiveInstance = pallet_ranked_collective::Instance1;
		FellowshipCollective: pallet_ranked_collective::<Instance1>::{
			Pallet, Call, Storage, Event<T>
		} = 22,
//		pub type FellowshipReferendaInstance = pallet_referenda::Instance2;
		FellowshipReferenda: pallet_referenda::<Instance2>::{
			Pallet, Call, Storage, Event<T>
		} = 23,
		Origins: pallet_custom_origins::{Origin} = 43,
		Whitelist: pallet_whitelist::{Pallet, Call, Storage, Event<T>} = 44,

		// Claims. Usable initially.
		Claims: claims::{Pallet, Call, Storage, Event<T>, Config<T>, ValidateUnsigned} = 19,

		// Utility module.
		Utility: pallet_utility::{Pallet, Call, Event} = 24,

		// Less simple identity module.
		Identity: pallet_identity::{Pallet, Call, Storage, Event<T>} = 25,

		// Society module.
		Society: pallet_society::{Pallet, Call, Storage, Event<T>} = 26,

		// Social recovery module.
		Recovery: pallet_recovery::{Pallet, Call, Storage, Event<T>} = 27,

		// Vesting. Usable initially, but removed once all vesting is finished.
		Vesting: pallet_vesting::{Pallet, Call, Storage, Event<T>, Config<T>} = 28,

		// System scheduler.
		Scheduler: pallet_scheduler::{Pallet, Call, Storage, Event<T>} = 29,

		// Proxy module. Late addition.
		Proxy: pallet_proxy::{Pallet, Call, Storage, Event<T>} = 30,

		// Multisig module. Late addition.
		Multisig: pallet_multisig::{Pallet, Call, Storage, Event<T>} = 31,

		// Preimage registrar.
		Preimage: pallet_preimage::{Pallet, Call, Storage, Event<T>, HoldReason} = 32,

		// Bounties modules.
		Bounties: pallet_bounties::{Pallet, Call, Storage, Event<T>} = 35,
		ChildBounties: pallet_child_bounties = 40,

		// Election pallet. Only works with staking, but placed here to maintain indices.
		ElectionProviderMultiPhase: pallet_election_provider_multi_phase::{Pallet, Call, Storage, Event<T>, ValidateUnsigned} = 37,

		// NIS pallet.
		Nis: pallet_nis::{Pallet, Call, Storage, Event<T>, HoldReason} = 38,
		NisCounterpartBalances: pallet_balances::<Instance2> = 45,

		// Provides a semi-sorted list of nominators for staking.
		VoterList: pallet_bags_list::<Instance1>::{Pallet, Call, Storage, Event<T>} = 39,

		// nomination pools: extension to staking.
		NominationPools: pallet_nomination_pools::{Pallet, Call, Storage, Event<T>, Config<T>, FreezeReason} = 41,

		// Fast unstake pallet: extension to staking.
		FastUnstake: pallet_fast_unstake = 42,

		// Parachains pallets. Start indices at 50 to leave room.
		ParachainsOrigin: parachains_origin::{Pallet, Origin} = 50,
		Configuration: parachains_configuration::{Pallet, Call, Storage, Config<T>} = 51,
		ParasShared: parachains_shared::{Pallet, Call, Storage} = 52,
		ParaInclusion: parachains_inclusion::{Pallet, Call, Storage, Event<T>} = 53,
		ParaInherent: parachains_paras_inherent::{Pallet, Call, Storage, Inherent} = 54,
		ParaScheduler: parachains_scheduler::{Pallet, Storage} = 55,
		Paras: parachains_paras::{Pallet, Call, Storage, Event, Config<T>, ValidateUnsigned} = 56,
		Initializer: parachains_initializer::{Pallet, Call, Storage} = 57,
		Dmp: parachains_dmp::{Pallet, Storage} = 58,
		Hrmp: parachains_hrmp::{Pallet, Call, Storage, Event<T>, Config<T>} = 60,
		ParaSessionInfo: parachains_session_info::{Pallet, Storage} = 61,
		ParasDisputes: parachains_disputes::{Pallet, Call, Storage, Event<T>} = 62,
		ParasSlashing: parachains_slashing::{Pallet, Call, Storage, ValidateUnsigned} = 63,
		ParaAssignmentProvider: parachains_assigner_parachains::{Pallet, Storage} = 64,

		// Parachain Onboarding Pallets. Start indices at 70 to leave room.
		Registrar: paras_registrar::{Pallet, Call, Storage, Event<T>} = 70,
		Slots: slots::{Pallet, Call, Storage, Event<T>} = 71,
		Auctions: auctions::{Pallet, Call, Storage, Event<T>} = 72,
		Crowdloan: crowdloan::{Pallet, Call, Storage, Event<T>} = 73,

		// State trie migration pallet, only temporary.
		StateTrieMigration: pallet_state_trie_migration = 98,

		// Pallet for sending XCM.
		XcmPallet: pallet_xcm::{Pallet, Call, Storage, Event<T>, Origin, Config<T>} = 99,

		// Generalized message queue
		MessageQueue: pallet_message_queue::{Pallet, Call, Storage, Event<T>} = 100,

		// Asset rate.
		AssetRate: pallet_asset_rate::{Pallet, Call, Storage, Event<T>} = 101,
	}
}

/// The address format for describing accounts.
pub type Address = sp_runtime::MultiAddress<AccountId, ()>;
/// Block header type as expected by this runtime.
pub type Header = generic::Header<BlockNumber, BlakeTwo256>;
/// Block type as expected by this runtime.
pub type Block = generic::Block<Header, UncheckedExtrinsic>;
/// A Block signed with a Justification
pub type SignedBlock = generic::SignedBlock<Block>;
/// `BlockId` type as expected by this runtime.
pub type BlockId = generic::BlockId<Block>;
/// The `SignedExtension` to the basic transaction logic.
pub type SignedExtra = (
	frame_system::CheckNonZeroSender<Runtime>,
	frame_system::CheckSpecVersion<Runtime>,
	frame_system::CheckTxVersion<Runtime>,
	frame_system::CheckGenesis<Runtime>,
	frame_system::CheckMortality<Runtime>,
	frame_system::CheckNonce<Runtime>,
	frame_system::CheckWeight<Runtime>,
	pallet_transaction_payment::ChargeTransactionPayment<Runtime>,
);

pub struct NominationPoolsMigrationV4OldPallet;
impl Get<Perbill> for NominationPoolsMigrationV4OldPallet {
	fn get() -> Perbill {
		Perbill::from_percent(10)
	}
}

/// All migrations that will run on the next runtime upgrade.
///
/// This contains the combined migrations of the last 10 releases. It allows to skip runtime
/// upgrades in case governance decides to do so. THE ORDER IS IMPORTANT.
pub type Migrations = migrations::Unreleased;

/// The runtime migrations per release.
#[allow(deprecated, missing_docs)]
pub mod migrations {
	use super::Runtime;

	/// Unreleased migrations. Add new ones here:
	pub type Unreleased = (
		pallet_nomination_pools::migration::versioned_migrations::V5toV6<Runtime>,
		pallet_nomination_pools::migration::versioned_migrations::V6ToV7<Runtime>,
	);
}

/// Unchecked extrinsic type as expected by this runtime.
pub type UncheckedExtrinsic =
	generic::UncheckedExtrinsic<Address, RuntimeCall, Signature, SignedExtra>;
/// Executive: handles dispatch to the various modules.
pub type Executive = frame_executive::Executive<
	Runtime,
	Block,
	frame_system::ChainContext<Runtime>,
	Runtime,
	AllPalletsWithSystem,
	Migrations,
>;
/// The payload being signed in the transactions.
pub type SignedPayload = generic::SignedPayload<RuntimeCall, SignedExtra>;

#[cfg(feature = "runtime-benchmarks")]
mod benches {
	frame_benchmarking::define_benchmarks!(
		// Polkadot
		// NOTE: Make sure to prefix these with `runtime_common::` so
		// that the path resolves correctly in the generated file.
		[runtime_common::auctions, Auctions]
		[runtime_common::crowdloan, Crowdloan]
		[runtime_common::claims, Claims]
		[runtime_common::slots, Slots]
		[runtime_common::paras_registrar, Registrar]
		[runtime_parachains::configuration, Configuration]
		[runtime_parachains::hrmp, Hrmp]
		[runtime_parachains::disputes, ParasDisputes]
		[runtime_parachains::disputes::slashing, ParasSlashing]
		[runtime_parachains::inclusion, ParaInclusion]
		[runtime_parachains::initializer, Initializer]
		[runtime_parachains::paras_inherent, ParaInherent]
		[runtime_parachains::paras, Paras]
		// Substrate
		[pallet_balances, Native]
		[pallet_balances, Nis]
		[pallet_bags_list, VoterList]
		[frame_benchmarking::baseline, Baseline::<Runtime>]
		[pallet_bounties, Bounties]
		[pallet_child_bounties, ChildBounties]
		[pallet_conviction_voting, ConvictionVoting]
		[pallet_election_provider_multi_phase, ElectionProviderMultiPhase]
		[frame_election_provider_support, ElectionProviderBench::<Runtime>]
		[pallet_fast_unstake, FastUnstake]
		[pallet_nis, Nis]
		[pallet_identity, Identity]
		[pallet_im_online, ImOnline]
		[pallet_indices, Indices]
		[pallet_message_queue, MessageQueue]
		[pallet_multisig, Multisig]
		[pallet_nomination_pools, NominationPoolsBench::<Runtime>]
		[pallet_offences, OffencesBench::<Runtime>]
		[pallet_preimage, Preimage]
		[pallet_proxy, Proxy]
		[pallet_ranked_collective, FellowshipCollective]
		[pallet_recovery, Recovery]
		[pallet_referenda, Referenda]
		[pallet_referenda, FellowshipReferenda]
		[pallet_scheduler, Scheduler]
		[pallet_session, SessionBench::<Runtime>]
		[pallet_society, Society]
		[pallet_staking, Staking]
		[frame_system, SystemBench::<Runtime>]
		[pallet_timestamp, Timestamp]
		[pallet_treasury, Treasury]
		[pallet_utility, Utility]
		[pallet_vesting, Vesting]
		[pallet_whitelist, Whitelist]
		[pallet_asset_rate, AssetRate]
		// XCM
		[pallet_xcm, XcmPallet]
		[pallet_xcm_benchmarks::fungible, pallet_xcm_benchmarks::fungible::Pallet::<Runtime>]
		[pallet_xcm_benchmarks::generic, pallet_xcm_benchmarks::generic::Pallet::<Runtime>]
	);
}

sp_api::impl_runtime_apis! {
	impl sp_api::Core<Block> for Runtime {
		fn version() -> RuntimeVersion {
			VERSION
		}

		fn execute_block(block: Block) {
			Executive::execute_block(block);
		}

		fn initialize_block(header: &<Block as BlockT>::Header) {
			Executive::initialize_block(header)
		}
	}

	impl sp_api::Metadata<Block> for Runtime {
		fn metadata() -> OpaqueMetadata {
			OpaqueMetadata::new(Runtime::metadata().into())
		}

		fn metadata_at_version(version: u32) -> Option<OpaqueMetadata> {
			Runtime::metadata_at_version(version)
		}

		fn metadata_versions() -> sp_std::vec::Vec<u32> {
			Runtime::metadata_versions()
		}
	}

	impl block_builder_api::BlockBuilder<Block> for Runtime {
		fn apply_extrinsic(extrinsic: <Block as BlockT>::Extrinsic) -> ApplyExtrinsicResult {
			Executive::apply_extrinsic(extrinsic)
		}

		fn finalize_block() -> <Block as BlockT>::Header {
			Executive::finalize_block()
		}

		fn inherent_extrinsics(data: inherents::InherentData) -> Vec<<Block as BlockT>::Extrinsic> {
			data.create_extrinsics()
		}

		fn check_inherents(
			block: Block,
			data: inherents::InherentData,
		) -> inherents::CheckInherentsResult {
			data.check_extrinsics(&block)
		}
	}

	impl tx_pool_api::runtime_api::TaggedTransactionQueue<Block> for Runtime {
		fn validate_transaction(
			source: TransactionSource,
			tx: <Block as BlockT>::Extrinsic,
			block_hash: <Block as BlockT>::Hash,
		) -> TransactionValidity {
			Executive::validate_transaction(source, tx, block_hash)
		}
	}

	impl offchain_primitives::OffchainWorkerApi<Block> for Runtime {
		fn offchain_worker(header: &<Block as BlockT>::Header) {
			Executive::offchain_worker(header)
		}
	}

	#[api_version(7)]
	impl primitives::runtime_api::ParachainHost<Block, Hash, BlockNumber> for Runtime {
		fn validators() -> Vec<ValidatorId> {
			parachains_runtime_api_impl::validators::<Runtime>()
		}

		fn validator_groups() -> (Vec<Vec<ValidatorIndex>>, GroupRotationInfo<BlockNumber>) {
			parachains_runtime_api_impl::validator_groups::<Runtime>()
		}

		fn availability_cores() -> Vec<CoreState<Hash, BlockNumber>> {
			parachains_runtime_api_impl::availability_cores::<Runtime>()
		}

		fn persisted_validation_data(para_id: ParaId, assumption: OccupiedCoreAssumption)
			-> Option<PersistedValidationData<Hash, BlockNumber>> {
			parachains_runtime_api_impl::persisted_validation_data::<Runtime>(para_id, assumption)
		}

		fn assumed_validation_data(
			para_id: ParaId,
			expected_persisted_validation_data_hash: Hash,
		) -> Option<(PersistedValidationData<Hash, BlockNumber>, ValidationCodeHash)> {
			parachains_runtime_api_impl::assumed_validation_data::<Runtime>(
				para_id,
				expected_persisted_validation_data_hash,
			)
		}

		fn check_validation_outputs(
			para_id: ParaId,
			outputs: primitives::CandidateCommitments,
		) -> bool {
			parachains_runtime_api_impl::check_validation_outputs::<Runtime>(para_id, outputs)
		}

		fn session_index_for_child() -> SessionIndex {
			parachains_runtime_api_impl::session_index_for_child::<Runtime>()
		}

		fn validation_code(para_id: ParaId, assumption: OccupiedCoreAssumption)
			-> Option<ValidationCode> {
			parachains_runtime_api_impl::validation_code::<Runtime>(para_id, assumption)
		}

		fn candidate_pending_availability(para_id: ParaId) -> Option<CommittedCandidateReceipt<Hash>> {
			parachains_runtime_api_impl::candidate_pending_availability::<Runtime>(para_id)
		}

		fn candidate_events() -> Vec<CandidateEvent<Hash>> {
			parachains_runtime_api_impl::candidate_events::<Runtime, _>(|ev| {
				match ev {
					RuntimeEvent::ParaInclusion(ev) => {
						Some(ev)
					}
					_ => None,
				}
			})
		}

		fn session_info(index: SessionIndex) -> Option<SessionInfo> {
			parachains_runtime_api_impl::session_info::<Runtime>(index)
		}

		fn session_executor_params(session_index: SessionIndex) -> Option<ExecutorParams> {
			parachains_runtime_api_impl::session_executor_params::<Runtime>(session_index)
		}

		fn dmq_contents(recipient: ParaId) -> Vec<InboundDownwardMessage<BlockNumber>> {
			parachains_runtime_api_impl::dmq_contents::<Runtime>(recipient)
		}

		fn inbound_hrmp_channels_contents(
			recipient: ParaId
		) -> BTreeMap<ParaId, Vec<InboundHrmpMessage<BlockNumber>>> {
			parachains_runtime_api_impl::inbound_hrmp_channels_contents::<Runtime>(recipient)
		}

		fn validation_code_by_hash(hash: ValidationCodeHash) -> Option<ValidationCode> {
			parachains_runtime_api_impl::validation_code_by_hash::<Runtime>(hash)
		}

		fn on_chain_votes() -> Option<ScrapedOnChainVotes<Hash>> {
			parachains_runtime_api_impl::on_chain_votes::<Runtime>()
		}

		fn submit_pvf_check_statement(
			stmt: primitives::PvfCheckStatement,
			signature: primitives::ValidatorSignature,
		) {
			parachains_runtime_api_impl::submit_pvf_check_statement::<Runtime>(stmt, signature)
		}

		fn pvfs_require_precheck() -> Vec<ValidationCodeHash> {
			parachains_runtime_api_impl::pvfs_require_precheck::<Runtime>()
		}

		fn validation_code_hash(para_id: ParaId, assumption: OccupiedCoreAssumption)
			-> Option<ValidationCodeHash>
		{
			parachains_runtime_api_impl::validation_code_hash::<Runtime>(para_id, assumption)
		}

		fn disputes() -> Vec<(SessionIndex, CandidateHash, DisputeState<BlockNumber>)> {
			parachains_runtime_api_impl::get_session_disputes::<Runtime>()
		}

		fn unapplied_slashes(
		) -> Vec<(SessionIndex, CandidateHash, slashing::PendingSlashes)> {
			parachains_runtime_api_impl::unapplied_slashes::<Runtime>()
		}

		fn key_ownership_proof(
			validator_id: ValidatorId,
		) -> Option<slashing::OpaqueKeyOwnershipProof> {
			use parity_scale_codec::Encode;

			Historical::prove((PARACHAIN_KEY_TYPE_ID, validator_id))
				.map(|p| p.encode())
				.map(slashing::OpaqueKeyOwnershipProof::new)
		}

		fn submit_report_dispute_lost(
			dispute_proof: slashing::DisputeProof,
			key_ownership_proof: slashing::OpaqueKeyOwnershipProof,
		) -> Option<()> {
			parachains_runtime_api_impl::submit_unsigned_slashing_report::<Runtime>(
				dispute_proof,
				key_ownership_proof,
			)
		}

		fn minimum_backing_votes() -> u32 {
			parachains_runtime_api_impl::minimum_backing_votes::<Runtime>()
		}

		fn para_backing_state(para_id: ParaId) -> Option<primitives::async_backing::BackingState> {
			parachains_runtime_api_impl::backing_state::<Runtime>(para_id)
		}

		fn async_backing_params() -> primitives::AsyncBackingParams {
			parachains_runtime_api_impl::async_backing_params::<Runtime>()
		}
	}

	impl beefy_primitives::BeefyApi<Block, BeefyId> for Runtime {
		fn beefy_genesis() -> Option<BlockNumber> {
			Beefy::genesis_block()
		}

		fn validator_set() -> Option<beefy_primitives::ValidatorSet<BeefyId>> {
			Beefy::validator_set()
		}

		fn submit_report_equivocation_unsigned_extrinsic(
			equivocation_proof: beefy_primitives::EquivocationProof<
				BlockNumber,
				BeefyId,
				BeefySignature,
			>,
			key_owner_proof: beefy_primitives::OpaqueKeyOwnershipProof,
		) -> Option<()> {
			let key_owner_proof = key_owner_proof.decode()?;

			Beefy::submit_unsigned_equivocation_report(
				equivocation_proof,
				key_owner_proof,
			)
		}

		fn generate_key_ownership_proof(
			_set_id: beefy_primitives::ValidatorSetId,
			authority_id: BeefyId,
		) -> Option<beefy_primitives::OpaqueKeyOwnershipProof> {
			use parity_scale_codec::Encode;

			Historical::prove((beefy_primitives::KEY_TYPE, authority_id))
				.map(|p| p.encode())
				.map(beefy_primitives::OpaqueKeyOwnershipProof::new)
		}
	}

	impl mmr::MmrApi<Block, Hash, BlockNumber> for Runtime {
		fn mmr_root() -> Result<mmr::Hash, mmr::Error> {
			Ok(Mmr::mmr_root())
		}

		fn mmr_leaf_count() -> Result<mmr::LeafIndex, mmr::Error> {
			Ok(Mmr::mmr_leaves())
		}

		fn generate_proof(
			block_numbers: Vec<BlockNumber>,
			best_known_block_number: Option<BlockNumber>,
		) -> Result<(Vec<mmr::EncodableOpaqueLeaf>, mmr::Proof<mmr::Hash>), mmr::Error> {
			Mmr::generate_proof(block_numbers, best_known_block_number).map(
				|(leaves, proof)| {
					(
						leaves
							.into_iter()
							.map(|leaf| mmr::EncodableOpaqueLeaf::from_leaf(&leaf))
							.collect(),
						proof,
					)
				},
			)
		}

		fn verify_proof(leaves: Vec<mmr::EncodableOpaqueLeaf>, proof: mmr::Proof<mmr::Hash>)
			-> Result<(), mmr::Error>
		{
			let leaves = leaves.into_iter().map(|leaf|
				leaf.into_opaque_leaf()
				.try_decode()
				.ok_or(mmr::Error::Verify)).collect::<Result<Vec<mmr::Leaf>, mmr::Error>>()?;
			Mmr::verify_leaves(leaves, proof)
		}

		fn verify_proof_stateless(
			root: mmr::Hash,
			leaves: Vec<mmr::EncodableOpaqueLeaf>,
			proof: mmr::Proof<mmr::Hash>
		) -> Result<(), mmr::Error> {
			let nodes = leaves.into_iter().map(|leaf|mmr::DataOrHash::Data(leaf.into_opaque_leaf())).collect();
			pallet_mmr::verify_leaves_proof::<mmr::Hashing, _>(root, nodes, proof)
		}
	}

	impl pallet_beefy_mmr::BeefyMmrApi<Block, Hash> for RuntimeApi {
		fn authority_set_proof() -> beefy_primitives::mmr::BeefyAuthoritySet<Hash> {
			BeefyMmrLeaf::authority_set_proof()
		}

		fn next_authority_set_proof() -> beefy_primitives::mmr::BeefyNextAuthoritySet<Hash> {
			BeefyMmrLeaf::next_authority_set_proof()
		}
	}

	impl fg_primitives::GrandpaApi<Block> for Runtime {
		fn grandpa_authorities() -> Vec<(GrandpaId, u64)> {
			Grandpa::grandpa_authorities()
		}

		fn current_set_id() -> fg_primitives::SetId {
			Grandpa::current_set_id()
		}

		fn submit_report_equivocation_unsigned_extrinsic(
			equivocation_proof: fg_primitives::EquivocationProof<
				<Block as BlockT>::Hash,
				sp_runtime::traits::NumberFor<Block>,
			>,
			key_owner_proof: fg_primitives::OpaqueKeyOwnershipProof,
		) -> Option<()> {
			let key_owner_proof = key_owner_proof.decode()?;

			Grandpa::submit_unsigned_equivocation_report(
				equivocation_proof,
				key_owner_proof,
			)
		}

		fn generate_key_ownership_proof(
			_set_id: fg_primitives::SetId,
			authority_id: fg_primitives::AuthorityId,
		) -> Option<fg_primitives::OpaqueKeyOwnershipProof> {
			use parity_scale_codec::Encode;

			Historical::prove((fg_primitives::KEY_TYPE, authority_id))
				.map(|p| p.encode())
				.map(fg_primitives::OpaqueKeyOwnershipProof::new)
		}
	}

	impl babe_primitives::BabeApi<Block> for Runtime {
		fn configuration() -> babe_primitives::BabeConfiguration {
			let epoch_config = Babe::epoch_config().unwrap_or(BABE_GENESIS_EPOCH_CONFIG);
			babe_primitives::BabeConfiguration {
				slot_duration: Babe::slot_duration(),
				epoch_length: EpochDuration::get(),
				c: epoch_config.c,
				authorities: Babe::authorities().to_vec(),
				randomness: Babe::randomness(),
				allowed_slots: epoch_config.allowed_slots,
			}
		}

		fn current_epoch_start() -> babe_primitives::Slot {
			Babe::current_epoch_start()
		}

		fn current_epoch() -> babe_primitives::Epoch {
			Babe::current_epoch()
		}

		fn next_epoch() -> babe_primitives::Epoch {
			Babe::next_epoch()
		}

		fn generate_key_ownership_proof(
			_slot: babe_primitives::Slot,
			authority_id: babe_primitives::AuthorityId,
		) -> Option<babe_primitives::OpaqueKeyOwnershipProof> {
			use parity_scale_codec::Encode;

			Historical::prove((babe_primitives::KEY_TYPE, authority_id))
				.map(|p| p.encode())
				.map(babe_primitives::OpaqueKeyOwnershipProof::new)
		}

		fn submit_report_equivocation_unsigned_extrinsic(
			equivocation_proof: babe_primitives::EquivocationProof<<Block as BlockT>::Header>,
			key_owner_proof: babe_primitives::OpaqueKeyOwnershipProof,
		) -> Option<()> {
			let key_owner_proof = key_owner_proof.decode()?;

			Babe::submit_unsigned_equivocation_report(
				equivocation_proof,
				key_owner_proof,
			)
		}
	}

	impl authority_discovery_primitives::AuthorityDiscoveryApi<Block> for Runtime {
		fn authorities() -> Vec<AuthorityDiscoveryId> {
			parachains_runtime_api_impl::relevant_authority_ids::<Runtime>()
		}
	}

	impl sp_session::SessionKeys<Block> for Runtime {
		fn generate_session_keys(seed: Option<Vec<u8>>) -> Vec<u8> {
			SessionKeys::generate(seed)
		}

		fn decode_session_keys(
			encoded: Vec<u8>,
		) -> Option<Vec<(Vec<u8>, sp_core::crypto::KeyTypeId)>> {
			SessionKeys::decode_into_raw_public_keys(&encoded)
		}
	}

	impl frame_system_rpc_runtime_api::AccountNonceApi<Block, AccountId, Nonce> for Runtime {
		fn account_nonce(account: AccountId) -> Nonce {
			System::account_nonce(account)
		}
	}

	impl pallet_transaction_payment_rpc_runtime_api::TransactionPaymentApi<
		Block,
		Balance,
	> for Runtime {
		fn query_info(uxt: <Block as BlockT>::Extrinsic, len: u32) -> RuntimeDispatchInfo<Balance> {
			TransactionPayment::query_info(uxt, len)
		}
		fn query_fee_details(uxt: <Block as BlockT>::Extrinsic, len: u32) -> FeeDetails<Balance> {
			TransactionPayment::query_fee_details(uxt, len)
		}
		fn query_weight_to_fee(weight: Weight) -> Balance {
			TransactionPayment::weight_to_fee(weight)
		}
		fn query_length_to_fee(length: u32) -> Balance {
			TransactionPayment::length_to_fee(length)
		}
	}

	impl pallet_transaction_payment_rpc_runtime_api::TransactionPaymentCallApi<Block, Balance, RuntimeCall>
		for Runtime
	{
		fn query_call_info(call: RuntimeCall, len: u32) -> RuntimeDispatchInfo<Balance> {
			TransactionPayment::query_call_info(call, len)
		}
		fn query_call_fee_details(call: RuntimeCall, len: u32) -> FeeDetails<Balance> {
			TransactionPayment::query_call_fee_details(call, len)
		}
		fn query_weight_to_fee(weight: Weight) -> Balance {
			TransactionPayment::weight_to_fee(weight)
		}
		fn query_length_to_fee(length: u32) -> Balance {
			TransactionPayment::length_to_fee(length)
		}
	}

	impl pallet_nomination_pools_runtime_api::NominationPoolsApi<
		Block,
		AccountId,
		Balance,
	> for Runtime {
		fn pending_rewards(member: AccountId) -> Balance {
			NominationPools::api_pending_rewards(member).unwrap_or_default()
		}

		fn points_to_balance(pool_id: pallet_nomination_pools::PoolId, points: Balance) -> Balance {
			NominationPools::api_points_to_balance(pool_id, points)
		}

		fn balance_to_points(pool_id: pallet_nomination_pools::PoolId, new_funds: Balance) -> Balance {
			NominationPools::api_balance_to_points(pool_id, new_funds)
		}
	}

	impl pallet_staking_runtime_api::StakingApi<Block, Balance> for Runtime {
		fn nominations_quota(balance: Balance) -> u32 {
			Staking::api_nominations_quota(balance)
		}
	}

	impl sp_genesis_builder::GenesisBuilder<Block> for Runtime {
		fn create_default_config() -> Vec<u8> {
			create_default_config::<RuntimeGenesisConfig>()
		}

		fn build_config(config: Vec<u8>) -> sp_genesis_builder::Result {
			build_config::<RuntimeGenesisConfig>(config)
		}
	}

	#[cfg(feature = "try-runtime")]
	impl frame_try_runtime::TryRuntime<Block> for Runtime {
		fn on_runtime_upgrade(checks: frame_try_runtime::UpgradeCheckSelect) -> (Weight, Weight) {
			log::info!("try-runtime::on_runtime_upgrade kusama.");
			let weight = Executive::try_runtime_upgrade(checks).unwrap();
			(weight, BlockWeights::get().max_block)
		}

		fn execute_block(
			block: Block,
			state_root_check: bool,
			signature_check: bool,
			select: frame_try_runtime::TryStateSelect,
		) -> Weight {
			// NOTE: intentional unwrap: we don't want to propagate the error backwards, and want to
			// have a backtrace here.
			Executive::try_execute_block(block, state_root_check, signature_check, select).unwrap()
		}
	}

	#[cfg(feature = "runtime-benchmarks")]
	impl frame_benchmarking::Benchmark<Block> for Runtime {
		fn benchmark_metadata(extra: bool) -> (
			Vec<frame_benchmarking::BenchmarkList>,
			Vec<frame_support::traits::StorageInfo>,
		) {
			use frame_benchmarking::{Benchmarking, BenchmarkList};
			use frame_support::traits::StorageInfoTrait;

			use pallet_session_benchmarking::Pallet as SessionBench;
			use pallet_offences_benchmarking::Pallet as OffencesBench;
			use pallet_election_provider_support_benchmarking::Pallet as ElectionProviderBench;
			use frame_system_benchmarking::Pallet as SystemBench;
			use pallet_nomination_pools_benchmarking::Pallet as NominationPoolsBench;
			use frame_benchmarking::baseline::Pallet as Baseline;

			// Benchmark files generated for `Balances/NisCounterpartBalances` instances are by default
			// `pallet_balances_balances.rs / pallet_balances_nis_counterpart_balances`, which is not really nice,
			// so with this redefinition we can change names to nicer:
			// `pallet_balances_native.rs / pallet_balances_nis.rs`.
			type Native = pallet_balances::Pallet::<Runtime, ()>;
			type Nis = pallet_balances::Pallet::<Runtime, NisCounterpartInstance>;

			let mut list = Vec::<BenchmarkList>::new();
			list_benchmarks!(list, extra);

			let storage_info = AllPalletsWithSystem::storage_info();
			return (list, storage_info)
		}

		fn dispatch_benchmark(
			config: frame_benchmarking::BenchmarkConfig
		) -> Result<
			Vec<frame_benchmarking::BenchmarkBatch>,
			sp_runtime::RuntimeString,
		> {
			use frame_support::traits::WhitelistedStorageKeys;
			use frame_benchmarking::{Benchmarking, BenchmarkBatch, BenchmarkError};
			use sp_storage::TrackedStorageKey;
			// Trying to add benchmarks directly to some pallets caused cyclic dependency issues.
			// To get around that, we separated the benchmarks into its own crate.
			use pallet_session_benchmarking::Pallet as SessionBench;
			use pallet_offences_benchmarking::Pallet as OffencesBench;
			use pallet_election_provider_support_benchmarking::Pallet as ElectionProviderBench;
			use frame_system_benchmarking::Pallet as SystemBench;
			use pallet_nomination_pools_benchmarking::Pallet as NominationPoolsBench;
			use frame_benchmarking::baseline::Pallet as Baseline;
			use xcm::latest::prelude::*;
			use xcm_config::{
				LocalCheckAccount, SovereignAccountOf, AssetHubLocation, TokenLocation, XcmConfig,
			};

			impl pallet_session_benchmarking::Config for Runtime {}
			impl pallet_offences_benchmarking::Config for Runtime {}
			impl pallet_election_provider_support_benchmarking::Config for Runtime {}
			impl frame_system_benchmarking::Config for Runtime {}
			impl frame_benchmarking::baseline::Config for Runtime {}
			impl pallet_nomination_pools_benchmarking::Config for Runtime {}
			impl runtime_parachains::disputes::slashing::benchmarking::Config for Runtime {}

			parameter_types! {
				pub ExistentialDepositMultiAsset: Option<MultiAsset> = Some((
					TokenLocation::get(),
					ExistentialDeposit::get()
				).into());
				pub ToParachain: ParaId = kusama_runtime_constants::system_parachain::ASSET_HUB_ID.into();
			}

			impl pallet_xcm_benchmarks::Config for Runtime {
				type XcmConfig = XcmConfig;
				type AccountIdConverter = SovereignAccountOf;
				type DeliveryHelper = runtime_common::xcm_sender::ToParachainDeliveryHelper<
					XcmConfig,
					ExistentialDepositMultiAsset,
					xcm_config::PriceForChildParachainDelivery,
					ToParachain,
					(),
				>;
				fn valid_destination() -> Result<MultiLocation, BenchmarkError> {
					Ok(AssetHubLocation::get())
				}
				fn worst_case_holding(_depositable_count: u32) -> MultiAssets {
					// Kusama only knows about KSM.
					vec![MultiAsset{
						id: Concrete(TokenLocation::get()),
						fun: Fungible(1_000_000 * UNITS),
					}].into()
				}
			}

			parameter_types! {
				pub const TrustedTeleporter: Option<(MultiLocation, MultiAsset)> = Some((
					AssetHubLocation::get(),
					MultiAsset { fun: Fungible(1 * UNITS), id: Concrete(TokenLocation::get()) },
				));
				pub const TrustedReserve: Option<(MultiLocation, MultiAsset)> = None;
			}

			impl pallet_xcm_benchmarks::fungible::Config for Runtime {
				type TransactAsset = Balances;

				type CheckedAccount = LocalCheckAccount;
				type TrustedTeleporter = TrustedTeleporter;
				type TrustedReserve = TrustedReserve;

				fn get_multi_asset() -> MultiAsset {
					MultiAsset {
						id: Concrete(TokenLocation::get()),
						fun: Fungible(1 * UNITS),
					}
				}
			}

			impl pallet_xcm_benchmarks::generic::Config for Runtime {
				type TransactAsset = Balances;
				type RuntimeCall = RuntimeCall;

				fn worst_case_response() -> (u64, Response) {
					(0u64, Response::Version(Default::default()))
				}

				fn worst_case_asset_exchange() -> Result<(MultiAssets, MultiAssets), BenchmarkError> {
					// Kusama doesn't support asset exchanges
					Err(BenchmarkError::Skip)
				}

				fn universal_alias() -> Result<(MultiLocation, Junction), BenchmarkError> {
					// The XCM executor of Kusama doesn't have a configured `UniversalAliases`
					Err(BenchmarkError::Skip)
				}

				fn transact_origin_and_runtime_call() -> Result<(MultiLocation, RuntimeCall), BenchmarkError> {
					Ok((AssetHubLocation::get(), frame_system::Call::remark_with_event { remark: vec![] }.into()))
				}

				fn subscribe_origin() -> Result<MultiLocation, BenchmarkError> {
					Ok(AssetHubLocation::get())
				}

				fn claimable_asset() -> Result<(MultiLocation, MultiLocation, MultiAssets), BenchmarkError> {
					let origin = AssetHubLocation::get();
					let assets: MultiAssets = (Concrete(TokenLocation::get()), 1_000 * UNITS).into();
					let ticket = MultiLocation { parents: 0, interior: Here };
					Ok((origin, ticket, assets))
				}

				fn unlockable_asset() -> Result<(MultiLocation, MultiLocation, MultiAsset), BenchmarkError> {
					// Kusama doesn't support asset locking
					Err(BenchmarkError::Skip)
				}

				fn export_message_origin_and_destination(
				) -> Result<(MultiLocation, NetworkId, InteriorMultiLocation), BenchmarkError> {
					// Kusama doesn't support exporting messages
					Err(BenchmarkError::Skip)
				}

				fn alias_origin() -> Result<(MultiLocation, MultiLocation), BenchmarkError> {
					// The XCM executor of Kusama doesn't have a configured `Aliasers`
					Err(BenchmarkError::Skip)
				}
			}

			type Native = pallet_balances::Pallet::<Runtime, ()>;
			type Nis = pallet_balances::Pallet::<Runtime, NisCounterpartInstance>;

			let mut whitelist: Vec<TrackedStorageKey> = AllPalletsWithSystem::whitelisted_storage_keys();
			let treasury_key = frame_system::Account::<Runtime>::hashed_key_for(Treasury::account_id());
			whitelist.push(treasury_key.to_vec().into());

			let mut batches = Vec::<BenchmarkBatch>::new();
			let params = (&config, &whitelist);

			add_benchmarks!(params, batches);

			Ok(batches)
		}
	}
}

#[cfg(test)]
mod fees_tests {
	use super::*;
	use sp_runtime::assert_eq_error_rate;

	#[test]
	fn signed_deposit_is_sensible() {
		// ensure this number does not change, or that it is checked after each change.
		// a 1 MB solution should need around 0.16 KSM deposit
		let deposit = SignedFixedDeposit::get() + (SignedDepositByte::get() * 1024 * 1024);
		assert_eq_error_rate!(deposit, UNITS * 167 / 100, UNITS / 100);
	}
}

#[cfg(test)]
mod multiplier_tests {
	use super::*;
	use frame_support::{
		dispatch::DispatchInfo,
		traits::{OnFinalize, PalletInfoAccess},
	};
	use runtime_common::{MinimumMultiplier, TargetBlockFullness};
	use separator::Separatable;
	use sp_runtime::traits::Convert;

	fn run_with_system_weight<F>(w: Weight, mut assertions: F)
	where
		F: FnMut() -> (),
	{
		let mut t: sp_io::TestExternalities = frame_system::GenesisConfig::<Runtime>::default()
			.build_storage()
			.unwrap()
			.into();
		t.execute_with(|| {
			System::set_block_consumed_resources(w, 0);
			assertions()
		});
	}

	#[test]
	fn multiplier_can_grow_from_zero() {
		let minimum_multiplier = MinimumMultiplier::get();
		let target = TargetBlockFullness::get() *
			BlockWeights::get().get(DispatchClass::Normal).max_total.unwrap();
		// if the min is too small, then this will not change, and we are doomed forever.
		// the weight is 1/100th bigger than target.
		run_with_system_weight(target.saturating_mul(101) / 100, || {
			let next = SlowAdjustingFeeUpdate::<Runtime>::convert(minimum_multiplier);
			assert!(next > minimum_multiplier, "{:?} !>= {:?}", next, minimum_multiplier);
		})
	}

	#[test]
	fn fast_unstake_estimate() {
		use pallet_fast_unstake::WeightInfo;
		let block_time = BlockWeights::get().max_block.ref_time() as f32;
		let on_idle = weights::pallet_fast_unstake::WeightInfo::<Runtime>::on_idle_check(
			1000,
			<Runtime as pallet_fast_unstake::Config>::BatchSize::get(),
		)
		.ref_time() as f32;
		println!("ratio of block weight for full batch fast-unstake {}", on_idle / block_time);
		assert!(on_idle / block_time <= 0.5f32)
	}

	#[test]
	fn treasury_pallet_index_is_correct() {
		assert_eq!(TREASURY_PALLET_ID, <Treasury as PalletInfoAccess>::index() as u8);
	}

	#[test]
	#[ignore]
	fn multiplier_growth_simulator() {
		// assume the multiplier is initially set to its minimum. We update it with values twice the
		//target (target is 25%, thus 50%) and we see at which point it reaches 1.
		let mut multiplier = MinimumMultiplier::get();
		let block_weight = BlockWeights::get().get(DispatchClass::Normal).max_total.unwrap();
		let mut blocks = 0;
		let mut fees_paid = 0;

		frame_system::Pallet::<Runtime>::set_block_consumed_resources(Weight::MAX, 0);
		let info = DispatchInfo { weight: Weight::MAX, ..Default::default() };

		let mut t: sp_io::TestExternalities = frame_system::GenesisConfig::<Runtime>::default()
			.build_storage()
			.unwrap()
			.into();
		// set the minimum
		t.execute_with(|| {
			pallet_transaction_payment::NextFeeMultiplier::<Runtime>::set(MinimumMultiplier::get());
		});

		while multiplier <= Multiplier::from_u32(1) {
			t.execute_with(|| {
				// imagine this tx was called.
				let fee = TransactionPayment::compute_fee(0, &info, 0);
				fees_paid += fee;

				// this will update the multiplier.
				System::set_block_consumed_resources(block_weight, 0);
				TransactionPayment::on_finalize(1);
				let next = TransactionPayment::next_fee_multiplier();

				assert!(next > multiplier, "{:?} !>= {:?}", next, multiplier);
				multiplier = next;

				println!(
					"block = {} / multiplier {:?} / fee = {:?} / fess so far {:?}",
					blocks,
					multiplier,
					fee.separated_string(),
					fees_paid.separated_string()
				);
			});
			blocks += 1;
		}
	}

	#[test]
	#[ignore]
	fn multiplier_cool_down_simulator() {
		// assume the multiplier is initially set to its minimum. We update it with values twice the
		//target (target is 25%, thus 50%) and we see at which point it reaches 1.
		let mut multiplier = Multiplier::from_u32(2);
		let mut blocks = 0;

		let mut t: sp_io::TestExternalities = frame_system::GenesisConfig::<Runtime>::default()
			.build_storage()
			.unwrap()
			.into();
		// set the minimum
		t.execute_with(|| {
			pallet_transaction_payment::NextFeeMultiplier::<Runtime>::set(multiplier);
		});

		while multiplier > Multiplier::from_u32(0) {
			t.execute_with(|| {
				// this will update the multiplier.
				TransactionPayment::on_finalize(1);
				let next = TransactionPayment::next_fee_multiplier();

				assert!(next < multiplier, "{:?} !>= {:?}", next, multiplier);
				multiplier = next;

				println!("block = {} / multiplier {:?}", blocks, multiplier);
			});
			blocks += 1;
		}
	}
}

#[cfg(all(test, feature = "try-runtime"))]
mod remote_tests {
	use super::*;
	use frame_try_runtime::{runtime_decl_for_try_runtime::TryRuntime, UpgradeCheckSelect};
	use remote_externalities::{
		Builder, Mode, OfflineConfig, OnlineConfig, SnapshotConfig, Transport,
	};
	use std::env::var;

	#[tokio::test]
	async fn run_migrations() {
		if var("RUN_MIGRATION_TESTS").is_err() {
			return
		}

		sp_tracing::try_init_simple();
		let transport: Transport =
			var("WS").unwrap_or("wss://kusama-rpc.polkadot.io:443".to_string()).into();
		let maybe_state_snapshot: Option<SnapshotConfig> = var("SNAP").map(|s| s.into()).ok();
		let mut ext = Builder::<Block>::default()
			.mode(if let Some(state_snapshot) = maybe_state_snapshot {
				Mode::OfflineOrElseOnline(
					OfflineConfig { state_snapshot: state_snapshot.clone() },
					OnlineConfig {
						transport,
						state_snapshot: Some(state_snapshot),
						..Default::default()
					},
				)
			} else {
				Mode::Online(OnlineConfig { transport, ..Default::default() })
			})
			.build()
			.await
			.unwrap();
		ext.execute_with(|| Runtime::on_runtime_upgrade(UpgradeCheckSelect::PreAndPost));
	}

	#[tokio::test]
	#[ignore = "this test is meant to be executed manually"]
	async fn try_fast_unstake_all() {
		sp_tracing::try_init_simple();
		let transport: Transport =
			var("WS").unwrap_or("wss://kusama-rpc.polkadot.io:443".to_string()).into();
		let maybe_state_snapshot: Option<SnapshotConfig> = var("SNAP").map(|s| s.into()).ok();
		let mut ext = Builder::<Block>::default()
			.mode(if let Some(state_snapshot) = maybe_state_snapshot {
				Mode::OfflineOrElseOnline(
					OfflineConfig { state_snapshot: state_snapshot.clone() },
					OnlineConfig {
						transport,
						state_snapshot: Some(state_snapshot),
						..Default::default()
					},
				)
			} else {
				Mode::Online(OnlineConfig { transport, ..Default::default() })
			})
			.build()
			.await
			.unwrap();
		ext.execute_with(|| {
			pallet_fast_unstake::ErasToCheckPerBlock::<Runtime>::put(1);
			runtime_common::try_runtime::migrate_all_inactive_nominators::<Runtime>()
		});
	}
}

mod init_state_migration {
	use super::Runtime;
	use frame_support::traits::OnRuntimeUpgrade;
	use pallet_state_trie_migration::{AutoLimits, MigrationLimits, MigrationProcess};
	#[cfg(not(feature = "std"))]
	use sp_std::prelude::*;

	/// Initialize an automatic migration process.
	pub struct InitMigrate;
	impl OnRuntimeUpgrade for InitMigrate {
		#[cfg(feature = "try-runtime")]
		fn pre_upgrade() -> Result<Vec<u8>, sp_runtime::DispatchError> {
			use parity_scale_codec::Encode;
			let migration_should_start = AutoLimits::<Runtime>::get().is_none() &&
				MigrationProcess::<Runtime>::get() == Default::default();
			Ok(migration_should_start.encode())
		}

		fn on_runtime_upgrade() -> frame_support::weights::Weight {
			if AutoLimits::<Runtime>::get().is_some() {
				log::warn!("Automatic trie migration already started, not proceeding.");
				return <Runtime as frame_system::Config>::DbWeight::get().reads(1)
			};

			if MigrationProcess::<Runtime>::get() != Default::default() {
				log::warn!("MigrationProcess is not Default. Not proceeding.");
				return <Runtime as frame_system::Config>::DbWeight::get().reads(2)
			};

			// Migration is not already running and `MigraitonProcess` is Default. Ready to run
			// migrations.
			//
			// We use limits to target 600ko proofs per block and
			// avg 800_000_000_000 of weight per block.
			// See spreadsheet 4800_400 in
			// https://raw.githubusercontent.com/cheme/substrate/try-runtime-mig/ksm.ods
			AutoLimits::<Runtime>::put(Some(MigrationLimits { item: 4_800, size: 204800 * 2 }));
			log::info!("Automatic trie migration started.");
			<Runtime as frame_system::Config>::DbWeight::get().reads_writes(2, 1)
		}

		#[cfg(feature = "try-runtime")]
		fn post_upgrade(
			migration_should_start_bytes: Vec<u8>,
		) -> Result<(), sp_runtime::DispatchError> {
			use parity_scale_codec::Decode;
			let migration_should_start: bool =
				Decode::decode(&mut migration_should_start_bytes.as_slice())
					.expect("failed to decode migration should start");

			if migration_should_start {
				frame_support::ensure!(
					AutoLimits::<Runtime>::get().is_some(),
					sp_runtime::DispatchError::Other("Automigration did not start as expected.")
				);
			}

			Ok(())
		}
	}
}<|MERGE_RESOLUTION|>--- conflicted
+++ resolved
@@ -327,15 +327,9 @@
 	type MaxLocks = MaxLocks;
 	type MaxReserves = MaxReserves;
 	type ReserveIdentifier = [u8; 8];
-<<<<<<< HEAD
-	type WeightInfo = weights::pallet_balances_native::WeightInfo<Runtime>;
-	type FreezeIdentifier = ();
-	type MaxFreezes = ();
-=======
 	type WeightInfo = weights::pallet_balances_balances::WeightInfo<Runtime>;
 	type FreezeIdentifier = RuntimeFreezeReason;
 	type MaxFreezes = ConstU32<8>;
->>>>>>> fa59883a
 	type RuntimeHoldReason = RuntimeHoldReason;
 	type RuntimeFreezeReason = RuntimeFreezeReason;
 	type MaxHolds = ConstU32<2>;
