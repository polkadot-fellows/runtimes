// Copyright (C) Parity Technologies (UK) Ltd.
// This file is part of Polkadot.

// Polkadot is free software: you can redistribute it and/or modify
// it under the terms of the GNU General Public License as published by
// the Free Software Foundation, either version 3 of the License, or
// (at your option) any later version.

// Polkadot is distributed in the hope that it will be useful,
// but WITHOUT ANY WARRANTY; without even the implied warranty of
// MERCHANTABILITY or FITNESS FOR A PARTICULAR PURPOSE.  See the
// GNU General Public License for more details.

// You should have received a copy of the GNU General Public License
// along with Polkadot. If not, see <http://www.gnu.org/licenses/>.

//! The Kusama runtime. This can be compiled with `#[no_std]`, ready for Wasm.

#![cfg_attr(not(feature = "std"), no_std)]
// `construct_runtime!` does a lot of recursion and requires us to increase the limit.
#![recursion_limit = "512"]

use pallet_nis::WithMaximumOf;
use parity_scale_codec::{Decode, Encode, MaxEncodedLen};
use primitives::{
	slashing, AccountId, AccountIndex, Balance, BlockNumber, CandidateEvent, CandidateHash,
	CommittedCandidateReceipt, CoreState, DisputeState, ExecutorParams, GroupRotationInfo, Hash,
	Id as ParaId, InboundDownwardMessage, InboundHrmpMessage, Moment, Nonce,
	OccupiedCoreAssumption, PersistedValidationData, ScrapedOnChainVotes, SessionInfo, Signature,
	ValidationCode, ValidationCodeHash, ValidatorId, ValidatorIndex, LOWEST_PUBLIC_ID,
	PARACHAIN_KEY_TYPE_ID,
};
use runtime_common::{
	auctions, claims, crowdloan, impl_runtime_weights,
	impls::{
		DealWithFees, LocatableAssetConverter, VersionedLocatableAsset,
		VersionedMultiLocationConverter,
	},
	paras_registrar, prod_or_fast, slots, BalanceToU256, BlockHashCount, BlockLength,
	CurrencyToVote, SlowAdjustingFeeUpdate, U256ToBalance,
};
use scale_info::TypeInfo;
use sp_std::{cmp::Ordering, collections::btree_map::BTreeMap, prelude::*};

use runtime_parachains::{
	assigner_parachains as parachains_assigner_parachains,
	configuration as parachains_configuration, disputes as parachains_disputes,
	disputes::slashing as parachains_slashing,
	dmp as parachains_dmp, hrmp as parachains_hrmp, inclusion as parachains_inclusion,
	inclusion::{AggregateMessageOrigin, UmpQueueId},
	initializer as parachains_initializer, origin as parachains_origin, paras as parachains_paras,
	paras_inherent as parachains_paras_inherent, reward_points as parachains_reward_points,
	runtime_api_impl::{
		v7 as parachains_runtime_api_impl, vstaging as parachains_vstaging_api_impl,
	},
	scheduler as parachains_scheduler, session_info as parachains_session_info,
	shared as parachains_shared,
};

use authority_discovery_primitives::AuthorityId as AuthorityDiscoveryId;
use beefy_primitives::{
	ecdsa_crypto::{AuthorityId as BeefyId, Signature as BeefySignature},
	mmr::{BeefyDataProvider, MmrLeafVersion},
};
use frame_election_provider_support::{
	bounds::ElectionBoundsBuilder, generate_solution_type, onchain, NposSolution,
	SequentialPhragmen,
};
use frame_support::{
	construct_runtime,
	genesis_builder_helper::{build_config, create_default_config},
	parameter_types,
	traits::{
		fungible::HoldConsideration, ConstU32, EitherOf, EitherOfDiverse, Everything,
		InstanceFilter, KeyOwnerProofSystem, LinearStoragePrice, PrivilegeCmp, ProcessMessage,
		ProcessMessageError, StorageMapShim, WithdrawReasons,
	},
	weights::{ConstantMultiplier, WeightMeter},
	PalletId,
};
use frame_system::EnsureRoot;
use pallet_grandpa::{fg_primitives, AuthorityId as GrandpaId};
use pallet_identity::simple::IdentityInfo;
use pallet_session::historical as session_historical;
use pallet_transaction_payment::{CurrencyAdapter, FeeDetails, RuntimeDispatchInfo};
use sp_core::{ConstU128, OpaqueMetadata, H256};
use sp_runtime::{
	create_runtime_str, generic, impl_opaque_keys,
	traits::{
		AccountIdLookup, BlakeTwo256, Block as BlockT, ConvertInto, Extrinsic as ExtrinsicT,
		IdentityLookup, Keccak256, OpaqueKeys, SaturatedConversion, Verify,
	},
	transaction_validity::{TransactionPriority, TransactionSource, TransactionValidity},
	ApplyExtrinsicResult, BoundToRuntimeAppPublic, FixedU128, KeyTypeId, Perbill, Percent, Permill,
	RuntimeAppPublic, RuntimeDebug,
};
use sp_staking::SessionIndex;
#[cfg(any(feature = "std", test))]
use sp_version::NativeVersion;
use sp_version::RuntimeVersion;
use xcm::{
	latest::{InteriorMultiLocation, Junction, Junction::PalletInstance},
	VersionedMultiLocation,
};
use xcm_builder::PayOverXcm;

pub use frame_system::Call as SystemCall;
pub use pallet_balances::Call as BalancesCall;
pub use pallet_election_provider_multi_phase::{Call as EPMCall, GeometricDepositBase};
#[cfg(feature = "std")]
pub use pallet_staking::StakerStatus;
use pallet_staking::UseValidatorsMap;
use sp_runtime::traits::Get;
#[cfg(any(feature = "std", test))]
pub use sp_runtime::BuildStorage;

/// Constant values used within the runtime.
use kusama_runtime_constants::{currency::*, fee::*, time::*, TREASURY_PALLET_ID};

// Weights used in the runtime.
mod weights;

// Voter bag threshold definitions.
mod bag_thresholds;

// Historical information of society finances.
mod past_payouts;

// XCM configurations.
pub mod xcm_config;

// Governance configurations.
pub mod governance;
use governance::{
	pallet_custom_origins, AuctionAdmin, Fellows, GeneralAdmin, LeaseAdmin, StakingAdmin,
	Treasurer, TreasurySpender,
};

#[cfg(test)]
mod tests;

impl_runtime_weights!(kusama_runtime_constants);

// Make the WASM binary available.
#[cfg(feature = "std")]
include!(concat!(env!("OUT_DIR"), "/wasm_binary.rs"));

/// Runtime version (Kusama).
#[sp_version::runtime_version]
pub const VERSION: RuntimeVersion = RuntimeVersion {
	spec_name: create_runtime_str!("kusama"),
	impl_name: create_runtime_str!("parity-kusama"),
	authoring_version: 2,
	spec_version: 1_001_000,
	impl_version: 0,
	apis: RUNTIME_API_VERSIONS,
	transaction_version: 25,
	state_version: 1,
};

/// The BABE epoch configuration at genesis.
pub const BABE_GENESIS_EPOCH_CONFIG: babe_primitives::BabeEpochConfiguration =
	babe_primitives::BabeEpochConfiguration {
		c: PRIMARY_PROBABILITY,
		allowed_slots: babe_primitives::AllowedSlots::PrimaryAndSecondaryVRFSlots,
	};

/// Native version.
#[cfg(any(feature = "std", test))]
pub fn native_version() -> NativeVersion {
	NativeVersion { runtime_version: VERSION, can_author_with: Default::default() }
}

parameter_types! {
	pub const Version: RuntimeVersion = VERSION;
	pub const SS58Prefix: u8 = 2;
}

impl frame_system::Config for Runtime {
	type BaseCallFilter = Everything;
	type BlockWeights = BlockWeights;
	type BlockLength = BlockLength;
	type RuntimeOrigin = RuntimeOrigin;
	type RuntimeCall = RuntimeCall;
	type Nonce = Nonce;
	type Hash = Hash;
	type Hashing = BlakeTwo256;
	type AccountId = AccountId;
	type Lookup = AccountIdLookup<AccountId, ()>;
	type Block = Block;
	type RuntimeEvent = RuntimeEvent;
	type BlockHashCount = BlockHashCount;
	type DbWeight = RocksDbWeight;
	type Version = Version;
	type PalletInfo = PalletInfo;
	type AccountData = pallet_balances::AccountData<Balance>;
	type OnNewAccount = ();
	type OnKilledAccount = ();
	type SystemWeightInfo = weights::frame_system::WeightInfo<Runtime>;
	type SS58Prefix = SS58Prefix;
	type OnSetCode = ();
	type MaxConsumers = frame_support::traits::ConstU32<16>;
}

parameter_types! {
	pub MaximumSchedulerWeight: Weight = Perbill::from_percent(80) * BlockWeights::get().max_block;
	pub const MaxScheduledPerBlock: u32 = 50;
	pub const NoPreimagePostponement: Option<u32> = Some(10);
}

/// Used the compare the privilege of an origin inside the scheduler.
pub struct OriginPrivilegeCmp;

impl PrivilegeCmp<OriginCaller> for OriginPrivilegeCmp {
	fn cmp_privilege(left: &OriginCaller, right: &OriginCaller) -> Option<Ordering> {
		if left == right {
			return Some(Ordering::Equal)
		}

		match (left, right) {
			// Root is greater than anything.
			(OriginCaller::system(frame_system::RawOrigin::Root), _) => Some(Ordering::Greater),
			// For every other origin we don't care, as they are not used for `ScheduleOrigin`.
			_ => None,
		}
	}
}

impl pallet_scheduler::Config for Runtime {
	type RuntimeOrigin = RuntimeOrigin;
	type RuntimeEvent = RuntimeEvent;
	type PalletsOrigin = OriginCaller;
	type RuntimeCall = RuntimeCall;
	type MaximumWeight = MaximumSchedulerWeight;
	// The goal of having ScheduleOrigin include AuctionAdmin is to allow the auctions track of
	// OpenGov to schedule periodic auctions.
	// Also allow Treasurer to schedule recurring payments.
	type ScheduleOrigin = EitherOf<EitherOf<EnsureRoot<AccountId>, AuctionAdmin>, Treasurer>;
	type MaxScheduledPerBlock = MaxScheduledPerBlock;
	type WeightInfo = weights::pallet_scheduler::WeightInfo<Runtime>;
	type OriginPrivilegeCmp = OriginPrivilegeCmp;
	type Preimages = Preimage;
}

parameter_types! {
	pub const PreimageBaseDeposit: Balance = deposit(2, 64);
	pub const PreimageByteDeposit: Balance = deposit(0, 1);
	pub const PreimageHoldReason: RuntimeHoldReason =
		RuntimeHoldReason::Preimage(pallet_preimage::HoldReason::Preimage);
}

impl pallet_preimage::Config for Runtime {
	type WeightInfo = weights::pallet_preimage::WeightInfo<Runtime>;
	type RuntimeEvent = RuntimeEvent;
	type Currency = Balances;
	type ManagerOrigin = EnsureRoot<AccountId>;
	type Consideration = HoldConsideration<
		AccountId,
		Balances,
		PreimageHoldReason,
		LinearStoragePrice<PreimageBaseDeposit, PreimageByteDeposit, Balance>,
	>;
}

parameter_types! {
	pub EpochDuration: u64 = prod_or_fast!(
		EPOCH_DURATION_IN_SLOTS as u64,
		2 * MINUTES as u64,
		"KSM_EPOCH_DURATION"
	);
	pub const ExpectedBlockTime: Moment = MILLISECS_PER_BLOCK;
	pub ReportLongevity: u64 =
		BondingDuration::get() as u64 * SessionsPerEra::get() as u64 * EpochDuration::get();
}

impl pallet_babe::Config for Runtime {
	type EpochDuration = EpochDuration;
	type ExpectedBlockTime = ExpectedBlockTime;

	// session module is the trigger
	type EpochChangeTrigger = pallet_babe::ExternalTrigger;

	type DisabledValidators = Session;

	type KeyOwnerProof =
		<Historical as KeyOwnerProofSystem<(KeyTypeId, pallet_babe::AuthorityId)>>::Proof;

	type EquivocationReportSystem =
		pallet_babe::EquivocationReportSystem<Self, Offences, Historical, ReportLongevity>;

	type WeightInfo = ();

	type MaxAuthorities = MaxAuthorities;
	type MaxNominators = MaxNominatorRewardedPerValidator;
}

parameter_types! {
	pub const IndexDeposit: Balance = 100 * CENTS;
}

impl pallet_indices::Config for Runtime {
	type AccountIndex = AccountIndex;
	type Currency = Balances;
	type Deposit = IndexDeposit;
	type RuntimeEvent = RuntimeEvent;
	type WeightInfo = weights::pallet_indices::WeightInfo<Runtime>;
}

parameter_types! {
	pub const ExistentialDeposit: Balance = EXISTENTIAL_DEPOSIT;
	pub const MaxLocks: u32 = 50;
	pub const MaxReserves: u32 = 50;
}

impl pallet_balances::Config for Runtime {
	type Balance = Balance;
	type DustRemoval = ();
	type RuntimeEvent = RuntimeEvent;
	type ExistentialDeposit = ExistentialDeposit;
	type AccountStore = System;
	type MaxLocks = MaxLocks;
	type MaxReserves = MaxReserves;
	type ReserveIdentifier = [u8; 8];
	type WeightInfo = weights::pallet_balances_native::WeightInfo<Runtime>;
	type FreezeIdentifier = RuntimeFreezeReason;
	type MaxFreezes = ConstU32<8>;
	type RuntimeHoldReason = RuntimeHoldReason;
	type RuntimeFreezeReason = RuntimeFreezeReason;
	type MaxHolds = ConstU32<2>;
}

parameter_types! {
	pub BeefySetIdSessionEntries: u32 = BondingDuration::get() * SessionsPerEra::get();
}

impl pallet_beefy::Config for Runtime {
	type BeefyId = BeefyId;
	type MaxAuthorities = MaxAuthorities;
	type MaxNominators = MaxNominatorRewardedPerValidator;
	type MaxSetIdSessionEntries = BeefySetIdSessionEntries;
	type OnNewValidatorSet = BeefyMmrLeaf;
	type WeightInfo = ();
	type KeyOwnerProof = <Historical as KeyOwnerProofSystem<(KeyTypeId, BeefyId)>>::Proof;
	type EquivocationReportSystem =
		pallet_beefy::EquivocationReportSystem<Self, Offences, Historical, ReportLongevity>;
}

impl pallet_mmr::Config for Runtime {
	const INDEXING_PREFIX: &'static [u8] = mmr::INDEXING_PREFIX;
	type Hashing = Keccak256;
	type OnNewRoot = pallet_beefy_mmr::DepositBeefyDigest<Runtime>;
	type WeightInfo = ();
	type LeafData = pallet_beefy_mmr::Pallet<Runtime>;
}

/// MMR helper types.
mod mmr {
	use super::Runtime;
	pub use pallet_mmr::primitives::*;

	pub type Leaf = <<Runtime as pallet_mmr::Config>::LeafData as LeafDataProvider>::LeafData;
	pub type Hashing = <Runtime as pallet_mmr::Config>::Hashing;
	pub type Hash = <Hashing as sp_runtime::traits::Hash>::Output;
}

parameter_types! {
	/// Version of the produced MMR leaf.
	///
	/// The version consists of two parts;
	/// - `major` (3 bits)
	/// - `minor` (5 bits)
	///
	/// `major` should be updated only if decoding the previous MMR Leaf format from the payload
	/// is not possible (i.e. backward incompatible change).
	/// `minor` should be updated if fields are added to the previous MMR Leaf, which given SCALE
	/// encoding does not prevent old leafs from being decoded.
	///
	/// Hence we expect `major` to be changed really rarely (think never).
	/// See [`MmrLeafVersion`] type documentation for more details.
	pub LeafVersion: MmrLeafVersion = MmrLeafVersion::new(0, 0);
}

/// A BEEFY data provider that merkelizes all the parachain heads at the current block
/// (sorted by their parachain id).
pub struct ParaHeadsRootProvider;
impl BeefyDataProvider<H256> for ParaHeadsRootProvider {
	fn extra_data() -> H256 {
		let mut para_heads: Vec<(u32, Vec<u8>)> = Paras::parachains()
			.into_iter()
			.filter_map(|id| Paras::para_head(&id).map(|head| (id.into(), head.0)))
			.collect();
		para_heads.sort_by_key(|k| k.0);
		binary_merkle_tree::merkle_root::<mmr::Hashing, _>(
			para_heads.into_iter().map(|pair| pair.encode()),
		)
		.into()
	}
}

impl pallet_beefy_mmr::Config for Runtime {
	type LeafVersion = LeafVersion;
	type BeefyAuthorityToMerkleLeaf = pallet_beefy_mmr::BeefyEcdsaToEthereum;
	type LeafExtra = H256;
	type BeefyDataProvider = ParaHeadsRootProvider;
}

parameter_types! {
	pub const TransactionByteFee: Balance = 10 * MILLICENTS;
	/// This value increases the priority of `Operational` transactions by adding
	/// a "virtual tip" that's equal to the `OperationalFeeMultiplier * final_fee`.
	pub const OperationalFeeMultiplier: u8 = 5;
}

impl pallet_transaction_payment::Config for Runtime {
	type RuntimeEvent = RuntimeEvent;
	type OnChargeTransaction = CurrencyAdapter<Balances, DealWithFees<Self>>;
	type OperationalFeeMultiplier = OperationalFeeMultiplier;
	type WeightToFee = WeightToFee;
	type LengthToFee = ConstantMultiplier<Balance, TransactionByteFee>;
	type FeeMultiplierUpdate = SlowAdjustingFeeUpdate<Self>;
}

parameter_types! {
	pub const MinimumPeriod: u64 = SLOT_DURATION / 2;
}
impl pallet_timestamp::Config for Runtime {
	type Moment = u64;
	type OnTimestampSet = Babe;
	type MinimumPeriod = MinimumPeriod;
	type WeightInfo = weights::pallet_timestamp::WeightInfo<Runtime>;
}

impl pallet_authorship::Config for Runtime {
	type FindAuthor = pallet_session::FindAccountFromAuthorIndex<Self, Babe>;
	type EventHandler = Staking;
}

#[derive(Clone, Debug, PartialEq, Eq, Encode, Decode)]
pub struct OldSessionKeys {
	pub grandpa: <Grandpa as BoundToRuntimeAppPublic>::Public,
	pub babe: <Babe as BoundToRuntimeAppPublic>::Public,
	pub im_online: pallet_im_online::sr25519::AuthorityId,
	pub para_validator: <Initializer as BoundToRuntimeAppPublic>::Public,
	pub para_assignment: <ParaSessionInfo as BoundToRuntimeAppPublic>::Public,
	pub authority_discovery: <AuthorityDiscovery as BoundToRuntimeAppPublic>::Public,
	pub beefy: <Beefy as BoundToRuntimeAppPublic>::Public,
}

impl OpaqueKeys for OldSessionKeys {
	type KeyTypeIdProviders = ();
	fn key_ids() -> &'static [KeyTypeId] {
		&[
			<<Grandpa as BoundToRuntimeAppPublic>::Public>::ID,
			<<Babe as BoundToRuntimeAppPublic>::Public>::ID,
			sp_core::crypto::key_types::IM_ONLINE,
			<<Initializer as BoundToRuntimeAppPublic>::Public>::ID,
			<<ParaSessionInfo as BoundToRuntimeAppPublic>::Public>::ID,
			<<AuthorityDiscovery as BoundToRuntimeAppPublic>::Public>::ID,
			<<Beefy as BoundToRuntimeAppPublic>::Public>::ID,
		]
	}
	fn get_raw(&self, i: KeyTypeId) -> &[u8] {
		match i {
			<<Grandpa as BoundToRuntimeAppPublic>::Public>::ID => self.grandpa.as_ref(),
			<<Babe as BoundToRuntimeAppPublic>::Public>::ID => self.babe.as_ref(),
			sp_core::crypto::key_types::IM_ONLINE => self.im_online.as_ref(),
			<<Initializer as BoundToRuntimeAppPublic>::Public>::ID => self.para_validator.as_ref(),
			<<ParaSessionInfo as BoundToRuntimeAppPublic>::Public>::ID =>
				self.para_assignment.as_ref(),
			<<AuthorityDiscovery as BoundToRuntimeAppPublic>::Public>::ID =>
				self.authority_discovery.as_ref(),
			<<Beefy as BoundToRuntimeAppPublic>::Public>::ID => self.beefy.as_ref(),
			_ => &[],
		}
	}
}

impl_opaque_keys! {
	pub struct SessionKeys {
		pub grandpa: Grandpa,
		pub babe: Babe,
		pub para_validator: Initializer,
		pub para_assignment: ParaSessionInfo,
		pub authority_discovery: AuthorityDiscovery,
		pub beefy: Beefy,
	}
}

// remove this when removing `OldSessionKeys`
fn transform_session_keys(_val: AccountId, old: OldSessionKeys) -> SessionKeys {
	SessionKeys {
		grandpa: old.grandpa,
		babe: old.babe,
		para_validator: old.para_validator,
		para_assignment: old.para_assignment,
		authority_discovery: old.authority_discovery,
		beefy: old.beefy,
	}
}

impl pallet_session::Config for Runtime {
	type RuntimeEvent = RuntimeEvent;
	type ValidatorId = AccountId;
	type ValidatorIdOf = pallet_staking::StashOf<Self>;
	type ShouldEndSession = Babe;
	type NextSessionRotation = Babe;
	type SessionManager = pallet_session::historical::NoteHistoricalRoot<Self, Staking>;
	type SessionHandler = <SessionKeys as OpaqueKeys>::KeyTypeIdProviders;
	type Keys = SessionKeys;
	type WeightInfo = weights::pallet_session::WeightInfo<Runtime>;
}

impl pallet_session::historical::Config for Runtime {
	type FullIdentification = pallet_staking::Exposure<AccountId, Balance>;
	type FullIdentificationOf = pallet_staking::ExposureOf<Runtime>;
}

parameter_types! {
	// phase durations. 1/4 of the last session for each.
	// in testing: 1min or half of the session for each
	pub SignedPhase: u32 = prod_or_fast!(
		EPOCH_DURATION_IN_SLOTS / 4,
		(1 * MINUTES).min(EpochDuration::get().saturated_into::<u32>() / 2),
		"KSM_SIGNED_PHASE"
	);
	pub UnsignedPhase: u32 = prod_or_fast!(
		EPOCH_DURATION_IN_SLOTS / 4,
		(1 * MINUTES).min(EpochDuration::get().saturated_into::<u32>() / 2),
		"KSM_UNSIGNED_PHASE"
	);

	// signed config
	pub const SignedMaxSubmissions: u32 = 16;
	pub const SignedMaxRefunds: u32 = 16 / 4;
	pub const SignedFixedDeposit: Balance = deposit(2, 0);
	pub const SignedDepositIncreaseFactor: Percent = Percent::from_percent(10);
	pub const SignedDepositByte: Balance = deposit(0, 10) / 1024;
	// Each good submission will get 1/10 KSM as reward
	pub SignedRewardBase: Balance =  UNITS / 10;
	pub BetterUnsignedThreshold: Perbill = Perbill::from_rational(5u32, 10_000);

	// 1 hour session, 15 minutes unsigned phase, 8 offchain executions.
	pub OffchainRepeat: BlockNumber = UnsignedPhase::get() / 8;

	pub const MaxElectingVoters: u32 = 12_500;
	/// We take the top 12500 nominators as electing voters and all of the validators as electable
	/// targets. Whilst this is the case, we cannot and shall not increase the size of the
	/// validator intentions.
	pub ElectionBounds: frame_election_provider_support::bounds::ElectionBounds =
		ElectionBoundsBuilder::default().voters_count(MaxElectingVoters::get().into()).build();
	pub NposSolutionPriority: TransactionPriority =
		Perbill::from_percent(90) * TransactionPriority::max_value();
	/// Setup election pallet to support maximum winners upto 2000. This will mean Staking Pallet
	/// cannot have active validators higher than this count.
	pub const MaxActiveValidators: u32 = 2000;
}

generate_solution_type!(
	#[compact]
	pub struct NposCompactSolution24::<
		VoterIndex = u32,
		TargetIndex = u16,
		Accuracy = sp_runtime::PerU16,
		MaxVoters = MaxElectingVoters,
	>(24)
);

pub struct OnChainSeqPhragmen;
impl onchain::Config for OnChainSeqPhragmen {
	type System = Runtime;
	type Solver = SequentialPhragmen<AccountId, runtime_common::elections::OnChainAccuracy>;
	type DataProvider = Staking;
	type WeightInfo = weights::frame_election_provider_support::WeightInfo<Runtime>;
	type MaxWinners = MaxActiveValidators;
	type Bounds = ElectionBounds;
}

impl pallet_election_provider_multi_phase::MinerConfig for Runtime {
	type AccountId = AccountId;
	type MaxLength = OffchainSolutionLengthLimit;
	type MaxWeight = OffchainSolutionWeightLimit;
	type Solution = NposCompactSolution24;
	type MaxVotesPerVoter = <
		<Self as pallet_election_provider_multi_phase::Config>::DataProvider
		as
		frame_election_provider_support::ElectionDataProvider
	>::MaxVotesPerVoter;
	type MaxWinners = MaxActiveValidators;

	// The unsigned submissions have to respect the weight of the submit_unsigned call, thus their
	// weight estimate function is wired to this call's weight.
	fn solution_weight(v: u32, t: u32, a: u32, d: u32) -> Weight {
		<
			<Self as pallet_election_provider_multi_phase::Config>::WeightInfo
			as
			pallet_election_provider_multi_phase::WeightInfo
		>::submit_unsigned(v, t, a, d)
	}
}

impl pallet_election_provider_multi_phase::Config for Runtime {
	type RuntimeEvent = RuntimeEvent;
	type Currency = Balances;
	type EstimateCallFee = TransactionPayment;
	type UnsignedPhase = UnsignedPhase;
	type SignedMaxSubmissions = SignedMaxSubmissions;
	type SignedMaxRefunds = SignedMaxRefunds;
	type SignedRewardBase = SignedRewardBase;
	type SignedDepositBase =
		GeometricDepositBase<Balance, SignedFixedDeposit, SignedDepositIncreaseFactor>;
	type SignedDepositByte = SignedDepositByte;
	type SignedDepositWeight = ();
	type SignedMaxWeight =
		<Self::MinerConfig as pallet_election_provider_multi_phase::MinerConfig>::MaxWeight;
	type MinerConfig = Self;
	type SlashHandler = (); // burn slashes
	type RewardHandler = (); // nothing to do upon rewards
	type SignedPhase = SignedPhase;
	type BetterUnsignedThreshold = BetterUnsignedThreshold;
	type BetterSignedThreshold = ();
	type OffchainRepeat = OffchainRepeat;
	type MinerTxPriority = NposSolutionPriority;
	type DataProvider = Staking;
	#[cfg(any(feature = "fast-runtime", feature = "runtime-benchmarks"))]
	type Fallback = onchain::OnChainExecution<OnChainSeqPhragmen>;
	#[cfg(not(any(feature = "fast-runtime", feature = "runtime-benchmarks")))]
	type Fallback = frame_election_provider_support::NoElection<(
		AccountId,
		BlockNumber,
		Staking,
		MaxActiveValidators,
	)>;
	type GovernanceFallback = onchain::OnChainExecution<OnChainSeqPhragmen>;
	type Solver = SequentialPhragmen<
		AccountId,
		pallet_election_provider_multi_phase::SolutionAccuracyOf<Self>,
		(),
	>;
	type BenchmarkingConfig = runtime_common::elections::BenchmarkConfig;
	type ForceOrigin = EitherOf<EnsureRoot<Self::AccountId>, StakingAdmin>;
	type WeightInfo = weights::pallet_election_provider_multi_phase::WeightInfo<Self>;
	type MaxWinners = MaxActiveValidators;
	type ElectionBounds = ElectionBounds;
}

parameter_types! {
	pub const BagThresholds: &'static [u64] = &bag_thresholds::THRESHOLDS;
}

type VoterBagsListInstance = pallet_bags_list::Instance1;
impl pallet_bags_list::Config<VoterBagsListInstance> for Runtime {
	type RuntimeEvent = RuntimeEvent;
	type ScoreProvider = Staking;
	type WeightInfo = weights::pallet_bags_list::WeightInfo<Runtime>;
	type BagThresholds = BagThresholds;
	type Score = sp_npos_elections::VoteWeight;
}

pub struct EraPayout;
impl pallet_staking::EraPayout<Balance> for EraPayout {
	fn era_payout(
		total_staked: Balance,
		_total_issuance: Balance,
		era_duration_millis: u64,
	) -> (Balance, Balance) {
		// all para-ids that are currently active.
		let auctioned_slots = Paras::parachains()
			.into_iter()
			// all active para-ids that do not belong to a system chain is the number
			// of parachains that we should take into account for inflation.
			.filter(|i| *i >= LOWEST_PUBLIC_ID)
			.count() as u64;

		const MAX_ANNUAL_INFLATION: Perquintill = Perquintill::from_percent(10);
		const MILLISECONDS_PER_YEAR: u64 = 1000 * 3600 * 24 * 36525 / 100;

		runtime_common::impls::era_payout(
			total_staked,
			Nis::issuance().other,
			MAX_ANNUAL_INFLATION,
			Perquintill::from_rational(era_duration_millis, MILLISECONDS_PER_YEAR),
			auctioned_slots,
		)
	}
}

parameter_types! {
	// Six sessions in an era (6 hours).
	pub const SessionsPerEra: SessionIndex = prod_or_fast!(6, 1);

	// 28 eras for unbonding (7 days).
	pub BondingDuration: sp_staking::EraIndex = prod_or_fast!(
		28,
		28,
		"DOT_BONDING_DURATION"
	);
	// 27 eras in which slashes can be cancelled (slightly less than 7 days).
	pub SlashDeferDuration: sp_staking::EraIndex = prod_or_fast!(
		27,
		27,
		"DOT_SLASH_DEFER_DURATION"
	);
	pub const MaxNominatorRewardedPerValidator: u32 = 512;
	pub const OffendingValidatorsThreshold: Perbill = Perbill::from_percent(17);
	// 24
	pub const MaxNominations: u32 = <NposCompactSolution24 as NposSolution>::LIMIT as u32;
}

impl pallet_staking::Config for Runtime {
	type Currency = Balances;
	type CurrencyBalance = Balance;
	type UnixTime = Timestamp;
	type CurrencyToVote = CurrencyToVote;
	type ElectionProvider = ElectionProviderMultiPhase;
	type GenesisElectionProvider = onchain::OnChainExecution<OnChainSeqPhragmen>;
	type RewardRemainder = Treasury;
	type RuntimeEvent = RuntimeEvent;
	type Slash = Treasury;
	type Reward = ();
	type SessionsPerEra = SessionsPerEra;
	type BondingDuration = BondingDuration;
	type SlashDeferDuration = SlashDeferDuration;
	type AdminOrigin = EitherOf<EnsureRoot<Self::AccountId>, StakingAdmin>;
	type SessionInterface = Self;
	type EraPayout = EraPayout;
	type NextNewSession = Session;
	type MaxNominatorRewardedPerValidator = MaxNominatorRewardedPerValidator;
	type OffendingValidatorsThreshold = OffendingValidatorsThreshold;
	type VoterList = VoterList;
	type TargetList = UseValidatorsMap<Self>;
	type NominationsQuota = pallet_staking::FixedNominationsQuota<{ MaxNominations::get() }>;
	type MaxUnlockingChunks = frame_support::traits::ConstU32<32>;
	type HistoryDepth = frame_support::traits::ConstU32<84>;
	type BenchmarkingConfig = runtime_common::StakingBenchmarkingConfig;
	type EventListeners = NominationPools;
	type WeightInfo = weights::pallet_staking::WeightInfo<Runtime>;
}

impl pallet_fast_unstake::Config for Runtime {
	type RuntimeEvent = RuntimeEvent;
	type Currency = Balances;
	type BatchSize = frame_support::traits::ConstU32<64>;
	type Deposit = frame_support::traits::ConstU128<{ CENTS * 100 }>;
	type ControlOrigin = EnsureRoot<AccountId>;
	type Staking = Staking;
	type MaxErasToCheckPerBlock = ConstU32<1>;
	#[cfg(feature = "runtime-benchmarks")]
	type MaxBackersPerValidator = MaxNominatorRewardedPerValidator;
	type WeightInfo = weights::pallet_fast_unstake::WeightInfo<Runtime>;
}

parameter_types! {
	pub const ProposalBond: Permill = Permill::from_percent(5);
	pub const ProposalBondMinimum: Balance = 2000 * CENTS;
	pub const ProposalBondMaximum: Balance = 1 * GRAND;
	pub const SpendPeriod: BlockNumber = 6 * DAYS;
	pub const Burn: Permill = Permill::from_perthousand(2);
	pub const TreasuryPalletId: PalletId = PalletId(*b"py/trsry");
	pub const PayoutSpendPeriod: BlockNumber = 30 * DAYS;
	// The asset's interior location for the paying account. This is the Treasury
	// pallet instance (which sits at index 18).
	pub TreasuryInteriorLocation: InteriorMultiLocation = PalletInstance(TREASURY_PALLET_ID).into();

	pub const TipCountdown: BlockNumber = 1 * DAYS;
	pub const TipFindersFee: Percent = Percent::from_percent(20);
	pub const TipReportDepositBase: Balance = 100 * CENTS;
	pub const DataDepositPerByte: Balance = 1 * CENTS;
	pub const MaxApprovals: u32 = 100;
	pub const MaxAuthorities: u32 = 100_000;
	pub const MaxKeys: u32 = 10_000;
	pub const MaxPeerInHeartbeats: u32 = 10_000;
}

impl pallet_treasury::Config for Runtime {
	type PalletId = TreasuryPalletId;
	type Currency = Balances;
	type ApproveOrigin = EitherOfDiverse<EnsureRoot<AccountId>, Treasurer>;
	type RejectOrigin = EitherOfDiverse<EnsureRoot<AccountId>, Treasurer>;
	type RuntimeEvent = RuntimeEvent;
	type OnSlash = Treasury;
	type ProposalBond = ProposalBond;
	type ProposalBondMinimum = ProposalBondMinimum;
	type ProposalBondMaximum = ProposalBondMaximum;
	type SpendPeriod = SpendPeriod;
	type Burn = Burn;
	type BurnDestination = Society;
	type MaxApprovals = MaxApprovals;
	type WeightInfo = weights::pallet_treasury::WeightInfo<Runtime>;
	type SpendFunds = Bounties;
	type SpendOrigin = TreasurySpender;
	type AssetKind = VersionedLocatableAsset;
	type Beneficiary = VersionedMultiLocation;
	type BeneficiaryLookup = IdentityLookup<Self::Beneficiary>;
	type Paymaster = PayOverXcm<
		TreasuryInteriorLocation,
		crate::xcm_config::XcmRouter,
		crate::XcmPallet,
		ConstU32<{ 6 * HOURS }>,
		Self::Beneficiary,
		Self::AssetKind,
		LocatableAssetConverter,
		VersionedMultiLocationConverter,
	>;
	type BalanceConverter = AssetRate;
	type PayoutPeriod = PayoutSpendPeriod;
	#[cfg(feature = "runtime-benchmarks")]
	type BenchmarkHelper = runtime_common::impls::benchmarks::TreasuryArguments;
}

parameter_types! {
	pub const BountyDepositBase: Balance = 100 * CENTS;
	pub const BountyDepositPayoutDelay: BlockNumber = 4 * DAYS;
	pub const BountyUpdatePeriod: BlockNumber = 90 * DAYS;
	pub const MaximumReasonLength: u32 = 16384;
	pub const CuratorDepositMultiplier: Permill = Permill::from_percent(50);
	pub const CuratorDepositMin: Balance = 10 * CENTS;
	pub const CuratorDepositMax: Balance = 500 * CENTS;
	pub const BountyValueMinimum: Balance = 200 * CENTS;
}

impl pallet_bounties::Config for Runtime {
	type BountyDepositBase = BountyDepositBase;
	type BountyDepositPayoutDelay = BountyDepositPayoutDelay;
	type BountyUpdatePeriod = BountyUpdatePeriod;
	type CuratorDepositMultiplier = CuratorDepositMultiplier;
	type CuratorDepositMin = CuratorDepositMin;
	type CuratorDepositMax = CuratorDepositMax;
	type BountyValueMinimum = BountyValueMinimum;
	type ChildBountyManager = ChildBounties;
	type DataDepositPerByte = DataDepositPerByte;
	type RuntimeEvent = RuntimeEvent;
	type MaximumReasonLength = MaximumReasonLength;
	type WeightInfo = weights::pallet_bounties::WeightInfo<Runtime>;
}

parameter_types! {
	pub const MaxActiveChildBountyCount: u32 = 100;
	pub const ChildBountyValueMinimum: Balance = BountyValueMinimum::get() / 10;
}

impl pallet_child_bounties::Config for Runtime {
	type RuntimeEvent = RuntimeEvent;
	type MaxActiveChildBountyCount = MaxActiveChildBountyCount;
	type ChildBountyValueMinimum = ChildBountyValueMinimum;
	type WeightInfo = weights::pallet_child_bounties::WeightInfo<Runtime>;
}

impl pallet_offences::Config for Runtime {
	type RuntimeEvent = RuntimeEvent;
	type IdentificationTuple = pallet_session::historical::IdentificationTuple<Self>;
	type OnOffenceHandler = Staking;
}

impl pallet_authority_discovery::Config for Runtime {
	type MaxAuthorities = MaxAuthorities;
}

parameter_types! {
	pub MaxSetIdSessionEntries: u32 = BondingDuration::get() * SessionsPerEra::get();
}

impl pallet_grandpa::Config for Runtime {
	type RuntimeEvent = RuntimeEvent;

	type WeightInfo = ();
	type MaxAuthorities = MaxAuthorities;
	type MaxNominators = MaxNominatorRewardedPerValidator;
	type MaxSetIdSessionEntries = MaxSetIdSessionEntries;

	type KeyOwnerProof = <Historical as KeyOwnerProofSystem<(KeyTypeId, GrandpaId)>>::Proof;

	type EquivocationReportSystem =
		pallet_grandpa::EquivocationReportSystem<Self, Offences, Historical, ReportLongevity>;
}

/// Submits transaction with the node's public and signature type. Adheres to the signed extension
/// format of the chain.
impl<LocalCall> frame_system::offchain::CreateSignedTransaction<LocalCall> for Runtime
where
	RuntimeCall: From<LocalCall>,
{
	fn create_transaction<C: frame_system::offchain::AppCrypto<Self::Public, Self::Signature>>(
		call: RuntimeCall,
		public: <Signature as Verify>::Signer,
		account: AccountId,
		nonce: <Runtime as frame_system::Config>::Nonce,
	) -> Option<(RuntimeCall, <UncheckedExtrinsic as ExtrinsicT>::SignaturePayload)> {
		use sp_runtime::traits::StaticLookup;
		// take the biggest period possible.
		let period =
			BlockHashCount::get().checked_next_power_of_two().map(|c| c / 2).unwrap_or(2) as u64;

		let current_block = System::block_number()
			.saturated_into::<u64>()
			// The `System::block_number` is initialized with `n+1`,
			// so the actual block number is `n`.
			.saturating_sub(1);
		let tip = 0;
		let extra: SignedExtra = (
			frame_system::CheckNonZeroSender::<Runtime>::new(),
			frame_system::CheckSpecVersion::<Runtime>::new(),
			frame_system::CheckTxVersion::<Runtime>::new(),
			frame_system::CheckGenesis::<Runtime>::new(),
			frame_system::CheckMortality::<Runtime>::from(generic::Era::mortal(
				period,
				current_block,
			)),
			frame_system::CheckNonce::<Runtime>::from(nonce),
			frame_system::CheckWeight::<Runtime>::new(),
			pallet_transaction_payment::ChargeTransactionPayment::<Runtime>::from(tip),
		);
		let raw_payload = SignedPayload::new(call, extra)
			.map_err(|e| {
				log::warn!("Unable to create signed payload: {:?}", e);
			})
			.ok()?;
		let signature = raw_payload.using_encoded(|payload| C::sign(payload, public))?;
		let (call, extra, _) = raw_payload.deconstruct();
		let address = <Runtime as frame_system::Config>::Lookup::unlookup(account);
		Some((call, (address, signature, extra)))
	}
}

impl frame_system::offchain::SigningTypes for Runtime {
	type Public = <Signature as Verify>::Signer;
	type Signature = Signature;
}

impl<C> frame_system::offchain::SendTransactionTypes<C> for Runtime
where
	RuntimeCall: From<C>,
{
	type Extrinsic = UncheckedExtrinsic;
	type OverarchingCall = RuntimeCall;
}

parameter_types! {
	pub Prefix: &'static [u8] = b"Pay KSMs to the Kusama account:";
}

impl claims::Config for Runtime {
	type RuntimeEvent = RuntimeEvent;
	type VestingSchedule = Vesting;
	type Prefix = Prefix;
	type MoveClaimOrigin = EnsureRoot<AccountId>;
	type WeightInfo = weights::runtime_common_claims::WeightInfo<Runtime>;
}

parameter_types! {
	// Minimum 100 bytes/KSM deposited (1 CENT/byte)
	pub const BasicDeposit: Balance = 1000 * CENTS;       // 258 bytes on-chain
	pub const FieldDeposit: Balance = 250 * CENTS;        // 66 bytes on-chain
	pub const SubAccountDeposit: Balance = 200 * CENTS;   // 53 bytes on-chain
	pub const MaxSubAccounts: u32 = 100;
	pub const MaxAdditionalFields: u32 = 100;
	pub const MaxRegistrars: u32 = 20;
}

impl pallet_identity::Config for Runtime {
	type RuntimeEvent = RuntimeEvent;
	type Currency = Balances;
	type BasicDeposit = BasicDeposit;
	type FieldDeposit = FieldDeposit;
	type SubAccountDeposit = SubAccountDeposit;
	type MaxSubAccounts = MaxSubAccounts;
	type MaxAdditionalFields = MaxAdditionalFields;
	type IdentityInformation = IdentityInfo<MaxAdditionalFields>;
	type MaxRegistrars = MaxRegistrars;
	type Slashed = Treasury;
	type ForceOrigin = EitherOf<EnsureRoot<Self::AccountId>, GeneralAdmin>;
	type RegistrarOrigin = EitherOf<EnsureRoot<Self::AccountId>, GeneralAdmin>;
	type WeightInfo = weights::pallet_identity::WeightInfo<Runtime>;
}

impl pallet_utility::Config for Runtime {
	type RuntimeEvent = RuntimeEvent;
	type RuntimeCall = RuntimeCall;
	type PalletsOrigin = OriginCaller;
	type WeightInfo = weights::pallet_utility::WeightInfo<Runtime>;
}

parameter_types! {
	// One storage item; key size is 32; value is size 4+4+16+32 bytes = 56 bytes.
	pub const DepositBase: Balance = deposit(1, 88);
	// Additional storage item size of 32 bytes.
	pub const DepositFactor: Balance = deposit(0, 32);
	pub const MaxSignatories: u32 = 100;
}

impl pallet_multisig::Config for Runtime {
	type RuntimeEvent = RuntimeEvent;
	type RuntimeCall = RuntimeCall;
	type Currency = Balances;
	type DepositBase = DepositBase;
	type DepositFactor = DepositFactor;
	type MaxSignatories = MaxSignatories;
	type WeightInfo = weights::pallet_multisig::WeightInfo<Runtime>;
}

parameter_types! {
	pub const ConfigDepositBase: Balance = 500 * CENTS;
	pub const FriendDepositFactor: Balance = 50 * CENTS;
	pub const MaxFriends: u16 = 9;
	pub const RecoveryDeposit: Balance = 500 * CENTS;
}

impl pallet_recovery::Config for Runtime {
	type RuntimeEvent = RuntimeEvent;
	type WeightInfo = ();
	type RuntimeCall = RuntimeCall;
	type Currency = Balances;
	type ConfigDepositBase = ConfigDepositBase;
	type FriendDepositFactor = FriendDepositFactor;
	type MaxFriends = MaxFriends;
	type RecoveryDeposit = RecoveryDeposit;
}

parameter_types! {
	pub const SocietyPalletId: PalletId = PalletId(*b"py/socie");
}

impl pallet_society::Config for Runtime {
	type RuntimeEvent = RuntimeEvent;
	type Currency = Balances;
	type Randomness = pallet_babe::RandomnessFromOneEpochAgo<Runtime>;
	type GraceStrikes = ConstU32<10>;
	type PeriodSpend = ConstU128<{ 500 * QUID }>;
	type VotingPeriod = ConstU32<{ 5 * DAYS }>;
	type ClaimPeriod = ConstU32<{ 2 * DAYS }>;
	type MaxLockDuration = ConstU32<{ 36 * 30 * DAYS }>;
	type FounderSetOrigin = EnsureRoot<AccountId>;
	type ChallengePeriod = ConstU32<{ 7 * DAYS }>;
	type MaxPayouts = ConstU32<8>;
	type MaxBids = ConstU32<512>;
	type PalletId = SocietyPalletId;
	type WeightInfo = weights::pallet_society::WeightInfo<Runtime>;
}

parameter_types! {
	pub const MinVestedTransfer: Balance = 100 * CENTS;
	pub UnvestedFundsAllowedWithdrawReasons: WithdrawReasons =
		WithdrawReasons::except(WithdrawReasons::TRANSFER | WithdrawReasons::RESERVE);
}

impl pallet_vesting::Config for Runtime {
	type RuntimeEvent = RuntimeEvent;
	type Currency = Balances;
	type BlockNumberToBalance = ConvertInto;
	type MinVestedTransfer = MinVestedTransfer;
	type WeightInfo = weights::pallet_vesting::WeightInfo<Runtime>;
	type UnvestedFundsAllowedWithdrawReasons = UnvestedFundsAllowedWithdrawReasons;
	const MAX_VESTING_SCHEDULES: u32 = 28;
}

parameter_types! {
	// One storage item; key size 32, value size 8; .
	pub const ProxyDepositBase: Balance = deposit(1, 8);
	// Additional storage item size of 33 bytes.
	pub const ProxyDepositFactor: Balance = deposit(0, 33);
	pub const MaxProxies: u16 = 32;
	pub const AnnouncementDepositBase: Balance = deposit(1, 8);
	pub const AnnouncementDepositFactor: Balance = deposit(0, 66);
	pub const MaxPending: u16 = 32;
}

/// The type used to represent the kinds of proxying allowed.
#[derive(
	Copy,
	Clone,
	Eq,
	PartialEq,
	Ord,
	PartialOrd,
	Encode,
	Decode,
	RuntimeDebug,
	MaxEncodedLen,
	TypeInfo,
)]
pub enum ProxyType {
	Any,
	NonTransfer,
	Governance,
	Staking,
	IdentityJudgement,
	CancelProxy,
	Auction,
	Society,
	NominationPools,
}

impl Default for ProxyType {
	fn default() -> Self {
		Self::Any
	}
}

impl InstanceFilter<RuntimeCall> for ProxyType {
	fn filter(&self, c: &RuntimeCall) -> bool {
		match self {
			ProxyType::Any => true,
			ProxyType::NonTransfer => matches!(
				c,
				RuntimeCall::System(..) |
				RuntimeCall::Babe(..) |
				RuntimeCall::Timestamp(..) |
				RuntimeCall::Indices(pallet_indices::Call::claim {..}) |
				RuntimeCall::Indices(pallet_indices::Call::free {..}) |
				RuntimeCall::Indices(pallet_indices::Call::freeze {..}) |
				// Specifically omitting Indices `transfer`, `force_transfer`
				// Specifically omitting the entire Balances pallet
				RuntimeCall::Staking(..) |
				RuntimeCall::Session(..) |
				RuntimeCall::Grandpa(..) |
				RuntimeCall::Treasury(..) |
				RuntimeCall::Bounties(..) |
				RuntimeCall::ChildBounties(..) |
				RuntimeCall::ConvictionVoting(..) |
				RuntimeCall::Referenda(..) |
				RuntimeCall::FellowshipCollective(..) |
				RuntimeCall::FellowshipReferenda(..) |
				RuntimeCall::Whitelist(..) |
				RuntimeCall::Claims(..) |
				RuntimeCall::Utility(..) |
				RuntimeCall::Identity(..) |
				RuntimeCall::Society(..) |
				RuntimeCall::Recovery(pallet_recovery::Call::as_recovered {..}) |
				RuntimeCall::Recovery(pallet_recovery::Call::vouch_recovery {..}) |
				RuntimeCall::Recovery(pallet_recovery::Call::claim_recovery {..}) |
				RuntimeCall::Recovery(pallet_recovery::Call::close_recovery {..}) |
				RuntimeCall::Recovery(pallet_recovery::Call::remove_recovery {..}) |
				RuntimeCall::Recovery(pallet_recovery::Call::cancel_recovered {..}) |
				// Specifically omitting Recovery `create_recovery`, `initiate_recovery`
				RuntimeCall::Vesting(pallet_vesting::Call::vest {..}) |
				RuntimeCall::Vesting(pallet_vesting::Call::vest_other {..}) |
				// Specifically omitting Vesting `vested_transfer`, and `force_vested_transfer`
				RuntimeCall::Scheduler(..) |
				RuntimeCall::Proxy(..) |
				RuntimeCall::Multisig(..) |
				RuntimeCall::Nis(..) |
				RuntimeCall::Registrar(paras_registrar::Call::register {..}) |
				RuntimeCall::Registrar(paras_registrar::Call::deregister {..}) |
				// Specifically omitting Registrar `swap`
				RuntimeCall::Registrar(paras_registrar::Call::reserve {..}) |
				RuntimeCall::Crowdloan(..) |
				RuntimeCall::Slots(..) |
				RuntimeCall::Auctions(..) | // Specifically omitting the entire XCM Pallet
				RuntimeCall::VoterList(..) |
				RuntimeCall::NominationPools(..) |
				RuntimeCall::FastUnstake(..)
			),
			ProxyType::Governance => matches!(
				c,
				RuntimeCall::Treasury(..) |
					RuntimeCall::Bounties(..) |
					RuntimeCall::Utility(..) |
					RuntimeCall::ChildBounties(..) |
					// OpenGov calls
					RuntimeCall::ConvictionVoting(..) |
					RuntimeCall::Referenda(..) |
					RuntimeCall::FellowshipCollective(..) |
					RuntimeCall::FellowshipReferenda(..) |
					RuntimeCall::Whitelist(..)
			),
			ProxyType::Staking => {
				matches!(
					c,
					RuntimeCall::Staking(..) |
						RuntimeCall::Session(..) | RuntimeCall::Utility(..) |
						RuntimeCall::FastUnstake(..) |
						RuntimeCall::VoterList(..) |
						RuntimeCall::NominationPools(..)
				)
			},
			ProxyType::NominationPools => {
				matches!(c, RuntimeCall::NominationPools(..) | RuntimeCall::Utility(..))
			},
			ProxyType::IdentityJudgement => matches!(
				c,
				RuntimeCall::Identity(pallet_identity::Call::provide_judgement { .. }) |
					RuntimeCall::Utility(..)
			),
			ProxyType::CancelProxy => {
				matches!(c, RuntimeCall::Proxy(pallet_proxy::Call::reject_announcement { .. }))
			},
			ProxyType::Auction => matches!(
				c,
				RuntimeCall::Auctions(..) |
					RuntimeCall::Crowdloan(..) |
					RuntimeCall::Registrar(..) |
					RuntimeCall::Slots(..)
			),
			ProxyType::Society => matches!(c, RuntimeCall::Society(..)),
		}
	}
	fn is_superset(&self, o: &Self) -> bool {
		match (self, o) {
			(x, y) if x == y => true,
			(ProxyType::Any, _) => true,
			(_, ProxyType::Any) => false,
			(ProxyType::NonTransfer, _) => true,
			_ => false,
		}
	}
}

impl pallet_proxy::Config for Runtime {
	type RuntimeEvent = RuntimeEvent;
	type RuntimeCall = RuntimeCall;
	type Currency = Balances;
	type ProxyType = ProxyType;
	type ProxyDepositBase = ProxyDepositBase;
	type ProxyDepositFactor = ProxyDepositFactor;
	type MaxProxies = MaxProxies;
	type WeightInfo = weights::pallet_proxy::WeightInfo<Runtime>;
	type MaxPending = MaxPending;
	type CallHasher = BlakeTwo256;
	type AnnouncementDepositBase = AnnouncementDepositBase;
	type AnnouncementDepositFactor = AnnouncementDepositFactor;
}

impl parachains_origin::Config for Runtime {}

impl parachains_configuration::Config for Runtime {
	type WeightInfo = weights::runtime_parachains_configuration::WeightInfo<Runtime>;
}

impl parachains_shared::Config for Runtime {}

impl parachains_session_info::Config for Runtime {
	type ValidatorSet = Historical;
}

impl parachains_inclusion::Config for Runtime {
	type RuntimeEvent = RuntimeEvent;
	type DisputesHandler = ParasDisputes;
	type RewardValidators = parachains_reward_points::RewardValidatorsWithEraPoints<Runtime>;
	type MessageQueue = MessageQueue;
	type WeightInfo = weights::runtime_parachains_inclusion::WeightInfo<Runtime>;
}

parameter_types! {
	pub const ParasUnsignedPriority: TransactionPriority = TransactionPriority::max_value();
}

impl parachains_paras::Config for Runtime {
	type RuntimeEvent = RuntimeEvent;
	type WeightInfo = weights::runtime_parachains_paras::WeightInfo<Runtime>;
	type UnsignedPriority = ParasUnsignedPriority;
	type QueueFootprinter = ParaInclusion;
	type NextSessionRotation = Babe;
	type OnNewHead = Registrar;
}

parameter_types! {
	/// Amount of weight that can be spent per block to service messages.
	///
	/// # WARNING
	///
	/// This is not a good value for para-chains since the `Scheduler` already uses up to 80% block weight.
	pub MessageQueueServiceWeight: Weight = Perbill::from_percent(20) * BlockWeights::get().max_block;
	pub const MessageQueueHeapSize: u32 = 65_536;
	pub const MessageQueueMaxStale: u32 = 16;
}

/// Message processor to handle any messages that were enqueued into the `MessageQueue` pallet.
pub struct MessageProcessor;
impl ProcessMessage for MessageProcessor {
	type Origin = AggregateMessageOrigin;

	fn process_message(
		message: &[u8],
		origin: Self::Origin,
		meter: &mut WeightMeter,
		id: &mut [u8; 32],
	) -> Result<bool, ProcessMessageError> {
		let para = match origin {
			AggregateMessageOrigin::Ump(UmpQueueId::Para(para)) => para,
		};
		xcm_builder::ProcessXcmMessage::<
			Junction,
			xcm_executor::XcmExecutor<xcm_config::XcmConfig>,
			RuntimeCall,
		>::process_message(message, Junction::Parachain(para.into()), meter, id)
	}
}

impl pallet_message_queue::Config for Runtime {
	type RuntimeEvent = RuntimeEvent;
	type Size = u32;
	type HeapSize = MessageQueueHeapSize;
	type MaxStale = MessageQueueMaxStale;
	type ServiceWeight = MessageQueueServiceWeight;
	#[cfg(not(feature = "runtime-benchmarks"))]
	type MessageProcessor = MessageProcessor;
	#[cfg(feature = "runtime-benchmarks")]
	type MessageProcessor =
		pallet_message_queue::mock_helpers::NoopMessageProcessor<AggregateMessageOrigin>;
	type QueueChangeHandler = ParaInclusion;
	type QueuePausedQuery = ();
	type WeightInfo = weights::pallet_message_queue::WeightInfo<Runtime>;
}

impl parachains_dmp::Config for Runtime {}

impl parachains_hrmp::Config for Runtime {
	type RuntimeOrigin = RuntimeOrigin;
	type RuntimeEvent = RuntimeEvent;
	type ChannelManager = EitherOf<EnsureRoot<Self::AccountId>, GeneralAdmin>;
	type Currency = Balances;
	type WeightInfo = weights::runtime_parachains_hrmp::WeightInfo<Runtime>;
}

impl parachains_paras_inherent::Config for Runtime {
	type WeightInfo = weights::runtime_parachains_paras_inherent::WeightInfo<Runtime>;
}

impl parachains_scheduler::Config for Runtime {
	type AssignmentProvider = ParaAssignmentProvider;
}

impl parachains_assigner_parachains::Config for Runtime {}

impl parachains_initializer::Config for Runtime {
	type Randomness = pallet_babe::RandomnessFromOneEpochAgo<Runtime>;
	type ForceOrigin = EnsureRoot<AccountId>;
	type WeightInfo = weights::runtime_parachains_initializer::WeightInfo<Runtime>;
}

impl parachains_disputes::Config for Runtime {
	type RuntimeEvent = RuntimeEvent;
	type RewardValidators = parachains_reward_points::RewardValidatorsWithEraPoints<Runtime>;
	type SlashingHandler = parachains_slashing::SlashValidatorsForDisputes<ParasSlashing>;
	type WeightInfo = weights::runtime_parachains_disputes::WeightInfo<Runtime>;
}

impl parachains_slashing::Config for Runtime {
	type KeyOwnerProofSystem = Historical;
	type KeyOwnerProof =
		<Self::KeyOwnerProofSystem as KeyOwnerProofSystem<(KeyTypeId, ValidatorId)>>::Proof;
	type KeyOwnerIdentification = <Self::KeyOwnerProofSystem as KeyOwnerProofSystem<(
		KeyTypeId,
		ValidatorId,
	)>>::IdentificationTuple;
	type HandleReports = parachains_slashing::SlashingReportHandler<
		Self::KeyOwnerIdentification,
		Offences,
		ReportLongevity,
	>;
	type WeightInfo = weights::runtime_parachains_disputes_slashing::WeightInfo<Runtime>;
	type BenchmarkingConfig = parachains_slashing::BenchConfig<1000>;
}

parameter_types! {
	pub const ParaDeposit: Balance = 40 * UNITS;
}

impl paras_registrar::Config for Runtime {
	type RuntimeOrigin = RuntimeOrigin;
	type RuntimeEvent = RuntimeEvent;
	type Currency = Balances;
	type OnSwap = (Crowdloan, Slots);
	type ParaDeposit = ParaDeposit;
	type DataDepositPerByte = DataDepositPerByte;
	type WeightInfo = weights::runtime_common_paras_registrar::WeightInfo<Runtime>;
}

parameter_types! {
	// 6 weeks
	pub LeasePeriod: BlockNumber = prod_or_fast!(6 * WEEKS, 6 * WEEKS, "KSM_LEASE_PERIOD");
}

impl slots::Config for Runtime {
	type RuntimeEvent = RuntimeEvent;
	type Currency = Balances;
	type Registrar = Registrar;
	type LeasePeriod = LeasePeriod;
	type LeaseOffset = ();
	type ForceOrigin = EitherOf<EnsureRoot<Self::AccountId>, LeaseAdmin>;
	type WeightInfo = weights::runtime_common_slots::WeightInfo<Runtime>;
}

parameter_types! {
	pub const CrowdloanId: PalletId = PalletId(*b"py/cfund");
	pub const OldSubmissionDeposit: Balance = 3 * GRAND; // ~ 10 KSM
	pub const MinContribution: Balance = 3_000 * CENTS; // ~ .1 KSM
	pub const RemoveKeysLimit: u32 = 1000;
	// Allow 32 bytes for an additional memo to a crowdloan.
	pub const MaxMemoLength: u8 = 32;
}

impl crowdloan::Config for Runtime {
	type RuntimeEvent = RuntimeEvent;
	type PalletId = CrowdloanId;
	type SubmissionDeposit = OldSubmissionDeposit;
	type MinContribution = MinContribution;
	type RemoveKeysLimit = RemoveKeysLimit;
	type Registrar = Registrar;
	type Auctioneer = Auctions;
	type MaxMemoLength = MaxMemoLength;
	type WeightInfo = weights::runtime_common_crowdloan::WeightInfo<Runtime>;
}

parameter_types! {
	// The average auction is 7 days long, so this will be 70% for ending period.
	// 5 Days = 72000 Blocks @ 6 sec per block
	pub const EndingPeriod: BlockNumber = 5 * DAYS;
	// ~ 1000 samples per day -> ~ 20 blocks per sample -> 2 minute samples
	pub const SampleLength: BlockNumber = 2 * MINUTES;
}

impl auctions::Config for Runtime {
	type RuntimeEvent = RuntimeEvent;
	type Leaser = Slots;
	type Registrar = Registrar;
	type EndingPeriod = EndingPeriod;
	type SampleLength = SampleLength;
	type Randomness = pallet_babe::RandomnessFromOneEpochAgo<Runtime>;
	type InitiateOrigin = EitherOf<EnsureRoot<Self::AccountId>, AuctionAdmin>;
	type WeightInfo = weights::runtime_common_auctions::WeightInfo<Runtime>;
}

type NisCounterpartInstance = pallet_balances::Instance2;
impl pallet_balances::Config<NisCounterpartInstance> for Runtime {
	type Balance = Balance;
	type DustRemoval = ();
	type RuntimeEvent = RuntimeEvent;
	type ExistentialDeposit = ConstU128<10_000_000_000>; // One KTC cent
	type AccountStore = StorageMapShim<
		pallet_balances::Account<Runtime, NisCounterpartInstance>,
		AccountId,
		pallet_balances::AccountData<u128>,
	>;
	type MaxLocks = ConstU32<4>;
	type MaxReserves = ConstU32<4>;
	type ReserveIdentifier = [u8; 8];
	type WeightInfo = weights::pallet_balances_nis::WeightInfo<Runtime>;
	type RuntimeHoldReason = RuntimeHoldReason;
	type RuntimeFreezeReason = RuntimeFreezeReason;
	type FreezeIdentifier = ();
	type MaxHolds = ConstU32<2>;
	type MaxFreezes = ConstU32<1>;
}

parameter_types! {
	pub const NisBasePeriod: BlockNumber = 7 * DAYS;
	pub const MinBid: Balance = 100 * QUID;
	pub MinReceipt: Perquintill = Perquintill::from_rational(1u64, 10_000_000u64);
	pub const IntakePeriod: BlockNumber = 5 * MINUTES;
	pub MaxIntakeWeight: Weight = MAXIMUM_BLOCK_WEIGHT / 10;
	pub const ThawThrottle: (Perquintill, BlockNumber) = (Perquintill::from_percent(25), 5);
	pub storage NisTarget: Perquintill = Perquintill::zero();
	pub const NisPalletId: PalletId = PalletId(*b"py/nis  ");
}

impl pallet_nis::Config for Runtime {
	type WeightInfo = weights::pallet_nis::WeightInfo<Runtime>;
	type RuntimeEvent = RuntimeEvent;
	type Currency = Balances;
	type CurrencyBalance = Balance;
	type FundOrigin = frame_system::EnsureSigned<AccountId>;
	type Counterpart = NisCounterpartBalances;
	type CounterpartAmount = WithMaximumOf<ConstU128<21_000_000_000_000_000_000u128>>;
	type Deficit = (); // Mint
	type IgnoredIssuance = ();
	type Target = NisTarget;
	type PalletId = NisPalletId;
	type QueueCount = ConstU32<500>;
	type MaxQueueLen = ConstU32<1000>;
	type FifoQueueLen = ConstU32<250>;
	type BasePeriod = NisBasePeriod;
	type MinBid = MinBid;
	type MinReceipt = MinReceipt;
	type IntakePeriod = IntakePeriod;
	type MaxIntakeWeight = MaxIntakeWeight;
	type ThawThrottle = ThawThrottle;
	type RuntimeHoldReason = RuntimeHoldReason;
}

parameter_types! {
	pub const PoolsPalletId: PalletId = PalletId(*b"py/nopls");
	pub const MaxPointsToBalance: u8 = 10;
}

impl pallet_nomination_pools::Config for Runtime {
	type RuntimeEvent = RuntimeEvent;
	type WeightInfo = weights::pallet_nomination_pools::WeightInfo<Self>;
	type Currency = Balances;
	type RuntimeFreezeReason = RuntimeFreezeReason;
	type RewardCounter = FixedU128;
	type BalanceToU256 = BalanceToU256;
	type U256ToBalance = U256ToBalance;
	type Staking = Staking;
	type PostUnbondingPoolsWindow = ConstU32<4>;
	type MaxMetadataLen = ConstU32<256>;
	// we use the same number of allowed unlocking chunks as with staking.
	type MaxUnbonding = <Self as pallet_staking::Config>::MaxUnlockingChunks;
	type PalletId = PoolsPalletId;
	type MaxPointsToBalance = MaxPointsToBalance;
}

parameter_types! {
	// The deposit configuration for the singed migration. Specially if you want to allow any signed account to do the migration (see `SignedFilter`, these deposits should be high)
	pub const MigrationSignedDepositPerItem: Balance = 1 * CENTS;
	pub const MigrationSignedDepositBase: Balance = 20 * CENTS * 100;
	pub const MigrationMaxKeyLen: u32 = 512;
}

impl pallet_state_trie_migration::Config for Runtime {
	type RuntimeEvent = RuntimeEvent;
	type Currency = Balances;
	type SignedDepositPerItem = MigrationSignedDepositPerItem;
	type SignedDepositBase = MigrationSignedDepositBase;
	type ControlOrigin = EnsureRoot<AccountId>;
	type SignedFilter = frame_support::traits::NeverEnsureOrigin<AccountId>;

	// Use same weights as substrate ones.
	type WeightInfo = pallet_state_trie_migration::weights::SubstrateWeight<Runtime>;
	type MaxKeyLen = MigrationMaxKeyLen;
}

impl pallet_asset_rate::Config for Runtime {
	type WeightInfo = weights::pallet_asset_rate::WeightInfo<Runtime>;
	type RuntimeEvent = RuntimeEvent;
	type CreateOrigin = EitherOfDiverse<EnsureRoot<AccountId>, Treasurer>;
	type RemoveOrigin = EitherOfDiverse<EnsureRoot<AccountId>, Treasurer>;
	type UpdateOrigin = EitherOfDiverse<EnsureRoot<AccountId>, Treasurer>;
	type Currency = Balances;
	type AssetKind = <Runtime as pallet_treasury::Config>::AssetKind;
	#[cfg(feature = "runtime-benchmarks")]
	type BenchmarkHelper = runtime_common::impls::benchmarks::AssetRateArguments;
}

construct_runtime! {
	pub enum Runtime
	{
		// Basic stuff.
		System: frame_system = 0,

		// Babe must be before session.
		Babe: pallet_babe = 1,

		Timestamp: pallet_timestamp = 2,
		Indices: pallet_indices = 3,
		Balances: pallet_balances = 4,
		TransactionPayment: pallet_transaction_payment = 33,

		// Consensus support.
		// Authorship must be before session in order to note author in the correct session and era
<<<<<<< HEAD
		// for staking.
		Authorship: pallet_authorship::{Pallet, Storage} = 5,
		Staking: pallet_staking::{Pallet, Call, Storage, Config<T>, Event<T>} = 6,
		Offences: pallet_offences::{Pallet, Storage, Event} = 7,
		Historical: session_historical::{Pallet} = 34,

		// BEEFY Bridges support.
		Beefy: pallet_beefy::{Pallet, Call, Storage, Config<T>, ValidateUnsigned} = 200,
		// MMR leaf construction must be before session in order to have leaf contents
		// refer to block<N-1> consistently. see substrate issue #11797 for details.
		Mmr: pallet_mmr::{Pallet, Storage} = 201,
		BeefyMmrLeaf: pallet_beefy_mmr::{Pallet, Storage} = 202,

		Session: pallet_session::{Pallet, Call, Storage, Event, Config<T>} = 8,
		Grandpa: pallet_grandpa::{Pallet, Call, Storage, Config<T>, Event, ValidateUnsigned} = 10,
		AuthorityDiscovery: pallet_authority_discovery::{Pallet, Config<T>} = 12,
=======
		// for im-online and staking.
		Authorship: pallet_authorship = 5,
		Staking: pallet_staking = 6,
		Offences: pallet_offences = 7,
		Historical: session_historical = 34,

		Session: pallet_session = 8,
		Grandpa: pallet_grandpa = 10,
		ImOnline: pallet_im_online = 11,
		AuthorityDiscovery: pallet_authority_discovery = 12,
>>>>>>> 9ce1bbbb

		// Governance stuff.
		Treasury: pallet_treasury = 18,
		ConvictionVoting: pallet_conviction_voting = 20,
		Referenda: pallet_referenda = 21,
//		pub type FellowshipCollectiveInstance = pallet_ranked_collective::Instance1;
		FellowshipCollective: pallet_ranked_collective::<Instance1> = 22,
//		pub type FellowshipReferendaInstance = pallet_referenda::Instance2;
		FellowshipReferenda: pallet_referenda::<Instance2> = 23,
		Origins: pallet_custom_origins = 43,
		Whitelist: pallet_whitelist = 44,

		// Claims. Usable initially.
		Claims: claims = 19,

		// Utility module.
		Utility: pallet_utility = 24,

		// Less simple identity module.
		Identity: pallet_identity = 25,

		// Society module.
		Society: pallet_society = 26,

		// Social recovery module.
		Recovery: pallet_recovery = 27,

		// Vesting. Usable initially, but removed once all vesting is finished.
		Vesting: pallet_vesting = 28,

		// System scheduler.
		Scheduler: pallet_scheduler = 29,

		// Proxy module. Late addition.
		Proxy: pallet_proxy = 30,

		// Multisig module. Late addition.
		Multisig: pallet_multisig = 31,

		// Preimage registrar.
		Preimage: pallet_preimage = 32,

		// Bounties modules.
		Bounties: pallet_bounties = 35,
		ChildBounties: pallet_child_bounties = 40,

		// Election pallet. Only works with staking, but placed here to maintain indices.
		ElectionProviderMultiPhase: pallet_election_provider_multi_phase = 37,

		// NIS pallet.
		Nis: pallet_nis = 38,
		NisCounterpartBalances: pallet_balances::<Instance2> = 45,

		// Provides a semi-sorted list of nominators for staking.
		VoterList: pallet_bags_list::<Instance1> = 39,

		// nomination pools: extension to staking.
		NominationPools: pallet_nomination_pools = 41,

		// Fast unstake pallet: extension to staking.
		FastUnstake: pallet_fast_unstake = 42,

		// Parachains pallets. Start indices at 50 to leave room.
		ParachainsOrigin: parachains_origin = 50,
		Configuration: parachains_configuration = 51,
		ParasShared: parachains_shared = 52,
		ParaInclusion: parachains_inclusion = 53,
		ParaInherent: parachains_paras_inherent = 54,
		ParaScheduler: parachains_scheduler = 55,
		Paras: parachains_paras = 56,
		Initializer: parachains_initializer = 57,
		Dmp: parachains_dmp = 58,
		Hrmp: parachains_hrmp = 60,
		ParaSessionInfo: parachains_session_info = 61,
		ParasDisputes: parachains_disputes = 62,
		ParasSlashing: parachains_slashing = 63,
		ParaAssignmentProvider: parachains_assigner_parachains = 64,

		// Parachain Onboarding Pallets. Start indices at 70 to leave room.
		Registrar: paras_registrar = 70,
		Slots: slots = 71,
		Auctions: auctions = 72,
		Crowdloan: crowdloan = 73,

		// State trie migration pallet, only temporary.
		StateTrieMigration: pallet_state_trie_migration = 98,

		// Pallet for sending XCM.
		XcmPallet: pallet_xcm = 99,

		// Generalized message queue
		MessageQueue: pallet_message_queue = 100,

		// Asset rate.
		AssetRate: pallet_asset_rate = 101,

		// BEEFY Bridges support.
		Beefy: pallet_beefy = 200,
		// MMR leaf construction must be after session in order to have a leaf's next_auth_set
		// refer to block<N>. See issue #160 for details.
		Mmr: pallet_mmr = 201,
		BeefyMmrLeaf: pallet_beefy_mmr = 202,
	}
}

/// The address format for describing accounts.
pub type Address = sp_runtime::MultiAddress<AccountId, ()>;
/// Block header type as expected by this runtime.
pub type Header = generic::Header<BlockNumber, BlakeTwo256>;
/// Block type as expected by this runtime.
pub type Block = generic::Block<Header, UncheckedExtrinsic>;
/// A Block signed with a Justification
pub type SignedBlock = generic::SignedBlock<Block>;
/// `BlockId` type as expected by this runtime.
pub type BlockId = generic::BlockId<Block>;
/// The `SignedExtension` to the basic transaction logic.
pub type SignedExtra = (
	frame_system::CheckNonZeroSender<Runtime>,
	frame_system::CheckSpecVersion<Runtime>,
	frame_system::CheckTxVersion<Runtime>,
	frame_system::CheckGenesis<Runtime>,
	frame_system::CheckMortality<Runtime>,
	frame_system::CheckNonce<Runtime>,
	frame_system::CheckWeight<Runtime>,
	pallet_transaction_payment::ChargeTransactionPayment<Runtime>,
);

pub struct NominationPoolsMigrationV4OldPallet;
impl Get<Perbill> for NominationPoolsMigrationV4OldPallet {
	fn get() -> Perbill {
		Perbill::from_percent(10)
	}
}

/// All migrations that will run on the next runtime upgrade.
///
/// This contains the combined migrations of the last 10 releases. It allows to skip runtime
/// upgrades in case governance decides to do so. THE ORDER IS IMPORTANT.
pub type Migrations = migrations::Unreleased;

/// The runtime migrations per release.
#[allow(deprecated, missing_docs)]
pub mod migrations {
	use super::*;
	#[cfg(feature = "try-runtime")]
	use sp_core::crypto::ByteArray;

	parameter_types! {
		pub const ImOnlinePalletName: &'static str = "ImOnline";
	}

	/// Upgrade Session keys to exclude `ImOnline` key.
	/// When this is removed, should also remove `OldSessionKeys`.
	pub struct UpgradeSessionKeys;
	const UPGRADE_SESSION_KEYS_FROM_SPEC: u32 = 1000000;

	impl frame_support::traits::OnRuntimeUpgrade for UpgradeSessionKeys {
		#[cfg(feature = "try-runtime")]
		fn pre_upgrade() -> Result<sp_std::vec::Vec<u8>, sp_runtime::TryRuntimeError> {
			if System::last_runtime_upgrade_spec_version() > UPGRADE_SESSION_KEYS_FROM_SPEC {
				log::warn!(target: "runtime::session_keys", "Skipping session keys migration pre-upgrade check due to spec version (already applied?)");
				return Ok(Vec::new())
			}

			log::info!(target: "runtime::session_keys", "Collecting pre-upgrade session keys state");
			let key_ids = SessionKeys::key_ids();
			frame_support::ensure!(
				key_ids.into_iter().find(|&k| *k == sp_core::crypto::key_types::IM_ONLINE) == None,
				"New session keys contain the ImOnline key that should have been removed",
			);
			let storage_key = pallet_session::QueuedKeys::<Runtime>::hashed_key();
			let mut state: Vec<u8> = Vec::new();
			frame_support::storage::unhashed::get::<Vec<(ValidatorId, OldSessionKeys)>>(
				&storage_key,
			)
			.ok_or::<sp_runtime::TryRuntimeError>("Queued keys are not available".into())?
			.into_iter()
			.for_each(|(id, keys)| {
				state.extend_from_slice(id.as_slice());
				for key_id in key_ids {
					state.extend_from_slice(keys.get_raw(*key_id));
				}
			});
			frame_support::ensure!(state.len() > 0, "Queued keys are not empty before upgrade");
			Ok(state)
		}

		fn on_runtime_upgrade() -> Weight {
			if System::last_runtime_upgrade_spec_version() > UPGRADE_SESSION_KEYS_FROM_SPEC {
				log::info!("Skipping session keys upgrade: already applied");
				return <Runtime as frame_system::Config>::DbWeight::get().reads(1)
			}
			log::trace!("Upgrading session keys");
			Session::upgrade_keys::<OldSessionKeys, _>(transform_session_keys);
			Perbill::from_percent(50) * BlockWeights::get().max_block
		}

		#[cfg(feature = "try-runtime")]
		fn post_upgrade(
			old_state: sp_std::vec::Vec<u8>,
		) -> Result<(), sp_runtime::TryRuntimeError> {
			if System::last_runtime_upgrade_spec_version() > UPGRADE_SESSION_KEYS_FROM_SPEC {
				log::warn!(target: "runtime::session_keys", "Skipping session keys migration post-upgrade check due to spec version (already applied?)");
				return Ok(())
			}

			let key_ids = SessionKeys::key_ids();
			let mut new_state: Vec<u8> = Vec::new();
			pallet_session::QueuedKeys::<Runtime>::get().into_iter().for_each(|(id, keys)| {
				new_state.extend_from_slice(id.as_slice());
				for key_id in key_ids {
					new_state.extend_from_slice(keys.get_raw(*key_id));
				}
			});
			frame_support::ensure!(new_state.len() > 0, "Queued keys are not empty after upgrade");
			frame_support::ensure!(
				old_state == new_state,
				"Pre-upgrade and post-upgrade keys do not match!"
			);
			log::info!(target: "runtime::session_keys", "Session keys migrated successfully");
			Ok(())
		}
	}

	/// Unreleased migrations. Add new ones here:
	pub type Unreleased = (
		pallet_nomination_pools::migration::versioned_migrations::V5toV6<Runtime>,
		pallet_nomination_pools::migration::versioned_migrations::V6ToV7<Runtime>,
		// Upgrade `SessionKeys` to exclude `ImOnline`
		UpgradeSessionKeys,
		// Remove `im-online` pallet on-chain storage
		frame_support::migrations::RemovePallet<
			ImOnlinePalletName,
			<Runtime as frame_system::Config>::DbWeight,
		>,
	);
}

/// Unchecked extrinsic type as expected by this runtime.
pub type UncheckedExtrinsic =
	generic::UncheckedExtrinsic<Address, RuntimeCall, Signature, SignedExtra>;
/// Executive: handles dispatch to the various modules.
pub type Executive = frame_executive::Executive<
	Runtime,
	Block,
	frame_system::ChainContext<Runtime>,
	Runtime,
	AllPalletsWithSystem,
	Migrations,
>;
/// The payload being signed in the transactions.
pub type SignedPayload = generic::SignedPayload<RuntimeCall, SignedExtra>;

#[cfg(feature = "runtime-benchmarks")]
mod benches {
	frame_benchmarking::define_benchmarks!(
		// Polkadot
		// NOTE: Make sure to prefix these with `runtime_common::` so
		// that the path resolves correctly in the generated file.
		[runtime_common::auctions, Auctions]
		[runtime_common::crowdloan, Crowdloan]
		[runtime_common::claims, Claims]
		[runtime_common::slots, Slots]
		[runtime_common::paras_registrar, Registrar]
		[runtime_parachains::configuration, Configuration]
		[runtime_parachains::hrmp, Hrmp]
		[runtime_parachains::disputes, ParasDisputes]
		[runtime_parachains::disputes::slashing, ParasSlashing]
		[runtime_parachains::inclusion, ParaInclusion]
		[runtime_parachains::initializer, Initializer]
		[runtime_parachains::paras_inherent, ParaInherent]
		[runtime_parachains::paras, Paras]
		// Substrate
		[pallet_balances, Native]
		[pallet_balances, Nis]
		[pallet_bags_list, VoterList]
		[frame_benchmarking::baseline, Baseline::<Runtime>]
		[pallet_bounties, Bounties]
		[pallet_child_bounties, ChildBounties]
		[pallet_conviction_voting, ConvictionVoting]
		[pallet_election_provider_multi_phase, ElectionProviderMultiPhase]
		[frame_election_provider_support, ElectionProviderBench::<Runtime>]
		[pallet_fast_unstake, FastUnstake]
		[pallet_nis, Nis]
		[pallet_identity, Identity]
		[pallet_indices, Indices]
		[pallet_message_queue, MessageQueue]
		[pallet_multisig, Multisig]
		[pallet_nomination_pools, NominationPoolsBench::<Runtime>]
		[pallet_offences, OffencesBench::<Runtime>]
		[pallet_preimage, Preimage]
		[pallet_proxy, Proxy]
		[pallet_ranked_collective, FellowshipCollective]
		[pallet_recovery, Recovery]
		[pallet_referenda, Referenda]
		[pallet_referenda, FellowshipReferenda]
		[pallet_scheduler, Scheduler]
		[pallet_session, SessionBench::<Runtime>]
		[pallet_society, Society]
		[pallet_staking, Staking]
		[frame_system, SystemBench::<Runtime>]
		[pallet_timestamp, Timestamp]
		[pallet_treasury, Treasury]
		[pallet_utility, Utility]
		[pallet_vesting, Vesting]
		[pallet_whitelist, Whitelist]
		[pallet_asset_rate, AssetRate]
		// XCM
		[pallet_xcm, XcmPallet]
		[pallet_xcm_benchmarks::fungible, pallet_xcm_benchmarks::fungible::Pallet::<Runtime>]
		[pallet_xcm_benchmarks::generic, pallet_xcm_benchmarks::generic::Pallet::<Runtime>]
	);
}

sp_api::impl_runtime_apis! {
	impl sp_api::Core<Block> for Runtime {
		fn version() -> RuntimeVersion {
			VERSION
		}

		fn execute_block(block: Block) {
			Executive::execute_block(block);
		}

		fn initialize_block(header: &<Block as BlockT>::Header) {
			Executive::initialize_block(header)
		}
	}

	impl sp_api::Metadata<Block> for Runtime {
		fn metadata() -> OpaqueMetadata {
			OpaqueMetadata::new(Runtime::metadata().into())
		}

		fn metadata_at_version(version: u32) -> Option<OpaqueMetadata> {
			Runtime::metadata_at_version(version)
		}

		fn metadata_versions() -> sp_std::vec::Vec<u32> {
			Runtime::metadata_versions()
		}
	}

	impl block_builder_api::BlockBuilder<Block> for Runtime {
		fn apply_extrinsic(extrinsic: <Block as BlockT>::Extrinsic) -> ApplyExtrinsicResult {
			Executive::apply_extrinsic(extrinsic)
		}

		fn finalize_block() -> <Block as BlockT>::Header {
			Executive::finalize_block()
		}

		fn inherent_extrinsics(data: inherents::InherentData) -> Vec<<Block as BlockT>::Extrinsic> {
			data.create_extrinsics()
		}

		fn check_inherents(
			block: Block,
			data: inherents::InherentData,
		) -> inherents::CheckInherentsResult {
			data.check_extrinsics(&block)
		}
	}

	impl tx_pool_api::runtime_api::TaggedTransactionQueue<Block> for Runtime {
		fn validate_transaction(
			source: TransactionSource,
			tx: <Block as BlockT>::Extrinsic,
			block_hash: <Block as BlockT>::Hash,
		) -> TransactionValidity {
			Executive::validate_transaction(source, tx, block_hash)
		}
	}

	impl offchain_primitives::OffchainWorkerApi<Block> for Runtime {
		fn offchain_worker(header: &<Block as BlockT>::Header) {
			Executive::offchain_worker(header)
		}
	}

	#[api_version(8)]
	impl primitives::runtime_api::ParachainHost<Block, Hash, BlockNumber> for Runtime {
		fn validators() -> Vec<ValidatorId> {
			parachains_runtime_api_impl::validators::<Runtime>()
		}

		fn validator_groups() -> (Vec<Vec<ValidatorIndex>>, GroupRotationInfo<BlockNumber>) {
			parachains_runtime_api_impl::validator_groups::<Runtime>()
		}

		fn availability_cores() -> Vec<CoreState<Hash, BlockNumber>> {
			parachains_runtime_api_impl::availability_cores::<Runtime>()
		}

		fn persisted_validation_data(para_id: ParaId, assumption: OccupiedCoreAssumption)
			-> Option<PersistedValidationData<Hash, BlockNumber>> {
			parachains_runtime_api_impl::persisted_validation_data::<Runtime>(para_id, assumption)
		}

		fn assumed_validation_data(
			para_id: ParaId,
			expected_persisted_validation_data_hash: Hash,
		) -> Option<(PersistedValidationData<Hash, BlockNumber>, ValidationCodeHash)> {
			parachains_runtime_api_impl::assumed_validation_data::<Runtime>(
				para_id,
				expected_persisted_validation_data_hash,
			)
		}

		fn check_validation_outputs(
			para_id: ParaId,
			outputs: primitives::CandidateCommitments,
		) -> bool {
			parachains_runtime_api_impl::check_validation_outputs::<Runtime>(para_id, outputs)
		}

		fn session_index_for_child() -> SessionIndex {
			parachains_runtime_api_impl::session_index_for_child::<Runtime>()
		}

		fn validation_code(para_id: ParaId, assumption: OccupiedCoreAssumption)
			-> Option<ValidationCode> {
			parachains_runtime_api_impl::validation_code::<Runtime>(para_id, assumption)
		}

		fn candidate_pending_availability(para_id: ParaId) -> Option<CommittedCandidateReceipt<Hash>> {
			parachains_runtime_api_impl::candidate_pending_availability::<Runtime>(para_id)
		}

		fn candidate_events() -> Vec<CandidateEvent<Hash>> {
			parachains_runtime_api_impl::candidate_events::<Runtime, _>(|ev| {
				match ev {
					RuntimeEvent::ParaInclusion(ev) => {
						Some(ev)
					}
					_ => None,
				}
			})
		}

		fn session_info(index: SessionIndex) -> Option<SessionInfo> {
			parachains_runtime_api_impl::session_info::<Runtime>(index)
		}

		fn session_executor_params(session_index: SessionIndex) -> Option<ExecutorParams> {
			parachains_runtime_api_impl::session_executor_params::<Runtime>(session_index)
		}

		fn dmq_contents(recipient: ParaId) -> Vec<InboundDownwardMessage<BlockNumber>> {
			parachains_runtime_api_impl::dmq_contents::<Runtime>(recipient)
		}

		fn inbound_hrmp_channels_contents(
			recipient: ParaId
		) -> BTreeMap<ParaId, Vec<InboundHrmpMessage<BlockNumber>>> {
			parachains_runtime_api_impl::inbound_hrmp_channels_contents::<Runtime>(recipient)
		}

		fn validation_code_by_hash(hash: ValidationCodeHash) -> Option<ValidationCode> {
			parachains_runtime_api_impl::validation_code_by_hash::<Runtime>(hash)
		}

		fn on_chain_votes() -> Option<ScrapedOnChainVotes<Hash>> {
			parachains_runtime_api_impl::on_chain_votes::<Runtime>()
		}

		fn submit_pvf_check_statement(
			stmt: primitives::PvfCheckStatement,
			signature: primitives::ValidatorSignature,
		) {
			parachains_runtime_api_impl::submit_pvf_check_statement::<Runtime>(stmt, signature)
		}

		fn pvfs_require_precheck() -> Vec<ValidationCodeHash> {
			parachains_runtime_api_impl::pvfs_require_precheck::<Runtime>()
		}

		fn validation_code_hash(para_id: ParaId, assumption: OccupiedCoreAssumption)
			-> Option<ValidationCodeHash>
		{
			parachains_runtime_api_impl::validation_code_hash::<Runtime>(para_id, assumption)
		}

		fn disputes() -> Vec<(SessionIndex, CandidateHash, DisputeState<BlockNumber>)> {
			parachains_runtime_api_impl::get_session_disputes::<Runtime>()
		}

		fn unapplied_slashes(
		) -> Vec<(SessionIndex, CandidateHash, slashing::PendingSlashes)> {
			parachains_runtime_api_impl::unapplied_slashes::<Runtime>()
		}

		fn key_ownership_proof(
			validator_id: ValidatorId,
		) -> Option<slashing::OpaqueKeyOwnershipProof> {
			use parity_scale_codec::Encode;

			Historical::prove((PARACHAIN_KEY_TYPE_ID, validator_id))
				.map(|p| p.encode())
				.map(slashing::OpaqueKeyOwnershipProof::new)
		}

		fn submit_report_dispute_lost(
			dispute_proof: slashing::DisputeProof,
			key_ownership_proof: slashing::OpaqueKeyOwnershipProof,
		) -> Option<()> {
			parachains_runtime_api_impl::submit_unsigned_slashing_report::<Runtime>(
				dispute_proof,
				key_ownership_proof,
			)
		}

		fn minimum_backing_votes() -> u32 {
			parachains_runtime_api_impl::minimum_backing_votes::<Runtime>()
		}

		fn para_backing_state(para_id: ParaId) -> Option<primitives::async_backing::BackingState> {
			parachains_runtime_api_impl::backing_state::<Runtime>(para_id)
		}

		fn async_backing_params() -> primitives::AsyncBackingParams {
			parachains_runtime_api_impl::async_backing_params::<Runtime>()
		}

		fn disabled_validators() -> Vec<ValidatorIndex> {
			parachains_vstaging_api_impl::disabled_validators::<Runtime>()
		}
	}

	impl beefy_primitives::BeefyApi<Block, BeefyId> for Runtime {
		fn beefy_genesis() -> Option<BlockNumber> {
			Beefy::genesis_block()
		}

		fn validator_set() -> Option<beefy_primitives::ValidatorSet<BeefyId>> {
			Beefy::validator_set()
		}

		fn submit_report_equivocation_unsigned_extrinsic(
			equivocation_proof: beefy_primitives::EquivocationProof<
				BlockNumber,
				BeefyId,
				BeefySignature,
			>,
			key_owner_proof: beefy_primitives::OpaqueKeyOwnershipProof,
		) -> Option<()> {
			let key_owner_proof = key_owner_proof.decode()?;

			Beefy::submit_unsigned_equivocation_report(
				equivocation_proof,
				key_owner_proof,
			)
		}

		fn generate_key_ownership_proof(
			_set_id: beefy_primitives::ValidatorSetId,
			authority_id: BeefyId,
		) -> Option<beefy_primitives::OpaqueKeyOwnershipProof> {
			use parity_scale_codec::Encode;

			Historical::prove((beefy_primitives::KEY_TYPE, authority_id))
				.map(|p| p.encode())
				.map(beefy_primitives::OpaqueKeyOwnershipProof::new)
		}
	}

	impl mmr::MmrApi<Block, Hash, BlockNumber> for Runtime {
		fn mmr_root() -> Result<mmr::Hash, mmr::Error> {
			Ok(Mmr::mmr_root())
		}

		fn mmr_leaf_count() -> Result<mmr::LeafIndex, mmr::Error> {
			Ok(Mmr::mmr_leaves())
		}

		fn generate_proof(
			block_numbers: Vec<BlockNumber>,
			best_known_block_number: Option<BlockNumber>,
		) -> Result<(Vec<mmr::EncodableOpaqueLeaf>, mmr::Proof<mmr::Hash>), mmr::Error> {
			Mmr::generate_proof(block_numbers, best_known_block_number).map(
				|(leaves, proof)| {
					(
						leaves
							.into_iter()
							.map(|leaf| mmr::EncodableOpaqueLeaf::from_leaf(&leaf))
							.collect(),
						proof,
					)
				},
			)
		}

		fn verify_proof(leaves: Vec<mmr::EncodableOpaqueLeaf>, proof: mmr::Proof<mmr::Hash>)
			-> Result<(), mmr::Error>
		{
			let leaves = leaves.into_iter().map(|leaf|
				leaf.into_opaque_leaf()
				.try_decode()
				.ok_or(mmr::Error::Verify)).collect::<Result<Vec<mmr::Leaf>, mmr::Error>>()?;
			Mmr::verify_leaves(leaves, proof)
		}

		fn verify_proof_stateless(
			root: mmr::Hash,
			leaves: Vec<mmr::EncodableOpaqueLeaf>,
			proof: mmr::Proof<mmr::Hash>
		) -> Result<(), mmr::Error> {
			let nodes = leaves.into_iter().map(|leaf|mmr::DataOrHash::Data(leaf.into_opaque_leaf())).collect();
			pallet_mmr::verify_leaves_proof::<mmr::Hashing, _>(root, nodes, proof)
		}
	}

	impl pallet_beefy_mmr::BeefyMmrApi<Block, Hash> for RuntimeApi {
		fn authority_set_proof() -> beefy_primitives::mmr::BeefyAuthoritySet<Hash> {
			BeefyMmrLeaf::authority_set_proof()
		}

		fn next_authority_set_proof() -> beefy_primitives::mmr::BeefyNextAuthoritySet<Hash> {
			BeefyMmrLeaf::next_authority_set_proof()
		}
	}

	impl fg_primitives::GrandpaApi<Block> for Runtime {
		fn grandpa_authorities() -> Vec<(GrandpaId, u64)> {
			Grandpa::grandpa_authorities()
		}

		fn current_set_id() -> fg_primitives::SetId {
			Grandpa::current_set_id()
		}

		fn submit_report_equivocation_unsigned_extrinsic(
			equivocation_proof: fg_primitives::EquivocationProof<
				<Block as BlockT>::Hash,
				sp_runtime::traits::NumberFor<Block>,
			>,
			key_owner_proof: fg_primitives::OpaqueKeyOwnershipProof,
		) -> Option<()> {
			let key_owner_proof = key_owner_proof.decode()?;

			Grandpa::submit_unsigned_equivocation_report(
				equivocation_proof,
				key_owner_proof,
			)
		}

		fn generate_key_ownership_proof(
			_set_id: fg_primitives::SetId,
			authority_id: fg_primitives::AuthorityId,
		) -> Option<fg_primitives::OpaqueKeyOwnershipProof> {
			use parity_scale_codec::Encode;

			Historical::prove((fg_primitives::KEY_TYPE, authority_id))
				.map(|p| p.encode())
				.map(fg_primitives::OpaqueKeyOwnershipProof::new)
		}
	}

	impl babe_primitives::BabeApi<Block> for Runtime {
		fn configuration() -> babe_primitives::BabeConfiguration {
			let epoch_config = Babe::epoch_config().unwrap_or(BABE_GENESIS_EPOCH_CONFIG);
			babe_primitives::BabeConfiguration {
				slot_duration: Babe::slot_duration(),
				epoch_length: EpochDuration::get(),
				c: epoch_config.c,
				authorities: Babe::authorities().to_vec(),
				randomness: Babe::randomness(),
				allowed_slots: epoch_config.allowed_slots,
			}
		}

		fn current_epoch_start() -> babe_primitives::Slot {
			Babe::current_epoch_start()
		}

		fn current_epoch() -> babe_primitives::Epoch {
			Babe::current_epoch()
		}

		fn next_epoch() -> babe_primitives::Epoch {
			Babe::next_epoch()
		}

		fn generate_key_ownership_proof(
			_slot: babe_primitives::Slot,
			authority_id: babe_primitives::AuthorityId,
		) -> Option<babe_primitives::OpaqueKeyOwnershipProof> {
			use parity_scale_codec::Encode;

			Historical::prove((babe_primitives::KEY_TYPE, authority_id))
				.map(|p| p.encode())
				.map(babe_primitives::OpaqueKeyOwnershipProof::new)
		}

		fn submit_report_equivocation_unsigned_extrinsic(
			equivocation_proof: babe_primitives::EquivocationProof<<Block as BlockT>::Header>,
			key_owner_proof: babe_primitives::OpaqueKeyOwnershipProof,
		) -> Option<()> {
			let key_owner_proof = key_owner_proof.decode()?;

			Babe::submit_unsigned_equivocation_report(
				equivocation_proof,
				key_owner_proof,
			)
		}
	}

	impl authority_discovery_primitives::AuthorityDiscoveryApi<Block> for Runtime {
		fn authorities() -> Vec<AuthorityDiscoveryId> {
			parachains_runtime_api_impl::relevant_authority_ids::<Runtime>()
		}
	}

	impl sp_session::SessionKeys<Block> for Runtime {
		fn generate_session_keys(seed: Option<Vec<u8>>) -> Vec<u8> {
			SessionKeys::generate(seed)
		}

		fn decode_session_keys(
			encoded: Vec<u8>,
		) -> Option<Vec<(Vec<u8>, sp_core::crypto::KeyTypeId)>> {
			SessionKeys::decode_into_raw_public_keys(&encoded)
		}
	}

	impl frame_system_rpc_runtime_api::AccountNonceApi<Block, AccountId, Nonce> for Runtime {
		fn account_nonce(account: AccountId) -> Nonce {
			System::account_nonce(account)
		}
	}

	impl pallet_transaction_payment_rpc_runtime_api::TransactionPaymentApi<
		Block,
		Balance,
	> for Runtime {
		fn query_info(uxt: <Block as BlockT>::Extrinsic, len: u32) -> RuntimeDispatchInfo<Balance> {
			TransactionPayment::query_info(uxt, len)
		}
		fn query_fee_details(uxt: <Block as BlockT>::Extrinsic, len: u32) -> FeeDetails<Balance> {
			TransactionPayment::query_fee_details(uxt, len)
		}
		fn query_weight_to_fee(weight: Weight) -> Balance {
			TransactionPayment::weight_to_fee(weight)
		}
		fn query_length_to_fee(length: u32) -> Balance {
			TransactionPayment::length_to_fee(length)
		}
	}

	impl pallet_transaction_payment_rpc_runtime_api::TransactionPaymentCallApi<Block, Balance, RuntimeCall>
		for Runtime
	{
		fn query_call_info(call: RuntimeCall, len: u32) -> RuntimeDispatchInfo<Balance> {
			TransactionPayment::query_call_info(call, len)
		}
		fn query_call_fee_details(call: RuntimeCall, len: u32) -> FeeDetails<Balance> {
			TransactionPayment::query_call_fee_details(call, len)
		}
		fn query_weight_to_fee(weight: Weight) -> Balance {
			TransactionPayment::weight_to_fee(weight)
		}
		fn query_length_to_fee(length: u32) -> Balance {
			TransactionPayment::length_to_fee(length)
		}
	}

	impl pallet_nomination_pools_runtime_api::NominationPoolsApi<
		Block,
		AccountId,
		Balance,
	> for Runtime {
		fn pending_rewards(member: AccountId) -> Balance {
			NominationPools::api_pending_rewards(member).unwrap_or_default()
		}

		fn points_to_balance(pool_id: pallet_nomination_pools::PoolId, points: Balance) -> Balance {
			NominationPools::api_points_to_balance(pool_id, points)
		}

		fn balance_to_points(pool_id: pallet_nomination_pools::PoolId, new_funds: Balance) -> Balance {
			NominationPools::api_balance_to_points(pool_id, new_funds)
		}
	}

	impl pallet_staking_runtime_api::StakingApi<Block, Balance> for Runtime {
		fn nominations_quota(balance: Balance) -> u32 {
			Staking::api_nominations_quota(balance)
		}
	}

	impl sp_genesis_builder::GenesisBuilder<Block> for Runtime {
		fn create_default_config() -> Vec<u8> {
			create_default_config::<RuntimeGenesisConfig>()
		}

		fn build_config(config: Vec<u8>) -> sp_genesis_builder::Result {
			build_config::<RuntimeGenesisConfig>(config)
		}
	}

	#[cfg(feature = "try-runtime")]
	impl frame_try_runtime::TryRuntime<Block> for Runtime {
		fn on_runtime_upgrade(checks: frame_try_runtime::UpgradeCheckSelect) -> (Weight, Weight) {
			log::info!("try-runtime::on_runtime_upgrade kusama.");
			let weight = Executive::try_runtime_upgrade(checks).unwrap();
			(weight, BlockWeights::get().max_block)
		}

		fn execute_block(
			block: Block,
			state_root_check: bool,
			signature_check: bool,
			select: frame_try_runtime::TryStateSelect,
		) -> Weight {
			// NOTE: intentional unwrap: we don't want to propagate the error backwards, and want to
			// have a backtrace here.
			Executive::try_execute_block(block, state_root_check, signature_check, select).unwrap()
		}
	}

	#[cfg(feature = "runtime-benchmarks")]
	impl frame_benchmarking::Benchmark<Block> for Runtime {
		fn benchmark_metadata(extra: bool) -> (
			Vec<frame_benchmarking::BenchmarkList>,
			Vec<frame_support::traits::StorageInfo>,
		) {
			use frame_benchmarking::{Benchmarking, BenchmarkList};
			use frame_support::traits::StorageInfoTrait;

			use pallet_session_benchmarking::Pallet as SessionBench;
			use pallet_offences_benchmarking::Pallet as OffencesBench;
			use pallet_election_provider_support_benchmarking::Pallet as ElectionProviderBench;
			use frame_system_benchmarking::Pallet as SystemBench;
			use pallet_nomination_pools_benchmarking::Pallet as NominationPoolsBench;
			use frame_benchmarking::baseline::Pallet as Baseline;

			// Benchmark files generated for `Balances/NisCounterpartBalances` instances are by default
			// `pallet_balances_balances.rs / pallet_balances_nis_counterpart_balances`, which is not really nice,
			// so with this redefinition we can change names to nicer:
			// `pallet_balances_native.rs / pallet_balances_nis.rs`.
			type Native = pallet_balances::Pallet::<Runtime, ()>;
			type Nis = pallet_balances::Pallet::<Runtime, NisCounterpartInstance>;

			let mut list = Vec::<BenchmarkList>::new();
			list_benchmarks!(list, extra);

			let storage_info = AllPalletsWithSystem::storage_info();
			return (list, storage_info)
		}

		fn dispatch_benchmark(
			config: frame_benchmarking::BenchmarkConfig
		) -> Result<
			Vec<frame_benchmarking::BenchmarkBatch>,
			sp_runtime::RuntimeString,
		> {
			use frame_support::traits::WhitelistedStorageKeys;
			use frame_benchmarking::{Benchmarking, BenchmarkBatch, BenchmarkError};
			use sp_storage::TrackedStorageKey;
			// Trying to add benchmarks directly to some pallets caused cyclic dependency issues.
			// To get around that, we separated the benchmarks into its own crate.
			use pallet_session_benchmarking::Pallet as SessionBench;
			use pallet_offences_benchmarking::Pallet as OffencesBench;
			use pallet_election_provider_support_benchmarking::Pallet as ElectionProviderBench;
			use frame_system_benchmarking::Pallet as SystemBench;
			use pallet_nomination_pools_benchmarking::Pallet as NominationPoolsBench;
			use frame_benchmarking::baseline::Pallet as Baseline;
			use xcm::latest::prelude::*;
			use xcm_config::{
				LocalCheckAccount, SovereignAccountOf, AssetHubLocation, TokenLocation, XcmConfig,
			};

			impl pallet_session_benchmarking::Config for Runtime {}
			impl pallet_offences_benchmarking::Config for Runtime {}
			impl pallet_election_provider_support_benchmarking::Config for Runtime {}
			impl frame_system_benchmarking::Config for Runtime {}
			impl frame_benchmarking::baseline::Config for Runtime {}
			impl pallet_nomination_pools_benchmarking::Config for Runtime {}
			impl runtime_parachains::disputes::slashing::benchmarking::Config for Runtime {}

			parameter_types! {
				pub ExistentialDepositMultiAsset: Option<MultiAsset> = Some((
					TokenLocation::get(),
					ExistentialDeposit::get()
				).into());
				pub ToParachain: ParaId = kusama_runtime_constants::system_parachain::ASSET_HUB_ID.into();
			}

			impl pallet_xcm_benchmarks::Config for Runtime {
				type XcmConfig = XcmConfig;
				type AccountIdConverter = SovereignAccountOf;
				type DeliveryHelper = runtime_common::xcm_sender::ToParachainDeliveryHelper<
					XcmConfig,
					ExistentialDepositMultiAsset,
					xcm_config::PriceForChildParachainDelivery,
					ToParachain,
					(),
				>;
				fn valid_destination() -> Result<MultiLocation, BenchmarkError> {
					Ok(AssetHubLocation::get())
				}
				fn worst_case_holding(_depositable_count: u32) -> MultiAssets {
					// Kusama only knows about KSM.
					vec![MultiAsset{
						id: Concrete(TokenLocation::get()),
						fun: Fungible(1_000_000 * UNITS),
					}].into()
				}
			}

			parameter_types! {
				pub const TrustedTeleporter: Option<(MultiLocation, MultiAsset)> = Some((
					AssetHubLocation::get(),
					MultiAsset { fun: Fungible(1 * UNITS), id: Concrete(TokenLocation::get()) },
				));
				pub const TrustedReserve: Option<(MultiLocation, MultiAsset)> = None;
			}

			impl pallet_xcm_benchmarks::fungible::Config for Runtime {
				type TransactAsset = Balances;

				type CheckedAccount = LocalCheckAccount;
				type TrustedTeleporter = TrustedTeleporter;
				type TrustedReserve = TrustedReserve;

				fn get_multi_asset() -> MultiAsset {
					MultiAsset {
						id: Concrete(TokenLocation::get()),
						fun: Fungible(1 * UNITS),
					}
				}
			}

			impl pallet_xcm_benchmarks::generic::Config for Runtime {
				type TransactAsset = Balances;
				type RuntimeCall = RuntimeCall;

				fn worst_case_response() -> (u64, Response) {
					(0u64, Response::Version(Default::default()))
				}

				fn worst_case_asset_exchange() -> Result<(MultiAssets, MultiAssets), BenchmarkError> {
					// Kusama doesn't support asset exchanges
					Err(BenchmarkError::Skip)
				}

				fn universal_alias() -> Result<(MultiLocation, Junction), BenchmarkError> {
					// The XCM executor of Kusama doesn't have a configured `UniversalAliases`
					Err(BenchmarkError::Skip)
				}

				fn transact_origin_and_runtime_call() -> Result<(MultiLocation, RuntimeCall), BenchmarkError> {
					Ok((AssetHubLocation::get(), frame_system::Call::remark_with_event { remark: vec![] }.into()))
				}

				fn subscribe_origin() -> Result<MultiLocation, BenchmarkError> {
					Ok(AssetHubLocation::get())
				}

				fn claimable_asset() -> Result<(MultiLocation, MultiLocation, MultiAssets), BenchmarkError> {
					let origin = AssetHubLocation::get();
					let assets: MultiAssets = (Concrete(TokenLocation::get()), 1_000 * UNITS).into();
					let ticket = MultiLocation { parents: 0, interior: Here };
					Ok((origin, ticket, assets))
				}

				fn fee_asset() -> Result<MultiAsset, BenchmarkError> {
					Ok(MultiAsset {
						id: Concrete(TokenLocation::get()),
						fun: Fungible(1_000_000 * UNITS),
					})
				}

				fn unlockable_asset() -> Result<(MultiLocation, MultiLocation, MultiAsset), BenchmarkError> {
					// Kusama doesn't support asset locking
					Err(BenchmarkError::Skip)
				}

				fn export_message_origin_and_destination(
				) -> Result<(MultiLocation, NetworkId, InteriorMultiLocation), BenchmarkError> {
					// Kusama doesn't support exporting messages
					Err(BenchmarkError::Skip)
				}

				fn alias_origin() -> Result<(MultiLocation, MultiLocation), BenchmarkError> {
					// The XCM executor of Kusama doesn't have a configured `Aliasers`
					Err(BenchmarkError::Skip)
				}
			}

			type Native = pallet_balances::Pallet::<Runtime, ()>;
			type Nis = pallet_balances::Pallet::<Runtime, NisCounterpartInstance>;

			let mut whitelist: Vec<TrackedStorageKey> = AllPalletsWithSystem::whitelisted_storage_keys();
			let treasury_key = frame_system::Account::<Runtime>::hashed_key_for(Treasury::account_id());
			whitelist.push(treasury_key.to_vec().into());

			let mut batches = Vec::<BenchmarkBatch>::new();
			let params = (&config, &whitelist);

			add_benchmarks!(params, batches);

			Ok(batches)
		}
	}
}

#[cfg(test)]
mod fees_tests {
	use super::*;
	use sp_runtime::assert_eq_error_rate;

	#[test]
	fn signed_deposit_is_sensible() {
		// ensure this number does not change, or that it is checked after each change.
		// a 1 MB solution should need around 0.16 KSM deposit
		let deposit = SignedFixedDeposit::get() + (SignedDepositByte::get() * 1024 * 1024);
		assert_eq_error_rate!(deposit, UNITS * 167 / 100, UNITS / 100);
	}
}

#[cfg(test)]
mod multiplier_tests {
	use super::*;
	use frame_support::{
		dispatch::DispatchInfo,
		traits::{OnFinalize, PalletInfoAccess},
	};
	use runtime_common::{MinimumMultiplier, TargetBlockFullness};
	use separator::Separatable;
	use sp_runtime::traits::Convert;

	fn run_with_system_weight<F>(w: Weight, mut assertions: F)
	where
		F: FnMut() -> (),
	{
		let mut t: sp_io::TestExternalities = frame_system::GenesisConfig::<Runtime>::default()
			.build_storage()
			.unwrap()
			.into();
		t.execute_with(|| {
			System::set_block_consumed_resources(w, 0);
			assertions()
		});
	}

	#[test]
	fn multiplier_can_grow_from_zero() {
		let minimum_multiplier = MinimumMultiplier::get();
		let target = TargetBlockFullness::get() *
			BlockWeights::get().get(DispatchClass::Normal).max_total.unwrap();
		// if the min is too small, then this will not change, and we are doomed forever.
		// the weight is 1/100th bigger than target.
		run_with_system_weight(target.saturating_mul(101) / 100, || {
			let next = SlowAdjustingFeeUpdate::<Runtime>::convert(minimum_multiplier);
			assert!(next > minimum_multiplier, "{:?} !>= {:?}", next, minimum_multiplier);
		})
	}

	#[test]
	fn fast_unstake_estimate() {
		use pallet_fast_unstake::WeightInfo;
		let block_time = BlockWeights::get().max_block.ref_time() as f32;
		let on_idle = weights::pallet_fast_unstake::WeightInfo::<Runtime>::on_idle_check(
			1000,
			<Runtime as pallet_fast_unstake::Config>::BatchSize::get(),
		)
		.ref_time() as f32;
		println!("ratio of block weight for full batch fast-unstake {}", on_idle / block_time);
		assert!(on_idle / block_time <= 0.5f32)
	}

	#[test]
	fn treasury_pallet_index_is_correct() {
		assert_eq!(TREASURY_PALLET_ID, <Treasury as PalletInfoAccess>::index() as u8);
	}

	#[test]
	#[ignore]
	fn multiplier_growth_simulator() {
		// assume the multiplier is initially set to its minimum. We update it with values twice the
		//target (target is 25%, thus 50%) and we see at which point it reaches 1.
		let mut multiplier = MinimumMultiplier::get();
		let block_weight = BlockWeights::get().get(DispatchClass::Normal).max_total.unwrap();
		let mut blocks = 0;
		let mut fees_paid = 0;

		frame_system::Pallet::<Runtime>::set_block_consumed_resources(Weight::MAX, 0);
		let info = DispatchInfo { weight: Weight::MAX, ..Default::default() };

		let mut t: sp_io::TestExternalities = frame_system::GenesisConfig::<Runtime>::default()
			.build_storage()
			.unwrap()
			.into();
		// set the minimum
		t.execute_with(|| {
			pallet_transaction_payment::NextFeeMultiplier::<Runtime>::set(MinimumMultiplier::get());
		});

		while multiplier <= Multiplier::from_u32(1) {
			t.execute_with(|| {
				// imagine this tx was called.
				let fee = TransactionPayment::compute_fee(0, &info, 0);
				fees_paid += fee;

				// this will update the multiplier.
				System::set_block_consumed_resources(block_weight, 0);
				TransactionPayment::on_finalize(1);
				let next = TransactionPayment::next_fee_multiplier();

				assert!(next > multiplier, "{:?} !>= {:?}", next, multiplier);
				multiplier = next;

				println!(
					"block = {} / multiplier {:?} / fee = {:?} / fess so far {:?}",
					blocks,
					multiplier,
					fee.separated_string(),
					fees_paid.separated_string()
				);
			});
			blocks += 1;
		}
	}

	#[test]
	#[ignore]
	fn multiplier_cool_down_simulator() {
		// assume the multiplier is initially set to its minimum. We update it with values twice the
		//target (target is 25%, thus 50%) and we see at which point it reaches 1.
		let mut multiplier = Multiplier::from_u32(2);
		let mut blocks = 0;

		let mut t: sp_io::TestExternalities = frame_system::GenesisConfig::<Runtime>::default()
			.build_storage()
			.unwrap()
			.into();
		// set the minimum
		t.execute_with(|| {
			pallet_transaction_payment::NextFeeMultiplier::<Runtime>::set(multiplier);
		});

		while multiplier > Multiplier::from_u32(0) {
			t.execute_with(|| {
				// this will update the multiplier.
				TransactionPayment::on_finalize(1);
				let next = TransactionPayment::next_fee_multiplier();

				assert!(next < multiplier, "{:?} !>= {:?}", next, multiplier);
				multiplier = next;

				println!("block = {} / multiplier {:?}", blocks, multiplier);
			});
			blocks += 1;
		}
	}
}

#[cfg(all(test, feature = "try-runtime"))]
mod remote_tests {
	use super::*;
	use frame_try_runtime::{runtime_decl_for_try_runtime::TryRuntime, UpgradeCheckSelect};
	use remote_externalities::{
		Builder, Mode, OfflineConfig, OnlineConfig, SnapshotConfig, Transport,
	};
	use std::env::var;

	#[tokio::test]
	async fn run_migrations() {
		if var("RUN_MIGRATION_TESTS").is_err() {
			return
		}

		sp_tracing::try_init_simple();
		let transport: Transport =
			var("WS").unwrap_or("wss://kusama-rpc.polkadot.io:443".to_string()).into();
		let maybe_state_snapshot: Option<SnapshotConfig> = var("SNAP").map(|s| s.into()).ok();
		let mut ext = Builder::<Block>::default()
			.mode(if let Some(state_snapshot) = maybe_state_snapshot {
				Mode::OfflineOrElseOnline(
					OfflineConfig { state_snapshot: state_snapshot.clone() },
					OnlineConfig {
						transport,
						state_snapshot: Some(state_snapshot),
						..Default::default()
					},
				)
			} else {
				Mode::Online(OnlineConfig { transport, ..Default::default() })
			})
			.build()
			.await
			.unwrap();
		ext.execute_with(|| Runtime::on_runtime_upgrade(UpgradeCheckSelect::PreAndPost));
	}

	#[tokio::test]
	#[ignore = "this test is meant to be executed manually"]
	async fn try_fast_unstake_all() {
		sp_tracing::try_init_simple();
		let transport: Transport =
			var("WS").unwrap_or("wss://kusama-rpc.polkadot.io:443".to_string()).into();
		let maybe_state_snapshot: Option<SnapshotConfig> = var("SNAP").map(|s| s.into()).ok();
		let mut ext = Builder::<Block>::default()
			.mode(if let Some(state_snapshot) = maybe_state_snapshot {
				Mode::OfflineOrElseOnline(
					OfflineConfig { state_snapshot: state_snapshot.clone() },
					OnlineConfig {
						transport,
						state_snapshot: Some(state_snapshot),
						..Default::default()
					},
				)
			} else {
				Mode::Online(OnlineConfig { transport, ..Default::default() })
			})
			.build()
			.await
			.unwrap();
		ext.execute_with(|| {
			pallet_fast_unstake::ErasToCheckPerBlock::<Runtime>::put(1);
			runtime_common::try_runtime::migrate_all_inactive_nominators::<Runtime>()
		});
	}
}

mod init_state_migration {
	use super::Runtime;
	use frame_support::traits::OnRuntimeUpgrade;
	use pallet_state_trie_migration::{AutoLimits, MigrationLimits, MigrationProcess};
	#[cfg(not(feature = "std"))]
	use sp_std::prelude::*;

	/// Initialize an automatic migration process.
	pub struct InitMigrate;
	impl OnRuntimeUpgrade for InitMigrate {
		#[cfg(feature = "try-runtime")]
		fn pre_upgrade() -> Result<Vec<u8>, sp_runtime::DispatchError> {
			use parity_scale_codec::Encode;
			let migration_should_start = AutoLimits::<Runtime>::get().is_none() &&
				MigrationProcess::<Runtime>::get() == Default::default();
			Ok(migration_should_start.encode())
		}

		fn on_runtime_upgrade() -> frame_support::weights::Weight {
			if AutoLimits::<Runtime>::get().is_some() {
				log::warn!("Automatic trie migration already started, not proceeding.");
				return <Runtime as frame_system::Config>::DbWeight::get().reads(1)
			};

			if MigrationProcess::<Runtime>::get() != Default::default() {
				log::warn!("MigrationProcess is not Default. Not proceeding.");
				return <Runtime as frame_system::Config>::DbWeight::get().reads(2)
			};

			// Migration is not already running and `MigraitonProcess` is Default. Ready to run
			// migrations.
			//
			// We use limits to target 600ko proofs per block and
			// avg 800_000_000_000 of weight per block.
			// See spreadsheet 4800_400 in
			// https://raw.githubusercontent.com/cheme/substrate/try-runtime-mig/ksm.ods
			AutoLimits::<Runtime>::put(Some(MigrationLimits { item: 4_800, size: 204800 * 2 }));
			log::info!("Automatic trie migration started.");
			<Runtime as frame_system::Config>::DbWeight::get().reads_writes(2, 1)
		}

		#[cfg(feature = "try-runtime")]
		fn post_upgrade(
			migration_should_start_bytes: Vec<u8>,
		) -> Result<(), sp_runtime::DispatchError> {
			use parity_scale_codec::Decode;
			let migration_should_start: bool =
				Decode::decode(&mut migration_should_start_bytes.as_slice())
					.expect("failed to decode migration should start");

			if migration_should_start {
				frame_support::ensure!(
					AutoLimits::<Runtime>::get().is_some(),
					sp_runtime::DispatchError::Other("Automigration did not start as expected.")
				);
			}

			Ok(())
		}
	}
}<|MERGE_RESOLUTION|>--- conflicted
+++ resolved
@@ -1547,24 +1547,6 @@
 
 		// Consensus support.
 		// Authorship must be before session in order to note author in the correct session and era
-<<<<<<< HEAD
-		// for staking.
-		Authorship: pallet_authorship::{Pallet, Storage} = 5,
-		Staking: pallet_staking::{Pallet, Call, Storage, Config<T>, Event<T>} = 6,
-		Offences: pallet_offences::{Pallet, Storage, Event} = 7,
-		Historical: session_historical::{Pallet} = 34,
-
-		// BEEFY Bridges support.
-		Beefy: pallet_beefy::{Pallet, Call, Storage, Config<T>, ValidateUnsigned} = 200,
-		// MMR leaf construction must be before session in order to have leaf contents
-		// refer to block<N-1> consistently. see substrate issue #11797 for details.
-		Mmr: pallet_mmr::{Pallet, Storage} = 201,
-		BeefyMmrLeaf: pallet_beefy_mmr::{Pallet, Storage} = 202,
-
-		Session: pallet_session::{Pallet, Call, Storage, Event, Config<T>} = 8,
-		Grandpa: pallet_grandpa::{Pallet, Call, Storage, Config<T>, Event, ValidateUnsigned} = 10,
-		AuthorityDiscovery: pallet_authority_discovery::{Pallet, Config<T>} = 12,
-=======
 		// for im-online and staking.
 		Authorship: pallet_authorship = 5,
 		Staking: pallet_staking = 6,
@@ -1573,9 +1555,7 @@
 
 		Session: pallet_session = 8,
 		Grandpa: pallet_grandpa = 10,
-		ImOnline: pallet_im_online = 11,
 		AuthorityDiscovery: pallet_authority_discovery = 12,
->>>>>>> 9ce1bbbb
 
 		// Governance stuff.
 		Treasury: pallet_treasury = 18,
