// Copyright (C) Parity Technologies (UK) Ltd.
// This file is part of Polkadot.

// Polkadot is free software: you can redistribute it and/or modify
// it under the terms of the GNU General Public License as published by
// the Free Software Foundation, either version 3 of the License, or
// (at your option) any later version.

// Polkadot is distributed in the hope that it will be useful,
// but WITHOUT ANY WARRANTY; without even the implied warranty of
// MERCHANTABILITY or FITNESS FOR A PARTICULAR PURPOSE.  See the
// GNU General Public License for more details.

// You should have received a copy of the GNU General Public License
// along with Polkadot. If not, see <http://www.gnu.org/licenses/>.

//! The Kusama runtime. This can be compiled with `#[no_std]`, ready for Wasm.

#![cfg_attr(not(feature = "std"), no_std)]
// `construct_runtime!` does a lot of recursion and requires us to increase the limit.
#![recursion_limit = "512"]

use pallet_nis::WithMaximumOf;
use parity_scale_codec::{Decode, Encode, MaxEncodedLen};
use primitives::{
	slashing, AccountId, AccountIndex, Balance, BlockNumber, CandidateEvent, CandidateHash,
	CommittedCandidateReceipt, CoreState, DisputeState, ExecutorParams, GroupRotationInfo, Hash,
	Id as ParaId, InboundDownwardMessage, InboundHrmpMessage, Moment, Nonce,
	OccupiedCoreAssumption, PersistedValidationData, ScrapedOnChainVotes, SessionInfo, Signature,
	ValidationCode, ValidationCodeHash, ValidatorId, ValidatorIndex, LOWEST_PUBLIC_ID,
	PARACHAIN_KEY_TYPE_ID,
};
use runtime_common::{
	auctions, claims, crowdloan, impl_runtime_weights,
	impls::{
		DealWithFees, LocatableAssetConverter, VersionedLocatableAsset,
		VersionedMultiLocationConverter,
	},
	paras_registrar, prod_or_fast, slots, BalanceToU256, BlockHashCount, BlockLength,
	CurrencyToVote, SlowAdjustingFeeUpdate, U256ToBalance,
};
use scale_info::TypeInfo;
use sp_std::{cmp::Ordering, collections::btree_map::BTreeMap, prelude::*};

use runtime_parachains::{
	assigner_parachains as parachains_assigner_parachains,
	configuration as parachains_configuration, disputes as parachains_disputes,
	disputes::slashing as parachains_slashing,
	dmp as parachains_dmp, hrmp as parachains_hrmp, inclusion as parachains_inclusion,
	inclusion::{AggregateMessageOrigin, UmpQueueId},
	initializer as parachains_initializer, origin as parachains_origin, paras as parachains_paras,
	paras_inherent as parachains_paras_inherent, reward_points as parachains_reward_points,
	runtime_api_impl::{
		v7 as parachains_runtime_api_impl, vstaging as parachains_vstaging_api_impl,
	},
	scheduler as parachains_scheduler, session_info as parachains_session_info,
	shared as parachains_shared,
};

use authority_discovery_primitives::AuthorityId as AuthorityDiscoveryId;
use beefy_primitives::{
	ecdsa_crypto::{AuthorityId as BeefyId, Signature as BeefySignature},
	mmr::{BeefyDataProvider, MmrLeafVersion},
};
use frame_election_provider_support::{
	bounds::ElectionBoundsBuilder, generate_solution_type, onchain, NposSolution,
	SequentialPhragmen,
};
use frame_support::{
	construct_runtime,
	genesis_builder_helper::{build_config, create_default_config},
	parameter_types,
	traits::{
		fungible::HoldConsideration, ConstU32, Contains, EitherOf, EitherOfDiverse, InstanceFilter,
		KeyOwnerProofSystem, LinearStoragePrice, PrivilegeCmp, ProcessMessage, ProcessMessageError,
		StorageMapShim, WithdrawReasons,
	},
	weights::{ConstantMultiplier, WeightMeter},
	PalletId,
};
use frame_system::EnsureRoot;
use pallet_grandpa::{fg_primitives, AuthorityId as GrandpaId};
use pallet_identity::simple::IdentityInfo;
use pallet_im_online::sr25519::AuthorityId as ImOnlineId;
use pallet_session::historical as session_historical;
use pallet_transaction_payment::{CurrencyAdapter, FeeDetails, RuntimeDispatchInfo};
use sp_core::{ConstU128, OpaqueMetadata, H256};
use sp_runtime::{
	create_runtime_str, generic, impl_opaque_keys,
	traits::{
		AccountIdLookup, BlakeTwo256, Block as BlockT, ConvertInto, Extrinsic as ExtrinsicT,
		IdentityLookup, Keccak256, OpaqueKeys, SaturatedConversion, Verify,
	},
	transaction_validity::{TransactionPriority, TransactionSource, TransactionValidity},
	ApplyExtrinsicResult, FixedU128, KeyTypeId, Perbill, Percent, Permill, RuntimeDebug,
};
use sp_staking::SessionIndex;
#[cfg(any(feature = "std", test))]
use sp_version::NativeVersion;
use sp_version::RuntimeVersion;
use xcm::{
	latest::{InteriorMultiLocation, Junction, Junction::PalletInstance},
	VersionedMultiLocation,
};
use xcm_builder::PayOverXcm;

pub use frame_system::Call as SystemCall;
pub use pallet_balances::Call as BalancesCall;
pub use pallet_election_provider_multi_phase::{Call as EPMCall, GeometricDepositBase};
#[cfg(feature = "std")]
pub use pallet_staking::StakerStatus;
use pallet_staking::UseValidatorsMap;
use sp_runtime::traits::Get;
#[cfg(any(feature = "std", test))]
pub use sp_runtime::BuildStorage;

/// Constant values used within the runtime.
use kusama_runtime_constants::{currency::*, fee::*, time::*, TREASURY_PALLET_ID};

// Weights used in the runtime.
mod weights;

// Voter bag threshold definitions.
mod bag_thresholds;

// Historical information of society finances.
mod past_payouts;

// XCM configurations.
pub mod xcm_config;

// Governance configurations.
pub mod governance;
use governance::{
	pallet_custom_origins, AuctionAdmin, Fellows, GeneralAdmin, LeaseAdmin, StakingAdmin,
	Treasurer, TreasurySpender,
};

#[cfg(test)]
mod tests;

impl_runtime_weights!(kusama_runtime_constants);

// Make the WASM binary available.
#[cfg(feature = "std")]
include!(concat!(env!("OUT_DIR"), "/wasm_binary.rs"));

/// Runtime version (Kusama).
#[sp_version::runtime_version]
pub const VERSION: RuntimeVersion = RuntimeVersion {
	spec_name: create_runtime_str!("kusama"),
	impl_name: create_runtime_str!("parity-kusama"),
	authoring_version: 2,
	spec_version: 1_001_000,
	impl_version: 0,
	apis: RUNTIME_API_VERSIONS,
	transaction_version: 25,
	state_version: 1,
};

/// The BABE epoch configuration at genesis.
pub const BABE_GENESIS_EPOCH_CONFIG: babe_primitives::BabeEpochConfiguration =
	babe_primitives::BabeEpochConfiguration {
		c: PRIMARY_PROBABILITY,
		allowed_slots: babe_primitives::AllowedSlots::PrimaryAndSecondaryVRFSlots,
	};

/// Native version.
#[cfg(any(feature = "std", test))]
pub fn native_version() -> NativeVersion {
	NativeVersion { runtime_version: VERSION, can_author_with: Default::default() }
}

/// We currently allow all calls.
pub struct BaseFilter;
impl Contains<RuntimeCall> for BaseFilter {
	fn contains(_c: &RuntimeCall) -> bool {
		true
	}
}

parameter_types! {
	pub const Version: RuntimeVersion = VERSION;
	pub const SS58Prefix: u8 = 2;
}

impl frame_system::Config for Runtime {
	type BaseCallFilter = frame_support::traits::Everything;
	type BlockWeights = BlockWeights;
	type BlockLength = BlockLength;
	type RuntimeOrigin = RuntimeOrigin;
	type RuntimeCall = RuntimeCall;
	type Nonce = Nonce;
	type Hash = Hash;
	type Hashing = BlakeTwo256;
	type AccountId = AccountId;
	type Lookup = AccountIdLookup<AccountId, ()>;
	type Block = Block;
	type RuntimeEvent = RuntimeEvent;
	type BlockHashCount = BlockHashCount;
	type DbWeight = RocksDbWeight;
	type Version = Version;
	type PalletInfo = PalletInfo;
	type AccountData = pallet_balances::AccountData<Balance>;
	type OnNewAccount = ();
	type OnKilledAccount = ();
	type SystemWeightInfo = weights::frame_system::WeightInfo<Runtime>;
	type SS58Prefix = SS58Prefix;
	type OnSetCode = ();
	type MaxConsumers = frame_support::traits::ConstU32<16>;
}

parameter_types! {
	pub MaximumSchedulerWeight: Weight = Perbill::from_percent(80) * BlockWeights::get().max_block;
	pub const MaxScheduledPerBlock: u32 = 50;
	pub const NoPreimagePostponement: Option<u32> = Some(10);
}

/// Used the compare the privilege of an origin inside the scheduler.
pub struct OriginPrivilegeCmp;

impl PrivilegeCmp<OriginCaller> for OriginPrivilegeCmp {
	fn cmp_privilege(left: &OriginCaller, right: &OriginCaller) -> Option<Ordering> {
		if left == right {
			return Some(Ordering::Equal)
		}

		match (left, right) {
			// Root is greater than anything.
			(OriginCaller::system(frame_system::RawOrigin::Root), _) => Some(Ordering::Greater),
			// For every other origin we don't care, as they are not used for `ScheduleOrigin`.
			_ => None,
		}
	}
}

impl pallet_scheduler::Config for Runtime {
	type RuntimeOrigin = RuntimeOrigin;
	type RuntimeEvent = RuntimeEvent;
	type PalletsOrigin = OriginCaller;
	type RuntimeCall = RuntimeCall;
	type MaximumWeight = MaximumSchedulerWeight;
	// The goal of having ScheduleOrigin include AuctionAdmin is to allow the auctions track of
	// OpenGov to schedule periodic auctions.
	// Also allow Treasurer to schedule recurring payments.
	type ScheduleOrigin = EitherOf<EitherOf<EnsureRoot<AccountId>, AuctionAdmin>, Treasurer>;
	type MaxScheduledPerBlock = MaxScheduledPerBlock;
	type WeightInfo = weights::pallet_scheduler::WeightInfo<Runtime>;
	type OriginPrivilegeCmp = OriginPrivilegeCmp;
	type Preimages = Preimage;
}

parameter_types! {
	pub const PreimageBaseDeposit: Balance = deposit(2, 64);
	pub const PreimageByteDeposit: Balance = deposit(0, 1);
	pub const PreimageHoldReason: RuntimeHoldReason =
		RuntimeHoldReason::Preimage(pallet_preimage::HoldReason::Preimage);
}

impl pallet_preimage::Config for Runtime {
	type WeightInfo = weights::pallet_preimage::WeightInfo<Runtime>;
	type RuntimeEvent = RuntimeEvent;
	type Currency = Balances;
	type ManagerOrigin = EnsureRoot<AccountId>;
	type Consideration = HoldConsideration<
		AccountId,
		Balances,
		PreimageHoldReason,
		LinearStoragePrice<PreimageBaseDeposit, PreimageByteDeposit, Balance>,
	>;
}

parameter_types! {
	pub EpochDuration: u64 = prod_or_fast!(
		EPOCH_DURATION_IN_SLOTS as u64,
		2 * MINUTES as u64,
		"KSM_EPOCH_DURATION"
	);
	pub const ExpectedBlockTime: Moment = MILLISECS_PER_BLOCK;
	pub ReportLongevity: u64 =
		BondingDuration::get() as u64 * SessionsPerEra::get() as u64 * EpochDuration::get();
}

impl pallet_babe::Config for Runtime {
	type EpochDuration = EpochDuration;
	type ExpectedBlockTime = ExpectedBlockTime;

	// session module is the trigger
	type EpochChangeTrigger = pallet_babe::ExternalTrigger;

	type DisabledValidators = Session;

	type KeyOwnerProof =
		<Historical as KeyOwnerProofSystem<(KeyTypeId, pallet_babe::AuthorityId)>>::Proof;

	type EquivocationReportSystem =
		pallet_babe::EquivocationReportSystem<Self, Offences, Historical, ReportLongevity>;

	type WeightInfo = ();

	type MaxAuthorities = MaxAuthorities;
	type MaxNominators = MaxNominatorRewardedPerValidator;
}

parameter_types! {
	pub const IndexDeposit: Balance = 100 * CENTS;
}

impl pallet_indices::Config for Runtime {
	type AccountIndex = AccountIndex;
	type Currency = Balances;
	type Deposit = IndexDeposit;
	type RuntimeEvent = RuntimeEvent;
	type WeightInfo = weights::pallet_indices::WeightInfo<Runtime>;
}

parameter_types! {
	pub const ExistentialDeposit: Balance = EXISTENTIAL_DEPOSIT;
	pub const MaxLocks: u32 = 50;
	pub const MaxReserves: u32 = 50;
}

impl pallet_balances::Config for Runtime {
	type Balance = Balance;
	type DustRemoval = ();
	type RuntimeEvent = RuntimeEvent;
	type ExistentialDeposit = ExistentialDeposit;
	type AccountStore = System;
	type MaxLocks = MaxLocks;
	type MaxReserves = MaxReserves;
	type ReserveIdentifier = [u8; 8];
	type WeightInfo = weights::pallet_balances_native::WeightInfo<Runtime>;
	type FreezeIdentifier = RuntimeFreezeReason;
	type MaxFreezes = ConstU32<8>;
	type RuntimeHoldReason = RuntimeHoldReason;
	type RuntimeFreezeReason = RuntimeFreezeReason;
	type MaxHolds = ConstU32<2>;
}

parameter_types! {
	pub BeefySetIdSessionEntries: u32 = BondingDuration::get() * SessionsPerEra::get();
}

impl pallet_beefy::Config for Runtime {
	type BeefyId = BeefyId;
	type MaxAuthorities = MaxAuthorities;
	type MaxNominators = MaxNominatorRewardedPerValidator;
	type MaxSetIdSessionEntries = BeefySetIdSessionEntries;
	type OnNewValidatorSet = BeefyMmrLeaf;
	type WeightInfo = ();
	type KeyOwnerProof = <Historical as KeyOwnerProofSystem<(KeyTypeId, BeefyId)>>::Proof;
	type EquivocationReportSystem =
		pallet_beefy::EquivocationReportSystem<Self, Offences, Historical, ReportLongevity>;
}

impl pallet_mmr::Config for Runtime {
	const INDEXING_PREFIX: &'static [u8] = mmr::INDEXING_PREFIX;
	type Hashing = Keccak256;
	type OnNewRoot = pallet_beefy_mmr::DepositBeefyDigest<Runtime>;
	type WeightInfo = ();
	type LeafData = pallet_beefy_mmr::Pallet<Runtime>;
}

/// MMR helper types.
mod mmr {
	use super::Runtime;
	pub use pallet_mmr::primitives::*;

	pub type Leaf = <<Runtime as pallet_mmr::Config>::LeafData as LeafDataProvider>::LeafData;
	pub type Hashing = <Runtime as pallet_mmr::Config>::Hashing;
	pub type Hash = <Hashing as sp_runtime::traits::Hash>::Output;
}

parameter_types! {
	/// Version of the produced MMR leaf.
	///
	/// The version consists of two parts;
	/// - `major` (3 bits)
	/// - `minor` (5 bits)
	///
	/// `major` should be updated only if decoding the previous MMR Leaf format from the payload
	/// is not possible (i.e. backward incompatible change).
	/// `minor` should be updated if fields are added to the previous MMR Leaf, which given SCALE
	/// encoding does not prevent old leafs from being decoded.
	///
	/// Hence we expect `major` to be changed really rarely (think never).
	/// See [`MmrLeafVersion`] type documentation for more details.
	pub LeafVersion: MmrLeafVersion = MmrLeafVersion::new(0, 0);
}

/// A BEEFY data provider that merkelizes all the parachain heads at the current block
/// (sorted by their parachain id).
pub struct ParaHeadsRootProvider;
impl BeefyDataProvider<H256> for ParaHeadsRootProvider {
	fn extra_data() -> H256 {
		let mut para_heads: Vec<(u32, Vec<u8>)> = Paras::parachains()
			.into_iter()
			.filter_map(|id| Paras::para_head(&id).map(|head| (id.into(), head.0)))
			.collect();
		para_heads.sort_by_key(|k| k.0);
		binary_merkle_tree::merkle_root::<mmr::Hashing, _>(
			para_heads.into_iter().map(|pair| pair.encode()),
		)
		.into()
	}
}

impl pallet_beefy_mmr::Config for Runtime {
	type LeafVersion = LeafVersion;
	type BeefyAuthorityToMerkleLeaf = pallet_beefy_mmr::BeefyEcdsaToEthereum;
	type LeafExtra = H256;
	type BeefyDataProvider = ParaHeadsRootProvider;
}

parameter_types! {
	pub const TransactionByteFee: Balance = 10 * MILLICENTS;
	/// This value increases the priority of `Operational` transactions by adding
	/// a "virtual tip" that's equal to the `OperationalFeeMultiplier * final_fee`.
	pub const OperationalFeeMultiplier: u8 = 5;
}

impl pallet_transaction_payment::Config for Runtime {
	type RuntimeEvent = RuntimeEvent;
	type OnChargeTransaction = CurrencyAdapter<Balances, DealWithFees<Self>>;
	type OperationalFeeMultiplier = OperationalFeeMultiplier;
	type WeightToFee = WeightToFee;
	type LengthToFee = ConstantMultiplier<Balance, TransactionByteFee>;
	type FeeMultiplierUpdate = SlowAdjustingFeeUpdate<Self>;
}

parameter_types! {
	pub const MinimumPeriod: u64 = SLOT_DURATION / 2;
}
impl pallet_timestamp::Config for Runtime {
	type Moment = u64;
	type OnTimestampSet = Babe;
	type MinimumPeriod = MinimumPeriod;
	type WeightInfo = weights::pallet_timestamp::WeightInfo<Runtime>;
}

impl pallet_authorship::Config for Runtime {
	type FindAuthor = pallet_session::FindAccountFromAuthorIndex<Self, Babe>;
	type EventHandler = (Staking, ImOnline);
}

impl_opaque_keys! {
	pub struct SessionKeys {
		pub grandpa: Grandpa,
		pub babe: Babe,
		pub im_online: ImOnline,
		pub para_validator: Initializer,
		pub para_assignment: ParaSessionInfo,
		pub authority_discovery: AuthorityDiscovery,
		pub beefy: Beefy,
	}
}

impl pallet_session::Config for Runtime {
	type RuntimeEvent = RuntimeEvent;
	type ValidatorId = AccountId;
	type ValidatorIdOf = pallet_staking::StashOf<Self>;
	type ShouldEndSession = Babe;
	type NextSessionRotation = Babe;
	type SessionManager = pallet_session::historical::NoteHistoricalRoot<Self, Staking>;
	type SessionHandler = <SessionKeys as OpaqueKeys>::KeyTypeIdProviders;
	type Keys = SessionKeys;
	type WeightInfo = weights::pallet_session::WeightInfo<Runtime>;
}

impl pallet_session::historical::Config for Runtime {
	type FullIdentification = pallet_staking::Exposure<AccountId, Balance>;
	type FullIdentificationOf = pallet_staking::ExposureOf<Runtime>;
}

parameter_types! {
	// phase durations. 1/4 of the last session for each.
	// in testing: 1min or half of the session for each
	pub SignedPhase: u32 = prod_or_fast!(
		EPOCH_DURATION_IN_SLOTS / 4,
		(1 * MINUTES).min(EpochDuration::get().saturated_into::<u32>() / 2),
		"KSM_SIGNED_PHASE"
	);
	pub UnsignedPhase: u32 = prod_or_fast!(
		EPOCH_DURATION_IN_SLOTS / 4,
		(1 * MINUTES).min(EpochDuration::get().saturated_into::<u32>() / 2),
		"KSM_UNSIGNED_PHASE"
	);

	// signed config
	pub const SignedMaxSubmissions: u32 = 16;
	pub const SignedMaxRefunds: u32 = 16 / 4;
	pub const SignedFixedDeposit: Balance = deposit(2, 0);
	pub const SignedDepositIncreaseFactor: Percent = Percent::from_percent(10);
	pub const SignedDepositByte: Balance = deposit(0, 10) / 1024;
	// Each good submission will get 1/10 KSM as reward
	pub SignedRewardBase: Balance =  UNITS / 10;
	pub BetterUnsignedThreshold: Perbill = Perbill::from_rational(5u32, 10_000);

	// 1 hour session, 15 minutes unsigned phase, 8 offchain executions.
	pub OffchainRepeat: BlockNumber = UnsignedPhase::get() / 8;

	pub const MaxElectingVoters: u32 = 12_500;
	/// We take the top 12500 nominators as electing voters and all of the validators as electable
	/// targets. Whilst this is the case, we cannot and shall not increase the size of the
	/// validator intentions.
	pub ElectionBounds: frame_election_provider_support::bounds::ElectionBounds =
		ElectionBoundsBuilder::default().voters_count(MaxElectingVoters::get().into()).build();
	pub NposSolutionPriority: TransactionPriority =
		Perbill::from_percent(90) * TransactionPriority::max_value();
	/// Setup election pallet to support maximum winners upto 2000. This will mean Staking Pallet
	/// cannot have active validators higher than this count.
	pub const MaxActiveValidators: u32 = 2000;
}

generate_solution_type!(
	#[compact]
	pub struct NposCompactSolution24::<
		VoterIndex = u32,
		TargetIndex = u16,
		Accuracy = sp_runtime::PerU16,
		MaxVoters = MaxElectingVoters,
	>(24)
);

pub struct OnChainSeqPhragmen;
impl onchain::Config for OnChainSeqPhragmen {
	type System = Runtime;
	type Solver = SequentialPhragmen<AccountId, runtime_common::elections::OnChainAccuracy>;
	type DataProvider = Staking;
	type WeightInfo = weights::frame_election_provider_support::WeightInfo<Runtime>;
	type MaxWinners = MaxActiveValidators;
	type Bounds = ElectionBounds;
}

impl pallet_election_provider_multi_phase::MinerConfig for Runtime {
	type AccountId = AccountId;
	type MaxLength = OffchainSolutionLengthLimit;
	type MaxWeight = OffchainSolutionWeightLimit;
	type Solution = NposCompactSolution24;
	type MaxVotesPerVoter = <
		<Self as pallet_election_provider_multi_phase::Config>::DataProvider
		as
		frame_election_provider_support::ElectionDataProvider
	>::MaxVotesPerVoter;
	type MaxWinners = MaxActiveValidators;

	// The unsigned submissions have to respect the weight of the submit_unsigned call, thus their
	// weight estimate function is wired to this call's weight.
	fn solution_weight(v: u32, t: u32, a: u32, d: u32) -> Weight {
		<
			<Self as pallet_election_provider_multi_phase::Config>::WeightInfo
			as
			pallet_election_provider_multi_phase::WeightInfo
		>::submit_unsigned(v, t, a, d)
	}
}

impl pallet_election_provider_multi_phase::Config for Runtime {
	type RuntimeEvent = RuntimeEvent;
	type Currency = Balances;
	type EstimateCallFee = TransactionPayment;
	type UnsignedPhase = UnsignedPhase;
	type SignedMaxSubmissions = SignedMaxSubmissions;
	type SignedMaxRefunds = SignedMaxRefunds;
	type SignedRewardBase = SignedRewardBase;
	type SignedDepositBase =
		GeometricDepositBase<Balance, SignedFixedDeposit, SignedDepositIncreaseFactor>;
	type SignedDepositByte = SignedDepositByte;
	type SignedDepositWeight = ();
	type SignedMaxWeight =
		<Self::MinerConfig as pallet_election_provider_multi_phase::MinerConfig>::MaxWeight;
	type MinerConfig = Self;
	type SlashHandler = (); // burn slashes
	type RewardHandler = (); // nothing to do upon rewards
	type SignedPhase = SignedPhase;
	type BetterUnsignedThreshold = BetterUnsignedThreshold;
	type BetterSignedThreshold = ();
	type OffchainRepeat = OffchainRepeat;
	type MinerTxPriority = NposSolutionPriority;
	type DataProvider = Staking;
	#[cfg(any(feature = "fast-runtime", feature = "runtime-benchmarks"))]
	type Fallback = onchain::OnChainExecution<OnChainSeqPhragmen>;
	#[cfg(not(any(feature = "fast-runtime", feature = "runtime-benchmarks")))]
	type Fallback = frame_election_provider_support::NoElection<(
		AccountId,
		BlockNumber,
		Staking,
		MaxActiveValidators,
	)>;
	type GovernanceFallback = onchain::OnChainExecution<OnChainSeqPhragmen>;
	type Solver = SequentialPhragmen<
		AccountId,
		pallet_election_provider_multi_phase::SolutionAccuracyOf<Self>,
		(),
	>;
	type BenchmarkingConfig = runtime_common::elections::BenchmarkConfig;
	type ForceOrigin = EitherOf<EnsureRoot<Self::AccountId>, StakingAdmin>;
	type WeightInfo = weights::pallet_election_provider_multi_phase::WeightInfo<Self>;
	type MaxWinners = MaxActiveValidators;
	type ElectionBounds = ElectionBounds;
}

parameter_types! {
	pub const BagThresholds: &'static [u64] = &bag_thresholds::THRESHOLDS;
}

type VoterBagsListInstance = pallet_bags_list::Instance1;
impl pallet_bags_list::Config<VoterBagsListInstance> for Runtime {
	type RuntimeEvent = RuntimeEvent;
	type ScoreProvider = Staking;
	type WeightInfo = weights::pallet_bags_list::WeightInfo<Runtime>;
	type BagThresholds = BagThresholds;
	type Score = sp_npos_elections::VoteWeight;
}

pub struct EraPayout;
impl pallet_staking::EraPayout<Balance> for EraPayout {
	fn era_payout(
		total_staked: Balance,
		_total_issuance: Balance,
		era_duration_millis: u64,
	) -> (Balance, Balance) {
		// all para-ids that are currently active.
		let auctioned_slots = Paras::parachains()
			.into_iter()
			// all active para-ids that do not belong to a system chain is the number
			// of parachains that we should take into account for inflation.
			.filter(|i| *i >= LOWEST_PUBLIC_ID)
			.count() as u64;

		const MAX_ANNUAL_INFLATION: Perquintill = Perquintill::from_percent(10);
		const MILLISECONDS_PER_YEAR: u64 = 1000 * 3600 * 24 * 36525 / 100;

		runtime_common::impls::era_payout(
			total_staked,
			Nis::issuance().other,
			MAX_ANNUAL_INFLATION,
			Perquintill::from_rational(era_duration_millis, MILLISECONDS_PER_YEAR),
			auctioned_slots,
		)
	}
}

parameter_types! {
	// Six sessions in an era (6 hours).
	pub const SessionsPerEra: SessionIndex = prod_or_fast!(6, 1);

	// 28 eras for unbonding (7 days).
	pub BondingDuration: sp_staking::EraIndex = prod_or_fast!(
		28,
		28,
		"DOT_BONDING_DURATION"
	);
	// 27 eras in which slashes can be cancelled (slightly less than 7 days).
	pub SlashDeferDuration: sp_staking::EraIndex = prod_or_fast!(
		27,
		27,
		"DOT_SLASH_DEFER_DURATION"
	);
	pub const MaxNominatorRewardedPerValidator: u32 = 512;
	pub const OffendingValidatorsThreshold: Perbill = Perbill::from_percent(17);
	// 24
	pub const MaxNominations: u32 = <NposCompactSolution24 as NposSolution>::LIMIT as u32;
}

impl pallet_staking::Config for Runtime {
	type Currency = Balances;
	type CurrencyBalance = Balance;
	type UnixTime = Timestamp;
	type CurrencyToVote = CurrencyToVote;
	type ElectionProvider = ElectionProviderMultiPhase;
	type GenesisElectionProvider = onchain::OnChainExecution<OnChainSeqPhragmen>;
	type RewardRemainder = Treasury;
	type RuntimeEvent = RuntimeEvent;
	type Slash = Treasury;
	type Reward = ();
	type SessionsPerEra = SessionsPerEra;
	type BondingDuration = BondingDuration;
	type SlashDeferDuration = SlashDeferDuration;
	type AdminOrigin = EitherOf<EnsureRoot<Self::AccountId>, StakingAdmin>;
	type SessionInterface = Self;
	type EraPayout = EraPayout;
	type NextNewSession = Session;
	type MaxNominatorRewardedPerValidator = MaxNominatorRewardedPerValidator;
	type OffendingValidatorsThreshold = OffendingValidatorsThreshold;
	type VoterList = VoterList;
	type TargetList = UseValidatorsMap<Self>;
	type NominationsQuota = pallet_staking::FixedNominationsQuota<{ MaxNominations::get() }>;
	type MaxUnlockingChunks = frame_support::traits::ConstU32<32>;
	type HistoryDepth = frame_support::traits::ConstU32<84>;
	type BenchmarkingConfig = runtime_common::StakingBenchmarkingConfig;
	type EventListeners = NominationPools;
	type WeightInfo = weights::pallet_staking::WeightInfo<Runtime>;
}

impl pallet_fast_unstake::Config for Runtime {
	type RuntimeEvent = RuntimeEvent;
	type Currency = Balances;
	type BatchSize = frame_support::traits::ConstU32<64>;
	type Deposit = frame_support::traits::ConstU128<{ CENTS * 100 }>;
	type ControlOrigin = EnsureRoot<AccountId>;
	type Staking = Staking;
	type MaxErasToCheckPerBlock = ConstU32<1>;
	#[cfg(feature = "runtime-benchmarks")]
	type MaxBackersPerValidator = MaxNominatorRewardedPerValidator;
	type WeightInfo = weights::pallet_fast_unstake::WeightInfo<Runtime>;
}

parameter_types! {
	pub const ProposalBond: Permill = Permill::from_percent(5);
	pub const ProposalBondMinimum: Balance = 2000 * CENTS;
	pub const ProposalBondMaximum: Balance = 1 * GRAND;
	pub const SpendPeriod: BlockNumber = 6 * DAYS;
	pub const Burn: Permill = Permill::from_perthousand(2);
	pub const TreasuryPalletId: PalletId = PalletId(*b"py/trsry");
	pub const PayoutSpendPeriod: BlockNumber = 30 * DAYS;
	// The asset's interior location for the paying account. This is the Treasury
	// pallet instance (which sits at index 18).
	pub TreasuryInteriorLocation: InteriorMultiLocation = PalletInstance(TREASURY_PALLET_ID).into();

	pub const TipCountdown: BlockNumber = 1 * DAYS;
	pub const TipFindersFee: Percent = Percent::from_percent(20);
	pub const TipReportDepositBase: Balance = 100 * CENTS;
	pub const DataDepositPerByte: Balance = 1 * CENTS;
	pub const MaxApprovals: u32 = 100;
	pub const MaxAuthorities: u32 = 100_000;
	pub const MaxKeys: u32 = 10_000;
	pub const MaxPeerInHeartbeats: u32 = 10_000;
}

impl pallet_treasury::Config for Runtime {
	type PalletId = TreasuryPalletId;
	type Currency = Balances;
	type ApproveOrigin = EitherOfDiverse<EnsureRoot<AccountId>, Treasurer>;
	type RejectOrigin = EitherOfDiverse<EnsureRoot<AccountId>, Treasurer>;
	type RuntimeEvent = RuntimeEvent;
	type OnSlash = Treasury;
	type ProposalBond = ProposalBond;
	type ProposalBondMinimum = ProposalBondMinimum;
	type ProposalBondMaximum = ProposalBondMaximum;
	type SpendPeriod = SpendPeriod;
	type Burn = Burn;
	type BurnDestination = Society;
	type MaxApprovals = MaxApprovals;
	type WeightInfo = weights::pallet_treasury::WeightInfo<Runtime>;
	type SpendFunds = Bounties;
	type SpendOrigin = TreasurySpender;
	type AssetKind = VersionedLocatableAsset;
	type Beneficiary = VersionedMultiLocation;
	type BeneficiaryLookup = IdentityLookup<Self::Beneficiary>;
	type Paymaster = PayOverXcm<
		TreasuryInteriorLocation,
		crate::xcm_config::XcmRouter,
		crate::XcmPallet,
		ConstU32<{ 6 * HOURS }>,
		Self::Beneficiary,
		Self::AssetKind,
		LocatableAssetConverter,
		VersionedMultiLocationConverter,
	>;
	type BalanceConverter = AssetRate;
	type PayoutPeriod = PayoutSpendPeriod;
	#[cfg(feature = "runtime-benchmarks")]
	type BenchmarkHelper = runtime_common::impls::benchmarks::TreasuryArguments;
}

parameter_types! {
	pub const BountyDepositBase: Balance = 100 * CENTS;
	pub const BountyDepositPayoutDelay: BlockNumber = 4 * DAYS;
	pub const BountyUpdatePeriod: BlockNumber = 90 * DAYS;
	pub const MaximumReasonLength: u32 = 16384;
	pub const CuratorDepositMultiplier: Permill = Permill::from_percent(50);
	pub const CuratorDepositMin: Balance = 10 * CENTS;
	pub const CuratorDepositMax: Balance = 500 * CENTS;
	pub const BountyValueMinimum: Balance = 200 * CENTS;
}

impl pallet_bounties::Config for Runtime {
	type BountyDepositBase = BountyDepositBase;
	type BountyDepositPayoutDelay = BountyDepositPayoutDelay;
	type BountyUpdatePeriod = BountyUpdatePeriod;
	type CuratorDepositMultiplier = CuratorDepositMultiplier;
	type CuratorDepositMin = CuratorDepositMin;
	type CuratorDepositMax = CuratorDepositMax;
	type BountyValueMinimum = BountyValueMinimum;
	type ChildBountyManager = ChildBounties;
	type DataDepositPerByte = DataDepositPerByte;
	type RuntimeEvent = RuntimeEvent;
	type MaximumReasonLength = MaximumReasonLength;
	type WeightInfo = weights::pallet_bounties::WeightInfo<Runtime>;
}

parameter_types! {
	pub const MaxActiveChildBountyCount: u32 = 100;
	pub const ChildBountyValueMinimum: Balance = BountyValueMinimum::get() / 10;
}

impl pallet_child_bounties::Config for Runtime {
	type RuntimeEvent = RuntimeEvent;
	type MaxActiveChildBountyCount = MaxActiveChildBountyCount;
	type ChildBountyValueMinimum = ChildBountyValueMinimum;
	type WeightInfo = weights::pallet_child_bounties::WeightInfo<Runtime>;
}

impl pallet_offences::Config for Runtime {
	type RuntimeEvent = RuntimeEvent;
	type IdentificationTuple = pallet_session::historical::IdentificationTuple<Self>;
	type OnOffenceHandler = Staking;
}

impl pallet_authority_discovery::Config for Runtime {
	type MaxAuthorities = MaxAuthorities;
}

parameter_types! {
	pub const ImOnlineUnsignedPriority: TransactionPriority = TransactionPriority::max_value();
}

impl pallet_im_online::Config for Runtime {
	type AuthorityId = ImOnlineId;
	type RuntimeEvent = RuntimeEvent;
	type ValidatorSet = Historical;
	type NextSessionRotation = Babe;
	type ReportUnresponsiveness = Offences;
	type UnsignedPriority = ImOnlineUnsignedPriority;
	type WeightInfo = weights::pallet_im_online::WeightInfo<Runtime>;
	type MaxKeys = MaxKeys;
	type MaxPeerInHeartbeats = MaxPeerInHeartbeats;
}

parameter_types! {
	pub MaxSetIdSessionEntries: u32 = BondingDuration::get() * SessionsPerEra::get();
}

impl pallet_grandpa::Config for Runtime {
	type RuntimeEvent = RuntimeEvent;

	type WeightInfo = ();
	type MaxAuthorities = MaxAuthorities;
	type MaxNominators = MaxNominatorRewardedPerValidator;
	type MaxSetIdSessionEntries = MaxSetIdSessionEntries;

	type KeyOwnerProof = <Historical as KeyOwnerProofSystem<(KeyTypeId, GrandpaId)>>::Proof;

	type EquivocationReportSystem =
		pallet_grandpa::EquivocationReportSystem<Self, Offences, Historical, ReportLongevity>;
}

/// Submits transaction with the node's public and signature type. Adheres to the signed extension
/// format of the chain.
impl<LocalCall> frame_system::offchain::CreateSignedTransaction<LocalCall> for Runtime
where
	RuntimeCall: From<LocalCall>,
{
	fn create_transaction<C: frame_system::offchain::AppCrypto<Self::Public, Self::Signature>>(
		call: RuntimeCall,
		public: <Signature as Verify>::Signer,
		account: AccountId,
		nonce: <Runtime as frame_system::Config>::Nonce,
	) -> Option<(RuntimeCall, <UncheckedExtrinsic as ExtrinsicT>::SignaturePayload)> {
		use sp_runtime::traits::StaticLookup;
		// take the biggest period possible.
		let period =
			BlockHashCount::get().checked_next_power_of_two().map(|c| c / 2).unwrap_or(2) as u64;

		let current_block = System::block_number()
			.saturated_into::<u64>()
			// The `System::block_number` is initialized with `n+1`,
			// so the actual block number is `n`.
			.saturating_sub(1);
		let tip = 0;
		let extra: SignedExtra = (
			frame_system::CheckNonZeroSender::<Runtime>::new(),
			frame_system::CheckSpecVersion::<Runtime>::new(),
			frame_system::CheckTxVersion::<Runtime>::new(),
			frame_system::CheckGenesis::<Runtime>::new(),
			frame_system::CheckMortality::<Runtime>::from(generic::Era::mortal(
				period,
				current_block,
			)),
			frame_system::CheckNonce::<Runtime>::from(nonce),
			frame_system::CheckWeight::<Runtime>::new(),
			pallet_transaction_payment::ChargeTransactionPayment::<Runtime>::from(tip),
		);
		let raw_payload = SignedPayload::new(call, extra)
			.map_err(|e| {
				log::warn!("Unable to create signed payload: {:?}", e);
			})
			.ok()?;
		let signature = raw_payload.using_encoded(|payload| C::sign(payload, public))?;
		let (call, extra, _) = raw_payload.deconstruct();
		let address = <Runtime as frame_system::Config>::Lookup::unlookup(account);
		Some((call, (address, signature, extra)))
	}
}

impl frame_system::offchain::SigningTypes for Runtime {
	type Public = <Signature as Verify>::Signer;
	type Signature = Signature;
}

impl<C> frame_system::offchain::SendTransactionTypes<C> for Runtime
where
	RuntimeCall: From<C>,
{
	type Extrinsic = UncheckedExtrinsic;
	type OverarchingCall = RuntimeCall;
}

parameter_types! {
	pub Prefix: &'static [u8] = b"Pay KSMs to the Kusama account:";
}

impl claims::Config for Runtime {
	type RuntimeEvent = RuntimeEvent;
	type VestingSchedule = Vesting;
	type Prefix = Prefix;
	type MoveClaimOrigin = EnsureRoot<AccountId>;
	type WeightInfo = weights::runtime_common_claims::WeightInfo<Runtime>;
}

parameter_types! {
	// Minimum 100 bytes/KSM deposited (1 CENT/byte)
	pub const BasicDeposit: Balance = 1000 * CENTS;       // 258 bytes on-chain
	pub const FieldDeposit: Balance = 250 * CENTS;        // 66 bytes on-chain
	pub const SubAccountDeposit: Balance = 200 * CENTS;   // 53 bytes on-chain
	pub const MaxSubAccounts: u32 = 100;
	pub const MaxAdditionalFields: u32 = 100;
	pub const MaxRegistrars: u32 = 20;
}

impl pallet_identity::Config for Runtime {
	type RuntimeEvent = RuntimeEvent;
	type Currency = Balances;
	type BasicDeposit = BasicDeposit;
	type FieldDeposit = FieldDeposit;
	type SubAccountDeposit = SubAccountDeposit;
	type MaxSubAccounts = MaxSubAccounts;
	type MaxAdditionalFields = MaxAdditionalFields;
	type IdentityInformation = IdentityInfo<MaxAdditionalFields>;
	type MaxRegistrars = MaxRegistrars;
	type Slashed = Treasury;
	type ForceOrigin = EitherOf<EnsureRoot<Self::AccountId>, GeneralAdmin>;
	type RegistrarOrigin = EitherOf<EnsureRoot<Self::AccountId>, GeneralAdmin>;
	type WeightInfo = weights::pallet_identity::WeightInfo<Runtime>;
}

impl pallet_utility::Config for Runtime {
	type RuntimeEvent = RuntimeEvent;
	type RuntimeCall = RuntimeCall;
	type PalletsOrigin = OriginCaller;
	type WeightInfo = weights::pallet_utility::WeightInfo<Runtime>;
}

parameter_types! {
	// One storage item; key size is 32; value is size 4+4+16+32 bytes = 56 bytes.
	pub const DepositBase: Balance = deposit(1, 88);
	// Additional storage item size of 32 bytes.
	pub const DepositFactor: Balance = deposit(0, 32);
	pub const MaxSignatories: u32 = 100;
}

impl pallet_multisig::Config for Runtime {
	type RuntimeEvent = RuntimeEvent;
	type RuntimeCall = RuntimeCall;
	type Currency = Balances;
	type DepositBase = DepositBase;
	type DepositFactor = DepositFactor;
	type MaxSignatories = MaxSignatories;
	type WeightInfo = weights::pallet_multisig::WeightInfo<Runtime>;
}

parameter_types! {
	pub const ConfigDepositBase: Balance = 500 * CENTS;
	pub const FriendDepositFactor: Balance = 50 * CENTS;
	pub const MaxFriends: u16 = 9;
	pub const RecoveryDeposit: Balance = 500 * CENTS;
}

impl pallet_recovery::Config for Runtime {
	type RuntimeEvent = RuntimeEvent;
	type WeightInfo = ();
	type RuntimeCall = RuntimeCall;
	type Currency = Balances;
	type ConfigDepositBase = ConfigDepositBase;
	type FriendDepositFactor = FriendDepositFactor;
	type MaxFriends = MaxFriends;
	type RecoveryDeposit = RecoveryDeposit;
}

parameter_types! {
	pub const SocietyPalletId: PalletId = PalletId(*b"py/socie");
}

impl pallet_society::Config for Runtime {
	type RuntimeEvent = RuntimeEvent;
	type Currency = Balances;
	type Randomness = pallet_babe::RandomnessFromOneEpochAgo<Runtime>;
	type GraceStrikes = ConstU32<10>;
	type PeriodSpend = ConstU128<{ 500 * QUID }>;
	type VotingPeriod = ConstU32<{ 5 * DAYS }>;
	type ClaimPeriod = ConstU32<{ 2 * DAYS }>;
	type MaxLockDuration = ConstU32<{ 36 * 30 * DAYS }>;
	type FounderSetOrigin = EnsureRoot<AccountId>;
	type ChallengePeriod = ConstU32<{ 7 * DAYS }>;
	type MaxPayouts = ConstU32<8>;
	type MaxBids = ConstU32<512>;
	type PalletId = SocietyPalletId;
	type WeightInfo = weights::pallet_society::WeightInfo<Runtime>;
}

parameter_types! {
	pub const MinVestedTransfer: Balance = 100 * CENTS;
	pub UnvestedFundsAllowedWithdrawReasons: WithdrawReasons =
		WithdrawReasons::except(WithdrawReasons::TRANSFER | WithdrawReasons::RESERVE);
}

impl pallet_vesting::Config for Runtime {
	type RuntimeEvent = RuntimeEvent;
	type Currency = Balances;
	type BlockNumberToBalance = ConvertInto;
	type MinVestedTransfer = MinVestedTransfer;
	type WeightInfo = weights::pallet_vesting::WeightInfo<Runtime>;
	type UnvestedFundsAllowedWithdrawReasons = UnvestedFundsAllowedWithdrawReasons;
	const MAX_VESTING_SCHEDULES: u32 = 28;
}

parameter_types! {
	// One storage item; key size 32, value size 8; .
	pub const ProxyDepositBase: Balance = deposit(1, 8);
	// Additional storage item size of 33 bytes.
	pub const ProxyDepositFactor: Balance = deposit(0, 33);
	pub const MaxProxies: u16 = 32;
	pub const AnnouncementDepositBase: Balance = deposit(1, 8);
	pub const AnnouncementDepositFactor: Balance = deposit(0, 66);
	pub const MaxPending: u16 = 32;
}

/// The type used to represent the kinds of proxying allowed.
#[derive(
	Copy,
	Clone,
	Eq,
	PartialEq,
	Ord,
	PartialOrd,
	Encode,
	Decode,
	RuntimeDebug,
	MaxEncodedLen,
	TypeInfo,
)]
pub enum ProxyType {
	Any,
	NonTransfer,
	Governance,
	Staking,
	IdentityJudgement,
	CancelProxy,
	Auction,
	Society,
	NominationPools,
}

impl Default for ProxyType {
	fn default() -> Self {
		Self::Any
	}
}

impl InstanceFilter<RuntimeCall> for ProxyType {
	fn filter(&self, c: &RuntimeCall) -> bool {
		match self {
			ProxyType::Any => true,
			ProxyType::NonTransfer => matches!(
				c,
				RuntimeCall::System(..) |
				RuntimeCall::Babe(..) |
				RuntimeCall::Timestamp(..) |
				RuntimeCall::Indices(pallet_indices::Call::claim {..}) |
				RuntimeCall::Indices(pallet_indices::Call::free {..}) |
				RuntimeCall::Indices(pallet_indices::Call::freeze {..}) |
				// Specifically omitting Indices `transfer`, `force_transfer`
				// Specifically omitting the entire Balances pallet
				RuntimeCall::Staking(..) |
				RuntimeCall::Session(..) |
				RuntimeCall::Grandpa(..) |
				RuntimeCall::ImOnline(..) |
				RuntimeCall::Treasury(..) |
				RuntimeCall::Bounties(..) |
				RuntimeCall::ChildBounties(..) |
				RuntimeCall::ConvictionVoting(..) |
				RuntimeCall::Referenda(..) |
				RuntimeCall::FellowshipCollective(..) |
				RuntimeCall::FellowshipReferenda(..) |
				RuntimeCall::Whitelist(..) |
				RuntimeCall::Claims(..) |
				RuntimeCall::Utility(..) |
				RuntimeCall::Identity(..) |
				RuntimeCall::Society(..) |
				RuntimeCall::Recovery(pallet_recovery::Call::as_recovered {..}) |
				RuntimeCall::Recovery(pallet_recovery::Call::vouch_recovery {..}) |
				RuntimeCall::Recovery(pallet_recovery::Call::claim_recovery {..}) |
				RuntimeCall::Recovery(pallet_recovery::Call::close_recovery {..}) |
				RuntimeCall::Recovery(pallet_recovery::Call::remove_recovery {..}) |
				RuntimeCall::Recovery(pallet_recovery::Call::cancel_recovered {..}) |
				// Specifically omitting Recovery `create_recovery`, `initiate_recovery`
				RuntimeCall::Vesting(pallet_vesting::Call::vest {..}) |
				RuntimeCall::Vesting(pallet_vesting::Call::vest_other {..}) |
				// Specifically omitting Vesting `vested_transfer`, and `force_vested_transfer`
				RuntimeCall::Scheduler(..) |
				RuntimeCall::Proxy(..) |
				RuntimeCall::Multisig(..) |
				RuntimeCall::Nis(..) |
				RuntimeCall::Registrar(paras_registrar::Call::register {..}) |
				RuntimeCall::Registrar(paras_registrar::Call::deregister {..}) |
				// Specifically omitting Registrar `swap`
				RuntimeCall::Registrar(paras_registrar::Call::reserve {..}) |
				RuntimeCall::Crowdloan(..) |
				RuntimeCall::Slots(..) |
				RuntimeCall::Auctions(..) | // Specifically omitting the entire XCM Pallet
				RuntimeCall::VoterList(..) |
				RuntimeCall::NominationPools(..) |
				RuntimeCall::FastUnstake(..)
			),
			ProxyType::Governance => matches!(
				c,
				RuntimeCall::Treasury(..) |
					RuntimeCall::Bounties(..) |
					RuntimeCall::Utility(..) |
					RuntimeCall::ChildBounties(..) |
					// OpenGov calls
					RuntimeCall::ConvictionVoting(..) |
					RuntimeCall::Referenda(..) |
					RuntimeCall::FellowshipCollective(..) |
					RuntimeCall::FellowshipReferenda(..) |
					RuntimeCall::Whitelist(..)
			),
			ProxyType::Staking => {
				matches!(
					c,
					RuntimeCall::Staking(..) |
						RuntimeCall::Session(..) | RuntimeCall::Utility(..) |
						RuntimeCall::FastUnstake(..) |
						RuntimeCall::VoterList(..) |
						RuntimeCall::NominationPools(..)
				)
			},
			ProxyType::NominationPools => {
				matches!(c, RuntimeCall::NominationPools(..) | RuntimeCall::Utility(..))
			},
			ProxyType::IdentityJudgement => matches!(
				c,
				RuntimeCall::Identity(pallet_identity::Call::provide_judgement { .. }) |
					RuntimeCall::Utility(..)
			),
			ProxyType::CancelProxy => {
				matches!(c, RuntimeCall::Proxy(pallet_proxy::Call::reject_announcement { .. }))
			},
			ProxyType::Auction => matches!(
				c,
				RuntimeCall::Auctions(..) |
					RuntimeCall::Crowdloan(..) |
					RuntimeCall::Registrar(..) |
					RuntimeCall::Slots(..)
			),
			ProxyType::Society => matches!(c, RuntimeCall::Society(..)),
		}
	}
	fn is_superset(&self, o: &Self) -> bool {
		match (self, o) {
			(x, y) if x == y => true,
			(ProxyType::Any, _) => true,
			(_, ProxyType::Any) => false,
			(ProxyType::NonTransfer, _) => true,
			_ => false,
		}
	}
}

impl pallet_proxy::Config for Runtime {
	type RuntimeEvent = RuntimeEvent;
	type RuntimeCall = RuntimeCall;
	type Currency = Balances;
	type ProxyType = ProxyType;
	type ProxyDepositBase = ProxyDepositBase;
	type ProxyDepositFactor = ProxyDepositFactor;
	type MaxProxies = MaxProxies;
	type WeightInfo = weights::pallet_proxy::WeightInfo<Runtime>;
	type MaxPending = MaxPending;
	type CallHasher = BlakeTwo256;
	type AnnouncementDepositBase = AnnouncementDepositBase;
	type AnnouncementDepositFactor = AnnouncementDepositFactor;
}

impl parachains_origin::Config for Runtime {}

impl parachains_configuration::Config for Runtime {
	type WeightInfo = weights::runtime_parachains_configuration::WeightInfo<Runtime>;
}

impl parachains_shared::Config for Runtime {}

impl parachains_session_info::Config for Runtime {
	type ValidatorSet = Historical;
}

impl parachains_inclusion::Config for Runtime {
	type RuntimeEvent = RuntimeEvent;
	type DisputesHandler = ParasDisputes;
	type RewardValidators = parachains_reward_points::RewardValidatorsWithEraPoints<Runtime>;
	type MessageQueue = MessageQueue;
	type WeightInfo = weights::runtime_parachains_inclusion::WeightInfo<Runtime>;
}

parameter_types! {
	pub const ParasUnsignedPriority: TransactionPriority = TransactionPriority::max_value();
}

impl parachains_paras::Config for Runtime {
	type RuntimeEvent = RuntimeEvent;
	type WeightInfo = weights::runtime_parachains_paras::WeightInfo<Runtime>;
	type UnsignedPriority = ParasUnsignedPriority;
	type QueueFootprinter = ParaInclusion;
	type NextSessionRotation = Babe;
	type OnNewHead = Registrar;
}

parameter_types! {
	/// Amount of weight that can be spent per block to service messages.
	///
	/// # WARNING
	///
	/// This is not a good value for para-chains since the `Scheduler` already uses up to 80% block weight.
	pub MessageQueueServiceWeight: Weight = Perbill::from_percent(20) * BlockWeights::get().max_block;
	pub const MessageQueueHeapSize: u32 = 65_536;
	pub const MessageQueueMaxStale: u32 = 16;
}

/// Message processor to handle any messages that were enqueued into the `MessageQueue` pallet.
pub struct MessageProcessor;
impl ProcessMessage for MessageProcessor {
	type Origin = AggregateMessageOrigin;

	fn process_message(
		message: &[u8],
		origin: Self::Origin,
		meter: &mut WeightMeter,
		id: &mut [u8; 32],
	) -> Result<bool, ProcessMessageError> {
		let para = match origin {
			AggregateMessageOrigin::Ump(UmpQueueId::Para(para)) => para,
		};
		xcm_builder::ProcessXcmMessage::<
			Junction,
			xcm_executor::XcmExecutor<xcm_config::XcmConfig>,
			RuntimeCall,
		>::process_message(message, Junction::Parachain(para.into()), meter, id)
	}
}

impl pallet_message_queue::Config for Runtime {
	type RuntimeEvent = RuntimeEvent;
	type Size = u32;
	type HeapSize = MessageQueueHeapSize;
	type MaxStale = MessageQueueMaxStale;
	type ServiceWeight = MessageQueueServiceWeight;
	#[cfg(not(feature = "runtime-benchmarks"))]
	type MessageProcessor = MessageProcessor;
	#[cfg(feature = "runtime-benchmarks")]
	type MessageProcessor =
		pallet_message_queue::mock_helpers::NoopMessageProcessor<AggregateMessageOrigin>;
	type QueueChangeHandler = ParaInclusion;
	type QueuePausedQuery = ();
	type WeightInfo = weights::pallet_message_queue::WeightInfo<Runtime>;
}

impl parachains_dmp::Config for Runtime {}

impl parachains_hrmp::Config for Runtime {
	type RuntimeOrigin = RuntimeOrigin;
	type RuntimeEvent = RuntimeEvent;
	type ChannelManager = EitherOf<EnsureRoot<Self::AccountId>, GeneralAdmin>;
	type Currency = Balances;
	type WeightInfo = weights::runtime_parachains_hrmp::WeightInfo<Runtime>;
}

impl parachains_paras_inherent::Config for Runtime {
	type WeightInfo = weights::runtime_parachains_paras_inherent::WeightInfo<Runtime>;
}

impl parachains_scheduler::Config for Runtime {
	type AssignmentProvider = ParaAssignmentProvider;
}

impl parachains_assigner_parachains::Config for Runtime {}

impl parachains_initializer::Config for Runtime {
	type Randomness = pallet_babe::RandomnessFromOneEpochAgo<Runtime>;
	type ForceOrigin = EnsureRoot<AccountId>;
	type WeightInfo = weights::runtime_parachains_initializer::WeightInfo<Runtime>;
}

impl parachains_disputes::Config for Runtime {
	type RuntimeEvent = RuntimeEvent;
	type RewardValidators = parachains_reward_points::RewardValidatorsWithEraPoints<Runtime>;
	type SlashingHandler = parachains_slashing::SlashValidatorsForDisputes<ParasSlashing>;
	type WeightInfo = weights::runtime_parachains_disputes::WeightInfo<Runtime>;
}

impl parachains_slashing::Config for Runtime {
	type KeyOwnerProofSystem = Historical;
	type KeyOwnerProof =
		<Self::KeyOwnerProofSystem as KeyOwnerProofSystem<(KeyTypeId, ValidatorId)>>::Proof;
	type KeyOwnerIdentification = <Self::KeyOwnerProofSystem as KeyOwnerProofSystem<(
		KeyTypeId,
		ValidatorId,
	)>>::IdentificationTuple;
	type HandleReports = parachains_slashing::SlashingReportHandler<
		Self::KeyOwnerIdentification,
		Offences,
		ReportLongevity,
	>;
	type WeightInfo = weights::runtime_parachains_disputes_slashing::WeightInfo<Runtime>;
	type BenchmarkingConfig = parachains_slashing::BenchConfig<1000>;
}

parameter_types! {
	pub const ParaDeposit: Balance = 40 * UNITS;
}

impl paras_registrar::Config for Runtime {
	type RuntimeOrigin = RuntimeOrigin;
	type RuntimeEvent = RuntimeEvent;
	type Currency = Balances;
	type OnSwap = (Crowdloan, Slots);
	type ParaDeposit = ParaDeposit;
	type DataDepositPerByte = DataDepositPerByte;
	type WeightInfo = weights::runtime_common_paras_registrar::WeightInfo<Runtime>;
}

parameter_types! {
	// 6 weeks
	pub LeasePeriod: BlockNumber = prod_or_fast!(6 * WEEKS, 6 * WEEKS, "KSM_LEASE_PERIOD");
}

impl slots::Config for Runtime {
	type RuntimeEvent = RuntimeEvent;
	type Currency = Balances;
	type Registrar = Registrar;
	type LeasePeriod = LeasePeriod;
	type LeaseOffset = ();
	type ForceOrigin = EitherOf<EnsureRoot<Self::AccountId>, LeaseAdmin>;
	type WeightInfo = weights::runtime_common_slots::WeightInfo<Runtime>;
}

parameter_types! {
	pub const CrowdloanId: PalletId = PalletId(*b"py/cfund");
	pub const OldSubmissionDeposit: Balance = 3 * GRAND; // ~ 10 KSM
	pub const MinContribution: Balance = 3_000 * CENTS; // ~ .1 KSM
	pub const RemoveKeysLimit: u32 = 1000;
	// Allow 32 bytes for an additional memo to a crowdloan.
	pub const MaxMemoLength: u8 = 32;
}

impl crowdloan::Config for Runtime {
	type RuntimeEvent = RuntimeEvent;
	type PalletId = CrowdloanId;
	type SubmissionDeposit = OldSubmissionDeposit;
	type MinContribution = MinContribution;
	type RemoveKeysLimit = RemoveKeysLimit;
	type Registrar = Registrar;
	type Auctioneer = Auctions;
	type MaxMemoLength = MaxMemoLength;
	type WeightInfo = weights::runtime_common_crowdloan::WeightInfo<Runtime>;
}

parameter_types! {
	// The average auction is 7 days long, so this will be 70% for ending period.
	// 5 Days = 72000 Blocks @ 6 sec per block
	pub const EndingPeriod: BlockNumber = 5 * DAYS;
	// ~ 1000 samples per day -> ~ 20 blocks per sample -> 2 minute samples
	pub const SampleLength: BlockNumber = 2 * MINUTES;
}

impl auctions::Config for Runtime {
	type RuntimeEvent = RuntimeEvent;
	type Leaser = Slots;
	type Registrar = Registrar;
	type EndingPeriod = EndingPeriod;
	type SampleLength = SampleLength;
	type Randomness = pallet_babe::RandomnessFromOneEpochAgo<Runtime>;
	type InitiateOrigin = EitherOf<EnsureRoot<Self::AccountId>, AuctionAdmin>;
	type WeightInfo = weights::runtime_common_auctions::WeightInfo<Runtime>;
}

type NisCounterpartInstance = pallet_balances::Instance2;
impl pallet_balances::Config<NisCounterpartInstance> for Runtime {
	type Balance = Balance;
	type DustRemoval = ();
	type RuntimeEvent = RuntimeEvent;
	type ExistentialDeposit = ConstU128<10_000_000_000>; // One KTC cent
	type AccountStore = StorageMapShim<
		pallet_balances::Account<Runtime, NisCounterpartInstance>,
		AccountId,
		pallet_balances::AccountData<u128>,
	>;
	type MaxLocks = ConstU32<4>;
	type MaxReserves = ConstU32<4>;
	type ReserveIdentifier = [u8; 8];
	type WeightInfo = weights::pallet_balances_nis::WeightInfo<Runtime>;
	type RuntimeHoldReason = RuntimeHoldReason;
	type RuntimeFreezeReason = RuntimeFreezeReason;
	type FreezeIdentifier = ();
	type MaxHolds = ConstU32<2>;
	type MaxFreezes = ConstU32<1>;
}

parameter_types! {
	pub const NisBasePeriod: BlockNumber = 7 * DAYS;
	pub const MinBid: Balance = 100 * QUID;
	pub MinReceipt: Perquintill = Perquintill::from_rational(1u64, 10_000_000u64);
	pub const IntakePeriod: BlockNumber = 5 * MINUTES;
	pub MaxIntakeWeight: Weight = MAXIMUM_BLOCK_WEIGHT / 10;
	pub const ThawThrottle: (Perquintill, BlockNumber) = (Perquintill::from_percent(25), 5);
	pub storage NisTarget: Perquintill = Perquintill::zero();
	pub const NisPalletId: PalletId = PalletId(*b"py/nis  ");
}

impl pallet_nis::Config for Runtime {
	type WeightInfo = weights::pallet_nis::WeightInfo<Runtime>;
	type RuntimeEvent = RuntimeEvent;
	type Currency = Balances;
	type CurrencyBalance = Balance;
	type FundOrigin = frame_system::EnsureSigned<AccountId>;
	type Counterpart = NisCounterpartBalances;
	type CounterpartAmount = WithMaximumOf<ConstU128<21_000_000_000_000_000_000u128>>;
	type Deficit = (); // Mint
	type IgnoredIssuance = ();
	type Target = NisTarget;
	type PalletId = NisPalletId;
	type QueueCount = ConstU32<500>;
	type MaxQueueLen = ConstU32<1000>;
	type FifoQueueLen = ConstU32<250>;
	type BasePeriod = NisBasePeriod;
	type MinBid = MinBid;
	type MinReceipt = MinReceipt;
	type IntakePeriod = IntakePeriod;
	type MaxIntakeWeight = MaxIntakeWeight;
	type ThawThrottle = ThawThrottle;
	type RuntimeHoldReason = RuntimeHoldReason;
}

parameter_types! {
	pub const PoolsPalletId: PalletId = PalletId(*b"py/nopls");
	pub const MaxPointsToBalance: u8 = 10;
}

impl pallet_nomination_pools::Config for Runtime {
	type RuntimeEvent = RuntimeEvent;
	type WeightInfo = weights::pallet_nomination_pools::WeightInfo<Self>;
	type Currency = Balances;
	type RuntimeFreezeReason = RuntimeFreezeReason;
	type RewardCounter = FixedU128;
	type BalanceToU256 = BalanceToU256;
	type U256ToBalance = U256ToBalance;
	type Staking = Staking;
	type PostUnbondingPoolsWindow = ConstU32<4>;
	type MaxMetadataLen = ConstU32<256>;
	// we use the same number of allowed unlocking chunks as with staking.
	type MaxUnbonding = <Self as pallet_staking::Config>::MaxUnlockingChunks;
	type PalletId = PoolsPalletId;
	type MaxPointsToBalance = MaxPointsToBalance;
}

parameter_types! {
	// The deposit configuration for the singed migration. Specially if you want to allow any signed account to do the migration (see `SignedFilter`, these deposits should be high)
	pub const MigrationSignedDepositPerItem: Balance = 1 * CENTS;
	pub const MigrationSignedDepositBase: Balance = 20 * CENTS * 100;
	pub const MigrationMaxKeyLen: u32 = 512;
}

impl pallet_state_trie_migration::Config for Runtime {
	type RuntimeEvent = RuntimeEvent;
	type Currency = Balances;
	type SignedDepositPerItem = MigrationSignedDepositPerItem;
	type SignedDepositBase = MigrationSignedDepositBase;
	type ControlOrigin = EnsureRoot<AccountId>;
	type SignedFilter = frame_support::traits::NeverEnsureOrigin<AccountId>;

	// Use same weights as substrate ones.
	type WeightInfo = pallet_state_trie_migration::weights::SubstrateWeight<Runtime>;
	type MaxKeyLen = MigrationMaxKeyLen;
}

impl pallet_asset_rate::Config for Runtime {
	type WeightInfo = weights::pallet_asset_rate::WeightInfo<Runtime>;
	type RuntimeEvent = RuntimeEvent;
	type CreateOrigin = EitherOfDiverse<EnsureRoot<AccountId>, Treasurer>;
	type RemoveOrigin = EitherOfDiverse<EnsureRoot<AccountId>, Treasurer>;
	type UpdateOrigin = EitherOfDiverse<EnsureRoot<AccountId>, Treasurer>;
	type Currency = Balances;
	type AssetKind = <Runtime as pallet_treasury::Config>::AssetKind;
	#[cfg(feature = "runtime-benchmarks")]
	type BenchmarkHelper = runtime_common::impls::benchmarks::AssetRateArguments;
}

construct_runtime! {
	pub enum Runtime
	{
		// Basic stuff.
		System: frame_system = 0,

		// Babe must be before session.
		Babe: pallet_babe = 1,

		Timestamp: pallet_timestamp = 2,
		Indices: pallet_indices = 3,
		Balances: pallet_balances = 4,
		TransactionPayment: pallet_transaction_payment = 33,

		// Consensus support.
		// Authorship must be before session in order to note author in the correct session and era
		// for im-online and staking.
		Authorship: pallet_authorship = 5,
		Staking: pallet_staking = 6,
		Offences: pallet_offences = 7,
		Historical: session_historical = 34,

<<<<<<< HEAD
		// BEEFY Bridges support.
		Beefy: pallet_beefy = 200,
		// MMR leaf construction must be before session in order to have leaf contents refer to
		// block<N-1> consistently. see substrate issue #11797 for details.
		Mmr: pallet_mmr = 201,
		BeefyMmrLeaf: pallet_beefy_mmr = 202,

		Session: pallet_session = 8,
		Grandpa: pallet_grandpa = 10,
		ImOnline: pallet_im_online = 11,
		AuthorityDiscovery: pallet_authority_discovery = 12,
=======
		Session: pallet_session::{Pallet, Call, Storage, Event, Config<T>} = 8,
		Grandpa: pallet_grandpa::{Pallet, Call, Storage, Config<T>, Event, ValidateUnsigned} = 10,
		ImOnline: pallet_im_online::{Pallet, Call, Storage, Event<T>, ValidateUnsigned, Config<T>} = 11,
		AuthorityDiscovery: pallet_authority_discovery::{Pallet, Config<T>} = 12,
>>>>>>> b09faa01

		// Governance stuff.
		Treasury: pallet_treasury = 18,
		ConvictionVoting: pallet_conviction_voting = 20,
		Referenda: pallet_referenda = 21,
//		pub type FellowshipCollectiveInstance = pallet_ranked_collective::Instance1;
		FellowshipCollective: pallet_ranked_collective::<Instance1> = 22,
//		pub type FellowshipReferendaInstance = pallet_referenda::Instance2;
		FellowshipReferenda: pallet_referenda::<Instance2> = 23,
		Origins: pallet_custom_origins = 43,
		Whitelist: pallet_whitelist = 44,

		// Claims. Usable initially.
		Claims: claims = 19,

		// Utility module.
		Utility: pallet_utility = 24,

		// Less simple identity module.
		Identity: pallet_identity = 25,

		// Society module.
		Society: pallet_society = 26,

		// Social recovery module.
		Recovery: pallet_recovery = 27,

		// Vesting. Usable initially, but removed once all vesting is finished.
		Vesting: pallet_vesting = 28,

		// System scheduler.
		Scheduler: pallet_scheduler = 29,

		// Proxy module. Late addition.
		Proxy: pallet_proxy = 30,

		// Multisig module. Late addition.
		Multisig: pallet_multisig = 31,

		// Preimage registrar.
		Preimage: pallet_preimage = 32,

		// Bounties modules.
		Bounties: pallet_bounties = 35,
		ChildBounties: pallet_child_bounties = 40,

		// Election pallet. Only works with staking, but placed here to maintain indices.
		ElectionProviderMultiPhase: pallet_election_provider_multi_phase = 37,

		// NIS pallet.
		Nis: pallet_nis = 38,
		NisCounterpartBalances: pallet_balances::<Instance2> = 45,

		// Provides a semi-sorted list of nominators for staking.
		VoterList: pallet_bags_list::<Instance1> = 39,

		// nomination pools: extension to staking.
		NominationPools: pallet_nomination_pools = 41,

		// Fast unstake pallet: extension to staking.
		FastUnstake: pallet_fast_unstake = 42,

		// Parachains pallets. Start indices at 50 to leave room.
		ParachainsOrigin: parachains_origin = 50,
		Configuration: parachains_configuration = 51,
		ParasShared: parachains_shared = 52,
		ParaInclusion: parachains_inclusion = 53,
		ParaInherent: parachains_paras_inherent = 54,
		ParaScheduler: parachains_scheduler = 55,
		Paras: parachains_paras = 56,
		Initializer: parachains_initializer = 57,
		Dmp: parachains_dmp = 58,
		Hrmp: parachains_hrmp = 60,
		ParaSessionInfo: parachains_session_info = 61,
		ParasDisputes: parachains_disputes = 62,
		ParasSlashing: parachains_slashing = 63,
		ParaAssignmentProvider: parachains_assigner_parachains = 64,

		// Parachain Onboarding Pallets. Start indices at 70 to leave room.
		Registrar: paras_registrar = 70,
		Slots: slots = 71,
		Auctions: auctions = 72,
		Crowdloan: crowdloan = 73,

		// State trie migration pallet, only temporary.
		StateTrieMigration: pallet_state_trie_migration = 98,

		// Pallet for sending XCM.
		XcmPallet: pallet_xcm = 99,

		// Generalized message queue
		MessageQueue: pallet_message_queue = 100,

		// Asset rate.
<<<<<<< HEAD
		AssetRate: pallet_asset_rate = 101,
=======
		AssetRate: pallet_asset_rate::{Pallet, Call, Storage, Event<T>} = 101,

		// BEEFY Bridges support.
		Beefy: pallet_beefy::{Pallet, Call, Storage, Config<T>, ValidateUnsigned} = 200,
		// MMR leaf construction must be after session in order to have a leaf's next_auth_set
		// refer to block<N>. See issue #160 for details.
		Mmr: pallet_mmr = 201,
		BeefyMmrLeaf: pallet_beefy_mmr = 202,
>>>>>>> b09faa01
	}
}

/// The address format for describing accounts.
pub type Address = sp_runtime::MultiAddress<AccountId, ()>;
/// Block header type as expected by this runtime.
pub type Header = generic::Header<BlockNumber, BlakeTwo256>;
/// Block type as expected by this runtime.
pub type Block = generic::Block<Header, UncheckedExtrinsic>;
/// A Block signed with a Justification
pub type SignedBlock = generic::SignedBlock<Block>;
/// `BlockId` type as expected by this runtime.
pub type BlockId = generic::BlockId<Block>;
/// The `SignedExtension` to the basic transaction logic.
pub type SignedExtra = (
	frame_system::CheckNonZeroSender<Runtime>,
	frame_system::CheckSpecVersion<Runtime>,
	frame_system::CheckTxVersion<Runtime>,
	frame_system::CheckGenesis<Runtime>,
	frame_system::CheckMortality<Runtime>,
	frame_system::CheckNonce<Runtime>,
	frame_system::CheckWeight<Runtime>,
	pallet_transaction_payment::ChargeTransactionPayment<Runtime>,
);

pub struct NominationPoolsMigrationV4OldPallet;
impl Get<Perbill> for NominationPoolsMigrationV4OldPallet {
	fn get() -> Perbill {
		Perbill::from_percent(10)
	}
}

/// All migrations that will run on the next runtime upgrade.
///
/// This contains the combined migrations of the last 10 releases. It allows to skip runtime
/// upgrades in case governance decides to do so. THE ORDER IS IMPORTANT.
pub type Migrations = migrations::Unreleased;

/// The runtime migrations per release.
#[allow(deprecated, missing_docs)]
pub mod migrations {
	use super::Runtime;

	/// Unreleased migrations. Add new ones here:
	pub type Unreleased = (
		pallet_nomination_pools::migration::versioned_migrations::V5toV6<Runtime>,
		pallet_nomination_pools::migration::versioned_migrations::V6ToV7<Runtime>,
	);
}

/// Unchecked extrinsic type as expected by this runtime.
pub type UncheckedExtrinsic =
	generic::UncheckedExtrinsic<Address, RuntimeCall, Signature, SignedExtra>;
/// Executive: handles dispatch to the various modules.
pub type Executive = frame_executive::Executive<
	Runtime,
	Block,
	frame_system::ChainContext<Runtime>,
	Runtime,
	AllPalletsWithSystem,
	Migrations,
>;
/// The payload being signed in the transactions.
pub type SignedPayload = generic::SignedPayload<RuntimeCall, SignedExtra>;

#[cfg(feature = "runtime-benchmarks")]
mod benches {
	frame_benchmarking::define_benchmarks!(
		// Polkadot
		// NOTE: Make sure to prefix these with `runtime_common::` so
		// that the path resolves correctly in the generated file.
		[runtime_common::auctions, Auctions]
		[runtime_common::crowdloan, Crowdloan]
		[runtime_common::claims, Claims]
		[runtime_common::slots, Slots]
		[runtime_common::paras_registrar, Registrar]
		[runtime_parachains::configuration, Configuration]
		[runtime_parachains::hrmp, Hrmp]
		[runtime_parachains::disputes, ParasDisputes]
		[runtime_parachains::disputes::slashing, ParasSlashing]
		[runtime_parachains::inclusion, ParaInclusion]
		[runtime_parachains::initializer, Initializer]
		[runtime_parachains::paras_inherent, ParaInherent]
		[runtime_parachains::paras, Paras]
		// Substrate
		[pallet_balances, Native]
		[pallet_balances, Nis]
		[pallet_bags_list, VoterList]
		[frame_benchmarking::baseline, Baseline::<Runtime>]
		[pallet_bounties, Bounties]
		[pallet_child_bounties, ChildBounties]
		[pallet_conviction_voting, ConvictionVoting]
		[pallet_election_provider_multi_phase, ElectionProviderMultiPhase]
		[frame_election_provider_support, ElectionProviderBench::<Runtime>]
		[pallet_fast_unstake, FastUnstake]
		[pallet_nis, Nis]
		[pallet_identity, Identity]
		[pallet_im_online, ImOnline]
		[pallet_indices, Indices]
		[pallet_message_queue, MessageQueue]
		[pallet_multisig, Multisig]
		[pallet_nomination_pools, NominationPoolsBench::<Runtime>]
		[pallet_offences, OffencesBench::<Runtime>]
		[pallet_preimage, Preimage]
		[pallet_proxy, Proxy]
		[pallet_ranked_collective, FellowshipCollective]
		[pallet_recovery, Recovery]
		[pallet_referenda, Referenda]
		[pallet_referenda, FellowshipReferenda]
		[pallet_scheduler, Scheduler]
		[pallet_session, SessionBench::<Runtime>]
		[pallet_society, Society]
		[pallet_staking, Staking]
		[frame_system, SystemBench::<Runtime>]
		[pallet_timestamp, Timestamp]
		[pallet_treasury, Treasury]
		[pallet_utility, Utility]
		[pallet_vesting, Vesting]
		[pallet_whitelist, Whitelist]
		[pallet_asset_rate, AssetRate]
		// XCM
		[pallet_xcm, XcmPallet]
		[pallet_xcm_benchmarks::fungible, pallet_xcm_benchmarks::fungible::Pallet::<Runtime>]
		[pallet_xcm_benchmarks::generic, pallet_xcm_benchmarks::generic::Pallet::<Runtime>]
	);
}

sp_api::impl_runtime_apis! {
	impl sp_api::Core<Block> for Runtime {
		fn version() -> RuntimeVersion {
			VERSION
		}

		fn execute_block(block: Block) {
			Executive::execute_block(block);
		}

		fn initialize_block(header: &<Block as BlockT>::Header) {
			Executive::initialize_block(header)
		}
	}

	impl sp_api::Metadata<Block> for Runtime {
		fn metadata() -> OpaqueMetadata {
			OpaqueMetadata::new(Runtime::metadata().into())
		}

		fn metadata_at_version(version: u32) -> Option<OpaqueMetadata> {
			Runtime::metadata_at_version(version)
		}

		fn metadata_versions() -> sp_std::vec::Vec<u32> {
			Runtime::metadata_versions()
		}
	}

	impl block_builder_api::BlockBuilder<Block> for Runtime {
		fn apply_extrinsic(extrinsic: <Block as BlockT>::Extrinsic) -> ApplyExtrinsicResult {
			Executive::apply_extrinsic(extrinsic)
		}

		fn finalize_block() -> <Block as BlockT>::Header {
			Executive::finalize_block()
		}

		fn inherent_extrinsics(data: inherents::InherentData) -> Vec<<Block as BlockT>::Extrinsic> {
			data.create_extrinsics()
		}

		fn check_inherents(
			block: Block,
			data: inherents::InherentData,
		) -> inherents::CheckInherentsResult {
			data.check_extrinsics(&block)
		}
	}

	impl tx_pool_api::runtime_api::TaggedTransactionQueue<Block> for Runtime {
		fn validate_transaction(
			source: TransactionSource,
			tx: <Block as BlockT>::Extrinsic,
			block_hash: <Block as BlockT>::Hash,
		) -> TransactionValidity {
			Executive::validate_transaction(source, tx, block_hash)
		}
	}

	impl offchain_primitives::OffchainWorkerApi<Block> for Runtime {
		fn offchain_worker(header: &<Block as BlockT>::Header) {
			Executive::offchain_worker(header)
		}
	}

	#[api_version(8)]
	impl primitives::runtime_api::ParachainHost<Block, Hash, BlockNumber> for Runtime {
		fn validators() -> Vec<ValidatorId> {
			parachains_runtime_api_impl::validators::<Runtime>()
		}

		fn validator_groups() -> (Vec<Vec<ValidatorIndex>>, GroupRotationInfo<BlockNumber>) {
			parachains_runtime_api_impl::validator_groups::<Runtime>()
		}

		fn availability_cores() -> Vec<CoreState<Hash, BlockNumber>> {
			parachains_runtime_api_impl::availability_cores::<Runtime>()
		}

		fn persisted_validation_data(para_id: ParaId, assumption: OccupiedCoreAssumption)
			-> Option<PersistedValidationData<Hash, BlockNumber>> {
			parachains_runtime_api_impl::persisted_validation_data::<Runtime>(para_id, assumption)
		}

		fn assumed_validation_data(
			para_id: ParaId,
			expected_persisted_validation_data_hash: Hash,
		) -> Option<(PersistedValidationData<Hash, BlockNumber>, ValidationCodeHash)> {
			parachains_runtime_api_impl::assumed_validation_data::<Runtime>(
				para_id,
				expected_persisted_validation_data_hash,
			)
		}

		fn check_validation_outputs(
			para_id: ParaId,
			outputs: primitives::CandidateCommitments,
		) -> bool {
			parachains_runtime_api_impl::check_validation_outputs::<Runtime>(para_id, outputs)
		}

		fn session_index_for_child() -> SessionIndex {
			parachains_runtime_api_impl::session_index_for_child::<Runtime>()
		}

		fn validation_code(para_id: ParaId, assumption: OccupiedCoreAssumption)
			-> Option<ValidationCode> {
			parachains_runtime_api_impl::validation_code::<Runtime>(para_id, assumption)
		}

		fn candidate_pending_availability(para_id: ParaId) -> Option<CommittedCandidateReceipt<Hash>> {
			parachains_runtime_api_impl::candidate_pending_availability::<Runtime>(para_id)
		}

		fn candidate_events() -> Vec<CandidateEvent<Hash>> {
			parachains_runtime_api_impl::candidate_events::<Runtime, _>(|ev| {
				match ev {
					RuntimeEvent::ParaInclusion(ev) => {
						Some(ev)
					}
					_ => None,
				}
			})
		}

		fn session_info(index: SessionIndex) -> Option<SessionInfo> {
			parachains_runtime_api_impl::session_info::<Runtime>(index)
		}

		fn session_executor_params(session_index: SessionIndex) -> Option<ExecutorParams> {
			parachains_runtime_api_impl::session_executor_params::<Runtime>(session_index)
		}

		fn dmq_contents(recipient: ParaId) -> Vec<InboundDownwardMessage<BlockNumber>> {
			parachains_runtime_api_impl::dmq_contents::<Runtime>(recipient)
		}

		fn inbound_hrmp_channels_contents(
			recipient: ParaId
		) -> BTreeMap<ParaId, Vec<InboundHrmpMessage<BlockNumber>>> {
			parachains_runtime_api_impl::inbound_hrmp_channels_contents::<Runtime>(recipient)
		}

		fn validation_code_by_hash(hash: ValidationCodeHash) -> Option<ValidationCode> {
			parachains_runtime_api_impl::validation_code_by_hash::<Runtime>(hash)
		}

		fn on_chain_votes() -> Option<ScrapedOnChainVotes<Hash>> {
			parachains_runtime_api_impl::on_chain_votes::<Runtime>()
		}

		fn submit_pvf_check_statement(
			stmt: primitives::PvfCheckStatement,
			signature: primitives::ValidatorSignature,
		) {
			parachains_runtime_api_impl::submit_pvf_check_statement::<Runtime>(stmt, signature)
		}

		fn pvfs_require_precheck() -> Vec<ValidationCodeHash> {
			parachains_runtime_api_impl::pvfs_require_precheck::<Runtime>()
		}

		fn validation_code_hash(para_id: ParaId, assumption: OccupiedCoreAssumption)
			-> Option<ValidationCodeHash>
		{
			parachains_runtime_api_impl::validation_code_hash::<Runtime>(para_id, assumption)
		}

		fn disputes() -> Vec<(SessionIndex, CandidateHash, DisputeState<BlockNumber>)> {
			parachains_runtime_api_impl::get_session_disputes::<Runtime>()
		}

		fn unapplied_slashes(
		) -> Vec<(SessionIndex, CandidateHash, slashing::PendingSlashes)> {
			parachains_runtime_api_impl::unapplied_slashes::<Runtime>()
		}

		fn key_ownership_proof(
			validator_id: ValidatorId,
		) -> Option<slashing::OpaqueKeyOwnershipProof> {
			use parity_scale_codec::Encode;

			Historical::prove((PARACHAIN_KEY_TYPE_ID, validator_id))
				.map(|p| p.encode())
				.map(slashing::OpaqueKeyOwnershipProof::new)
		}

		fn submit_report_dispute_lost(
			dispute_proof: slashing::DisputeProof,
			key_ownership_proof: slashing::OpaqueKeyOwnershipProof,
		) -> Option<()> {
			parachains_runtime_api_impl::submit_unsigned_slashing_report::<Runtime>(
				dispute_proof,
				key_ownership_proof,
			)
		}

		fn minimum_backing_votes() -> u32 {
			parachains_runtime_api_impl::minimum_backing_votes::<Runtime>()
		}

		fn para_backing_state(para_id: ParaId) -> Option<primitives::async_backing::BackingState> {
			parachains_runtime_api_impl::backing_state::<Runtime>(para_id)
		}

		fn async_backing_params() -> primitives::AsyncBackingParams {
			parachains_runtime_api_impl::async_backing_params::<Runtime>()
		}

		fn disabled_validators() -> Vec<ValidatorIndex> {
			parachains_vstaging_api_impl::disabled_validators::<Runtime>()
		}
	}

	impl beefy_primitives::BeefyApi<Block, BeefyId> for Runtime {
		fn beefy_genesis() -> Option<BlockNumber> {
			Beefy::genesis_block()
		}

		fn validator_set() -> Option<beefy_primitives::ValidatorSet<BeefyId>> {
			Beefy::validator_set()
		}

		fn submit_report_equivocation_unsigned_extrinsic(
			equivocation_proof: beefy_primitives::EquivocationProof<
				BlockNumber,
				BeefyId,
				BeefySignature,
			>,
			key_owner_proof: beefy_primitives::OpaqueKeyOwnershipProof,
		) -> Option<()> {
			let key_owner_proof = key_owner_proof.decode()?;

			Beefy::submit_unsigned_equivocation_report(
				equivocation_proof,
				key_owner_proof,
			)
		}

		fn generate_key_ownership_proof(
			_set_id: beefy_primitives::ValidatorSetId,
			authority_id: BeefyId,
		) -> Option<beefy_primitives::OpaqueKeyOwnershipProof> {
			use parity_scale_codec::Encode;

			Historical::prove((beefy_primitives::KEY_TYPE, authority_id))
				.map(|p| p.encode())
				.map(beefy_primitives::OpaqueKeyOwnershipProof::new)
		}
	}

	impl mmr::MmrApi<Block, Hash, BlockNumber> for Runtime {
		fn mmr_root() -> Result<mmr::Hash, mmr::Error> {
			Ok(Mmr::mmr_root())
		}

		fn mmr_leaf_count() -> Result<mmr::LeafIndex, mmr::Error> {
			Ok(Mmr::mmr_leaves())
		}

		fn generate_proof(
			block_numbers: Vec<BlockNumber>,
			best_known_block_number: Option<BlockNumber>,
		) -> Result<(Vec<mmr::EncodableOpaqueLeaf>, mmr::Proof<mmr::Hash>), mmr::Error> {
			Mmr::generate_proof(block_numbers, best_known_block_number).map(
				|(leaves, proof)| {
					(
						leaves
							.into_iter()
							.map(|leaf| mmr::EncodableOpaqueLeaf::from_leaf(&leaf))
							.collect(),
						proof,
					)
				},
			)
		}

		fn verify_proof(leaves: Vec<mmr::EncodableOpaqueLeaf>, proof: mmr::Proof<mmr::Hash>)
			-> Result<(), mmr::Error>
		{
			let leaves = leaves.into_iter().map(|leaf|
				leaf.into_opaque_leaf()
				.try_decode()
				.ok_or(mmr::Error::Verify)).collect::<Result<Vec<mmr::Leaf>, mmr::Error>>()?;
			Mmr::verify_leaves(leaves, proof)
		}

		fn verify_proof_stateless(
			root: mmr::Hash,
			leaves: Vec<mmr::EncodableOpaqueLeaf>,
			proof: mmr::Proof<mmr::Hash>
		) -> Result<(), mmr::Error> {
			let nodes = leaves.into_iter().map(|leaf|mmr::DataOrHash::Data(leaf.into_opaque_leaf())).collect();
			pallet_mmr::verify_leaves_proof::<mmr::Hashing, _>(root, nodes, proof)
		}
	}

	impl pallet_beefy_mmr::BeefyMmrApi<Block, Hash> for RuntimeApi {
		fn authority_set_proof() -> beefy_primitives::mmr::BeefyAuthoritySet<Hash> {
			BeefyMmrLeaf::authority_set_proof()
		}

		fn next_authority_set_proof() -> beefy_primitives::mmr::BeefyNextAuthoritySet<Hash> {
			BeefyMmrLeaf::next_authority_set_proof()
		}
	}

	impl fg_primitives::GrandpaApi<Block> for Runtime {
		fn grandpa_authorities() -> Vec<(GrandpaId, u64)> {
			Grandpa::grandpa_authorities()
		}

		fn current_set_id() -> fg_primitives::SetId {
			Grandpa::current_set_id()
		}

		fn submit_report_equivocation_unsigned_extrinsic(
			equivocation_proof: fg_primitives::EquivocationProof<
				<Block as BlockT>::Hash,
				sp_runtime::traits::NumberFor<Block>,
			>,
			key_owner_proof: fg_primitives::OpaqueKeyOwnershipProof,
		) -> Option<()> {
			let key_owner_proof = key_owner_proof.decode()?;

			Grandpa::submit_unsigned_equivocation_report(
				equivocation_proof,
				key_owner_proof,
			)
		}

		fn generate_key_ownership_proof(
			_set_id: fg_primitives::SetId,
			authority_id: fg_primitives::AuthorityId,
		) -> Option<fg_primitives::OpaqueKeyOwnershipProof> {
			use parity_scale_codec::Encode;

			Historical::prove((fg_primitives::KEY_TYPE, authority_id))
				.map(|p| p.encode())
				.map(fg_primitives::OpaqueKeyOwnershipProof::new)
		}
	}

	impl babe_primitives::BabeApi<Block> for Runtime {
		fn configuration() -> babe_primitives::BabeConfiguration {
			let epoch_config = Babe::epoch_config().unwrap_or(BABE_GENESIS_EPOCH_CONFIG);
			babe_primitives::BabeConfiguration {
				slot_duration: Babe::slot_duration(),
				epoch_length: EpochDuration::get(),
				c: epoch_config.c,
				authorities: Babe::authorities().to_vec(),
				randomness: Babe::randomness(),
				allowed_slots: epoch_config.allowed_slots,
			}
		}

		fn current_epoch_start() -> babe_primitives::Slot {
			Babe::current_epoch_start()
		}

		fn current_epoch() -> babe_primitives::Epoch {
			Babe::current_epoch()
		}

		fn next_epoch() -> babe_primitives::Epoch {
			Babe::next_epoch()
		}

		fn generate_key_ownership_proof(
			_slot: babe_primitives::Slot,
			authority_id: babe_primitives::AuthorityId,
		) -> Option<babe_primitives::OpaqueKeyOwnershipProof> {
			use parity_scale_codec::Encode;

			Historical::prove((babe_primitives::KEY_TYPE, authority_id))
				.map(|p| p.encode())
				.map(babe_primitives::OpaqueKeyOwnershipProof::new)
		}

		fn submit_report_equivocation_unsigned_extrinsic(
			equivocation_proof: babe_primitives::EquivocationProof<<Block as BlockT>::Header>,
			key_owner_proof: babe_primitives::OpaqueKeyOwnershipProof,
		) -> Option<()> {
			let key_owner_proof = key_owner_proof.decode()?;

			Babe::submit_unsigned_equivocation_report(
				equivocation_proof,
				key_owner_proof,
			)
		}
	}

	impl authority_discovery_primitives::AuthorityDiscoveryApi<Block> for Runtime {
		fn authorities() -> Vec<AuthorityDiscoveryId> {
			parachains_runtime_api_impl::relevant_authority_ids::<Runtime>()
		}
	}

	impl sp_session::SessionKeys<Block> for Runtime {
		fn generate_session_keys(seed: Option<Vec<u8>>) -> Vec<u8> {
			SessionKeys::generate(seed)
		}

		fn decode_session_keys(
			encoded: Vec<u8>,
		) -> Option<Vec<(Vec<u8>, sp_core::crypto::KeyTypeId)>> {
			SessionKeys::decode_into_raw_public_keys(&encoded)
		}
	}

	impl frame_system_rpc_runtime_api::AccountNonceApi<Block, AccountId, Nonce> for Runtime {
		fn account_nonce(account: AccountId) -> Nonce {
			System::account_nonce(account)
		}
	}

	impl pallet_transaction_payment_rpc_runtime_api::TransactionPaymentApi<
		Block,
		Balance,
	> for Runtime {
		fn query_info(uxt: <Block as BlockT>::Extrinsic, len: u32) -> RuntimeDispatchInfo<Balance> {
			TransactionPayment::query_info(uxt, len)
		}
		fn query_fee_details(uxt: <Block as BlockT>::Extrinsic, len: u32) -> FeeDetails<Balance> {
			TransactionPayment::query_fee_details(uxt, len)
		}
		fn query_weight_to_fee(weight: Weight) -> Balance {
			TransactionPayment::weight_to_fee(weight)
		}
		fn query_length_to_fee(length: u32) -> Balance {
			TransactionPayment::length_to_fee(length)
		}
	}

	impl pallet_transaction_payment_rpc_runtime_api::TransactionPaymentCallApi<Block, Balance, RuntimeCall>
		for Runtime
	{
		fn query_call_info(call: RuntimeCall, len: u32) -> RuntimeDispatchInfo<Balance> {
			TransactionPayment::query_call_info(call, len)
		}
		fn query_call_fee_details(call: RuntimeCall, len: u32) -> FeeDetails<Balance> {
			TransactionPayment::query_call_fee_details(call, len)
		}
		fn query_weight_to_fee(weight: Weight) -> Balance {
			TransactionPayment::weight_to_fee(weight)
		}
		fn query_length_to_fee(length: u32) -> Balance {
			TransactionPayment::length_to_fee(length)
		}
	}

	impl pallet_nomination_pools_runtime_api::NominationPoolsApi<
		Block,
		AccountId,
		Balance,
	> for Runtime {
		fn pending_rewards(member: AccountId) -> Balance {
			NominationPools::api_pending_rewards(member).unwrap_or_default()
		}

		fn points_to_balance(pool_id: pallet_nomination_pools::PoolId, points: Balance) -> Balance {
			NominationPools::api_points_to_balance(pool_id, points)
		}

		fn balance_to_points(pool_id: pallet_nomination_pools::PoolId, new_funds: Balance) -> Balance {
			NominationPools::api_balance_to_points(pool_id, new_funds)
		}
	}

	impl pallet_staking_runtime_api::StakingApi<Block, Balance> for Runtime {
		fn nominations_quota(balance: Balance) -> u32 {
			Staking::api_nominations_quota(balance)
		}
	}

	impl sp_genesis_builder::GenesisBuilder<Block> for Runtime {
		fn create_default_config() -> Vec<u8> {
			create_default_config::<RuntimeGenesisConfig>()
		}

		fn build_config(config: Vec<u8>) -> sp_genesis_builder::Result {
			build_config::<RuntimeGenesisConfig>(config)
		}
	}

	#[cfg(feature = "try-runtime")]
	impl frame_try_runtime::TryRuntime<Block> for Runtime {
		fn on_runtime_upgrade(checks: frame_try_runtime::UpgradeCheckSelect) -> (Weight, Weight) {
			log::info!("try-runtime::on_runtime_upgrade kusama.");
			let weight = Executive::try_runtime_upgrade(checks).unwrap();
			(weight, BlockWeights::get().max_block)
		}

		fn execute_block(
			block: Block,
			state_root_check: bool,
			signature_check: bool,
			select: frame_try_runtime::TryStateSelect,
		) -> Weight {
			// NOTE: intentional unwrap: we don't want to propagate the error backwards, and want to
			// have a backtrace here.
			Executive::try_execute_block(block, state_root_check, signature_check, select).unwrap()
		}
	}

	#[cfg(feature = "runtime-benchmarks")]
	impl frame_benchmarking::Benchmark<Block> for Runtime {
		fn benchmark_metadata(extra: bool) -> (
			Vec<frame_benchmarking::BenchmarkList>,
			Vec<frame_support::traits::StorageInfo>,
		) {
			use frame_benchmarking::{Benchmarking, BenchmarkList};
			use frame_support::traits::StorageInfoTrait;

			use pallet_session_benchmarking::Pallet as SessionBench;
			use pallet_offences_benchmarking::Pallet as OffencesBench;
			use pallet_election_provider_support_benchmarking::Pallet as ElectionProviderBench;
			use frame_system_benchmarking::Pallet as SystemBench;
			use pallet_nomination_pools_benchmarking::Pallet as NominationPoolsBench;
			use frame_benchmarking::baseline::Pallet as Baseline;

			// Benchmark files generated for `Balances/NisCounterpartBalances` instances are by default
			// `pallet_balances_balances.rs / pallet_balances_nis_counterpart_balances`, which is not really nice,
			// so with this redefinition we can change names to nicer:
			// `pallet_balances_native.rs / pallet_balances_nis.rs`.
			type Native = pallet_balances::Pallet::<Runtime, ()>;
			type Nis = pallet_balances::Pallet::<Runtime, NisCounterpartInstance>;

			let mut list = Vec::<BenchmarkList>::new();
			list_benchmarks!(list, extra);

			let storage_info = AllPalletsWithSystem::storage_info();
			return (list, storage_info)
		}

		fn dispatch_benchmark(
			config: frame_benchmarking::BenchmarkConfig
		) -> Result<
			Vec<frame_benchmarking::BenchmarkBatch>,
			sp_runtime::RuntimeString,
		> {
			use frame_support::traits::WhitelistedStorageKeys;
			use frame_benchmarking::{Benchmarking, BenchmarkBatch, BenchmarkError};
			use sp_storage::TrackedStorageKey;
			// Trying to add benchmarks directly to some pallets caused cyclic dependency issues.
			// To get around that, we separated the benchmarks into its own crate.
			use pallet_session_benchmarking::Pallet as SessionBench;
			use pallet_offences_benchmarking::Pallet as OffencesBench;
			use pallet_election_provider_support_benchmarking::Pallet as ElectionProviderBench;
			use frame_system_benchmarking::Pallet as SystemBench;
			use pallet_nomination_pools_benchmarking::Pallet as NominationPoolsBench;
			use frame_benchmarking::baseline::Pallet as Baseline;
			use xcm::latest::prelude::*;
			use xcm_config::{
				LocalCheckAccount, SovereignAccountOf, AssetHubLocation, TokenLocation, XcmConfig,
			};

			impl pallet_session_benchmarking::Config for Runtime {}
			impl pallet_offences_benchmarking::Config for Runtime {}
			impl pallet_election_provider_support_benchmarking::Config for Runtime {}
			impl frame_system_benchmarking::Config for Runtime {}
			impl frame_benchmarking::baseline::Config for Runtime {}
			impl pallet_nomination_pools_benchmarking::Config for Runtime {}
			impl runtime_parachains::disputes::slashing::benchmarking::Config for Runtime {}

			parameter_types! {
				pub ExistentialDepositMultiAsset: Option<MultiAsset> = Some((
					TokenLocation::get(),
					ExistentialDeposit::get()
				).into());
				pub ToParachain: ParaId = kusama_runtime_constants::system_parachain::ASSET_HUB_ID.into();
			}

			impl pallet_xcm_benchmarks::Config for Runtime {
				type XcmConfig = XcmConfig;
				type AccountIdConverter = SovereignAccountOf;
				type DeliveryHelper = runtime_common::xcm_sender::ToParachainDeliveryHelper<
					XcmConfig,
					ExistentialDepositMultiAsset,
					xcm_config::PriceForChildParachainDelivery,
					ToParachain,
					(),
				>;
				fn valid_destination() -> Result<MultiLocation, BenchmarkError> {
					Ok(AssetHubLocation::get())
				}
				fn worst_case_holding(_depositable_count: u32) -> MultiAssets {
					// Kusama only knows about KSM.
					vec![MultiAsset{
						id: Concrete(TokenLocation::get()),
						fun: Fungible(1_000_000 * UNITS),
					}].into()
				}
			}

			parameter_types! {
				pub const TrustedTeleporter: Option<(MultiLocation, MultiAsset)> = Some((
					AssetHubLocation::get(),
					MultiAsset { fun: Fungible(1 * UNITS), id: Concrete(TokenLocation::get()) },
				));
				pub const TrustedReserve: Option<(MultiLocation, MultiAsset)> = None;
			}

			impl pallet_xcm_benchmarks::fungible::Config for Runtime {
				type TransactAsset = Balances;

				type CheckedAccount = LocalCheckAccount;
				type TrustedTeleporter = TrustedTeleporter;
				type TrustedReserve = TrustedReserve;

				fn get_multi_asset() -> MultiAsset {
					MultiAsset {
						id: Concrete(TokenLocation::get()),
						fun: Fungible(1 * UNITS),
					}
				}
			}

			impl pallet_xcm_benchmarks::generic::Config for Runtime {
				type TransactAsset = Balances;
				type RuntimeCall = RuntimeCall;

				fn worst_case_response() -> (u64, Response) {
					(0u64, Response::Version(Default::default()))
				}

				fn worst_case_asset_exchange() -> Result<(MultiAssets, MultiAssets), BenchmarkError> {
					// Kusama doesn't support asset exchanges
					Err(BenchmarkError::Skip)
				}

				fn universal_alias() -> Result<(MultiLocation, Junction), BenchmarkError> {
					// The XCM executor of Kusama doesn't have a configured `UniversalAliases`
					Err(BenchmarkError::Skip)
				}

				fn transact_origin_and_runtime_call() -> Result<(MultiLocation, RuntimeCall), BenchmarkError> {
					Ok((AssetHubLocation::get(), frame_system::Call::remark_with_event { remark: vec![] }.into()))
				}

				fn subscribe_origin() -> Result<MultiLocation, BenchmarkError> {
					Ok(AssetHubLocation::get())
				}

				fn claimable_asset() -> Result<(MultiLocation, MultiLocation, MultiAssets), BenchmarkError> {
					let origin = AssetHubLocation::get();
					let assets: MultiAssets = (Concrete(TokenLocation::get()), 1_000 * UNITS).into();
					let ticket = MultiLocation { parents: 0, interior: Here };
					Ok((origin, ticket, assets))
				}

				fn fee_asset() -> Result<MultiAsset, BenchmarkError> {
					Ok(MultiAsset {
						id: Concrete(TokenLocation::get()),
						fun: Fungible(1_000_000 * UNITS),
					})
				}

				fn unlockable_asset() -> Result<(MultiLocation, MultiLocation, MultiAsset), BenchmarkError> {
					// Kusama doesn't support asset locking
					Err(BenchmarkError::Skip)
				}

				fn export_message_origin_and_destination(
				) -> Result<(MultiLocation, NetworkId, InteriorMultiLocation), BenchmarkError> {
					// Kusama doesn't support exporting messages
					Err(BenchmarkError::Skip)
				}

				fn alias_origin() -> Result<(MultiLocation, MultiLocation), BenchmarkError> {
					// The XCM executor of Kusama doesn't have a configured `Aliasers`
					Err(BenchmarkError::Skip)
				}
			}

			type Native = pallet_balances::Pallet::<Runtime, ()>;
			type Nis = pallet_balances::Pallet::<Runtime, NisCounterpartInstance>;

			let mut whitelist: Vec<TrackedStorageKey> = AllPalletsWithSystem::whitelisted_storage_keys();
			let treasury_key = frame_system::Account::<Runtime>::hashed_key_for(Treasury::account_id());
			whitelist.push(treasury_key.to_vec().into());

			let mut batches = Vec::<BenchmarkBatch>::new();
			let params = (&config, &whitelist);

			add_benchmarks!(params, batches);

			Ok(batches)
		}
	}
}

#[cfg(test)]
mod fees_tests {
	use super::*;
	use sp_runtime::assert_eq_error_rate;

	#[test]
	fn signed_deposit_is_sensible() {
		// ensure this number does not change, or that it is checked after each change.
		// a 1 MB solution should need around 0.16 KSM deposit
		let deposit = SignedFixedDeposit::get() + (SignedDepositByte::get() * 1024 * 1024);
		assert_eq_error_rate!(deposit, UNITS * 167 / 100, UNITS / 100);
	}
}

#[cfg(test)]
mod multiplier_tests {
	use super::*;
	use frame_support::{
		dispatch::DispatchInfo,
		traits::{OnFinalize, PalletInfoAccess},
	};
	use runtime_common::{MinimumMultiplier, TargetBlockFullness};
	use separator::Separatable;
	use sp_runtime::traits::Convert;

	fn run_with_system_weight<F>(w: Weight, mut assertions: F)
	where
		F: FnMut() -> (),
	{
		let mut t: sp_io::TestExternalities = frame_system::GenesisConfig::<Runtime>::default()
			.build_storage()
			.unwrap()
			.into();
		t.execute_with(|| {
			System::set_block_consumed_resources(w, 0);
			assertions()
		});
	}

	#[test]
	fn multiplier_can_grow_from_zero() {
		let minimum_multiplier = MinimumMultiplier::get();
		let target = TargetBlockFullness::get() *
			BlockWeights::get().get(DispatchClass::Normal).max_total.unwrap();
		// if the min is too small, then this will not change, and we are doomed forever.
		// the weight is 1/100th bigger than target.
		run_with_system_weight(target.saturating_mul(101) / 100, || {
			let next = SlowAdjustingFeeUpdate::<Runtime>::convert(minimum_multiplier);
			assert!(next > minimum_multiplier, "{:?} !>= {:?}", next, minimum_multiplier);
		})
	}

	#[test]
	fn fast_unstake_estimate() {
		use pallet_fast_unstake::WeightInfo;
		let block_time = BlockWeights::get().max_block.ref_time() as f32;
		let on_idle = weights::pallet_fast_unstake::WeightInfo::<Runtime>::on_idle_check(
			1000,
			<Runtime as pallet_fast_unstake::Config>::BatchSize::get(),
		)
		.ref_time() as f32;
		println!("ratio of block weight for full batch fast-unstake {}", on_idle / block_time);
		assert!(on_idle / block_time <= 0.5f32)
	}

	#[test]
	fn treasury_pallet_index_is_correct() {
		assert_eq!(TREASURY_PALLET_ID, <Treasury as PalletInfoAccess>::index() as u8);
	}

	#[test]
	#[ignore]
	fn multiplier_growth_simulator() {
		// assume the multiplier is initially set to its minimum. We update it with values twice the
		//target (target is 25%, thus 50%) and we see at which point it reaches 1.
		let mut multiplier = MinimumMultiplier::get();
		let block_weight = BlockWeights::get().get(DispatchClass::Normal).max_total.unwrap();
		let mut blocks = 0;
		let mut fees_paid = 0;

		frame_system::Pallet::<Runtime>::set_block_consumed_resources(Weight::MAX, 0);
		let info = DispatchInfo { weight: Weight::MAX, ..Default::default() };

		let mut t: sp_io::TestExternalities = frame_system::GenesisConfig::<Runtime>::default()
			.build_storage()
			.unwrap()
			.into();
		// set the minimum
		t.execute_with(|| {
			pallet_transaction_payment::NextFeeMultiplier::<Runtime>::set(MinimumMultiplier::get());
		});

		while multiplier <= Multiplier::from_u32(1) {
			t.execute_with(|| {
				// imagine this tx was called.
				let fee = TransactionPayment::compute_fee(0, &info, 0);
				fees_paid += fee;

				// this will update the multiplier.
				System::set_block_consumed_resources(block_weight, 0);
				TransactionPayment::on_finalize(1);
				let next = TransactionPayment::next_fee_multiplier();

				assert!(next > multiplier, "{:?} !>= {:?}", next, multiplier);
				multiplier = next;

				println!(
					"block = {} / multiplier {:?} / fee = {:?} / fess so far {:?}",
					blocks,
					multiplier,
					fee.separated_string(),
					fees_paid.separated_string()
				);
			});
			blocks += 1;
		}
	}

	#[test]
	#[ignore]
	fn multiplier_cool_down_simulator() {
		// assume the multiplier is initially set to its minimum. We update it with values twice the
		//target (target is 25%, thus 50%) and we see at which point it reaches 1.
		let mut multiplier = Multiplier::from_u32(2);
		let mut blocks = 0;

		let mut t: sp_io::TestExternalities = frame_system::GenesisConfig::<Runtime>::default()
			.build_storage()
			.unwrap()
			.into();
		// set the minimum
		t.execute_with(|| {
			pallet_transaction_payment::NextFeeMultiplier::<Runtime>::set(multiplier);
		});

		while multiplier > Multiplier::from_u32(0) {
			t.execute_with(|| {
				// this will update the multiplier.
				TransactionPayment::on_finalize(1);
				let next = TransactionPayment::next_fee_multiplier();

				assert!(next < multiplier, "{:?} !>= {:?}", next, multiplier);
				multiplier = next;

				println!("block = {} / multiplier {:?}", blocks, multiplier);
			});
			blocks += 1;
		}
	}
}

#[cfg(all(test, feature = "try-runtime"))]
mod remote_tests {
	use super::*;
	use frame_try_runtime::{runtime_decl_for_try_runtime::TryRuntime, UpgradeCheckSelect};
	use remote_externalities::{
		Builder, Mode, OfflineConfig, OnlineConfig, SnapshotConfig, Transport,
	};
	use std::env::var;

	#[tokio::test]
	async fn run_migrations() {
		if var("RUN_MIGRATION_TESTS").is_err() {
			return
		}

		sp_tracing::try_init_simple();
		let transport: Transport =
			var("WS").unwrap_or("wss://kusama-rpc.polkadot.io:443".to_string()).into();
		let maybe_state_snapshot: Option<SnapshotConfig> = var("SNAP").map(|s| s.into()).ok();
		let mut ext = Builder::<Block>::default()
			.mode(if let Some(state_snapshot) = maybe_state_snapshot {
				Mode::OfflineOrElseOnline(
					OfflineConfig { state_snapshot: state_snapshot.clone() },
					OnlineConfig {
						transport,
						state_snapshot: Some(state_snapshot),
						..Default::default()
					},
				)
			} else {
				Mode::Online(OnlineConfig { transport, ..Default::default() })
			})
			.build()
			.await
			.unwrap();
		ext.execute_with(|| Runtime::on_runtime_upgrade(UpgradeCheckSelect::PreAndPost));
	}

	#[tokio::test]
	#[ignore = "this test is meant to be executed manually"]
	async fn try_fast_unstake_all() {
		sp_tracing::try_init_simple();
		let transport: Transport =
			var("WS").unwrap_or("wss://kusama-rpc.polkadot.io:443".to_string()).into();
		let maybe_state_snapshot: Option<SnapshotConfig> = var("SNAP").map(|s| s.into()).ok();
		let mut ext = Builder::<Block>::default()
			.mode(if let Some(state_snapshot) = maybe_state_snapshot {
				Mode::OfflineOrElseOnline(
					OfflineConfig { state_snapshot: state_snapshot.clone() },
					OnlineConfig {
						transport,
						state_snapshot: Some(state_snapshot),
						..Default::default()
					},
				)
			} else {
				Mode::Online(OnlineConfig { transport, ..Default::default() })
			})
			.build()
			.await
			.unwrap();
		ext.execute_with(|| {
			pallet_fast_unstake::ErasToCheckPerBlock::<Runtime>::put(1);
			runtime_common::try_runtime::migrate_all_inactive_nominators::<Runtime>()
		});
	}
}

mod init_state_migration {
	use super::Runtime;
	use frame_support::traits::OnRuntimeUpgrade;
	use pallet_state_trie_migration::{AutoLimits, MigrationLimits, MigrationProcess};
	#[cfg(not(feature = "std"))]
	use sp_std::prelude::*;

	/// Initialize an automatic migration process.
	pub struct InitMigrate;
	impl OnRuntimeUpgrade for InitMigrate {
		#[cfg(feature = "try-runtime")]
		fn pre_upgrade() -> Result<Vec<u8>, sp_runtime::DispatchError> {
			use parity_scale_codec::Encode;
			let migration_should_start = AutoLimits::<Runtime>::get().is_none() &&
				MigrationProcess::<Runtime>::get() == Default::default();
			Ok(migration_should_start.encode())
		}

		fn on_runtime_upgrade() -> frame_support::weights::Weight {
			if AutoLimits::<Runtime>::get().is_some() {
				log::warn!("Automatic trie migration already started, not proceeding.");
				return <Runtime as frame_system::Config>::DbWeight::get().reads(1)
			};

			if MigrationProcess::<Runtime>::get() != Default::default() {
				log::warn!("MigrationProcess is not Default. Not proceeding.");
				return <Runtime as frame_system::Config>::DbWeight::get().reads(2)
			};

			// Migration is not already running and `MigraitonProcess` is Default. Ready to run
			// migrations.
			//
			// We use limits to target 600ko proofs per block and
			// avg 800_000_000_000 of weight per block.
			// See spreadsheet 4800_400 in
			// https://raw.githubusercontent.com/cheme/substrate/try-runtime-mig/ksm.ods
			AutoLimits::<Runtime>::put(Some(MigrationLimits { item: 4_800, size: 204800 * 2 }));
			log::info!("Automatic trie migration started.");
			<Runtime as frame_system::Config>::DbWeight::get().reads_writes(2, 1)
		}

		#[cfg(feature = "try-runtime")]
		fn post_upgrade(
			migration_should_start_bytes: Vec<u8>,
		) -> Result<(), sp_runtime::DispatchError> {
			use parity_scale_codec::Decode;
			let migration_should_start: bool =
				Decode::decode(&mut migration_should_start_bytes.as_slice())
					.expect("failed to decode migration should start");

			if migration_should_start {
				frame_support::ensure!(
					AutoLimits::<Runtime>::get().is_some(),
					sp_runtime::DispatchError::Other("Automigration did not start as expected.")
				);
			}

			Ok(())
		}
	}
}<|MERGE_RESOLUTION|>--- conflicted
+++ resolved
@@ -1527,24 +1527,10 @@
 		Offences: pallet_offences = 7,
 		Historical: session_historical = 34,
 
-<<<<<<< HEAD
-		// BEEFY Bridges support.
-		Beefy: pallet_beefy = 200,
-		// MMR leaf construction must be before session in order to have leaf contents refer to
-		// block<N-1> consistently. see substrate issue #11797 for details.
-		Mmr: pallet_mmr = 201,
-		BeefyMmrLeaf: pallet_beefy_mmr = 202,
-
 		Session: pallet_session = 8,
 		Grandpa: pallet_grandpa = 10,
 		ImOnline: pallet_im_online = 11,
 		AuthorityDiscovery: pallet_authority_discovery = 12,
-=======
-		Session: pallet_session::{Pallet, Call, Storage, Event, Config<T>} = 8,
-		Grandpa: pallet_grandpa::{Pallet, Call, Storage, Config<T>, Event, ValidateUnsigned} = 10,
-		ImOnline: pallet_im_online::{Pallet, Call, Storage, Event<T>, ValidateUnsigned, Config<T>} = 11,
-		AuthorityDiscovery: pallet_authority_discovery::{Pallet, Config<T>} = 12,
->>>>>>> b09faa01
 
 		// Governance stuff.
 		Treasury: pallet_treasury = 18,
@@ -1639,18 +1625,14 @@
 		MessageQueue: pallet_message_queue = 100,
 
 		// Asset rate.
-<<<<<<< HEAD
 		AssetRate: pallet_asset_rate = 101,
-=======
-		AssetRate: pallet_asset_rate::{Pallet, Call, Storage, Event<T>} = 101,
 
 		// BEEFY Bridges support.
-		Beefy: pallet_beefy::{Pallet, Call, Storage, Config<T>, ValidateUnsigned} = 200,
+		Beefy: pallet_beefy = 200,
 		// MMR leaf construction must be after session in order to have a leaf's next_auth_set
 		// refer to block<N>. See issue #160 for details.
 		Mmr: pallet_mmr = 201,
 		BeefyMmrLeaf: pallet_beefy_mmr = 202,
->>>>>>> b09faa01
 	}
 }
 
