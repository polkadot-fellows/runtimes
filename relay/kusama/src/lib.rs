// Copyright (C) Parity Technologies (UK) Ltd.
// This file is part of Polkadot.

// Polkadot is free software: you can redistribute it and/or modify
// it under the terms of the GNU General Public License as published by
// the Free Software Foundation, either version 3 of the License, or
// (at your option) any later version.

// Polkadot is distributed in the hope that it will be useful,
// but WITHOUT ANY WARRANTY; without even the implied warranty of
// MERCHANTABILITY or FITNESS FOR A PARTICULAR PURPOSE.  See the
// GNU General Public License for more details.

// You should have received a copy of the GNU General Public License
// along with Polkadot. If not, see <http://www.gnu.org/licenses/>.

//! The Kusama runtime. This can be compiled with `#[no_std]`, ready for Wasm.

#![cfg_attr(not(feature = "std"), no_std)]
// `construct_runtime!` does a lot of recursion and requires us to increase the limit.
#![recursion_limit = "512"]

extern crate alloc;

use alloc::{
	collections::{btree_map::BTreeMap, vec_deque::VecDeque},
	vec,
	vec::Vec,
};
use codec::{Decode, DecodeWithMemTracking, Encode, MaxEncodedLen};
use core::cmp::Ordering;
use frame_support::{
	dispatch::RawOrigin,
	dynamic_params::{dynamic_pallet_params, dynamic_params},
	traits::{Contains, EnsureOrigin, EnsureOriginWithArg, EverythingBut},
	weights::constants::{WEIGHT_PROOF_SIZE_PER_KB, WEIGHT_REF_TIME_PER_MICROS},
};
use kusama_runtime_constants::{proxy::ProxyType, system_parachain::coretime::TIMESLICE_PERIOD};
use pallet_nis::WithMaximumOf;
use polkadot_primitives::{
	slashing,
	vstaging::{CandidateEvent, CommittedCandidateReceiptV2, CoreState, ScrapedOnChainVotes},
	AccountId, AccountIndex, ApprovalVotingParams, Balance, BlockNumber, CandidateHash, CoreIndex,
	DisputeState, ExecutorParams, GroupRotationInfo, Hash, Id as ParaId, InboundDownwardMessage,
	InboundHrmpMessage, Moment, NodeFeatures, Nonce, OccupiedCoreAssumption,
	PersistedValidationData, SessionInfo, Signature, ValidationCode, ValidationCodeHash,
	ValidatorId, ValidatorIndex, LOWEST_PUBLIC_ID, PARACHAIN_KEY_TYPE_ID,
};
use polkadot_runtime_common::{
	auctions, claims, crowdloan, impl_runtime_weights,
	impls::{
		ContainsParts as ContainsLocationParts, DealWithFees, LocatableAssetConverter,
		VersionedLocatableAsset, VersionedLocationConverter,
	},
	paras_registrar, prod_or_fast, slots, BalanceToU256, BlockHashCount, BlockLength,
	CurrencyToVote, SlowAdjustingFeeUpdate, U256ToBalance,
};
use relay_common::apis::*;
use scale_info::TypeInfo;
use sp_runtime::traits::Saturating;

use runtime_parachains::{
	assigner_coretime as parachains_assigner_coretime,
	configuration::{
		self as parachains_configuration, ActiveConfigHrmpChannelSizeAndCapacityRatio,
	},
	coretime,
	disputes::{self as parachains_disputes, slashing as parachains_slashing},
	dmp as parachains_dmp, hrmp as parachains_hrmp,
	inclusion::{self as parachains_inclusion, AggregateMessageOrigin, UmpQueueId},
	initializer as parachains_initializer, on_demand as parachains_on_demand,
	origin as parachains_origin, paras as parachains_paras,
	paras_inherent as parachains_paras_inherent, reward_points as parachains_reward_points,
	runtime_api_impl::{
		v11 as parachains_runtime_api_impl, vstaging as parachains_runtime_api_impl_vstaging,
	},
	scheduler as parachains_scheduler, session_info as parachains_session_info,
	shared as parachains_shared,
};

use authority_discovery_primitives::AuthorityId as AuthorityDiscoveryId;
use beefy_primitives::{
	ecdsa_crypto::{AuthorityId as BeefyId, Signature as BeefySignature},
	mmr::{BeefyDataProvider, MmrLeafVersion},
	OpaqueKeyOwnershipProof,
};
use frame_election_provider_support::{
	bounds::ElectionBoundsBuilder, generate_solution_type, onchain, NposSolution,
	SequentialPhragmen,
};
use frame_support::{
	construct_runtime,
	genesis_builder_helper::{build_state, get_preset},
	parameter_types,
	traits::{
		fungible::HoldConsideration,
		tokens::{imbalance::ResolveTo, UnityOrOuterConversion},
		ConstU32, ConstU8, EitherOf, EitherOfDiverse, FromContains, InstanceFilter,
		KeyOwnerProofSystem, LinearStoragePrice, PrivilegeCmp, ProcessMessage, ProcessMessageError,
		StorageMapShim, WithdrawReasons,
	},
	weights::{ConstantMultiplier, WeightMeter, WeightToFee as _},
	PalletId,
};
use frame_system::EnsureRoot;
use pallet_grandpa::{fg_primitives, AuthorityId as GrandpaId};
use pallet_session::historical as session_historical;
use pallet_transaction_payment::{FeeDetails, FungibleAdapter, RuntimeDispatchInfo};
use sp_core::{ConstU128, OpaqueMetadata, H256};
use sp_runtime::{
	generic, impl_opaque_keys,
	traits::{
		AccountIdConversion, AccountIdLookup, BlakeTwo256, Block as BlockT, ConvertInto,
		IdentityLookup, Keccak256, OpaqueKeys, SaturatedConversion, Verify,
	},
	transaction_validity::{TransactionPriority, TransactionSource, TransactionValidity},
	ApplyExtrinsicResult, FixedU128, KeyTypeId, OpaqueValue, Perbill, Percent, Permill,
	RuntimeDebug,
};
use sp_staking::SessionIndex;
#[cfg(any(feature = "std", test))]
use sp_version::NativeVersion;
use sp_version::RuntimeVersion;
use xcm::prelude::*;
use xcm_builder::PayOverXcm;
use xcm_runtime_apis::{
	dry_run::{CallDryRunEffects, Error as XcmDryRunApiError, XcmDryRunEffects},
	fees::Error as XcmPaymentApiError,
};

pub use frame_system::Call as SystemCall;
pub use pallet_balances::Call as BalancesCall;
pub use pallet_election_provider_multi_phase::{Call as EPMCall, GeometricDepositBase};
use pallet_staking::UseValidatorsMap;
use pallet_treasury::TreasuryAccountId;
use sp_runtime::traits::Get;
#[cfg(any(feature = "std", test))]
pub use sp_runtime::BuildStorage;

/// Constant values used within the runtime.
use kusama_runtime_constants::{
	currency::*, fee::*, system_parachain, time::*, TREASURY_PALLET_ID,
};

/// Default logging target.
pub const LOG_TARGET: &str = "runtime::kusama";

// Genesis preset configurations.
pub mod genesis_config_presets;

// Weights used in the runtime.
mod weights;

// Voter bag threshold definitions.
mod bag_thresholds;

// Historical information of society finances.
mod past_payouts;

// XCM configurations.
pub mod xcm_config;

// Governance configurations.
pub mod governance;
use governance::{
	pallet_custom_origins, AuctionAdmin, Fellows, GeneralAdmin, LeaseAdmin, StakingAdmin,
	Treasurer, TreasurySpender,
};

#[cfg(test)]
mod tests;

impl_runtime_weights!(kusama_runtime_constants);

// Make the WASM binary available.
#[cfg(feature = "std")]
include!(concat!(env!("OUT_DIR"), "/wasm_binary.rs"));

/// Runtime version (Kusama).
#[sp_version::runtime_version]
pub const VERSION: RuntimeVersion = RuntimeVersion {
	spec_name: alloc::borrow::Cow::Borrowed("kusama"),
	impl_name: alloc::borrow::Cow::Borrowed("parity-kusama"),
	authoring_version: 2,
	spec_version: 1_005_001,
	impl_version: 0,
	apis: RUNTIME_API_VERSIONS,
	transaction_version: 26,
	system_version: 1,
};

/// The BABE epoch configuration at genesis.
pub const BABE_GENESIS_EPOCH_CONFIG: babe_primitives::BabeEpochConfiguration =
	babe_primitives::BabeEpochConfiguration {
		c: PRIMARY_PROBABILITY,
		allowed_slots: babe_primitives::AllowedSlots::PrimaryAndSecondaryVRFSlots,
	};

/// Native version.
#[cfg(any(feature = "std", test))]
pub fn native_version() -> NativeVersion {
	NativeVersion { runtime_version: VERSION, can_author_with: Default::default() }
}

/// Contains `Nis` and `NisCounterpartBalances` pallets calls.
pub struct NisCalls;
impl Contains<RuntimeCall> for NisCalls {
	fn contains(call: &RuntimeCall) -> bool {
		matches!(call, RuntimeCall::Nis(..) | RuntimeCall::NisCounterpartBalances(..))
	}
}

parameter_types! {
	pub const Version: RuntimeVersion = VERSION;
	pub const SS58Prefix: u8 = 2;
}

impl frame_system::Config for Runtime {
	type RuntimeEvent = RuntimeEvent;
	type BaseCallFilter = EverythingBut<NisCalls>;
	type BlockWeights = BlockWeights;
	type BlockLength = BlockLength;
	type RuntimeOrigin = RuntimeOrigin;
	type RuntimeCall = RuntimeCall;
	type RuntimeTask = RuntimeTask;
	type Nonce = Nonce;
	type Hash = Hash;
	type Hashing = BlakeTwo256;
	type AccountId = AccountId;
	type Lookup = AccountIdLookup<AccountId, ()>;
	type Block = Block;
	type BlockHashCount = BlockHashCount;
	type DbWeight = RocksDbWeight;
	type Version = Version;
	type PalletInfo = PalletInfo;
	type AccountData = pallet_balances::AccountData<Balance>;
	type OnNewAccount = ();
	type OnKilledAccount = ();
	type SystemWeightInfo = weights::frame_system::WeightInfo<Runtime>;
	type ExtensionsWeightInfo = weights::frame_system_extensions::WeightInfo<Runtime>;
	type SS58Prefix = SS58Prefix;
	type OnSetCode = ();
	type MaxConsumers = frame_support::traits::ConstU32<16>;
	type SingleBlockMigrations = ();
	type MultiBlockMigrator = ();
	type PreInherents = ();
	type PostInherents = ();
	type PostTransactions = ();
}

parameter_types! {
	pub MaximumSchedulerWeight: Weight = Perbill::from_percent(80) * BlockWeights::get().max_block;
	pub const MaxScheduledPerBlock: u32 = 50;
	pub const NoPreimagePostponement: Option<u32> = Some(10);
}

/// Used the compare the privilege of an origin inside the scheduler.
pub struct OriginPrivilegeCmp;

impl PrivilegeCmp<OriginCaller> for OriginPrivilegeCmp {
	fn cmp_privilege(left: &OriginCaller, right: &OriginCaller) -> Option<Ordering> {
		if left == right {
			return Some(Ordering::Equal)
		}

		match (left, right) {
			// Root is greater than anything.
			(OriginCaller::system(RawOrigin::Root), _) => Some(Ordering::Greater),
			// For every other origin we don't care, as they are not used for `ScheduleOrigin`.
			_ => None,
		}
	}
}

impl pallet_scheduler::Config for Runtime {
	type RuntimeOrigin = RuntimeOrigin;
	type RuntimeEvent = RuntimeEvent;
	type PalletsOrigin = OriginCaller;
	type RuntimeCall = RuntimeCall;
	type MaximumWeight = MaximumSchedulerWeight;
	// The goal of having ScheduleOrigin include AuctionAdmin is to allow the auctions track of
	// OpenGov to schedule periodic auctions.
	// Also allow Treasurer to schedule recurring payments.
	type ScheduleOrigin = EitherOf<EitherOf<EnsureRoot<AccountId>, AuctionAdmin>, Treasurer>;
	type MaxScheduledPerBlock = MaxScheduledPerBlock;
	type WeightInfo = weights::pallet_scheduler::WeightInfo<Runtime>;
	type OriginPrivilegeCmp = OriginPrivilegeCmp;
	type Preimages = Preimage;
	type BlockNumberProvider = System;
}

parameter_types! {
	pub const PreimageBaseDeposit: Balance = deposit(2, 64);
	pub const PreimageByteDeposit: Balance = deposit(0, 1);
	pub const PreimageHoldReason: RuntimeHoldReason =
		RuntimeHoldReason::Preimage(pallet_preimage::HoldReason::Preimage);
}

impl pallet_preimage::Config for Runtime {
	type WeightInfo = weights::pallet_preimage::WeightInfo<Runtime>;
	type RuntimeEvent = RuntimeEvent;
	type Currency = Balances;
	type ManagerOrigin = EnsureRoot<AccountId>;
	type Consideration = HoldConsideration<
		AccountId,
		Balances,
		PreimageHoldReason,
		LinearStoragePrice<PreimageBaseDeposit, PreimageByteDeposit, Balance>,
	>;
}

parameter_types! {
	pub EpochDuration: u64 = prod_or_fast!(
		EPOCH_DURATION_IN_SLOTS as u64,
		2 * MINUTES as u64,
		"KSM_EPOCH_DURATION"
	);
	pub const ExpectedBlockTime: Moment = MILLISECS_PER_BLOCK;
	pub ReportLongevity: u64 =
		BondingDuration::get() as u64 * SessionsPerEra::get() as u64 * EpochDuration::get();
}

impl pallet_babe::Config for Runtime {
	type EpochDuration = EpochDuration;
	type ExpectedBlockTime = ExpectedBlockTime;

	// session module is the trigger
	type EpochChangeTrigger = pallet_babe::ExternalTrigger;

	type DisabledValidators = Session;

	type KeyOwnerProof =
		<Historical as KeyOwnerProofSystem<(KeyTypeId, pallet_babe::AuthorityId)>>::Proof;

	type EquivocationReportSystem =
		pallet_babe::EquivocationReportSystem<Self, Offences, Historical, ReportLongevity>;

	type WeightInfo = ();

	type MaxAuthorities = MaxAuthorities;
	type MaxNominators = MaxNominators;
}

parameter_types! {
	pub const IndexDeposit: Balance = 100 * CENTS;
}

impl pallet_indices::Config for Runtime {
	type AccountIndex = AccountIndex;
	type Currency = Balances;
	type Deposit = IndexDeposit;
	type RuntimeEvent = RuntimeEvent;
	type WeightInfo = weights::pallet_indices::WeightInfo<Runtime>;
}

parameter_types! {
	pub const ExistentialDeposit: Balance = EXISTENTIAL_DEPOSIT;
	pub const MaxLocks: u32 = 50;
	pub const MaxReserves: u32 = 50;
}

impl pallet_balances::Config for Runtime {
	type Balance = Balance;
	type DustRemoval = ();
	type RuntimeEvent = RuntimeEvent;
	type ExistentialDeposit = ExistentialDeposit;
	type AccountStore = System;
	type MaxLocks = MaxLocks;
	type MaxReserves = MaxReserves;
	type ReserveIdentifier = [u8; 8];
	type WeightInfo = weights::pallet_balances_native::WeightInfo<Runtime>;
	type FreezeIdentifier = RuntimeFreezeReason;
	type MaxFreezes = ConstU32<8>;
	type RuntimeHoldReason = RuntimeHoldReason;
	type RuntimeFreezeReason = RuntimeFreezeReason;
	type DoneSlashHandler = ();
}

parameter_types! {
	pub BeefySetIdSessionEntries: u32 = BondingDuration::get() * SessionsPerEra::get();
}

impl pallet_beefy::Config for Runtime {
	type BeefyId = BeefyId;
	type MaxAuthorities = MaxAuthorities;
	type MaxNominators = MaxNominators;
	type MaxSetIdSessionEntries = BeefySetIdSessionEntries;
	type OnNewValidatorSet = BeefyMmrLeaf;
	type AncestryHelper = BeefyMmrLeaf;
	type WeightInfo = ();
	type KeyOwnerProof = <Historical as KeyOwnerProofSystem<(KeyTypeId, BeefyId)>>::Proof;
	type EquivocationReportSystem =
		pallet_beefy::EquivocationReportSystem<Self, Offences, Historical, ReportLongevity>;
}

impl pallet_mmr::Config for Runtime {
	const INDEXING_PREFIX: &'static [u8] = mmr::INDEXING_PREFIX;
	type Hashing = Keccak256;
	type OnNewRoot = pallet_beefy_mmr::DepositBeefyDigest<Runtime>;
	type WeightInfo = ();
	type LeafData = pallet_beefy_mmr::Pallet<Runtime>;
	type BlockHashProvider = pallet_mmr::DefaultBlockHashProvider<Runtime>;
	#[cfg(feature = "runtime-benchmarks")]
	type BenchmarkHelper = parachains_paras::benchmarking::mmr_setup::MmrSetup<Runtime>;
}

/// MMR helper types.
mod mmr {
	use super::Runtime;
	pub use pallet_mmr::primitives::*;

	pub type Leaf = <<Runtime as pallet_mmr::Config>::LeafData as LeafDataProvider>::LeafData;
	pub type Hashing = <Runtime as pallet_mmr::Config>::Hashing;
	pub type Hash = <Hashing as sp_runtime::traits::Hash>::Output;
}

parameter_types! {
	/// Version of the produced MMR leaf.
	///
	/// The version consists of two parts;
	/// - `major` (3 bits)
	/// - `minor` (5 bits)
	///
	/// `major` should be updated only if decoding the previous MMR Leaf format from the payload
	/// is not possible (i.e. backward incompatible change).
	/// `minor` should be updated if fields are added to the previous MMR Leaf, which given SCALE
	/// encoding does not prevent old leafs from being decoded.
	///
	/// Hence we expect `major` to be changed really rarely (think never).
	/// See [`MmrLeafVersion`] type documentation for more details.
	pub LeafVersion: MmrLeafVersion = MmrLeafVersion::new(0, 0);
}

/// A BEEFY data provider that merkelizes all the parachain heads at the current block
/// (sorted by their parachain id).
pub struct ParaHeadsRootProvider;
impl BeefyDataProvider<H256> for ParaHeadsRootProvider {
	fn extra_data() -> H256 {
		let mut para_heads: Vec<(u32, Vec<u8>)> = parachains_paras::Parachains::<Runtime>::get()
			.into_iter()
			.filter_map(|id| {
				parachains_paras::Heads::<Runtime>::get(id).map(|head| (id.into(), head.0))
			})
			.collect();
		para_heads.sort_by_key(|k| k.0);
		binary_merkle_tree::merkle_root::<mmr::Hashing, _>(
			para_heads.into_iter().map(|pair| pair.encode()),
		)
	}
}

impl pallet_beefy_mmr::Config for Runtime {
	type LeafVersion = LeafVersion;
	type BeefyAuthorityToMerkleLeaf = pallet_beefy_mmr::BeefyEcdsaToEthereum;
	type LeafExtra = H256;
	type BeefyDataProvider = ParaHeadsRootProvider;
	type WeightInfo = weights::pallet_beefy_mmr::WeightInfo<Runtime>;
}

parameter_types! {
	pub const TransactionByteFee: Balance = kusama_runtime_constants::fee::TRANSACTION_BYTE_FEE;
	/// This value increases the priority of `Operational` transactions by adding
	/// a "virtual tip" that's equal to the `OperationalFeeMultiplier * final_fee`.
	pub const OperationalFeeMultiplier: u8 = 5;
}

impl pallet_transaction_payment::Config for Runtime {
	type RuntimeEvent = RuntimeEvent;
	type OnChargeTransaction = FungibleAdapter<Balances, DealWithFees<Self>>;
	type OperationalFeeMultiplier = OperationalFeeMultiplier;
	type WeightToFee = WeightToFee;
	type LengthToFee = ConstantMultiplier<Balance, TransactionByteFee>;
	type FeeMultiplierUpdate = SlowAdjustingFeeUpdate<Self>;
	type WeightInfo = weights::pallet_transaction_payment::WeightInfo<Self>;
}

parameter_types! {
	pub const MinimumPeriod: u64 = SLOT_DURATION / 2;
}
impl pallet_timestamp::Config for Runtime {
	type Moment = u64;
	type OnTimestampSet = Babe;
	type MinimumPeriod = MinimumPeriod;
	type WeightInfo = weights::pallet_timestamp::WeightInfo<Runtime>;
}

impl pallet_authorship::Config for Runtime {
	type FindAuthor = pallet_session::FindAccountFromAuthorIndex<Self, Babe>;
	type EventHandler = Staking;
}

impl_opaque_keys! {
	pub struct SessionKeys {
		pub grandpa: Grandpa,
		pub babe: Babe,
		pub para_validator: Initializer,
		pub para_assignment: ParaSessionInfo,
		pub authority_discovery: AuthorityDiscovery,
		pub beefy: Beefy,
	}
}

impl pallet_session::Config for Runtime {
	type RuntimeEvent = RuntimeEvent;
	type ValidatorId = AccountId;
	type ValidatorIdOf = pallet_staking::StashOf<Self>;
	type ShouldEndSession = Babe;
	type NextSessionRotation = Babe;
	type SessionManager = pallet_session::historical::NoteHistoricalRoot<Self, Staking>;
	type SessionHandler = <SessionKeys as OpaqueKeys>::KeyTypeIdProviders;
	type Keys = SessionKeys;
	type WeightInfo = weights::pallet_session::WeightInfo<Runtime>;
	type DisablingStrategy = pallet_session::disabling::UpToLimitDisablingStrategy;
}

impl pallet_session::historical::Config for Runtime {
	type FullIdentification = pallet_staking::Exposure<AccountId, Balance>;
	type FullIdentificationOf = pallet_staking::ExposureOf<Runtime>;
}

parameter_types! {
	// phase durations. 1/4 of the last session for each.
	// in testing: 1min or half of the session for each
	pub SignedPhase: u32 = prod_or_fast!(
		EPOCH_DURATION_IN_SLOTS / 4,
		MINUTES.min(EpochDuration::get().saturated_into::<u32>() / 2),
		"KSM_SIGNED_PHASE"
	);
	pub UnsignedPhase: u32 = prod_or_fast!(
		EPOCH_DURATION_IN_SLOTS / 4,
		MINUTES.min(EpochDuration::get().saturated_into::<u32>() / 2),
		"KSM_UNSIGNED_PHASE"
	);

	// signed config
	pub const SignedMaxSubmissions: u32 = 16;
	pub const SignedMaxRefunds: u32 = 16 / 4;
	pub const SignedFixedDeposit: Balance = deposit(2, 0);
	pub const SignedDepositIncreaseFactor: Percent = Percent::from_percent(10);
	pub const SignedDepositByte: Balance = deposit(0, 10) / 1024;
	// Each good submission will get 1/10 KSM as reward
	pub SignedRewardBase: Balance =  UNITS / 10;

	// 1 hour session, 15 minutes unsigned phase, 8 offchain executions.
	pub OffchainRepeat: BlockNumber = UnsignedPhase::get() / 8;

	pub const MaxElectingVoters: u32 = 12_500;
	/// We take the top 12500 nominators as electing voters and all of the validators as electable
	/// targets. Whilst this is the case, we cannot and shall not increase the size of the
	/// validator intentions.
	pub ElectionBounds: frame_election_provider_support::bounds::ElectionBounds =
		ElectionBoundsBuilder::default().voters_count(MaxElectingVoters::get().into()).build();
	pub NposSolutionPriority: TransactionPriority =
		Perbill::from_percent(90) * TransactionPriority::MAX;
	/// Setup election pallet to support maximum winners upto 2000. This will mean Staking Pallet
	/// cannot have active validators higher than this count.
	pub const MaxActiveValidators: u32 = 2000;
}

generate_solution_type!(
	#[compact]
	pub struct NposCompactSolution24::<
		VoterIndex = u32,
		TargetIndex = u16,
		Accuracy = sp_runtime::PerU16,
		MaxVoters = MaxElectingVoters,
	>(24)
);

pub struct OnChainSeqPhragmen;
impl onchain::Config for OnChainSeqPhragmen {
	type System = Runtime;
	type Solver =
		SequentialPhragmen<AccountId, polkadot_runtime_common::elections::OnChainAccuracy>;
	type DataProvider = Staking;
	type WeightInfo = weights::frame_election_provider_support::WeightInfo<Runtime>;
	type MaxWinners = MaxActiveValidators;
	type Bounds = ElectionBounds;
}

impl pallet_election_provider_multi_phase::MinerConfig for Runtime {
	type AccountId = AccountId;
	type MaxLength = OffchainSolutionLengthLimit;
	type MaxWeight = OffchainSolutionWeightLimit;
	type Solution = NposCompactSolution24;
	type MaxVotesPerVoter = <
		<Self as pallet_election_provider_multi_phase::Config>::DataProvider
		as
		frame_election_provider_support::ElectionDataProvider
	>::MaxVotesPerVoter;
	type MaxWinners = MaxActiveValidators;

	// The unsigned submissions have to respect the weight of the submit_unsigned call, thus their
	// weight estimate function is wired to this call's weight.
	fn solution_weight(v: u32, t: u32, a: u32, d: u32) -> Weight {
		<
			<Self as pallet_election_provider_multi_phase::Config>::WeightInfo
			as
			pallet_election_provider_multi_phase::WeightInfo
		>::submit_unsigned(v, t, a, d)
	}
}

impl pallet_election_provider_multi_phase::Config for Runtime {
	type RuntimeEvent = RuntimeEvent;
	type Currency = Balances;
	type EstimateCallFee = TransactionPayment;
	type UnsignedPhase = UnsignedPhase;
	type SignedMaxSubmissions = SignedMaxSubmissions;
	type SignedMaxRefunds = SignedMaxRefunds;
	type SignedRewardBase = SignedRewardBase;
	type SignedDepositBase =
		GeometricDepositBase<Balance, SignedFixedDeposit, SignedDepositIncreaseFactor>;
	type SignedDepositByte = SignedDepositByte;
	type SignedDepositWeight = ();
	type SignedMaxWeight =
		<Self::MinerConfig as pallet_election_provider_multi_phase::MinerConfig>::MaxWeight;
	type MinerConfig = Self;
	type SlashHandler = (); // burn slashes
	type RewardHandler = (); // nothing to do upon rewards
	type SignedPhase = SignedPhase;
	type BetterSignedThreshold = ();
	type OffchainRepeat = OffchainRepeat;
	type MinerTxPriority = NposSolutionPriority;
	type DataProvider = Staking;
	#[cfg(any(feature = "fast-runtime", feature = "runtime-benchmarks"))]
	type Fallback = onchain::OnChainExecution<OnChainSeqPhragmen>;
	#[cfg(not(any(feature = "fast-runtime", feature = "runtime-benchmarks")))]
	type Fallback = frame_election_provider_support::NoElection<(
		AccountId,
		BlockNumber,
		Staking,
		MaxActiveValidators,
	)>;
	type GovernanceFallback = onchain::OnChainExecution<OnChainSeqPhragmen>;
	type Solver = SequentialPhragmen<
		AccountId,
		pallet_election_provider_multi_phase::SolutionAccuracyOf<Self>,
		(),
	>;
	type BenchmarkingConfig = polkadot_runtime_common::elections::BenchmarkConfig;
	type ForceOrigin = EitherOf<EnsureRoot<Self::AccountId>, StakingAdmin>;
	type WeightInfo = weights::pallet_election_provider_multi_phase::WeightInfo<Self>;
	type MaxWinners = MaxActiveValidators;
	type ElectionBounds = ElectionBounds;
}

parameter_types! {
	pub const BagThresholds: &'static [u64] = &bag_thresholds::THRESHOLDS;
}

type VoterBagsListInstance = pallet_bags_list::Instance1;
impl pallet_bags_list::Config<VoterBagsListInstance> for Runtime {
	type RuntimeEvent = RuntimeEvent;
	type ScoreProvider = Staking;
	type WeightInfo = weights::pallet_bags_list::WeightInfo<Runtime>;
	type BagThresholds = BagThresholds;
	type Score = sp_npos_elections::VoteWeight;
}

#[derive(
	Default,
	MaxEncodedLen,
	Encode,
	Decode,
	DecodeWithMemTracking,
	TypeInfo,
	Clone,
	Eq,
	PartialEq,
	Debug,
)]
pub struct BurnDestinationAccount(pub Option<AccountId>);

impl BurnDestinationAccount {
	pub fn is_set(&self) -> bool {
		self.0.is_some()
	}
}

/// Dynamic params that can be adjusted at runtime.
#[dynamic_params(RuntimeParameters, pallet_parameters::Parameters::<Runtime>)]
pub mod dynamic_params {
	use super::*;

	/// Parameters used to calculate era payouts, see
	/// [`polkadot_runtime_common::impls::EraPayoutParams`].
	#[dynamic_pallet_params]
	#[codec(index = 0)]
	pub mod inflation {
		/// Minimum inflation rate used to calculate era payouts.
		#[codec(index = 0)]
		pub static MinInflation: Perquintill = Perquintill::from_rational(25u64, 1000);

		/// Maximum inflation rate used to calculate era payouts.
		#[codec(index = 1)]
		pub static MaxInflation: Perquintill = Perquintill::from_percent(10);

		/// Ideal stake ratio used to calculate era payouts.
		#[codec(index = 2)]
		pub static IdealStake: Perquintill = Perquintill::from_percent(75);

		/// Falloff used to calculate era payouts.
		#[codec(index = 3)]
		pub static Falloff: Perquintill = Perquintill::from_percent(5);

		/// Whether to use auction slots or not in the calculation of era payouts. If true, then we
		/// subtract `num_auctioned_slots.min(60) / 200` from `ideal_stake`.
		///
		/// That is, we assume up to 60 parachains that are leased can reduce the ideal stake by a
		/// maximum of 30%.
		///
		/// With the move to Agile Coretime, this parameter does not make much sense and should
		/// generally be set to false.
		#[codec(index = 4)]
		pub static UseAuctionSlots: bool = true;
	}

	/// Parameters used by `pallet-treasury` to handle the burn process.
	#[dynamic_pallet_params]
	#[codec(index = 1)]
	pub mod treasury {
		#[codec(index = 0)]
		pub static BurnPortion: Permill = Permill::from_percent(0);

		#[codec(index = 1)]
		pub static BurnDestination: BurnDestinationAccount = Default::default();
	}
}

#[cfg(feature = "runtime-benchmarks")]
impl Default for RuntimeParameters {
	fn default() -> Self {
		RuntimeParameters::Inflation(dynamic_params::inflation::Parameters::MinInflation(
			dynamic_params::inflation::MinInflation,
			Some(Perquintill::from_rational(25u64, 1000u64)),
		))
	}
}

/// Defines what origin can modify which dynamic parameters.
pub struct DynamicParameterOrigin;
impl EnsureOriginWithArg<RuntimeOrigin, RuntimeParametersKey> for DynamicParameterOrigin {
	type Success = ();

	fn try_origin(
		origin: RuntimeOrigin,
		key: &RuntimeParametersKey,
	) -> Result<Self::Success, RuntimeOrigin> {
		use crate::RuntimeParametersKey::*;

		match key {
			Inflation(_) => frame_system::ensure_root(origin.clone()),
			Treasury(_) =>
				EitherOf::<EnsureRoot<AccountId>, GeneralAdmin>::ensure_origin(origin.clone()),
		}
		.map_err(|_| origin)
	}

	#[cfg(feature = "runtime-benchmarks")]
	fn try_successful_origin(_key: &RuntimeParametersKey) -> Result<RuntimeOrigin, ()> {
		// Provide the origin for the parameter returned by `Default`:
		Ok(RuntimeOrigin::root())
	}
}

impl pallet_parameters::Config for Runtime {
	type RuntimeEvent = RuntimeEvent;
	type RuntimeParameters = RuntimeParameters;
	type AdminOrigin = DynamicParameterOrigin;
	type WeightInfo = weights::pallet_parameters::WeightInfo<Runtime>;
}

pub struct EraPayout;
impl pallet_staking::EraPayout<Balance> for EraPayout {
	fn era_payout(
		total_staked: Balance,
		_total_issuance: Balance,
		era_duration_millis: u64,
	) -> (Balance, Balance) {
		const MILLISECONDS_PER_YEAR: u64 = 1000 * 3600 * 24 * 36525 / 100;

		let params = relay_common::EraPayoutParams {
			total_staked,
			total_stakable: Nis::issuance().other,
			ideal_stake: dynamic_params::inflation::IdealStake::get(),
			max_annual_inflation: dynamic_params::inflation::MaxInflation::get(),
			min_annual_inflation: dynamic_params::inflation::MinInflation::get(),
			falloff: dynamic_params::inflation::Falloff::get(),
			period_fraction: Perquintill::from_rational(era_duration_millis, MILLISECONDS_PER_YEAR),
			legacy_auction_proportion: if dynamic_params::inflation::UseAuctionSlots::get() {
				let auctioned_slots = parachains_paras::Parachains::<Runtime>::get()
					.into_iter()
					// All active para-ids that do not belong to a system chain is the number of
					// parachains that we should take into account for inflation.
					.filter(|i| *i >= LOWEST_PUBLIC_ID)
					.count() as u64;
				Some(Perquintill::from_rational(auctioned_slots.min(60), 200u64))
			} else {
				None
			},
		};
		log::debug!(target: "runtime::kusama", "params: {:?}", params);
		relay_common::relay_era_payout(params)
	}
}

parameter_types! {
	// Six sessions in an era (6 hours).
	pub const SessionsPerEra: SessionIndex = prod_or_fast!(6, 1);

	// 28 eras for unbonding (7 days).
	pub BondingDuration: sp_staking::EraIndex = prod_or_fast!(
		28,
		28,
		"DOT_BONDING_DURATION"
	);
	// 27 eras in which slashes can be cancelled (slightly less than 7 days).
	pub SlashDeferDuration: sp_staking::EraIndex = prod_or_fast!(
		27,
		27,
		"DOT_SLASH_DEFER_DURATION"
	);
	pub const MaxExposurePageSize: u32 = 512;
	// Note: this is not really correct as Max Nominators is (MaxExposurePageSize * page_count) but
	// this is an unbounded number. We just set it to a reasonably high value, 1 full page
	// of nominators.
	pub const MaxNominators: u32 = 512;
	pub const OffendingValidatorsThreshold: Perbill = Perbill::from_percent(17);
	// 24
	pub const MaxNominations: u32 = <NposCompactSolution24 as NposSolution>::LIMIT as u32;
	pub TreasuryAccount: AccountId = Treasury::account_id();
}

impl pallet_staking::Config for Runtime {
	type OldCurrency = Balances;
	type Currency = Balances;
	type CurrencyBalance = Balance;
	type RuntimeHoldReason = RuntimeHoldReason;
	type UnixTime = Timestamp;
	type CurrencyToVote = CurrencyToVote;
	type ElectionProvider = ElectionProviderMultiPhase;
	type GenesisElectionProvider = onchain::OnChainExecution<OnChainSeqPhragmen>;
	type RewardRemainder = ResolveTo<TreasuryAccount, Balances>;
	type RuntimeEvent = RuntimeEvent;
	type Slash = ResolveTo<TreasuryAccount, Balances>;
	type Reward = ();
	type SessionsPerEra = SessionsPerEra;
	type BondingDuration = BondingDuration;
	type SlashDeferDuration = SlashDeferDuration;
	type AdminOrigin = EitherOf<EnsureRoot<Self::AccountId>, StakingAdmin>;
	type SessionInterface = Self;
	type EraPayout = EraPayout;
	type NextNewSession = Session;
	type MaxExposurePageSize = MaxExposurePageSize;
	type VoterList = VoterList;
	type TargetList = UseValidatorsMap<Self>;
	type NominationsQuota = pallet_staking::FixedNominationsQuota<{ MaxNominations::get() }>;
	type MaxUnlockingChunks = frame_support::traits::ConstU32<32>;
	type HistoryDepth = frame_support::traits::ConstU32<84>;
	type MaxControllersInDeprecationBatch = ConstU32<5169>;
	type BenchmarkingConfig = polkadot_runtime_common::StakingBenchmarkingConfig;
	type EventListeners = (NominationPools, DelegatedStaking);
	type WeightInfo = weights::pallet_staking::WeightInfo<Runtime>;
<<<<<<< HEAD
	type Filter = pallet_nomination_pools::AllPoolMembers<Runtime>;
=======
	type Filter = ();
>>>>>>> 3e983b0e
}

impl pallet_fast_unstake::Config for Runtime {
	type RuntimeEvent = RuntimeEvent;
	type Currency = Balances;
	type BatchSize = frame_support::traits::ConstU32<64>;
	type Deposit = frame_support::traits::ConstU128<{ CENTS * 100 }>;
	type ControlOrigin = EnsureRoot<AccountId>;
	type Staking = Staking;
	type MaxErasToCheckPerBlock = ConstU32<1>;
	type WeightInfo = weights::pallet_fast_unstake::WeightInfo<Runtime>;
}

parameter_types! {
	pub const ProposalBond: Permill = Permill::from_percent(5);
	pub const ProposalBondMinimum: Balance = 2000 * CENTS;
	pub const ProposalBondMaximum: Balance = GRAND;
	pub const SpendPeriod: BlockNumber = 6 * DAYS;
	pub const TreasuryPalletId: PalletId = PalletId(*b"py/trsry");
	pub const PayoutSpendPeriod: BlockNumber = 90 * DAYS;
	// The asset's interior location for the paying account. This is the Treasury
	// pallet instance (which sits at index 18).
	pub TreasuryInteriorLocation: InteriorLocation = PalletInstance(TREASURY_PALLET_ID).into();

	pub const TipCountdown: BlockNumber = DAYS;
	pub const TipFindersFee: Percent = Percent::from_percent(20);
	pub const TipReportDepositBase: Balance = 100 * CENTS;
	pub const DataDepositPerByte: Balance = CENTS / 10;
	pub const MaxApprovals: u32 = 100;
	pub const MaxAuthorities: u32 = 100_000;
	pub const MaxKeys: u32 = 10_000;
	pub const MaxPeerInHeartbeats: u32 = 10_000;
}

use frame_support::traits::{Currency, OnUnbalanced};

pub type BalancesNegativeImbalance = <Balances as Currency<AccountId>>::NegativeImbalance;
pub struct TreasuryBurnHandler;

impl OnUnbalanced<BalancesNegativeImbalance> for TreasuryBurnHandler {
	fn on_nonzero_unbalanced(amount: BalancesNegativeImbalance) {
		let destination = dynamic_params::treasury::BurnDestination::get();

		if let BurnDestinationAccount(Some(account)) = destination {
			// Must resolve into existing but better to be safe.
			Balances::resolve_creating(&account, amount);
		} else {
			// If no account to destinate the funds to, just drop the
			// imbalance.
			<() as OnUnbalanced<_>>::on_nonzero_unbalanced(amount)
		}
	}
}

impl Get<Permill> for TreasuryBurnHandler {
	fn get() -> Permill {
		let destination = dynamic_params::treasury::BurnDestination::get();

		if destination.is_set() {
			dynamic_params::treasury::BurnPortion::get()
		} else {
			Permill::zero()
		}
	}
}

impl pallet_treasury::Config for Runtime {
	type PalletId = TreasuryPalletId;
	type Currency = Balances;
	type RejectOrigin = EitherOfDiverse<EnsureRoot<AccountId>, Treasurer>;
	type RuntimeEvent = RuntimeEvent;
	type SpendPeriod = SpendPeriod;
	type Burn = TreasuryBurnHandler;
	type BurnDestination = TreasuryBurnHandler;
	type MaxApprovals = MaxApprovals;
	type WeightInfo = weights::pallet_treasury::WeightInfo<Runtime>;
	type SpendFunds = Bounties;
	type SpendOrigin = TreasurySpender;
	type AssetKind = VersionedLocatableAsset;
	type Beneficiary = VersionedLocation;
	type BeneficiaryLookup = IdentityLookup<Self::Beneficiary>;
	type Paymaster = PayOverXcm<
		TreasuryInteriorLocation,
		crate::xcm_config::XcmRouter,
		crate::XcmPallet,
		ConstU32<{ 6 * HOURS }>,
		Self::Beneficiary,
		Self::AssetKind,
		LocatableAssetConverter,
		VersionedLocationConverter,
	>;
	type BalanceConverter = AssetRateWithNative;
	type PayoutPeriod = PayoutSpendPeriod;
	#[cfg(feature = "runtime-benchmarks")]
	type BenchmarkHelper = polkadot_runtime_common::impls::benchmarks::TreasuryArguments;
	type BlockNumberProvider = System;
}

parameter_types! {
	pub const BountyDepositBase: Balance = 100 * CENTS;
	pub const BountyDepositPayoutDelay: BlockNumber = 0;
	pub const BountyUpdatePeriod: BlockNumber = 90 * DAYS;
	pub const MaximumReasonLength: u32 = 16384;
	pub const CuratorDepositMultiplier: Permill = Permill::from_percent(50);
	pub const CuratorDepositMin: Balance = 10 * CENTS;
	pub const CuratorDepositMax: Balance = 500 * CENTS;
	pub const BountyValueMinimum: Balance = 200 * CENTS;
}

impl pallet_bounties::Config for Runtime {
	type BountyDepositBase = BountyDepositBase;
	type BountyDepositPayoutDelay = BountyDepositPayoutDelay;
	type BountyUpdatePeriod = BountyUpdatePeriod;
	type CuratorDepositMultiplier = CuratorDepositMultiplier;
	type CuratorDepositMin = CuratorDepositMin;
	type CuratorDepositMax = CuratorDepositMax;
	type BountyValueMinimum = BountyValueMinimum;
	type ChildBountyManager = ChildBounties;
	type DataDepositPerByte = DataDepositPerByte;
	type RuntimeEvent = RuntimeEvent;
	type MaximumReasonLength = MaximumReasonLength;
	type OnSlash = Treasury;
	type WeightInfo = weights::pallet_bounties::WeightInfo<Runtime>;
}

parameter_types! {
	pub const MaxActiveChildBountyCount: u32 = 100;
	pub const ChildBountyValueMinimum: Balance = BountyValueMinimum::get() / 10;
}

impl pallet_child_bounties::Config for Runtime {
	type RuntimeEvent = RuntimeEvent;
	type MaxActiveChildBountyCount = MaxActiveChildBountyCount;
	type ChildBountyValueMinimum = ChildBountyValueMinimum;
	type WeightInfo = weights::pallet_child_bounties::WeightInfo<Runtime>;
}

impl pallet_offences::Config for Runtime {
	type RuntimeEvent = RuntimeEvent;
	type IdentificationTuple = pallet_session::historical::IdentificationTuple<Self>;
	type OnOffenceHandler = Staking;
}

impl pallet_authority_discovery::Config for Runtime {
	type MaxAuthorities = MaxAuthorities;
}

parameter_types! {
	pub MaxSetIdSessionEntries: u32 = BondingDuration::get() * SessionsPerEra::get();
}

impl pallet_grandpa::Config for Runtime {
	type RuntimeEvent = RuntimeEvent;

	type WeightInfo = ();
	type MaxAuthorities = MaxAuthorities;
	type MaxNominators = MaxNominators;
	type MaxSetIdSessionEntries = MaxSetIdSessionEntries;

	type KeyOwnerProof = <Historical as KeyOwnerProofSystem<(KeyTypeId, GrandpaId)>>::Proof;

	type EquivocationReportSystem =
		pallet_grandpa::EquivocationReportSystem<Self, Offences, Historical, ReportLongevity>;
}

impl frame_system::offchain::SigningTypes for Runtime {
	type Public = <Signature as Verify>::Signer;
	type Signature = Signature;
}

impl<C> frame_system::offchain::CreateTransactionBase<C> for Runtime
where
	RuntimeCall: From<C>,
{
	type Extrinsic = UncheckedExtrinsic;
	type RuntimeCall = RuntimeCall;
}

/// Submits transaction with the node's public and signature type. Adheres to the signed extension
/// format of the chain.
impl<LocalCall> frame_system::offchain::CreateSignedTransaction<LocalCall> for Runtime
where
	RuntimeCall: From<LocalCall>,
{
	fn create_signed_transaction<
		C: frame_system::offchain::AppCrypto<Self::Public, Self::Signature>,
	>(
		call: RuntimeCall,
		public: <Signature as Verify>::Signer,
		account: AccountId,
		nonce: <Runtime as frame_system::Config>::Nonce,
	) -> Option<UncheckedExtrinsic> {
		use sp_runtime::traits::StaticLookup;
		// take the biggest period possible.
		let period =
			BlockHashCount::get().checked_next_power_of_two().map(|c| c / 2).unwrap_or(2) as u64;

		let current_block = System::block_number()
			.saturated_into::<u64>()
			// The `System::block_number` is initialized with `n+1`,
			// so the actual block number is `n`.
			.saturating_sub(1);
		let tip = 0;
		let tx_ext: TxExtension = (
			frame_system::CheckNonZeroSender::<Runtime>::new(),
			frame_system::CheckSpecVersion::<Runtime>::new(),
			frame_system::CheckTxVersion::<Runtime>::new(),
			frame_system::CheckGenesis::<Runtime>::new(),
			frame_system::CheckMortality::<Runtime>::from(generic::Era::mortal(
				period,
				current_block,
			)),
			frame_system::CheckNonce::<Runtime>::from(nonce),
			frame_system::CheckWeight::<Runtime>::new(),
			pallet_transaction_payment::ChargeTransactionPayment::<Runtime>::from(tip),
			frame_metadata_hash_extension::CheckMetadataHash::new(false),
		);
		let raw_payload = SignedPayload::new(call, tx_ext)
			.map_err(|e| {
				log::warn!("Unable to create signed payload: {:?}", e);
			})
			.ok()?;
		let signature = raw_payload.using_encoded(|payload| C::sign(payload, public))?;
		let (call, tx_ext, _) = raw_payload.deconstruct();
		let address = <Runtime as frame_system::Config>::Lookup::unlookup(account);
		let transaction = UncheckedExtrinsic::new_signed(call, address, signature, tx_ext);
		Some(transaction)
	}
}

impl<LocalCall> frame_system::offchain::CreateTransaction<LocalCall> for Runtime
where
	RuntimeCall: From<LocalCall>,
{
	type Extension = TxExtension;

	fn create_transaction(call: RuntimeCall, extension: TxExtension) -> UncheckedExtrinsic {
		UncheckedExtrinsic::new_transaction(call, extension)
	}
}

impl<LocalCall> frame_system::offchain::CreateInherent<LocalCall> for Runtime
where
	RuntimeCall: From<LocalCall>,
{
	fn create_inherent(call: RuntimeCall) -> UncheckedExtrinsic {
		UncheckedExtrinsic::new_bare(call)
	}
}

parameter_types! {
	pub Prefix: &'static [u8] = b"Pay KSMs to the Kusama account:";
}

impl claims::Config for Runtime {
	type RuntimeEvent = RuntimeEvent;
	type VestingSchedule = Vesting;
	type Prefix = Prefix;
	type MoveClaimOrigin = EnsureRoot<AccountId>;
	type WeightInfo = weights::polkadot_runtime_common_claims::WeightInfo<Runtime>;
}

impl pallet_utility::Config for Runtime {
	type RuntimeEvent = RuntimeEvent;
	type RuntimeCall = RuntimeCall;
	type PalletsOrigin = OriginCaller;
	type WeightInfo = weights::pallet_utility::WeightInfo<Runtime>;
}

parameter_types! {
	// One storage item; key size is 32; value is size 4+4+16+32 bytes = 56 bytes.
	pub const DepositBase: Balance = deposit(1, 88);
	// Additional storage item size of 32 bytes.
	pub const DepositFactor: Balance = deposit(0, 32);
	pub const MaxSignatories: u32 = 100;
}

impl pallet_multisig::Config for Runtime {
	type RuntimeEvent = RuntimeEvent;
	type RuntimeCall = RuntimeCall;
	type Currency = Balances;
	type DepositBase = DepositBase;
	type DepositFactor = DepositFactor;
	type MaxSignatories = MaxSignatories;
	type WeightInfo = weights::pallet_multisig::WeightInfo<Runtime>;
	type BlockNumberProvider = System;
}

parameter_types! {
	pub const ConfigDepositBase: Balance = 500 * CENTS;
	pub const FriendDepositFactor: Balance = 50 * CENTS;
	pub const MaxFriends: u16 = 9;
	pub const RecoveryDeposit: Balance = 500 * CENTS;
}

impl pallet_recovery::Config for Runtime {
	type RuntimeEvent = RuntimeEvent;
	type WeightInfo = ();
	type RuntimeCall = RuntimeCall;
	type Currency = Balances;
	type ConfigDepositBase = ConfigDepositBase;
	type FriendDepositFactor = FriendDepositFactor;
	type MaxFriends = MaxFriends;
	type RecoveryDeposit = RecoveryDeposit;
	type BlockNumberProvider = System;
}

parameter_types! {
	pub const SocietyPalletId: PalletId = PalletId(*b"py/socie");
}

impl pallet_society::Config for Runtime {
	type RuntimeEvent = RuntimeEvent;
	type Currency = Balances;
	type Randomness = pallet_babe::RandomnessFromOneEpochAgo<Runtime>;
	type GraceStrikes = ConstU32<10>;
	type PeriodSpend = ConstU128<{ 500 * QUID }>;
	type VotingPeriod = ConstU32<{ 5 * DAYS }>;
	type ClaimPeriod = ConstU32<{ 2 * DAYS }>;
	type MaxLockDuration = ConstU32<{ 36 * 30 * DAYS }>;
	type FounderSetOrigin = EnsureRoot<AccountId>;
	type ChallengePeriod = ConstU32<{ 7 * DAYS }>;
	type MaxPayouts = ConstU32<8>;
	type MaxBids = ConstU32<512>;
	type PalletId = SocietyPalletId;
	type WeightInfo = weights::pallet_society::WeightInfo<Runtime>;
	type BlockNumberProvider = System;
}

parameter_types! {
	pub const MinVestedTransfer: Balance = 100 * CENTS;
	pub UnvestedFundsAllowedWithdrawReasons: WithdrawReasons =
		WithdrawReasons::except(WithdrawReasons::TRANSFER | WithdrawReasons::RESERVE);
}

impl pallet_vesting::Config for Runtime {
	type RuntimeEvent = RuntimeEvent;
	type Currency = Balances;
	type BlockNumberToBalance = ConvertInto;
	type MinVestedTransfer = MinVestedTransfer;
	type WeightInfo = weights::pallet_vesting::WeightInfo<Runtime>;
	type UnvestedFundsAllowedWithdrawReasons = UnvestedFundsAllowedWithdrawReasons;
	type BlockNumberProvider = System;
	const MAX_VESTING_SCHEDULES: u32 = 28;
}

parameter_types! {
	// One storage item; key size 32, value size 8; .
	pub const ProxyDepositBase: Balance = deposit(1, 8);
	// Additional storage item size of 33 bytes.
	pub const ProxyDepositFactor: Balance = deposit(0, 33);
	pub const MaxProxies: u16 = 32;
	pub const AnnouncementDepositBase: Balance = deposit(1, 8);
	pub const AnnouncementDepositFactor: Balance = deposit(0, 66);
	pub const MaxPending: u16 = 32;
}

/// Transparent wrapper around the actual [`ProxyType`].
///
/// This is done to have [`ProxyType`] declared in a different crate (constants) and being able to
/// implement [`InstanceFilter`] in this crate.
#[derive(
	Copy,
	Clone,
	Eq,
	PartialEq,
	Ord,
	PartialOrd,
	Encode,
	Decode,
	DecodeWithMemTracking,
	RuntimeDebug,
	MaxEncodedLen,
	Default,
)]
pub struct TransparentProxyType(ProxyType);

impl scale_info::TypeInfo for TransparentProxyType {
	type Identity = <ProxyType as TypeInfo>::Identity;

	fn type_info() -> scale_info::Type {
		ProxyType::type_info()
	}
}

impl InstanceFilter<RuntimeCall> for TransparentProxyType {
	fn filter(&self, c: &RuntimeCall) -> bool {
		match self.0 {
			ProxyType::Any => true,
			ProxyType::NonTransfer => matches!(
				c,
				RuntimeCall::System(..) |
				RuntimeCall::Babe(..) |
				RuntimeCall::Timestamp(..) |
				RuntimeCall::Indices(pallet_indices::Call::claim {..}) |
				RuntimeCall::Indices(pallet_indices::Call::free {..}) |
				RuntimeCall::Indices(pallet_indices::Call::freeze {..}) |
				// Specifically omitting Indices `transfer`, `force_transfer`
				// Specifically omitting the entire Balances pallet
				RuntimeCall::Staking(..) |
				RuntimeCall::Session(..) |
				RuntimeCall::Grandpa(..) |
				RuntimeCall::Treasury(..) |
				RuntimeCall::Bounties(..) |
				RuntimeCall::ChildBounties(..) |
				RuntimeCall::ConvictionVoting(..) |
				RuntimeCall::Referenda(..) |
				RuntimeCall::FellowshipCollective(..) |
				RuntimeCall::FellowshipReferenda(..) |
				RuntimeCall::Whitelist(..) |
				RuntimeCall::Claims(..) |
				RuntimeCall::Utility(..) |
				RuntimeCall::Society(..) |
				RuntimeCall::Recovery(pallet_recovery::Call::as_recovered {..}) |
				RuntimeCall::Recovery(pallet_recovery::Call::vouch_recovery {..}) |
				RuntimeCall::Recovery(pallet_recovery::Call::claim_recovery {..}) |
				RuntimeCall::Recovery(pallet_recovery::Call::close_recovery {..}) |
				RuntimeCall::Recovery(pallet_recovery::Call::remove_recovery {..}) |
				RuntimeCall::Recovery(pallet_recovery::Call::cancel_recovered {..}) |
				// Specifically omitting Recovery `create_recovery`, `initiate_recovery`
				RuntimeCall::Vesting(pallet_vesting::Call::vest {..}) |
				RuntimeCall::Vesting(pallet_vesting::Call::vest_other {..}) |
				// Specifically omitting Vesting `vested_transfer`, and `force_vested_transfer`
				RuntimeCall::Scheduler(..) |
				RuntimeCall::Proxy(..) |
				RuntimeCall::Multisig(..) |
				RuntimeCall::Nis(..) |
				RuntimeCall::Registrar(paras_registrar::Call::register {..}) |
				RuntimeCall::Registrar(paras_registrar::Call::deregister {..}) |
				// Specifically omitting Registrar `swap`
				RuntimeCall::Registrar(paras_registrar::Call::reserve {..}) |
				RuntimeCall::Crowdloan(..) |
				RuntimeCall::Slots(..) |
				RuntimeCall::Auctions(..) | // Specifically omitting the entire XCM Pallet
				RuntimeCall::VoterList(..) |
				RuntimeCall::NominationPools(..) |
				RuntimeCall::FastUnstake(..)
			),
			ProxyType::Governance => matches!(
				c,
				RuntimeCall::Treasury(..) |
					RuntimeCall::Bounties(..) |
					RuntimeCall::Utility(..) |
					RuntimeCall::ChildBounties(..) |
					// OpenGov calls
					RuntimeCall::ConvictionVoting(..) |
					RuntimeCall::Referenda(..) |
					RuntimeCall::FellowshipCollective(..) |
					RuntimeCall::FellowshipReferenda(..) |
					RuntimeCall::Whitelist(..)
			),
			ProxyType::Staking => {
				matches!(
					c,
					RuntimeCall::Staking(..) |
						RuntimeCall::Session(..) |
						RuntimeCall::Utility(..) |
						RuntimeCall::FastUnstake(..) |
						RuntimeCall::VoterList(..) |
						RuntimeCall::NominationPools(..)
				)
			},
			ProxyType::NominationPools => {
				matches!(c, RuntimeCall::NominationPools(..) | RuntimeCall::Utility(..))
			},
			ProxyType::CancelProxy => {
				matches!(c, RuntimeCall::Proxy(pallet_proxy::Call::reject_announcement { .. }))
			},
			ProxyType::Auction => matches!(
				c,
				RuntimeCall::Auctions(..) |
					RuntimeCall::Crowdloan(..) |
					RuntimeCall::Registrar(..) |
					RuntimeCall::Slots(..)
			),
			ProxyType::Society => matches!(c, RuntimeCall::Society(..)),
			ProxyType::Spokesperson => matches!(
				c,
				RuntimeCall::System(frame_system::Call::remark { .. }) |
					RuntimeCall::System(frame_system::Call::remark_with_event { .. })
			),
			ProxyType::ParaRegistration => matches!(
				c,
				RuntimeCall::Registrar(paras_registrar::Call::reserve { .. }) |
					RuntimeCall::Registrar(paras_registrar::Call::register { .. }) |
					RuntimeCall::Utility(pallet_utility::Call::batch { .. }) |
					RuntimeCall::Utility(pallet_utility::Call::batch_all { .. }) |
					RuntimeCall::Utility(pallet_utility::Call::force_batch { .. }) |
					RuntimeCall::Proxy(pallet_proxy::Call::remove_proxy { .. })
			),
		}
	}
	fn is_superset(&self, o: &Self) -> bool {
		match (self.0, o.0) {
			(x, y) if x == y => true,
			(ProxyType::Any, _) => true,
			(_, ProxyType::Any) => false,
			(ProxyType::NonTransfer, _) => true,
			_ => false,
		}
	}
}

impl pallet_proxy::Config for Runtime {
	type RuntimeEvent = RuntimeEvent;
	type RuntimeCall = RuntimeCall;
	type Currency = Balances;
	type ProxyType = TransparentProxyType;
	type ProxyDepositBase = ProxyDepositBase;
	type ProxyDepositFactor = ProxyDepositFactor;
	type MaxProxies = MaxProxies;
	type WeightInfo = weights::pallet_proxy::WeightInfo<Runtime>;
	type MaxPending = MaxPending;
	type CallHasher = BlakeTwo256;
	type AnnouncementDepositBase = AnnouncementDepositBase;
	type AnnouncementDepositFactor = AnnouncementDepositFactor;
	type BlockNumberProvider = System;
}

impl parachains_origin::Config for Runtime {}

impl parachains_configuration::Config for Runtime {
	type WeightInfo = weights::runtime_parachains_configuration::WeightInfo<Runtime>;
}

impl parachains_shared::Config for Runtime {
	type DisabledValidators = Session;
}

impl parachains_session_info::Config for Runtime {
	type ValidatorSet = Historical;
}

impl parachains_inclusion::Config for Runtime {
	type RuntimeEvent = RuntimeEvent;
	type DisputesHandler = ParasDisputes;
	type RewardValidators = parachains_reward_points::RewardValidatorsWithEraPoints<Runtime>;
	type MessageQueue = MessageQueue;
	type WeightInfo = weights::runtime_parachains_inclusion::WeightInfo<Runtime>;
}

parameter_types! {
	pub const ParasUnsignedPriority: TransactionPriority = TransactionPriority::MAX;
}

impl parachains_paras::Config for Runtime {
	type RuntimeEvent = RuntimeEvent;
	type WeightInfo = weights::runtime_parachains_paras::WeightInfo<Runtime>;
	type UnsignedPriority = ParasUnsignedPriority;
	type QueueFootprinter = ParaInclusion;
	type NextSessionRotation = Babe;
	type OnNewHead = Registrar;
	type AssignCoretime = CoretimeAssignmentProvider;
}

parameter_types! {
	/// Amount of weight that can be spent per block to service messages.
	///
	/// # WARNING
	///
	/// This is not a good value for para-chains since the `Scheduler` already uses up to 80% block weight.
	pub MessageQueueServiceWeight: Weight = Perbill::from_percent(20) * BlockWeights::get().max_block;
	pub MessageQueueIdleServiceWeight: Weight = Perbill::from_percent(20) * BlockWeights::get().max_block;
	pub const MessageQueueHeapSize: u32 = 65_536;
	pub const MessageQueueMaxStale: u32 = 16;
}

/// Message processor to handle any messages that were enqueued into the `MessageQueue` pallet.
pub struct MessageProcessor;
impl ProcessMessage for MessageProcessor {
	type Origin = AggregateMessageOrigin;

	fn process_message(
		message: &[u8],
		origin: Self::Origin,
		meter: &mut WeightMeter,
		id: &mut [u8; 32],
	) -> Result<bool, ProcessMessageError> {
		let para = match origin {
			AggregateMessageOrigin::Ump(UmpQueueId::Para(para)) => para,
		};
		xcm_builder::ProcessXcmMessage::<
			Junction,
			xcm_executor::XcmExecutor<xcm_config::XcmConfig>,
			RuntimeCall,
		>::process_message(message, Junction::Parachain(para.into()), meter, id)
	}
}

impl pallet_message_queue::Config for Runtime {
	type RuntimeEvent = RuntimeEvent;
	type Size = u32;
	type HeapSize = MessageQueueHeapSize;
	type MaxStale = MessageQueueMaxStale;
	type ServiceWeight = MessageQueueServiceWeight;
	#[cfg(not(feature = "runtime-benchmarks"))]
	type MessageProcessor = MessageProcessor;
	#[cfg(feature = "runtime-benchmarks")]
	type MessageProcessor =
		pallet_message_queue::mock_helpers::NoopMessageProcessor<AggregateMessageOrigin>;
	type QueueChangeHandler = ParaInclusion;
	type QueuePausedQuery = ();
	type WeightInfo = weights::pallet_message_queue::WeightInfo<Runtime>;
	type IdleMaxServiceWeight = MessageQueueIdleServiceWeight;
}

impl parachains_dmp::Config for Runtime {}

parameter_types! {
	pub const HrmpChannelSizeAndCapacityWithSystemRatio: Percent = Percent::from_percent(100);
}

impl parachains_hrmp::Config for Runtime {
	type RuntimeOrigin = RuntimeOrigin;
	type RuntimeEvent = RuntimeEvent;
	type ChannelManager = EitherOf<EnsureRoot<Self::AccountId>, GeneralAdmin>;
	type Currency = Balances;
	// Use the `HrmpChannelSizeAndCapacityWithSystemRatio` ratio from the actual active
	// `HostConfiguration` configuration for `hrmp_channel_max_message_size` and
	// `hrmp_channel_max_capacity`.
	type DefaultChannelSizeAndCapacityWithSystem = ActiveConfigHrmpChannelSizeAndCapacityRatio<
		Runtime,
		HrmpChannelSizeAndCapacityWithSystemRatio,
	>;
	type WeightInfo = weights::runtime_parachains_hrmp::WeightInfo<Runtime>;
	type VersionWrapper = XcmPallet;
}

impl parachains_paras_inherent::Config for Runtime {
	type WeightInfo = weights::runtime_parachains_paras_inherent::WeightInfo<Runtime>;
}

impl parachains_scheduler::Config for Runtime {
	// If you change this, make sure the `Assignment` type of the new provider is binary compatible,
	// otherwise provide a migration.
	type AssignmentProvider = CoretimeAssignmentProvider;
}

parameter_types! {
	pub const BrokerId: u32 = system_parachain::BROKER_ID;
	pub const BrokerPalletId: PalletId = PalletId(*b"py/broke");
	pub MaxXcmTransactWeight: Weight = Weight::from_parts(
		250 * WEIGHT_REF_TIME_PER_MICROS,
		20 * WEIGHT_PROOF_SIZE_PER_KB
	);
}

pub struct BrokerPot;
impl Get<InteriorLocation> for BrokerPot {
	fn get() -> InteriorLocation {
		Junction::AccountId32 { network: None, id: BrokerPalletId::get().into_account_truncating() }
			.into()
	}
}

impl coretime::Config for Runtime {
	type RuntimeOrigin = RuntimeOrigin;
	type RuntimeEvent = RuntimeEvent;
	type BrokerId = BrokerId;
	type WeightInfo = weights::runtime_parachains_coretime::WeightInfo<Runtime>;
	type SendXcm = crate::xcm_config::XcmRouter;
	type MaxXcmTransactWeight = MaxXcmTransactWeight;
	type BrokerPotLocation = BrokerPot;
	type AssetTransactor = crate::xcm_config::LocalAssetTransactor;
	type AccountToLocation = xcm_builder::AliasesIntoAccountId32<
		xcm_config::ThisNetwork,
		<Runtime as frame_system::Config>::AccountId,
	>;
}

parameter_types! {
	pub const OnDemandTrafficDefaultValue: FixedU128 = FixedU128::from_u32(1);
	pub const MaxHistoricalRevenue: BlockNumber = 2 * TIMESLICE_PERIOD;
	pub const OnDemandPalletId: PalletId = PalletId(*b"py/ondmd");
}

impl parachains_on_demand::Config for Runtime {
	type RuntimeEvent = RuntimeEvent;
	type Currency = Balances;
	type TrafficDefaultValue = OnDemandTrafficDefaultValue;
	type WeightInfo = weights::runtime_parachains_on_demand::WeightInfo<Runtime>;
	type MaxHistoricalRevenue = MaxHistoricalRevenue;
	type PalletId = OnDemandPalletId;
}

impl parachains_assigner_coretime::Config for Runtime {}

impl parachains_initializer::Config for Runtime {
	type Randomness = pallet_babe::RandomnessFromOneEpochAgo<Runtime>;
	type ForceOrigin = EnsureRoot<AccountId>;
	type WeightInfo = weights::runtime_parachains_initializer::WeightInfo<Runtime>;
	type CoretimeOnNewSession = Coretime;
}

impl parachains_disputes::Config for Runtime {
	type RuntimeEvent = RuntimeEvent;
	type RewardValidators = parachains_reward_points::RewardValidatorsWithEraPoints<Runtime>;
	type SlashingHandler = parachains_slashing::SlashValidatorsForDisputes<ParasSlashing>;
	type WeightInfo = weights::runtime_parachains_disputes::WeightInfo<Runtime>;
}

impl parachains_slashing::Config for Runtime {
	type KeyOwnerProofSystem = Historical;
	type KeyOwnerProof =
		<Self::KeyOwnerProofSystem as KeyOwnerProofSystem<(KeyTypeId, ValidatorId)>>::Proof;
	type KeyOwnerIdentification = <Self::KeyOwnerProofSystem as KeyOwnerProofSystem<(
		KeyTypeId,
		ValidatorId,
	)>>::IdentificationTuple;
	type HandleReports = parachains_slashing::SlashingReportHandler<
		Self::KeyOwnerIdentification,
		Offences,
		ReportLongevity,
	>;
	type WeightInfo = weights::runtime_parachains_disputes_slashing::WeightInfo<Runtime>;
	type BenchmarkingConfig = parachains_slashing::BenchConfig<1000>;
}

parameter_types! {
	pub const ParaDeposit: Balance = 4 * UNITS;
}

impl paras_registrar::Config for Runtime {
	type RuntimeOrigin = RuntimeOrigin;
	type RuntimeEvent = RuntimeEvent;
	type Currency = Balances;
	type OnSwap = (Crowdloan, Slots);
	type ParaDeposit = ParaDeposit;
	type DataDepositPerByte = DataDepositPerByte;
	type WeightInfo = weights::polkadot_runtime_common_paras_registrar::WeightInfo<Runtime>;
}

parameter_types! {
	// 6 weeks
	pub LeasePeriod: BlockNumber = prod_or_fast!(6 * WEEKS, 6 * WEEKS, "KSM_LEASE_PERIOD");
}

impl slots::Config for Runtime {
	type RuntimeEvent = RuntimeEvent;
	type Currency = Balances;
	type Registrar = Registrar;
	type LeasePeriod = LeasePeriod;
	type LeaseOffset = ();
	type ForceOrigin = EitherOf<EnsureRoot<Self::AccountId>, LeaseAdmin>;
	type WeightInfo = weights::polkadot_runtime_common_slots::WeightInfo<Runtime>;
}

parameter_types! {
	pub const CrowdloanId: PalletId = PalletId(*b"py/cfund");
	pub const OldSubmissionDeposit: Balance = 3 * GRAND; // ~ 10 KSM
	pub const MinContribution: Balance = 3_000 * CENTS; // ~ .1 KSM
	pub const RemoveKeysLimit: u32 = 1000;
	// Allow 32 bytes for an additional memo to a crowdloan.
	pub const MaxMemoLength: u8 = 32;
}

impl crowdloan::Config for Runtime {
	type RuntimeEvent = RuntimeEvent;
	type PalletId = CrowdloanId;
	type SubmissionDeposit = OldSubmissionDeposit;
	type MinContribution = MinContribution;
	type RemoveKeysLimit = RemoveKeysLimit;
	type Registrar = Registrar;
	type Auctioneer = Auctions;
	type MaxMemoLength = MaxMemoLength;
	type WeightInfo = weights::polkadot_runtime_common_crowdloan::WeightInfo<Runtime>;
}

parameter_types! {
	// The average auction is 7 days long, so this will be 70% for ending period.
	// 5 Days = 72000 Blocks @ 6 sec per block
	pub const EndingPeriod: BlockNumber = 5 * DAYS;
	// ~ 1000 samples per day -> ~ 20 blocks per sample -> 2 minute samples
	pub const SampleLength: BlockNumber = 2 * MINUTES;
}

impl auctions::Config for Runtime {
	type RuntimeEvent = RuntimeEvent;
	type Leaser = Slots;
	type Registrar = Registrar;
	type EndingPeriod = EndingPeriod;
	type SampleLength = SampleLength;
	type Randomness = pallet_babe::RandomnessFromOneEpochAgo<Runtime>;
	type InitiateOrigin = EitherOf<EnsureRoot<Self::AccountId>, AuctionAdmin>;
	type WeightInfo = weights::polkadot_runtime_common_auctions::WeightInfo<Runtime>;
}

type NisCounterpartInstance = pallet_balances::Instance2;
impl pallet_balances::Config<NisCounterpartInstance> for Runtime {
	type Balance = Balance;
	type DustRemoval = ();
	type RuntimeEvent = RuntimeEvent;
	type ExistentialDeposit = ConstU128<10_000_000_000>; // One KTC cent
	type AccountStore = StorageMapShim<
		pallet_balances::Account<Runtime, NisCounterpartInstance>,
		AccountId,
		pallet_balances::AccountData<u128>,
	>;
	type MaxLocks = ConstU32<4>;
	type MaxReserves = ConstU32<4>;
	type ReserveIdentifier = [u8; 8];
	type WeightInfo = weights::pallet_balances_nis_counterpart::WeightInfo<Runtime>;
	type RuntimeHoldReason = RuntimeHoldReason;
	type RuntimeFreezeReason = RuntimeFreezeReason;
	type FreezeIdentifier = ();
	type MaxFreezes = ConstU32<1>;
	type DoneSlashHandler = ();
}

parameter_types! {
	pub const NisBasePeriod: BlockNumber = 7 * DAYS;
	pub const MinBid: Balance = 100 * QUID;
	pub MinReceipt: Perquintill = Perquintill::from_rational(1u64, 10_000_000u64);
	pub const IntakePeriod: BlockNumber = 5 * MINUTES;
	pub MaxIntakeWeight: Weight = MAXIMUM_BLOCK_WEIGHT / 10;
	pub const ThawThrottle: (Perquintill, BlockNumber) = (Perquintill::from_percent(25), 5);
	pub storage NisTarget: Perquintill = Perquintill::zero();
	pub const NisPalletId: PalletId = PalletId(*b"py/nis  ");
}

impl pallet_nis::Config for Runtime {
	type WeightInfo = weights::pallet_nis::WeightInfo<Runtime>;
	type RuntimeEvent = RuntimeEvent;
	type Currency = Balances;
	type CurrencyBalance = Balance;
	type FundOrigin = frame_system::EnsureSigned<AccountId>;
	type Counterpart = NisCounterpartBalances;
	type CounterpartAmount = WithMaximumOf<ConstU128<21_000_000_000_000_000_000u128>>;
	type Deficit = (); // Mint
	type IgnoredIssuance = ();
	type Target = NisTarget;
	type PalletId = NisPalletId;
	type QueueCount = ConstU32<500>;
	type MaxQueueLen = ConstU32<1000>;
	type FifoQueueLen = ConstU32<250>;
	type BasePeriod = NisBasePeriod;
	type MinBid = MinBid;
	type MinReceipt = MinReceipt;
	type IntakePeriod = IntakePeriod;
	type MaxIntakeWeight = MaxIntakeWeight;
	type ThawThrottle = ThawThrottle;
	type RuntimeHoldReason = RuntimeHoldReason;
	#[cfg(feature = "runtime-benchmarks")]
	type BenchmarkSetup = ();
}

parameter_types! {
	pub const PoolsPalletId: PalletId = PalletId(*b"py/nopls");
	pub const MaxPointsToBalance: u8 = 10;
}

impl pallet_nomination_pools::Config for Runtime {
	type RuntimeEvent = RuntimeEvent;
	type WeightInfo = weights::pallet_nomination_pools::WeightInfo<Self>;
	type Currency = Balances;
	type RuntimeFreezeReason = RuntimeFreezeReason;
	type RewardCounter = FixedU128;
	type BalanceToU256 = BalanceToU256;
	type U256ToBalance = U256ToBalance;
	type StakeAdapter =
		pallet_nomination_pools::adapter::DelegateStake<Self, Staking, DelegatedStaking>;
	type PostUnbondingPoolsWindow = ConstU32<4>;
	type MaxMetadataLen = ConstU32<256>;
	// we use the same number of allowed unlocking chunks as with staking.
	type MaxUnbonding = <Self as pallet_staking::Config>::MaxUnlockingChunks;
	type PalletId = PoolsPalletId;
	type MaxPointsToBalance = MaxPointsToBalance;
	type AdminOrigin = EitherOf<EnsureRoot<AccountId>, StakingAdmin>;
<<<<<<< HEAD
	type Filter = pallet_staking::AllStakers<Runtime>;
=======
	type Filter = ();
>>>>>>> 3e983b0e
	type BlockNumberProvider = System;
}

parameter_types! {
	pub const DelegatedStakingPalletId: PalletId = PalletId(*b"py/dlstk");
	pub const SlashRewardFraction: Perbill = Perbill::from_percent(1);
}

impl pallet_delegated_staking::Config for Runtime {
	type RuntimeEvent = RuntimeEvent;
	type PalletId = DelegatedStakingPalletId;
	type Currency = Balances;
	// slashes are sent to the treasury.
	type OnSlash = ResolveTo<TreasuryAccountId<Self>, Balances>;
	type SlashRewardFraction = SlashRewardFraction;
	type RuntimeHoldReason = RuntimeHoldReason;
	type CoreStaking = Staking;
}

/// The [frame_support::traits::tokens::ConversionFromAssetBalance] implementation provided by the
/// `AssetRate` pallet instance.
///
/// With additional decoration to identify different IDs/locations of native asset and provide a
/// one-to-one balance conversion for them.
pub type AssetRateWithNative = UnityOrOuterConversion<
	ContainsLocationParts<
		FromContains<
			xcm_builder::IsChildSystemParachain<ParaId>,
			xcm_builder::IsParentsOnly<ConstU8<1>>,
		>,
	>,
	AssetRate,
>;

impl pallet_asset_rate::Config for Runtime {
	type WeightInfo = weights::pallet_asset_rate::WeightInfo<Runtime>;
	type RuntimeEvent = RuntimeEvent;
	type CreateOrigin = EitherOfDiverse<EnsureRoot<AccountId>, Treasurer>;
	type RemoveOrigin = EitherOfDiverse<EnsureRoot<AccountId>, Treasurer>;
	type UpdateOrigin = EitherOfDiverse<EnsureRoot<AccountId>, Treasurer>;
	type Currency = Balances;
	type AssetKind = <Runtime as pallet_treasury::Config>::AssetKind;
	#[cfg(feature = "runtime-benchmarks")]
	type BenchmarkHelper = polkadot_runtime_common::impls::benchmarks::AssetRateArguments;
}

construct_runtime! {
	pub enum Runtime
	{
		// Basic stuff.
		System: frame_system = 0,

		// Babe must be before session.
		Babe: pallet_babe = 1,

		Timestamp: pallet_timestamp = 2,
		Indices: pallet_indices = 3,
		Balances: pallet_balances = 4,
		TransactionPayment: pallet_transaction_payment = 33,

		// Consensus support.
		// Authorship must be before session in order to note author in the correct session and era
		// for staking.
		Authorship: pallet_authorship = 5,
		Staking: pallet_staking = 6,
		Offences: pallet_offences = 7,
		Historical: session_historical = 34,

		Session: pallet_session = 8,
		Grandpa: pallet_grandpa = 10,
		AuthorityDiscovery: pallet_authority_discovery = 12,

		// Governance stuff.
		Treasury: pallet_treasury = 18,
		ConvictionVoting: pallet_conviction_voting = 20,
		Referenda: pallet_referenda = 21,
//		pub type FellowshipCollectiveInstance = pallet_ranked_collective::Instance1;
		FellowshipCollective: pallet_ranked_collective::<Instance1> = 22,
//		pub type FellowshipReferendaInstance = pallet_referenda::Instance2;
		FellowshipReferenda: pallet_referenda::<Instance2> = 23,
		Origins: pallet_custom_origins = 43,
		Whitelist: pallet_whitelist = 44,
		Parameters: pallet_parameters = 46,

		// Claims. Usable initially.
		Claims: claims = 19,

		// Utility module.
		Utility: pallet_utility = 24,

		// pallet_identity = 25 (removed post 1.2.4)

		// Society module.
		Society: pallet_society = 26,

		// Social recovery module.
		Recovery: pallet_recovery = 27,

		// Vesting. Usable initially, but removed once all vesting is finished.
		Vesting: pallet_vesting = 28,

		// System scheduler.
		Scheduler: pallet_scheduler = 29,

		// Proxy module. Late addition.
		Proxy: pallet_proxy = 30,

		// Multisig module. Late addition.
		Multisig: pallet_multisig = 31,

		// Preimage registrar.
		Preimage: pallet_preimage = 32,

		// Bounties modules.
		Bounties: pallet_bounties = 35,
		ChildBounties: pallet_child_bounties = 40,

		// Election pallet. Only works with staking, but placed here to maintain indices.
		ElectionProviderMultiPhase: pallet_election_provider_multi_phase = 37,

		// NIS pallet.
		Nis: pallet_nis = 38,
		NisCounterpartBalances: pallet_balances::<Instance2> = 45,

		// Provides a semi-sorted list of nominators for staking.
		VoterList: pallet_bags_list::<Instance1> = 39,

		// nomination pools: extension to staking.
		NominationPools: pallet_nomination_pools = 41,

		// Fast unstake pallet: extension to staking.
		FastUnstake: pallet_fast_unstake = 42,

		// Staking extension for delegation
		DelegatedStaking: pallet_delegated_staking = 47,

		// Parachains pallets. Start indices at 50 to leave room.
		ParachainsOrigin: parachains_origin = 50,
		Configuration: parachains_configuration = 51,
		ParasShared: parachains_shared = 52,
		ParaInclusion: parachains_inclusion = 53,
		ParaInherent: parachains_paras_inherent = 54,
		ParaScheduler: parachains_scheduler = 55,
		Paras: parachains_paras = 56,
		Initializer: parachains_initializer = 57,
		Dmp: parachains_dmp = 58,
		Hrmp: parachains_hrmp = 60,
		ParaSessionInfo: parachains_session_info = 61,
		ParasDisputes: parachains_disputes = 62,
		ParasSlashing: parachains_slashing = 63,
		OnDemandAssignmentProvider: parachains_on_demand = 64,
		CoretimeAssignmentProvider: parachains_assigner_coretime = 65,

		// Parachain Onboarding Pallets. Start indices at 70 to leave room.
		Registrar: paras_registrar = 70,
		Slots: slots = 71,
		Auctions: auctions = 72,
		Crowdloan: crowdloan = 73,
		Coretime: coretime = 74,

		// Pallet for sending XCM.
		XcmPallet: pallet_xcm = 99,

		// Generalized message queue
		MessageQueue: pallet_message_queue = 100,

		// Asset rate.
		AssetRate: pallet_asset_rate = 101,

		// BEEFY Bridges support.
		Beefy: pallet_beefy = 200,
		// MMR leaf construction must be after session in order to have a leaf's next_auth_set
		// refer to block<N>. See issue #160 for details.
		Mmr: pallet_mmr = 201,
		BeefyMmrLeaf: pallet_beefy_mmr = 202,
	}
}

/// The address format for describing accounts.
pub type Address = sp_runtime::MultiAddress<AccountId, ()>;
/// Block header type as expected by this runtime.
pub type Header = generic::Header<BlockNumber, BlakeTwo256>;
/// Block type as expected by this runtime.
pub type Block = generic::Block<Header, UncheckedExtrinsic>;
/// A Block signed with a Justification
pub type SignedBlock = generic::SignedBlock<Block>;
/// `BlockId` type as expected by this runtime.
pub type BlockId = generic::BlockId<Block>;
/// The `TransactionExtension` to the basic transaction logic.
pub type TxExtension = (
	frame_system::CheckNonZeroSender<Runtime>,
	frame_system::CheckSpecVersion<Runtime>,
	frame_system::CheckTxVersion<Runtime>,
	frame_system::CheckGenesis<Runtime>,
	frame_system::CheckMortality<Runtime>,
	frame_system::CheckNonce<Runtime>,
	frame_system::CheckWeight<Runtime>,
	pallet_transaction_payment::ChargeTransactionPayment<Runtime>,
	frame_metadata_hash_extension::CheckMetadataHash<Runtime>,
);

/// All migrations that will run on the next runtime upgrade.
///
/// This contains the combined migrations of the last 10 releases. It allows to skip runtime
/// upgrades in case governance decides to do so. THE ORDER IS IMPORTANT.
pub type Migrations = (migrations::Unreleased, migrations::Permanent);

/// The runtime migrations per release.
#[allow(deprecated, missing_docs)]
pub mod migrations {
	use super::*;
	use pallet_balances::WeightInfo;
	use polkadot_primitives::node_features::FeatureIndex;
	use runtime_parachains::configuration::WeightInfo as ParachainsWeightInfo;
	/// Enable RFC103 feature.
	///
	/// This will make the Kusama relay chain runtime accept v2 candidate receipts.
	pub struct EnableRFC103Feature;
	impl frame_support::traits::OnRuntimeUpgrade for EnableRFC103Feature {
		fn on_runtime_upgrade() -> Weight {
			let _ = Configuration::set_node_feature(
				RawOrigin::Root.into(),
				FeatureIndex::CandidateReceiptV2 as u8,
				true,
			);
			weights::runtime_parachains_configuration::WeightInfo::<Runtime>::set_node_feature()
		}
	}

	parameter_types! {
		/// Weight for balance unreservations
		pub BalanceTransferAllowDeath: Weight = weights::pallet_balances_native::WeightInfo::<Runtime>::transfer_allow_death();
	}

	/// Unreleased migrations. Add new ones here:
	pub type Unreleased = (
<<<<<<< HEAD
		parachains_shared::migration::MigrateToV1<Runtime>,
		parachains_scheduler::migration::MigrateV2ToV3<Runtime>,
		pallet_child_bounties::migration::MigrateV0ToV1<Runtime, BalanceTransferAllowDeath>,
		EnableRFC103Feature,
=======
>>>>>>> 3e983b0e
		pallet_staking::migrations::v16::MigrateV15ToV16<Runtime>,
		pallet_session::migrations::v1::MigrateV0ToV1<
			Runtime,
			pallet_staking::migrations::v17::MigrateDisabledToSession<Runtime>,
		>,
	);

	/// Migrations/checks that do not need to be versioned and can run on every update.
	pub type Permanent = (pallet_xcm::migration::MigrateToLatestXcmVersion<Runtime>,);
}

/// Unchecked extrinsic type as expected by this runtime.
pub type UncheckedExtrinsic =
	generic::UncheckedExtrinsic<Address, RuntimeCall, Signature, TxExtension>;
/// Executive: handles dispatch to the various modules.
pub type Executive = frame_executive::Executive<
	Runtime,
	Block,
	frame_system::ChainContext<Runtime>,
	Runtime,
	AllPalletsWithSystem,
	Migrations,
>;
/// The payload being signed in the transactions.
pub type SignedPayload = generic::SignedPayload<RuntimeCall, TxExtension>;

#[cfg(feature = "runtime-benchmarks")]
mod benches {
	use super::*;
	use kusama_runtime_constants::system_parachain::AssetHubParaId;

	frame_benchmarking::define_benchmarks!(
		// Polkadot
		[polkadot_runtime_common::auctions, Auctions]
		[polkadot_runtime_common::crowdloan, Crowdloan]
		[polkadot_runtime_common::claims, Claims]
		[polkadot_runtime_common::slots, Slots]
		[polkadot_runtime_common::paras_registrar, Registrar]
		[runtime_parachains::configuration, Configuration]
		[runtime_parachains::hrmp, Hrmp]
		[runtime_parachains::disputes, ParasDisputes]
		[runtime_parachains::disputes::slashing, ParasSlashing]
		[runtime_parachains::inclusion, ParaInclusion]
		[runtime_parachains::initializer, Initializer]
		[runtime_parachains::paras_inherent, ParaInherent]
		[runtime_parachains::paras, Paras]
		[runtime_parachains::on_demand, OnDemandAssignmentProvider]
		[runtime_parachains::coretime, Coretime]
		// Substrate
		[pallet_balances, Native]
		[pallet_balances, NisCounterpart]
		[pallet_bags_list, VoterList]
		[pallet_beefy_mmr, BeefyMmrLeaf]
		[frame_benchmarking::baseline, Baseline::<Runtime>]
		[pallet_bounties, Bounties]
		[pallet_child_bounties, ChildBounties]
		[pallet_conviction_voting, ConvictionVoting]
		[pallet_election_provider_multi_phase, ElectionProviderMultiPhase]
		[frame_election_provider_support, ElectionProviderBench::<Runtime>]
		[pallet_fast_unstake, FastUnstake]
		[pallet_nis, Nis]
		[pallet_indices, Indices]
		[pallet_message_queue, MessageQueue]
		[pallet_multisig, Multisig]
		[pallet_nomination_pools, NominationPoolsBench::<Runtime>]
		[pallet_offences, OffencesBench::<Runtime>]
		[pallet_preimage, Preimage]
		[pallet_proxy, Proxy]
		[pallet_ranked_collective, FellowshipCollective]
		[pallet_recovery, Recovery]
		[pallet_referenda, Referenda]
		[pallet_referenda, FellowshipReferenda]
		[pallet_scheduler, Scheduler]
		[pallet_session, SessionBench::<Runtime>]
		[pallet_society, Society]
		[pallet_staking, Staking]
		[frame_system, SystemBench::<Runtime>]
		[frame_system_extensions, SystemExtensionsBench::<Runtime>]
		[pallet_timestamp, Timestamp]
		[pallet_transaction_payment, TransactionPayment]
		[pallet_treasury, Treasury]
		[pallet_utility, Utility]
		[pallet_vesting, Vesting]
		[pallet_whitelist, Whitelist]
		[pallet_asset_rate, AssetRate]
		[pallet_parameters, Parameters]
		// XCM
		[pallet_xcm, PalletXcmExtrinsicsBenchmark::<Runtime>]
		[pallet_xcm_benchmarks::fungible, pallet_xcm_benchmarks::fungible::Pallet::<Runtime>]
		[pallet_xcm_benchmarks::generic, pallet_xcm_benchmarks::generic::Pallet::<Runtime>]
	);
	use xcm_config::{
		AssetHubLocation, LocalCheckAccount, SovereignAccountOf, TokenLocation, XcmConfig,
	};

	impl pallet_session_benchmarking::Config for Runtime {}
	impl pallet_offences_benchmarking::Config for Runtime {}
	impl pallet_election_provider_support_benchmarking::Config for Runtime {}
	impl frame_system_benchmarking::Config for Runtime {}
	impl frame_benchmarking::baseline::Config for Runtime {}
	impl pallet_nomination_pools_benchmarking::Config for Runtime {}
	impl runtime_parachains::disputes::slashing::benchmarking::Config for Runtime {}

	parameter_types! {
		pub ExistentialDepositAsset: Option<Asset> = Some((
			TokenLocation::get(),
			ExistentialDeposit::get()
		).into());
		pub const RandomParaId: ParaId = ParaId::new(43211234);
	}

	impl pallet_xcm::benchmarking::Config for Runtime {
		type DeliveryHelper = (
			polkadot_runtime_common::xcm_sender::ToParachainDeliveryHelper<
				XcmConfig,
				ExistentialDepositAsset,
				xcm_config::PriceForChildParachainDelivery,
				AssetHubParaId,
				Dmp,
			>,
			polkadot_runtime_common::xcm_sender::ToParachainDeliveryHelper<
				XcmConfig,
				ExistentialDepositAsset,
				xcm_config::PriceForChildParachainDelivery,
				RandomParaId,
				Dmp,
			>,
		);

		fn reachable_dest() -> Option<Location> {
			Some(AssetHubLocation::get())
		}

		fn teleportable_asset_and_dest() -> Option<(Asset, Location)> {
			// Relay/native token can be teleported to/from AH.
			Some((
				Asset { fun: Fungible(ExistentialDeposit::get()), id: AssetId(Here.into()) },
				AssetHubLocation::get(),
			))
		}

		fn reserve_transferable_asset_and_dest() -> Option<(Asset, Location)> {
			// Relay can reserve transfer native token to some random parachain.
			Some((
				Asset { fun: Fungible(ExistentialDeposit::get()), id: AssetId(Here.into()) },
				Parachain(RandomParaId::get().into()).into(),
			))
		}

		fn set_up_complex_asset_transfer(
		) -> Option<(Assets, u32, Location, alloc::boxed::Box<dyn FnOnce()>)> {
			// Relay supports only native token, either reserve transfer it to non-system
			// parachains, or teleport it to system parachain. Use the teleport case for
			// benchmarking as it's slightly heavier.
			// Relay/native token can be teleported to/from AH.
			let native_location = Here.into();
			let dest = AssetHubLocation::get();
			pallet_xcm::benchmarking::helpers::native_teleport_as_asset_transfer::<Runtime>(
				native_location,
				dest,
			)
		}

		fn get_asset() -> Asset {
			Asset { id: AssetId(Location::here()), fun: Fungible(ExistentialDeposit::get()) }
		}
	}

	impl pallet_xcm_benchmarks::Config for Runtime {
		type XcmConfig = XcmConfig;
		type AccountIdConverter = SovereignAccountOf;
		type DeliveryHelper = polkadot_runtime_common::xcm_sender::ToParachainDeliveryHelper<
			XcmConfig,
			ExistentialDepositAsset,
			xcm_config::PriceForChildParachainDelivery,
			AssetHubParaId,
			Dmp,
		>;
		fn valid_destination() -> Result<Location, BenchmarkError> {
			Ok(AssetHubLocation::get())
		}
		fn worst_case_holding(_depositable_count: u32) -> Assets {
			// Kusama only knows about KSM.
			vec![Asset { id: AssetId(TokenLocation::get()), fun: Fungible(1_000_000 * UNITS) }]
				.into()
		}
	}

	parameter_types! {
		pub TrustedTeleporter: Option<(Location, Asset)> = Some((
			AssetHubLocation::get(),
			Asset { fun: Fungible(UNITS), id: AssetId(TokenLocation::get()) },
		));
		pub const TrustedReserve: Option<(Location, Asset)> = None;
	}

	impl pallet_xcm_benchmarks::fungible::Config for Runtime {
		type TransactAsset = Balances;

		type CheckedAccount = LocalCheckAccount;
		type TrustedTeleporter = TrustedTeleporter;
		type TrustedReserve = TrustedReserve;

		fn get_asset() -> Asset {
			// We put more than ED here for being able to keep accounts alive when transferring
			// and paying the delivery fees.
			Asset {
				id: AssetId(TokenLocation::get()),
				fun: Fungible(1_000_000 * ExistentialDeposit::get()),
			}
		}
	}

	impl pallet_xcm_benchmarks::generic::Config for Runtime {
		type TransactAsset = Balances;
		type RuntimeCall = RuntimeCall;

		fn worst_case_response() -> (u64, Response) {
			(0u64, Response::Version(Default::default()))
		}

		fn worst_case_asset_exchange() -> Result<(Assets, Assets), BenchmarkError> {
			// Kusama doesn't support asset exchanges
			Err(BenchmarkError::Skip)
		}

		fn universal_alias() -> Result<(Location, Junction), BenchmarkError> {
			// The XCM executor of Kusama doesn't have a configured `UniversalAliases`
			Err(BenchmarkError::Skip)
		}

		fn transact_origin_and_runtime_call() -> Result<(Location, RuntimeCall), BenchmarkError> {
			Ok((
				AssetHubLocation::get(),
				frame_system::Call::remark_with_event { remark: vec![] }.into(),
			))
		}

		fn subscribe_origin() -> Result<Location, BenchmarkError> {
			Ok(AssetHubLocation::get())
		}

		fn claimable_asset() -> Result<(Location, Location, Assets), BenchmarkError> {
			let origin = AssetHubLocation::get();
			let assets: Assets = (AssetId(TokenLocation::get()), 1_000 * UNITS).into();
			let ticket = Location { parents: 0, interior: Here };
			Ok((origin, ticket, assets))
		}

		fn fee_asset() -> Result<Asset, BenchmarkError> {
			Ok(Asset { id: AssetId(TokenLocation::get()), fun: Fungible(1_000_000 * UNITS) })
		}

		fn unlockable_asset() -> Result<(Location, Location, Asset), BenchmarkError> {
			// Kusama doesn't support asset locking
			Err(BenchmarkError::Skip)
		}

		fn export_message_origin_and_destination(
		) -> Result<(Location, NetworkId, InteriorLocation), BenchmarkError> {
			// Kusama doesn't support exporting messages
			Err(BenchmarkError::Skip)
		}

		fn alias_origin() -> Result<(Location, Location), BenchmarkError> {
			// The XCM executor of Kusama doesn't have a configured `Aliasers`
			Err(BenchmarkError::Skip)
		}
	}

	pub type Native = pallet_balances::Pallet<Runtime, ()>;
	pub type NisCounterpart = pallet_balances::Pallet<Runtime, NisCounterpartInstance>;
	pub use frame_benchmarking::{
		baseline::Pallet as Baseline, BenchmarkBatch, BenchmarkError, BenchmarkList,
	};
	pub use frame_support::traits::{StorageInfoTrait, WhitelistedStorageKeys};
	pub use frame_system_benchmarking::{
		extensions::Pallet as SystemExtensionsBench, Pallet as SystemBench,
	};
	pub use pallet_election_provider_support_benchmarking::Pallet as ElectionProviderBench;
	pub use pallet_nomination_pools_benchmarking::Pallet as NominationPoolsBench;
	pub use pallet_offences_benchmarking::Pallet as OffencesBench;
	pub use pallet_session_benchmarking::Pallet as SessionBench;
	pub use pallet_xcm::benchmarking::Pallet as PalletXcmExtrinsicsBenchmark;
	pub use sp_storage::TrackedStorageKey;
}

#[cfg(feature = "runtime-benchmarks")]
use benches::*;

impl Runtime {
	fn impl_experimental_inflation_info() -> InflationInfo {
		use pallet_staking::{ActiveEra, EraPayout, ErasTotalStake};
		let (staked, _start) = ActiveEra::<Runtime>::get()
			.map(|ae| (ErasTotalStake::<Runtime>::get(ae.index), ae.start.unwrap_or(0)))
			.unwrap_or((0, 0));
		let stake_able_issuance = Nis::issuance().other;

		let ideal_staking_rate = dynamic_params::inflation::IdealStake::get();
		let inflation = if dynamic_params::inflation::UseAuctionSlots::get() {
			let auctioned_slots = parachains_paras::Parachains::<Runtime>::get()
				.into_iter()
				// All active para-ids that do not belong to a system chain is the number of
				// parachains that we should take into account for inflation.
				.filter(|i| *i >= LOWEST_PUBLIC_ID)
				.count() as u64;
			ideal_staking_rate
				.saturating_sub(Perquintill::from_rational(auctioned_slots.min(60), 200u64))
		} else {
			ideal_staking_rate
		};

		// We assume un-delayed 6h eras.
		let era_duration = 6 * (HOURS as Moment) * MILLISECS_PER_BLOCK;
		let next_mint = <Self as pallet_staking::Config>::EraPayout::era_payout(
			staked,
			stake_able_issuance,
			era_duration,
		);

		InflationInfo { inflation, next_mint }
	}
}

sp_api::impl_runtime_apis! {
	impl relay_common::apis::Inflation<Block> for Runtime {
		fn experimental_inflation_prediction_info() -> InflationInfo {
			Runtime::impl_experimental_inflation_info()
		}
	}

	impl sp_api::Core<Block> for Runtime {
		fn version() -> RuntimeVersion {
			VERSION
		}

		fn execute_block(block: Block) {
			Executive::execute_block(block);
		}

		fn initialize_block(header: &<Block as BlockT>::Header) -> sp_runtime::ExtrinsicInclusionMode {
			Executive::initialize_block(header)
		}
	}

	impl sp_api::Metadata<Block> for Runtime {
		fn metadata() -> OpaqueMetadata {
			OpaqueMetadata::new(Runtime::metadata().into())
		}

		fn metadata_at_version(version: u32) -> Option<OpaqueMetadata> {
			Runtime::metadata_at_version(version)
		}

		fn metadata_versions() -> Vec<u32> {
			Runtime::metadata_versions()
		}
	}

	impl sp_block_builder::BlockBuilder<Block> for Runtime {
		fn apply_extrinsic(extrinsic: <Block as BlockT>::Extrinsic) -> ApplyExtrinsicResult {
			Executive::apply_extrinsic(extrinsic)
		}

		fn finalize_block() -> <Block as BlockT>::Header {
			Executive::finalize_block()
		}

		fn inherent_extrinsics(data: sp_inherents::InherentData) -> Vec<<Block as BlockT>::Extrinsic> {
			data.create_extrinsics()
		}

		fn check_inherents(
			block: Block,
			data: sp_inherents::InherentData,
		) -> sp_inherents::CheckInherentsResult {
			data.check_extrinsics(&block)
		}
	}

	impl sp_transaction_pool::runtime_api::TaggedTransactionQueue<Block> for Runtime {
		fn validate_transaction(
			source: TransactionSource,
			tx: <Block as BlockT>::Extrinsic,
			block_hash: <Block as BlockT>::Hash,
		) -> TransactionValidity {
			Executive::validate_transaction(source, tx, block_hash)
		}
	}

	impl sp_offchain::OffchainWorkerApi<Block> for Runtime {
		fn offchain_worker(header: &<Block as BlockT>::Header) {
			Executive::offchain_worker(header)
		}
	}

	#[api_version(12)]
	impl polkadot_primitives::runtime_api::ParachainHost<Block> for Runtime {
		fn validators() -> Vec<ValidatorId> {
			parachains_runtime_api_impl::validators::<Runtime>()
		}

		fn validator_groups() -> (Vec<Vec<ValidatorIndex>>, GroupRotationInfo<BlockNumber>) {
			parachains_runtime_api_impl::validator_groups::<Runtime>()
		}

		fn availability_cores() -> Vec<CoreState<Hash, BlockNumber>> {
			parachains_runtime_api_impl::availability_cores::<Runtime>()
		}

		fn persisted_validation_data(para_id: ParaId, assumption: OccupiedCoreAssumption)
			-> Option<PersistedValidationData<Hash, BlockNumber>> {
			parachains_runtime_api_impl::persisted_validation_data::<Runtime>(para_id, assumption)
		}

		fn assumed_validation_data(
			para_id: ParaId,
			expected_persisted_validation_data_hash: Hash,
		) -> Option<(PersistedValidationData<Hash, BlockNumber>, ValidationCodeHash)> {
			parachains_runtime_api_impl::assumed_validation_data::<Runtime>(
				para_id,
				expected_persisted_validation_data_hash,
			)
		}

		fn check_validation_outputs(
			para_id: ParaId,
			outputs: polkadot_primitives::CandidateCommitments,
		) -> bool {
			parachains_runtime_api_impl::check_validation_outputs::<Runtime>(para_id, outputs)
		}

		fn session_index_for_child() -> SessionIndex {
			parachains_runtime_api_impl::session_index_for_child::<Runtime>()
		}

		fn validation_code(para_id: ParaId, assumption: OccupiedCoreAssumption)
			-> Option<ValidationCode> {
			parachains_runtime_api_impl::validation_code::<Runtime>(para_id, assumption)
		}

		fn candidate_pending_availability(para_id: ParaId) -> Option<CommittedCandidateReceiptV2<Hash>> {
			#[allow(deprecated)]
			parachains_runtime_api_impl::candidate_pending_availability::<Runtime>(para_id)
		}

		fn candidate_events() -> Vec<CandidateEvent<Hash>> {
			parachains_runtime_api_impl::candidate_events::<Runtime, _>(|ev| {
				match ev {
					RuntimeEvent::ParaInclusion(ev) => {
						Some(ev)
					}
					_ => None,
				}
			})
		}

		fn session_info(index: SessionIndex) -> Option<SessionInfo> {
			parachains_runtime_api_impl::session_info::<Runtime>(index)
		}

		fn session_executor_params(session_index: SessionIndex) -> Option<ExecutorParams> {
			parachains_runtime_api_impl::session_executor_params::<Runtime>(session_index)
		}

		fn dmq_contents(recipient: ParaId) -> Vec<InboundDownwardMessage<BlockNumber>> {
			parachains_runtime_api_impl::dmq_contents::<Runtime>(recipient)
		}

		fn inbound_hrmp_channels_contents(
			recipient: ParaId
		) -> BTreeMap<ParaId, Vec<InboundHrmpMessage<BlockNumber>>> {
			parachains_runtime_api_impl::inbound_hrmp_channels_contents::<Runtime>(recipient)
		}

		fn validation_code_by_hash(hash: ValidationCodeHash) -> Option<ValidationCode> {
			parachains_runtime_api_impl::validation_code_by_hash::<Runtime>(hash)
		}

		fn on_chain_votes() -> Option<ScrapedOnChainVotes<Hash>> {
			parachains_runtime_api_impl::on_chain_votes::<Runtime>()
		}

		fn submit_pvf_check_statement(
			stmt: polkadot_primitives::PvfCheckStatement,
			signature: polkadot_primitives::ValidatorSignature,
		) {
			parachains_runtime_api_impl::submit_pvf_check_statement::<Runtime>(stmt, signature)
		}

		fn pvfs_require_precheck() -> Vec<ValidationCodeHash> {
			parachains_runtime_api_impl::pvfs_require_precheck::<Runtime>()
		}

		fn validation_code_hash(para_id: ParaId, assumption: OccupiedCoreAssumption)
			-> Option<ValidationCodeHash>
		{
			parachains_runtime_api_impl::validation_code_hash::<Runtime>(para_id, assumption)
		}

		fn disputes() -> Vec<(SessionIndex, CandidateHash, DisputeState<BlockNumber>)> {
			parachains_runtime_api_impl::get_session_disputes::<Runtime>()
		}

		fn unapplied_slashes(
		) -> Vec<(SessionIndex, CandidateHash, slashing::PendingSlashes)> {
			parachains_runtime_api_impl::unapplied_slashes::<Runtime>()
		}

		fn key_ownership_proof(
			validator_id: ValidatorId,
		) -> Option<slashing::OpaqueKeyOwnershipProof> {
			use codec::Encode;

			Historical::prove((PARACHAIN_KEY_TYPE_ID, validator_id))
				.map(|p| p.encode())
				.map(slashing::OpaqueKeyOwnershipProof::new)
		}

		fn submit_report_dispute_lost(
			dispute_proof: slashing::DisputeProof,
			key_ownership_proof: slashing::OpaqueKeyOwnershipProof,
		) -> Option<()> {
			parachains_runtime_api_impl::submit_unsigned_slashing_report::<Runtime>(
				dispute_proof,
				key_ownership_proof,
			)
		}

		fn minimum_backing_votes() -> u32 {
			parachains_runtime_api_impl::minimum_backing_votes::<Runtime>()
		}

		fn para_backing_state(para_id: ParaId) -> Option<polkadot_primitives::vstaging::async_backing::BackingState> {
			#[allow(deprecated)]
			parachains_runtime_api_impl::backing_state::<Runtime>(para_id)
		}

		fn async_backing_params() -> polkadot_primitives::AsyncBackingParams {
			#[allow(deprecated)]
			parachains_runtime_api_impl::async_backing_params::<Runtime>()
		}

		fn disabled_validators() -> Vec<ValidatorIndex> {
			parachains_runtime_api_impl::disabled_validators::<Runtime>()
		}

		fn node_features() -> NodeFeatures {
			parachains_runtime_api_impl::node_features::<Runtime>()
		}

		fn approval_voting_params() -> ApprovalVotingParams {
			parachains_runtime_api_impl::approval_voting_params::<Runtime>()
		}

		fn claim_queue() -> BTreeMap<CoreIndex, VecDeque<ParaId>> {
			parachains_runtime_api_impl::claim_queue::<Runtime>()
		}

		fn candidates_pending_availability(para_id: ParaId) -> Vec<CommittedCandidateReceiptV2<Hash>> {
			parachains_runtime_api_impl::candidates_pending_availability::<Runtime>(para_id)
		}

		fn validation_code_bomb_limit() -> u32 {
			parachains_runtime_api_impl_vstaging::validation_code_bomb_limit::<Runtime>()
		}
	}

	impl beefy_primitives::BeefyApi<Block, BeefyId> for Runtime {
		fn beefy_genesis() -> Option<BlockNumber> {
			pallet_beefy::GenesisBlock::<Runtime>::get()
		}

		fn validator_set() -> Option<beefy_primitives::ValidatorSet<BeefyId>> {
			Beefy::validator_set()
		}

		fn submit_report_double_voting_unsigned_extrinsic(
			equivocation_proof:
				beefy_primitives::DoubleVotingProof<BlockNumber, BeefyId, BeefySignature>,
			key_owner_proof: OpaqueKeyOwnershipProof,
		) -> Option<()> {
			let key_owner_proof = key_owner_proof.decode()?;

			Beefy::submit_unsigned_double_voting_report(
				equivocation_proof,
				key_owner_proof,
			)
		}

		fn submit_report_fork_voting_unsigned_extrinsic(
			equivocation_proof: beefy_primitives::ForkVotingProof<Header, BeefyId, OpaqueValue>,
			key_owner_proof: OpaqueKeyOwnershipProof,
		) -> Option<()> {
			Beefy::submit_unsigned_fork_voting_report(
				equivocation_proof.try_into()?,
				key_owner_proof.decode()?,
			)
		}

		fn submit_report_future_block_voting_unsigned_extrinsic(
			equivocation_proof: beefy_primitives::FutureBlockVotingProof<BlockNumber,BeefyId> ,
			key_owner_proof: OpaqueKeyOwnershipProof,
		) -> Option<()> {
			Beefy::submit_unsigned_future_block_voting_report(
				equivocation_proof,
				key_owner_proof.decode()?,
			)
		}

		fn generate_key_ownership_proof(
			_set_id: beefy_primitives::ValidatorSetId,
			authority_id: BeefyId,
		) -> Option<beefy_primitives::OpaqueKeyOwnershipProof> {
			use codec::Encode;

			Historical::prove((beefy_primitives::KEY_TYPE, authority_id))
				.map(|p| p.encode())
				.map(beefy_primitives::OpaqueKeyOwnershipProof::new)
		}

		fn generate_ancestry_proof(
			prev_block_number: BlockNumber,
			best_known_block_number: Option<BlockNumber>,
		) -> Option<sp_runtime::OpaqueValue> {
			Mmr::generate_ancestry_proof(prev_block_number, best_known_block_number)
				.map(|p| p.encode())
				.map(OpaqueKeyOwnershipProof::new)
				.ok()
		}
	}

	impl mmr::MmrApi<Block, Hash, BlockNumber> for Runtime {
		fn mmr_root() -> Result<mmr::Hash, mmr::Error> {
			Ok(Mmr::mmr_root())
		}

		fn mmr_leaf_count() -> Result<mmr::LeafIndex, mmr::Error> {
			Ok(Mmr::mmr_leaves())
		}

		fn generate_proof(
			block_numbers: Vec<BlockNumber>,
			best_known_block_number: Option<BlockNumber>,
		) -> Result<(Vec<mmr::EncodableOpaqueLeaf>, mmr::LeafProof<mmr::Hash>), mmr::Error> {
			Mmr::generate_proof(block_numbers, best_known_block_number).map(
				|(leaves, proof)| {
					(
						leaves
							.into_iter()
							.map(|leaf| mmr::EncodableOpaqueLeaf::from_leaf(&leaf))
							.collect(),
						proof,
					)
				},
			)
		}

		fn verify_proof(leaves: Vec<mmr::EncodableOpaqueLeaf>, proof: mmr::LeafProof<mmr::Hash>)
			-> Result<(), mmr::Error>
		{
			let leaves = leaves.into_iter().map(|leaf|
				leaf.into_opaque_leaf()
				.try_decode()
				.ok_or(mmr::Error::Verify)).collect::<Result<Vec<mmr::Leaf>, mmr::Error>>()?;
			Mmr::verify_leaves(leaves, proof)
		}

		fn verify_proof_stateless(
			root: mmr::Hash,
			leaves: Vec<mmr::EncodableOpaqueLeaf>,
			proof: mmr::LeafProof<mmr::Hash>
		) -> Result<(), mmr::Error> {
			let nodes = leaves.into_iter().map(|leaf|mmr::DataOrHash::Data(leaf.into_opaque_leaf())).collect();
			pallet_mmr::verify_leaves_proof::<mmr::Hashing, _>(root, nodes, proof)
		}
	}

	impl pallet_beefy_mmr::BeefyMmrApi<Block, Hash> for RuntimeApi {
		fn authority_set_proof() -> beefy_primitives::mmr::BeefyAuthoritySet<Hash> {
			BeefyMmrLeaf::authority_set_proof()
		}

		fn next_authority_set_proof() -> beefy_primitives::mmr::BeefyNextAuthoritySet<Hash> {
			BeefyMmrLeaf::next_authority_set_proof()
		}
	}

	impl fg_primitives::GrandpaApi<Block> for Runtime {
		fn grandpa_authorities() -> Vec<(GrandpaId, u64)> {
			Grandpa::grandpa_authorities()
		}

		fn current_set_id() -> fg_primitives::SetId {
			Grandpa::current_set_id()
		}

		fn submit_report_equivocation_unsigned_extrinsic(
			equivocation_proof: fg_primitives::EquivocationProof<
				<Block as BlockT>::Hash,
				sp_runtime::traits::NumberFor<Block>,
			>,
			key_owner_proof: fg_primitives::OpaqueKeyOwnershipProof,
		) -> Option<()> {
			let key_owner_proof = key_owner_proof.decode()?;

			Grandpa::submit_unsigned_equivocation_report(
				equivocation_proof,
				key_owner_proof,
			)
		}

		fn generate_key_ownership_proof(
			_set_id: fg_primitives::SetId,
			authority_id: fg_primitives::AuthorityId,
		) -> Option<fg_primitives::OpaqueKeyOwnershipProof> {
			use codec::Encode;

			Historical::prove((fg_primitives::KEY_TYPE, authority_id))
				.map(|p| p.encode())
				.map(fg_primitives::OpaqueKeyOwnershipProof::new)
		}
	}

	impl babe_primitives::BabeApi<Block> for Runtime {
		fn configuration() -> babe_primitives::BabeConfiguration {
			let epoch_config = Babe::epoch_config().unwrap_or(BABE_GENESIS_EPOCH_CONFIG);
			babe_primitives::BabeConfiguration {
				slot_duration: Babe::slot_duration(),
				epoch_length: EpochDuration::get(),
				c: epoch_config.c,
				authorities: Babe::authorities().to_vec(),
				randomness: Babe::randomness(),
				allowed_slots: epoch_config.allowed_slots,
			}
		}

		fn current_epoch_start() -> babe_primitives::Slot {
			Babe::current_epoch_start()
		}

		fn current_epoch() -> babe_primitives::Epoch {
			Babe::current_epoch()
		}

		fn next_epoch() -> babe_primitives::Epoch {
			Babe::next_epoch()
		}

		fn generate_key_ownership_proof(
			_slot: babe_primitives::Slot,
			authority_id: babe_primitives::AuthorityId,
		) -> Option<babe_primitives::OpaqueKeyOwnershipProof> {
			use codec::Encode;

			Historical::prove((babe_primitives::KEY_TYPE, authority_id))
				.map(|p| p.encode())
				.map(babe_primitives::OpaqueKeyOwnershipProof::new)
		}

		fn submit_report_equivocation_unsigned_extrinsic(
			equivocation_proof: babe_primitives::EquivocationProof<<Block as BlockT>::Header>,
			key_owner_proof: babe_primitives::OpaqueKeyOwnershipProof,
		) -> Option<()> {
			let key_owner_proof = key_owner_proof.decode()?;

			Babe::submit_unsigned_equivocation_report(
				equivocation_proof,
				key_owner_proof,
			)
		}
	}

	impl authority_discovery_primitives::AuthorityDiscoveryApi<Block> for Runtime {
		fn authorities() -> Vec<AuthorityDiscoveryId> {
			parachains_runtime_api_impl::relevant_authority_ids::<Runtime>()
		}
	}

	impl sp_session::SessionKeys<Block> for Runtime {
		fn generate_session_keys(seed: Option<Vec<u8>>) -> Vec<u8> {
			SessionKeys::generate(seed)
		}

		fn decode_session_keys(
			encoded: Vec<u8>,
		) -> Option<Vec<(Vec<u8>, sp_core::crypto::KeyTypeId)>> {
			SessionKeys::decode_into_raw_public_keys(&encoded)
		}
	}

	impl frame_system_rpc_runtime_api::AccountNonceApi<Block, AccountId, Nonce> for Runtime {
		fn account_nonce(account: AccountId) -> Nonce {
			System::account_nonce(account)
		}
	}

	impl pallet_transaction_payment_rpc_runtime_api::TransactionPaymentApi<
		Block,
		Balance,
	> for Runtime {
		fn query_info(uxt: <Block as BlockT>::Extrinsic, len: u32) -> RuntimeDispatchInfo<Balance> {
			TransactionPayment::query_info(uxt, len)
		}
		fn query_fee_details(uxt: <Block as BlockT>::Extrinsic, len: u32) -> FeeDetails<Balance> {
			TransactionPayment::query_fee_details(uxt, len)
		}
		fn query_weight_to_fee(weight: Weight) -> Balance {
			TransactionPayment::weight_to_fee(weight)
		}
		fn query_length_to_fee(length: u32) -> Balance {
			TransactionPayment::length_to_fee(length)
		}
	}

	impl pallet_transaction_payment_rpc_runtime_api::TransactionPaymentCallApi<Block, Balance, RuntimeCall>
		for Runtime
	{
		fn query_call_info(call: RuntimeCall, len: u32) -> RuntimeDispatchInfo<Balance> {
			TransactionPayment::query_call_info(call, len)
		}
		fn query_call_fee_details(call: RuntimeCall, len: u32) -> FeeDetails<Balance> {
			TransactionPayment::query_call_fee_details(call, len)
		}
		fn query_weight_to_fee(weight: Weight) -> Balance {
			TransactionPayment::weight_to_fee(weight)
		}
		fn query_length_to_fee(length: u32) -> Balance {
			TransactionPayment::length_to_fee(length)
		}
	}

	impl xcm_runtime_apis::fees::XcmPaymentApi<Block> for Runtime {
		fn query_acceptable_payment_assets(xcm_version: xcm::Version) -> Result<Vec<VersionedAssetId>, XcmPaymentApiError> {
			let acceptable_assets = vec![AssetId(xcm_config::TokenLocation::get())];
			XcmPallet::query_acceptable_payment_assets(xcm_version, acceptable_assets)
		}

		fn query_weight_to_asset_fee(weight: Weight, asset: VersionedAssetId) -> Result<u128, XcmPaymentApiError> {
			let latest_asset_id: Result<AssetId, ()> = asset.clone().try_into();
			match latest_asset_id {
				Ok(asset_id) if asset_id.0 == xcm_config::TokenLocation::get() => {
					// for native token
					Ok(WeightToFee::weight_to_fee(&weight))
				},
				Ok(asset_id) => {
					log::trace!(target: "xcm::xcm_runtime_apis", "query_weight_to_asset_fee - unhandled asset_id: {asset_id:?}!");
					Err(XcmPaymentApiError::AssetNotFound)
				},
				Err(_) => {
					log::trace!(target: "xcm::xcm_runtime_apis", "query_weight_to_asset_fee - failed to convert asset: {asset:?}!");
					Err(XcmPaymentApiError::VersionedConversionFailed)
				}
			}
		}

		fn query_xcm_weight(message: VersionedXcm<()>) -> Result<Weight, XcmPaymentApiError> {
			XcmPallet::query_xcm_weight(message)
		}

		fn query_delivery_fees(destination: VersionedLocation, message: VersionedXcm<()>) -> Result<VersionedAssets, XcmPaymentApiError> {
			XcmPallet::query_delivery_fees(destination, message)
		}
	}

	impl xcm_runtime_apis::dry_run::DryRunApi<Block, RuntimeCall, RuntimeEvent, OriginCaller> for Runtime {
		fn dry_run_call(origin: OriginCaller, call: RuntimeCall, result_xcms_version: XcmVersion) -> Result<CallDryRunEffects<RuntimeEvent>, XcmDryRunApiError> {
			XcmPallet::dry_run_call::<Runtime, xcm_config::XcmRouter, OriginCaller, RuntimeCall>(origin, call, result_xcms_version)
		}

		fn dry_run_xcm(origin_location: VersionedLocation, xcm: VersionedXcm<RuntimeCall>) -> Result<XcmDryRunEffects<RuntimeEvent>, XcmDryRunApiError> {
			XcmPallet::dry_run_xcm::<Runtime, xcm_config::XcmRouter, RuntimeCall, xcm_config::XcmConfig>(origin_location, xcm)
		}
	}

	impl xcm_runtime_apis::conversions::LocationToAccountApi<Block, AccountId> for Runtime {
		fn convert_location(location: VersionedLocation) -> Result<
			AccountId,
			xcm_runtime_apis::conversions::Error
		> {
			xcm_runtime_apis::conversions::LocationToAccountHelper::<
				AccountId,
				xcm_config::SovereignAccountOf,
			>::convert_location(location)
		}
	}

	impl pallet_nomination_pools_runtime_api::NominationPoolsApi<
		Block,
		AccountId,
		Balance,
	> for Runtime {
		fn pending_rewards(member: AccountId) -> Balance {
			NominationPools::api_pending_rewards(member).unwrap_or_default()
		}

		fn points_to_balance(pool_id: pallet_nomination_pools::PoolId, points: Balance) -> Balance {
			NominationPools::api_points_to_balance(pool_id, points)
		}

		fn balance_to_points(pool_id: pallet_nomination_pools::PoolId, new_funds: Balance) -> Balance {
			NominationPools::api_balance_to_points(pool_id, new_funds)
		}

		fn pool_pending_slash(pool_id: pallet_nomination_pools::PoolId) -> Balance {
			NominationPools::api_pool_pending_slash(pool_id)
		}

		fn member_pending_slash(member: AccountId) -> Balance {
			NominationPools::api_member_pending_slash(member)
		}

		fn pool_needs_delegate_migration(pool_id: pallet_nomination_pools::PoolId) -> bool {
			NominationPools::api_pool_needs_delegate_migration(pool_id)
		}

		fn member_needs_delegate_migration(member: AccountId) -> bool {
			NominationPools::api_member_needs_delegate_migration(member)
		}

		fn member_total_balance(who: AccountId) -> Balance {
			NominationPools::api_member_total_balance(who)
		}

		fn pool_balance(pool_id: pallet_nomination_pools::PoolId) -> Balance {
			NominationPools::api_pool_balance(pool_id)
		}

		fn pool_accounts(pool_id: pallet_nomination_pools::PoolId) -> (AccountId, AccountId) {
			NominationPools::api_pool_accounts(pool_id)
		}
	}

	impl pallet_staking_runtime_api::StakingApi<Block, Balance, AccountId> for Runtime {
		fn nominations_quota(balance: Balance) -> u32 {
			Staking::api_nominations_quota(balance)
		}

		fn eras_stakers_page_count(era: sp_staking::EraIndex, account: AccountId) -> sp_staking::Page {
			Staking::api_eras_stakers_page_count(era, account)
		}

		fn pending_rewards(era: sp_staking::EraIndex, account: AccountId) -> bool {
			Staking::api_pending_rewards(era, account)
		}
	}

	impl sp_genesis_builder::GenesisBuilder<Block> for Runtime {
		fn build_state(config: Vec<u8>) -> sp_genesis_builder::Result {
			build_state::<RuntimeGenesisConfig>(config)
		}

		fn get_preset(id: &Option<sp_genesis_builder::PresetId>) -> Option<Vec<u8>> {
			get_preset::<RuntimeGenesisConfig>(id, &genesis_config_presets::get_preset)
		}

		fn preset_names() -> Vec<sp_genesis_builder::PresetId> {
			genesis_config_presets::preset_names()
		}
	}

	#[cfg(feature = "try-runtime")]
	impl frame_try_runtime::TryRuntime<Block> for Runtime {
		fn on_runtime_upgrade(checks: frame_try_runtime::UpgradeCheckSelect) -> (Weight, Weight) {
			log::info!("try-runtime::on_runtime_upgrade kusama.");
			let weight = Executive::try_runtime_upgrade(checks).unwrap();
			(weight, BlockWeights::get().max_block)
		}

		fn execute_block(
			block: Block,
			state_root_check: bool,
			signature_check: bool,
			select: frame_try_runtime::TryStateSelect,
		) -> Weight {
			// NOTE: intentional unwrap: we don't want to propagate the error backwards, and want to
			// have a backtrace here.
			Executive::try_execute_block(block, state_root_check, signature_check, select).unwrap()
		}
	}

	#[cfg(feature = "runtime-benchmarks")]
	impl frame_benchmarking::Benchmark<Block> for Runtime {
		fn benchmark_metadata(extra: bool) -> (
			Vec<frame_benchmarking::BenchmarkList>,
			Vec<frame_support::traits::StorageInfo>,
		) {
			let mut list = Vec::<BenchmarkList>::new();
			list_benchmarks!(list, extra);

			let storage_info = AllPalletsWithSystem::storage_info();
			(list, storage_info)
		}

		fn dispatch_benchmark(
			config: frame_benchmarking::BenchmarkConfig
		) -> Result<
			Vec<frame_benchmarking::BenchmarkBatch>,
			alloc::string::String,
		> {
			let mut whitelist: Vec<TrackedStorageKey> = AllPalletsWithSystem::whitelisted_storage_keys();
			let treasury_key = frame_system::Account::<Runtime>::hashed_key_for(Treasury::account_id());
			whitelist.push(treasury_key.to_vec().into());

			let mut batches = Vec::<BenchmarkBatch>::new();
			let params = (&config, &whitelist);

			add_benchmarks!(params, batches);

			Ok(batches)
		}
	}
}

#[cfg(test)]
mod fees_tests {
	use super::*;
	use sp_runtime::assert_eq_error_rate;

	#[test]
	fn signed_deposit_is_sensible() {
		// ensure this number does not change, or that it is checked after each change.
		// a 1 MB solution should need around 0.16 KSM deposit
		let deposit = SignedFixedDeposit::get() + (SignedDepositByte::get() * 1024 * 1024);
		assert_eq_error_rate!(deposit, UNITS * 167 / 100, UNITS / 100);
	}
}

#[cfg(test)]
mod multiplier_tests {
	use super::*;
	use frame_support::{
		dispatch::DispatchInfo,
		traits::{OnFinalize, PalletInfoAccess},
	};
	use polkadot_runtime_common::{MinimumMultiplier, TargetBlockFullness};
	use separator::Separatable;
	use sp_runtime::traits::Convert;

	fn run_with_system_weight<F>(w: Weight, mut assertions: F)
	where
		F: FnMut(),
	{
		let mut t: sp_io::TestExternalities = frame_system::GenesisConfig::<Runtime>::default()
			.build_storage()
			.unwrap()
			.into();
		t.execute_with(|| {
			System::set_block_consumed_resources(w, 0);
			assertions()
		});
	}

	#[test]
	fn multiplier_can_grow_from_zero() {
		let minimum_multiplier = MinimumMultiplier::get();
		let target = TargetBlockFullness::get() *
			BlockWeights::get().get(DispatchClass::Normal).max_total.unwrap();
		// if the min is too small, then this will not change, and we are doomed forever.
		// the weight is 1/100th bigger than target.
		run_with_system_weight(target.saturating_mul(101) / 100, || {
			let next = SlowAdjustingFeeUpdate::<Runtime>::convert(minimum_multiplier);
			assert!(next > minimum_multiplier, "{:?} !>= {:?}", next, minimum_multiplier);
		})
	}

	#[test]
	fn fast_unstake_estimate() {
		use pallet_fast_unstake::WeightInfo;
		let block_time = BlockWeights::get().max_block.ref_time() as f32;
		let on_idle = weights::pallet_fast_unstake::WeightInfo::<Runtime>::on_idle_check(
			1000,
			<Runtime as pallet_fast_unstake::Config>::BatchSize::get(),
		)
		.ref_time() as f32;
		println!("ratio of block weight for full batch fast-unstake {}", on_idle / block_time);
		assert!(on_idle / block_time <= 0.5f32)
	}

	#[test]
	fn treasury_pallet_index_is_correct() {
		assert_eq!(TREASURY_PALLET_ID, <Treasury as PalletInfoAccess>::index() as u8);
	}

	#[test]
	#[ignore]
	fn multiplier_growth_simulator() {
		// assume the multiplier is initially set to its minimum. We update it with values twice the
		//target (target is 25%, thus 50%) and we see at which point it reaches 1.
		let mut multiplier = MinimumMultiplier::get();
		let block_weight = BlockWeights::get().get(DispatchClass::Normal).max_total.unwrap();
		let mut blocks = 0;
		let mut fees_paid = 0;

		frame_system::Pallet::<Runtime>::set_block_consumed_resources(Weight::MAX, 0);
		let info = DispatchInfo { call_weight: Weight::MAX, ..Default::default() };

		let mut t: sp_io::TestExternalities = frame_system::GenesisConfig::<Runtime>::default()
			.build_storage()
			.unwrap()
			.into();
		// set the minimum
		t.execute_with(|| {
			pallet_transaction_payment::NextFeeMultiplier::<Runtime>::set(MinimumMultiplier::get());
		});

		while multiplier <= Multiplier::from_u32(1) {
			t.execute_with(|| {
				// imagine this tx was called.
				let fee = TransactionPayment::compute_fee(0, &info, 0);
				fees_paid += fee;

				// this will update the multiplier.
				System::set_block_consumed_resources(block_weight, 0);
				TransactionPayment::on_finalize(1);
				let next = TransactionPayment::next_fee_multiplier();

				assert!(next > multiplier, "{:?} !>= {:?}", next, multiplier);
				multiplier = next;

				println!(
					"block = {} / multiplier {:?} / fee = {:?} / fess so far {:?}",
					blocks,
					multiplier,
					fee.separated_string(),
					fees_paid.separated_string()
				);
			});
			blocks += 1;
		}
	}

	#[test]
	#[ignore]
	fn multiplier_cool_down_simulator() {
		// assume the multiplier is initially set to its minimum. We update it with values twice the
		//target (target is 25%, thus 50%) and we see at which point it reaches 1.
		let mut multiplier = Multiplier::from_u32(2);
		let mut blocks = 0;

		let mut t: sp_io::TestExternalities = frame_system::GenesisConfig::<Runtime>::default()
			.build_storage()
			.unwrap()
			.into();
		// set the minimum
		t.execute_with(|| {
			pallet_transaction_payment::NextFeeMultiplier::<Runtime>::set(multiplier);
		});

		while multiplier > Multiplier::from_u32(0) {
			t.execute_with(|| {
				// this will update the multiplier.
				TransactionPayment::on_finalize(1);
				let next = TransactionPayment::next_fee_multiplier();

				assert!(next < multiplier, "{:?} !>= {:?}", next, multiplier);
				multiplier = next;

				println!("block = {} / multiplier {:?}", blocks, multiplier);
			});
			blocks += 1;
		}
	}
}

<<<<<<< HEAD
#[cfg(test)]
mod staking_tests {
	use super::*;
	use frame_support::{assert_noop, assert_ok, traits::fungible::Mutate};

	#[test]
	fn accounts_cannot_dual_stake() {
		let mut ext = sp_io::TestExternalities::new_empty();
		ext.execute_with(|| {
			let stake = ExistentialDeposit::get() * 10;
			// Given a solo staker
			let solo_staker = AccountId::from([1u8; 32]);
			Balances::set_balance(&solo_staker, 3 * stake);
			assert_ok!(Staking::bond(
				RuntimeOrigin::signed(solo_staker.clone()),
				stake,
				pallet_staking::RewardDestination::Stash
			));

			// And a pooled staker
			let pooled_staker = AccountId::from([2u8; 32]);
			Balances::set_balance(&pooled_staker, 3 * stake);
			assert_ok!(NominationPools::create(
				RuntimeOrigin::signed(pooled_staker.clone()),
				stake,
				pooled_staker.clone().into(),
				pooled_staker.clone().into(),
				pooled_staker.clone().into()
			));

			// Then the solo staker cannot join a pool.
			assert_noop!(
				NominationPools::join(RuntimeOrigin::signed(solo_staker), stake, 1),
				pallet_nomination_pools::Error::<Runtime>::Restricted
			);

			// And the pooled staker cannot solo-stake.
			assert_noop!(
				pallet_staking::Pallet::<Runtime>::bond(
					RuntimeOrigin::signed(pooled_staker),
					stake,
					pallet_staking::RewardDestination::Stash,
				),
				pallet_staking::Error::<Runtime>::Restricted
			);
		});
	}
}

=======
>>>>>>> 3e983b0e
#[cfg(all(test, feature = "try-runtime"))]
mod remote_tests {
	use super::*;
	use frame_try_runtime::{runtime_decl_for_try_runtime::TryRuntime, UpgradeCheckSelect};
	use remote_externalities::{
		Builder, Mode, OfflineConfig, OnlineConfig, SnapshotConfig, Transport,
	};
	use std::env::var;

	#[tokio::test]
	async fn run_migrations() {
		if var("RUN_MIGRATION_TESTS").is_err() {
			return
		}

		sp_tracing::try_init_simple();
		let transport: Transport =
			var("WS").unwrap_or("wss://kusama-rpc.polkadot.io:443".to_string()).into();
		let maybe_state_snapshot: Option<SnapshotConfig> = var("SNAP").map(|s| s.into()).ok();
		let mut ext = Builder::<Block>::default()
			.mode(if let Some(state_snapshot) = maybe_state_snapshot {
				Mode::OfflineOrElseOnline(
					OfflineConfig { state_snapshot: state_snapshot.clone() },
					OnlineConfig {
						transport,
						state_snapshot: Some(state_snapshot),
						..Default::default()
					},
				)
			} else {
				Mode::Online(OnlineConfig { transport, ..Default::default() })
			})
			.build()
			.await
			.unwrap();
		ext.execute_with(|| Runtime::on_runtime_upgrade(UpgradeCheckSelect::PreAndPost));
	}

	#[tokio::test]
	async fn next_inflation() {
		use hex_literal::hex;
		sp_tracing::try_init_simple();
		let transport: Transport =
			var("WS").unwrap_or("wss://rpc.dotters.network/kusama".to_string()).into();
		let mut ext = Builder::<Block>::default()
			.mode(Mode::Online(OnlineConfig {
				transport,
				hashed_prefixes: vec![
					// entire nis pallet
					hex!("928fa8b8d92aa31f47ed74f188a43f70").to_vec(),
					// staking eras total stake
					hex!("5f3e4907f716ac89b6347d15ececedcaa141c4fe67c2d11f4a10c6aca7a79a04")
						.to_vec(),
				],
				hashed_keys: vec![
					// staking active era
					hex!("5f3e4907f716ac89b6347d15ececedca487df464e44a534ba6b0cbb32407b587")
						.to_vec(),
					// balances ti
					hex!("c2261276cc9d1f8598ea4b6a74b15c2f57c875e4cff74148e4628f264b974c80")
						.to_vec(),
					// timestamp now
					hex!("f0c365c3cf59d671eb72da0e7a4113c49f1f0515f462cdcf84e0f1d6045dfcbb")
						.to_vec(),
					// para-ids
					hex!("cd710b30bd2eab0352ddcc26417aa1940b76934f4cc08dee01012d059e1b83ee")
						.to_vec(),
				],
				..Default::default()
			}))
			.build()
			.await
			.unwrap();
		ext.execute_with(|| {
			use pallet_staking::EraPayout;
			let (total_staked, started) = pallet_staking::ActiveEra::<Runtime>::get()
				.map(|ae| {
					(pallet_staking::ErasTotalStake::<Runtime>::get(ae.index), ae.start.unwrap())
				})
				.unwrap();
			let total_issuance = Nis::issuance().other;
			let _real_era_duration_millis =
				pallet_timestamp::Now::<Runtime>::get().saturating_sub(started);
			// 6h in milliseconds
			let average_era_duration_millis = 6 * 60 * 60 * 1000;
			let (staking, leftover) = <Runtime as pallet_staking::Config>::EraPayout::era_payout(
				total_staked,
				total_issuance,
				average_era_duration_millis,
			);
			use ss58_registry::TokenRegistry;
			let token: ss58_registry::Token = TokenRegistry::Ksm.into();

			log::info!(target: LOG_TARGET, "total-staked = {:?}", token.amount(total_staked));
			log::info!(target: LOG_TARGET, "total-issuance = {:?}", token.amount(total_issuance));
			log::info!(target: LOG_TARGET, "staking-rate = {:?}", Perquintill::from_rational(total_staked, total_issuance));
			log::info!(target: LOG_TARGET, "era-duration = {:?}", average_era_duration_millis);
			log::info!(target: LOG_TARGET, "min-inflation = {:?}", dynamic_params::inflation::MinInflation::get());
			log::info!(target: LOG_TARGET, "max-inflation = {:?}", dynamic_params::inflation::MaxInflation::get());
			log::info!(target: LOG_TARGET, "falloff = {:?}", dynamic_params::inflation::Falloff::get());
			log::info!(target: LOG_TARGET, "useAuctionSlots = {:?}", dynamic_params::inflation::UseAuctionSlots::get());
			log::info!(target: LOG_TARGET, "idealStake = {:?}", dynamic_params::inflation::IdealStake::get());
			log::info!(target: LOG_TARGET, "maxStakingRewards = {:?}", pallet_staking::MaxStakedRewards::<Runtime>::get());
			log::info!(target: LOG_TARGET, "💰 Inflation ==> staking = {:?} / leftover = {:?}", token.amount(staking), token.amount(leftover));
		});
	}

	#[tokio::test]
	#[ignore = "this test is meant to be executed manually"]
	async fn try_fast_unstake_all() {
		sp_tracing::try_init_simple();
		let transport: Transport =
			var("WS").unwrap_or("wss://kusama-rpc.polkadot.io:443".to_string()).into();
		let maybe_state_snapshot: Option<SnapshotConfig> = var("SNAP").map(|s| s.into()).ok();
		let mut ext = Builder::<Block>::default()
			.mode(if let Some(state_snapshot) = maybe_state_snapshot {
				Mode::OfflineOrElseOnline(
					OfflineConfig { state_snapshot: state_snapshot.clone() },
					OnlineConfig {
						transport,
						state_snapshot: Some(state_snapshot),
						..Default::default()
					},
				)
			} else {
				Mode::Online(OnlineConfig { transport, ..Default::default() })
			})
			.build()
			.await
			.unwrap();
		ext.execute_with(|| {
			pallet_fast_unstake::ErasToCheckPerBlock::<Runtime>::put(1);
			polkadot_runtime_common::try_runtime::migrate_all_inactive_nominators::<Runtime>()
		});
	}
}<|MERGE_RESOLUTION|>--- conflicted
+++ resolved
@@ -862,11 +862,7 @@
 	type BenchmarkingConfig = polkadot_runtime_common::StakingBenchmarkingConfig;
 	type EventListeners = (NominationPools, DelegatedStaking);
 	type WeightInfo = weights::pallet_staking::WeightInfo<Runtime>;
-<<<<<<< HEAD
-	type Filter = pallet_nomination_pools::AllPoolMembers<Runtime>;
-=======
 	type Filter = ();
->>>>>>> 3e983b0e
 }
 
 impl pallet_fast_unstake::Config for Runtime {
@@ -1735,11 +1731,7 @@
 	type PalletId = PoolsPalletId;
 	type MaxPointsToBalance = MaxPointsToBalance;
 	type AdminOrigin = EitherOf<EnsureRoot<AccountId>, StakingAdmin>;
-<<<<<<< HEAD
-	type Filter = pallet_staking::AllStakers<Runtime>;
-=======
 	type Filter = ();
->>>>>>> 3e983b0e
 	type BlockNumberProvider = System;
 }
 
@@ -1952,22 +1944,6 @@
 pub mod migrations {
 	use super::*;
 	use pallet_balances::WeightInfo;
-	use polkadot_primitives::node_features::FeatureIndex;
-	use runtime_parachains::configuration::WeightInfo as ParachainsWeightInfo;
-	/// Enable RFC103 feature.
-	///
-	/// This will make the Kusama relay chain runtime accept v2 candidate receipts.
-	pub struct EnableRFC103Feature;
-	impl frame_support::traits::OnRuntimeUpgrade for EnableRFC103Feature {
-		fn on_runtime_upgrade() -> Weight {
-			let _ = Configuration::set_node_feature(
-				RawOrigin::Root.into(),
-				FeatureIndex::CandidateReceiptV2 as u8,
-				true,
-			);
-			weights::runtime_parachains_configuration::WeightInfo::<Runtime>::set_node_feature()
-		}
-	}
 
 	parameter_types! {
 		/// Weight for balance unreservations
@@ -1976,13 +1952,6 @@
 
 	/// Unreleased migrations. Add new ones here:
 	pub type Unreleased = (
-<<<<<<< HEAD
-		parachains_shared::migration::MigrateToV1<Runtime>,
-		parachains_scheduler::migration::MigrateV2ToV3<Runtime>,
-		pallet_child_bounties::migration::MigrateV0ToV1<Runtime, BalanceTransferAllowDeath>,
-		EnableRFC103Feature,
-=======
->>>>>>> 3e983b0e
 		pallet_staking::migrations::v16::MigrateV15ToV16<Runtime>,
 		pallet_session::migrations::v1::MigrateV0ToV1<
 			Runtime,
@@ -3148,58 +3117,6 @@
 	}
 }
 
-<<<<<<< HEAD
-#[cfg(test)]
-mod staking_tests {
-	use super::*;
-	use frame_support::{assert_noop, assert_ok, traits::fungible::Mutate};
-
-	#[test]
-	fn accounts_cannot_dual_stake() {
-		let mut ext = sp_io::TestExternalities::new_empty();
-		ext.execute_with(|| {
-			let stake = ExistentialDeposit::get() * 10;
-			// Given a solo staker
-			let solo_staker = AccountId::from([1u8; 32]);
-			Balances::set_balance(&solo_staker, 3 * stake);
-			assert_ok!(Staking::bond(
-				RuntimeOrigin::signed(solo_staker.clone()),
-				stake,
-				pallet_staking::RewardDestination::Stash
-			));
-
-			// And a pooled staker
-			let pooled_staker = AccountId::from([2u8; 32]);
-			Balances::set_balance(&pooled_staker, 3 * stake);
-			assert_ok!(NominationPools::create(
-				RuntimeOrigin::signed(pooled_staker.clone()),
-				stake,
-				pooled_staker.clone().into(),
-				pooled_staker.clone().into(),
-				pooled_staker.clone().into()
-			));
-
-			// Then the solo staker cannot join a pool.
-			assert_noop!(
-				NominationPools::join(RuntimeOrigin::signed(solo_staker), stake, 1),
-				pallet_nomination_pools::Error::<Runtime>::Restricted
-			);
-
-			// And the pooled staker cannot solo-stake.
-			assert_noop!(
-				pallet_staking::Pallet::<Runtime>::bond(
-					RuntimeOrigin::signed(pooled_staker),
-					stake,
-					pallet_staking::RewardDestination::Stash,
-				),
-				pallet_staking::Error::<Runtime>::Restricted
-			);
-		});
-	}
-}
-
-=======
->>>>>>> 3e983b0e
 #[cfg(all(test, feature = "try-runtime"))]
 mod remote_tests {
 	use super::*;
