// Copyright (C) Parity Technologies (UK) Ltd.
// This file is part of Polkadot.

// Polkadot is free software: you can redistribute it and/or modify
// it under the terms of the GNU General Public License as published by
// the Free Software Foundation, either version 3 of the License, or
// (at your option) any later version.

// Polkadot is distributed in the hope that it will be useful,
// but WITHOUT ANY WARRANTY; without even the implied warranty of
// MERCHANTABILITY or FITNESS FOR A PARTICULAR PURPOSE.  See the
// GNU General Public License for more details.

// You should have received a copy of the GNU General Public License
// along with Polkadot. If not, see <http://www.gnu.org/licenses/>.

//! The Kusama runtime. This can be compiled with `#[no_std]`, ready for Wasm.

#![cfg_attr(not(feature = "std"), no_std)]
// `construct_runtime!` does a lot of recursion and requires us to increase the limit.
#![recursion_limit = "512"]

use pallet_nis::WithMaximumOf;
use parity_scale_codec::{Decode, Encode, MaxEncodedLen};
use primitives::{
	slashing,
	vstaging::{ApprovalVotingParams, NodeFeatures},
	AccountId, AccountIndex, Balance, BlockNumber, CandidateEvent, CandidateHash,
	CommittedCandidateReceipt, CoreState, DisputeState, ExecutorParams, GroupRotationInfo, Hash,
	Id as ParaId, InboundDownwardMessage, InboundHrmpMessage, Moment, Nonce,
	OccupiedCoreAssumption, PersistedValidationData, ScrapedOnChainVotes, SessionInfo, Signature,
	ValidationCode, ValidationCodeHash, ValidatorId, ValidatorIndex, LOWEST_PUBLIC_ID,
	PARACHAIN_KEY_TYPE_ID,
};
use runtime_common::{
	auctions, claims, crowdloan, impl_runtime_weights,
	impls::{
		DealWithFees, LocatableAssetConverter, VersionedLocatableAsset, VersionedLocationConverter,
	},
	paras_registrar, prod_or_fast, slots,
	traits::Leaser,
	BalanceToU256, BlockHashCount, BlockLength, CurrencyToVote, SlowAdjustingFeeUpdate,
	U256ToBalance,
};
use scale_info::TypeInfo;
use sp_std::{cmp::Ordering, collections::btree_map::BTreeMap, prelude::*};

use runtime_parachains::{
	assigner_coretime as parachains_assigner_coretime,
	assigner_on_demand as parachains_assigner_on_demand, configuration as parachains_configuration,
	coretime, disputes as parachains_disputes,
	disputes::slashing as parachains_slashing,
	dmp as parachains_dmp, hrmp as parachains_hrmp, inclusion as parachains_inclusion,
	inclusion::{AggregateMessageOrigin, UmpQueueId},
	initializer as parachains_initializer, origin as parachains_origin, paras as parachains_paras,
	paras_inherent as parachains_paras_inherent, reward_points as parachains_reward_points,
	runtime_api_impl::{
		v7 as parachains_runtime_api_impl, vstaging as parachains_vstaging_api_impl,
	},
	scheduler as parachains_scheduler, session_info as parachains_session_info,
	shared as parachains_shared,
};

use authority_discovery_primitives::AuthorityId as AuthorityDiscoveryId;
use beefy_primitives::{
	ecdsa_crypto::{AuthorityId as BeefyId, Signature as BeefySignature},
	mmr::{BeefyDataProvider, MmrLeafVersion},
};
use frame_election_provider_support::{
	bounds::ElectionBoundsBuilder, generate_solution_type, onchain, NposSolution,
	SequentialPhragmen,
};
use frame_support::{
	construct_runtime,
	genesis_builder_helper::{build_config, create_default_config},
	parameter_types,
	traits::{
		fungible::HoldConsideration, ConstU32, EitherOf, EitherOfDiverse, Everything,
		InstanceFilter, KeyOwnerProofSystem, LinearStoragePrice, PrivilegeCmp, ProcessMessage,
		ProcessMessageError, StorageMapShim, WithdrawReasons,
	},
	weights::{ConstantMultiplier, WeightMeter},
	PalletId,
};
use frame_system::EnsureRoot;
use pallet_grandpa::{fg_primitives, AuthorityId as GrandpaId};
use pallet_identity::legacy::IdentityInfo;
use pallet_session::historical as session_historical;
use pallet_transaction_payment::{CurrencyAdapter, FeeDetails, RuntimeDispatchInfo};
use sp_core::{ConstU128, OpaqueMetadata, H256};
use sp_runtime::{
	create_runtime_str, generic, impl_opaque_keys,
	traits::{
		AccountIdLookup, BlakeTwo256, Block as BlockT, ConvertInto, Extrinsic as ExtrinsicT,
		IdentityLookup, Keccak256, OpaqueKeys, SaturatedConversion, Verify,
	},
	transaction_validity::{TransactionPriority, TransactionSource, TransactionValidity},
	ApplyExtrinsicResult, BoundToRuntimeAppPublic, FixedU128, KeyTypeId, Perbill, Percent, Permill,
	RuntimeAppPublic, RuntimeDebug,
};
use sp_staking::SessionIndex;
#[cfg(any(feature = "std", test))]
use sp_version::NativeVersion;
use sp_version::RuntimeVersion;
use xcm::{
	latest::{InteriorLocation, Junction, Junction::PalletInstance},
	VersionedLocation,
};
use xcm_builder::PayOverXcm;

pub use frame_system::Call as SystemCall;
pub use pallet_balances::Call as BalancesCall;
pub use pallet_election_provider_multi_phase::{Call as EPMCall, GeometricDepositBase};
#[cfg(feature = "std")]
pub use pallet_staking::StakerStatus;
use pallet_staking::UseValidatorsMap;
use sp_runtime::traits::Get;
#[cfg(any(feature = "std", test))]
pub use sp_runtime::BuildStorage;

/// Constant values used within the runtime.
use kusama_runtime_constants::{
	currency::*, fee::*, system_parachain, time::*, TREASURY_PALLET_ID,
};

// Weights used in the runtime.
mod weights;

// Voter bag threshold definitions.
mod bag_thresholds;

// Historical information of society finances.
mod past_payouts;

// XCM configurations.
pub mod xcm_config;

// Governance configurations.
pub mod governance;
use governance::{
	pallet_custom_origins, AuctionAdmin, Fellows, GeneralAdmin, LeaseAdmin, StakingAdmin,
	Treasurer, TreasurySpender,
};

#[cfg(test)]
mod tests;

impl_runtime_weights!(kusama_runtime_constants);

// Make the WASM binary available.
#[cfg(feature = "std")]
include!(concat!(env!("OUT_DIR"), "/wasm_binary.rs"));

/// Runtime version (Kusama).
#[sp_version::runtime_version]
pub const VERSION: RuntimeVersion = RuntimeVersion {
	spec_name: create_runtime_str!("kusama"),
	impl_name: create_runtime_str!("parity-kusama"),
	authoring_version: 2,
	spec_version: 1_002_000,
	impl_version: 0,
	apis: RUNTIME_API_VERSIONS,
	transaction_version: 25,
	state_version: 1,
};

/// The BABE epoch configuration at genesis.
pub const BABE_GENESIS_EPOCH_CONFIG: babe_primitives::BabeEpochConfiguration =
	babe_primitives::BabeEpochConfiguration {
		c: PRIMARY_PROBABILITY,
		allowed_slots: babe_primitives::AllowedSlots::PrimaryAndSecondaryVRFSlots,
	};

/// Native version.
#[cfg(any(feature = "std", test))]
pub fn native_version() -> NativeVersion {
	NativeVersion { runtime_version: VERSION, can_author_with: Default::default() }
}

parameter_types! {
	pub const Version: RuntimeVersion = VERSION;
	pub const SS58Prefix: u8 = 2;
}

impl frame_system::Config for Runtime {
	type BaseCallFilter = Everything;
	type BlockWeights = BlockWeights;
	type BlockLength = BlockLength;
	type RuntimeOrigin = RuntimeOrigin;
	type RuntimeCall = RuntimeCall;
	type Nonce = Nonce;
	type Hash = Hash;
	type Hashing = BlakeTwo256;
	type AccountId = AccountId;
	type Lookup = AccountIdLookup<AccountId, ()>;
	type Block = Block;
	type RuntimeEvent = RuntimeEvent;
	type RuntimeTask = RuntimeTask;
	type BlockHashCount = BlockHashCount;
	type DbWeight = RocksDbWeight;
	type Version = Version;
	type PalletInfo = PalletInfo;
	type AccountData = pallet_balances::AccountData<Balance>;
	type OnNewAccount = ();
	type OnKilledAccount = ();
	type SystemWeightInfo = weights::frame_system::WeightInfo<Runtime>;
	type SS58Prefix = SS58Prefix;
	type OnSetCode = ();
	type MaxConsumers = frame_support::traits::ConstU32<16>;
}

parameter_types! {
	pub MaximumSchedulerWeight: Weight = Perbill::from_percent(80) * BlockWeights::get().max_block;
	pub const MaxScheduledPerBlock: u32 = 50;
	pub const NoPreimagePostponement: Option<u32> = Some(10);
}

/// Used the compare the privilege of an origin inside the scheduler.
pub struct OriginPrivilegeCmp;

impl PrivilegeCmp<OriginCaller> for OriginPrivilegeCmp {
	fn cmp_privilege(left: &OriginCaller, right: &OriginCaller) -> Option<Ordering> {
		if left == right {
			return Some(Ordering::Equal)
		}

		match (left, right) {
			// Root is greater than anything.
			(OriginCaller::system(frame_system::RawOrigin::Root), _) => Some(Ordering::Greater),
			// For every other origin we don't care, as they are not used for `ScheduleOrigin`.
			_ => None,
		}
	}
}

impl pallet_scheduler::Config for Runtime {
	type RuntimeOrigin = RuntimeOrigin;
	type RuntimeEvent = RuntimeEvent;
	type PalletsOrigin = OriginCaller;
	type RuntimeCall = RuntimeCall;
	type MaximumWeight = MaximumSchedulerWeight;
	// The goal of having ScheduleOrigin include AuctionAdmin is to allow the auctions track of
	// OpenGov to schedule periodic auctions.
	// Also allow Treasurer to schedule recurring payments.
	type ScheduleOrigin = EitherOf<EitherOf<EnsureRoot<AccountId>, AuctionAdmin>, Treasurer>;
	type MaxScheduledPerBlock = MaxScheduledPerBlock;
	type WeightInfo = weights::pallet_scheduler::WeightInfo<Runtime>;
	type OriginPrivilegeCmp = OriginPrivilegeCmp;
	type Preimages = Preimage;
}

parameter_types! {
	pub const PreimageBaseDeposit: Balance = deposit(2, 64);
	pub const PreimageByteDeposit: Balance = deposit(0, 1);
	pub const PreimageHoldReason: RuntimeHoldReason =
		RuntimeHoldReason::Preimage(pallet_preimage::HoldReason::Preimage);
}

impl pallet_preimage::Config for Runtime {
	type WeightInfo = weights::pallet_preimage::WeightInfo<Runtime>;
	type RuntimeEvent = RuntimeEvent;
	type Currency = Balances;
	type ManagerOrigin = EnsureRoot<AccountId>;
	type Consideration = HoldConsideration<
		AccountId,
		Balances,
		PreimageHoldReason,
		LinearStoragePrice<PreimageBaseDeposit, PreimageByteDeposit, Balance>,
	>;
}

parameter_types! {
	pub EpochDuration: u64 = prod_or_fast!(
		EPOCH_DURATION_IN_SLOTS as u64,
		2 * MINUTES as u64,
		"KSM_EPOCH_DURATION"
	);
	pub const ExpectedBlockTime: Moment = MILLISECS_PER_BLOCK;
	pub ReportLongevity: u64 =
		BondingDuration::get() as u64 * SessionsPerEra::get() as u64 * EpochDuration::get();
}

impl pallet_babe::Config for Runtime {
	type EpochDuration = EpochDuration;
	type ExpectedBlockTime = ExpectedBlockTime;

	// session module is the trigger
	type EpochChangeTrigger = pallet_babe::ExternalTrigger;

	type DisabledValidators = Session;

	type KeyOwnerProof =
		<Historical as KeyOwnerProofSystem<(KeyTypeId, pallet_babe::AuthorityId)>>::Proof;

	type EquivocationReportSystem =
		pallet_babe::EquivocationReportSystem<Self, Offences, Historical, ReportLongevity>;

	type WeightInfo = ();

	type MaxAuthorities = MaxAuthorities;
	type MaxNominators = MaxNominators;
}

parameter_types! {
	pub const IndexDeposit: Balance = 100 * CENTS;
}

impl pallet_indices::Config for Runtime {
	type AccountIndex = AccountIndex;
	type Currency = Balances;
	type Deposit = IndexDeposit;
	type RuntimeEvent = RuntimeEvent;
	type WeightInfo = weights::pallet_indices::WeightInfo<Runtime>;
}

parameter_types! {
	pub const ExistentialDeposit: Balance = EXISTENTIAL_DEPOSIT;
	pub const MaxLocks: u32 = 50;
	pub const MaxReserves: u32 = 50;
}

impl pallet_balances::Config for Runtime {
	type Balance = Balance;
	type DustRemoval = ();
	type RuntimeEvent = RuntimeEvent;
	type ExistentialDeposit = ExistentialDeposit;
	type AccountStore = System;
	type MaxLocks = MaxLocks;
	type MaxReserves = MaxReserves;
	type ReserveIdentifier = [u8; 8];
	type WeightInfo = weights::pallet_balances_native::WeightInfo<Runtime>;
	type FreezeIdentifier = RuntimeFreezeReason;
	type MaxFreezes = ConstU32<8>;
	type RuntimeHoldReason = RuntimeHoldReason;
	type RuntimeFreezeReason = RuntimeFreezeReason;
}

parameter_types! {
	pub BeefySetIdSessionEntries: u32 = BondingDuration::get() * SessionsPerEra::get();
}

impl pallet_beefy::Config for Runtime {
	type BeefyId = BeefyId;
	type MaxAuthorities = MaxAuthorities;
	type MaxNominators = MaxNominators;
	type MaxSetIdSessionEntries = BeefySetIdSessionEntries;
	type OnNewValidatorSet = BeefyMmrLeaf;
	type WeightInfo = ();
	type KeyOwnerProof = <Historical as KeyOwnerProofSystem<(KeyTypeId, BeefyId)>>::Proof;
	type EquivocationReportSystem =
		pallet_beefy::EquivocationReportSystem<Self, Offences, Historical, ReportLongevity>;
}

impl pallet_mmr::Config for Runtime {
	const INDEXING_PREFIX: &'static [u8] = mmr::INDEXING_PREFIX;
	type Hashing = Keccak256;
	type OnNewRoot = pallet_beefy_mmr::DepositBeefyDigest<Runtime>;
	type WeightInfo = ();
	type LeafData = pallet_beefy_mmr::Pallet<Runtime>;
}

/// MMR helper types.
mod mmr {
	use super::Runtime;
	pub use pallet_mmr::primitives::*;

	pub type Leaf = <<Runtime as pallet_mmr::Config>::LeafData as LeafDataProvider>::LeafData;
	pub type Hashing = <Runtime as pallet_mmr::Config>::Hashing;
	pub type Hash = <Hashing as sp_runtime::traits::Hash>::Output;
}

parameter_types! {
	/// Version of the produced MMR leaf.
	///
	/// The version consists of two parts;
	/// - `major` (3 bits)
	/// - `minor` (5 bits)
	///
	/// `major` should be updated only if decoding the previous MMR Leaf format from the payload
	/// is not possible (i.e. backward incompatible change).
	/// `minor` should be updated if fields are added to the previous MMR Leaf, which given SCALE
	/// encoding does not prevent old leafs from being decoded.
	///
	/// Hence we expect `major` to be changed really rarely (think never).
	/// See [`MmrLeafVersion`] type documentation for more details.
	pub LeafVersion: MmrLeafVersion = MmrLeafVersion::new(0, 0);
}

/// A BEEFY data provider that merkelizes all the parachain heads at the current block
/// (sorted by their parachain id).
pub struct ParaHeadsRootProvider;
impl BeefyDataProvider<H256> for ParaHeadsRootProvider {
	fn extra_data() -> H256 {
		let mut para_heads: Vec<(u32, Vec<u8>)> = Paras::parachains()
			.into_iter()
			.filter_map(|id| Paras::para_head(&id).map(|head| (id.into(), head.0)))
			.collect();
		para_heads.sort_by_key(|k| k.0);
		binary_merkle_tree::merkle_root::<mmr::Hashing, _>(
			para_heads.into_iter().map(|pair| pair.encode()),
		)
		.into()
	}
}

impl pallet_beefy_mmr::Config for Runtime {
	type LeafVersion = LeafVersion;
	type BeefyAuthorityToMerkleLeaf = pallet_beefy_mmr::BeefyEcdsaToEthereum;
	type LeafExtra = H256;
	type BeefyDataProvider = ParaHeadsRootProvider;
}

parameter_types! {
	pub const TransactionByteFee: Balance = kusama_runtime_constants::fee::TRANSACTION_BYTE_FEE;
	/// This value increases the priority of `Operational` transactions by adding
	/// a "virtual tip" that's equal to the `OperationalFeeMultiplier * final_fee`.
	pub const OperationalFeeMultiplier: u8 = 5;
}

impl pallet_transaction_payment::Config for Runtime {
	type RuntimeEvent = RuntimeEvent;
	type OnChargeTransaction = CurrencyAdapter<Balances, DealWithFees<Self>>;
	type OperationalFeeMultiplier = OperationalFeeMultiplier;
	type WeightToFee = WeightToFee;
	type LengthToFee = ConstantMultiplier<Balance, TransactionByteFee>;
	type FeeMultiplierUpdate = SlowAdjustingFeeUpdate<Self>;
}

parameter_types! {
	pub const MinimumPeriod: u64 = SLOT_DURATION / 2;
}
impl pallet_timestamp::Config for Runtime {
	type Moment = u64;
	type OnTimestampSet = Babe;
	type MinimumPeriod = MinimumPeriod;
	type WeightInfo = weights::pallet_timestamp::WeightInfo<Runtime>;
}

impl pallet_authorship::Config for Runtime {
	type FindAuthor = pallet_session::FindAccountFromAuthorIndex<Self, Babe>;
	type EventHandler = Staking;
}

#[derive(Clone, Debug, PartialEq, Eq, Encode, Decode)]
pub struct OldSessionKeys {
	pub grandpa: <Grandpa as BoundToRuntimeAppPublic>::Public,
	pub babe: <Babe as BoundToRuntimeAppPublic>::Public,
	pub im_online: pallet_im_online::sr25519::AuthorityId,
	pub para_validator: <Initializer as BoundToRuntimeAppPublic>::Public,
	pub para_assignment: <ParaSessionInfo as BoundToRuntimeAppPublic>::Public,
	pub authority_discovery: <AuthorityDiscovery as BoundToRuntimeAppPublic>::Public,
	pub beefy: <Beefy as BoundToRuntimeAppPublic>::Public,
}

impl OpaqueKeys for OldSessionKeys {
	type KeyTypeIdProviders = ();
	fn key_ids() -> &'static [KeyTypeId] {
		&[
			<<Grandpa as BoundToRuntimeAppPublic>::Public>::ID,
			<<Babe as BoundToRuntimeAppPublic>::Public>::ID,
			sp_core::crypto::key_types::IM_ONLINE,
			<<Initializer as BoundToRuntimeAppPublic>::Public>::ID,
			<<ParaSessionInfo as BoundToRuntimeAppPublic>::Public>::ID,
			<<AuthorityDiscovery as BoundToRuntimeAppPublic>::Public>::ID,
			<<Beefy as BoundToRuntimeAppPublic>::Public>::ID,
		]
	}
	fn get_raw(&self, i: KeyTypeId) -> &[u8] {
		match i {
			<<Grandpa as BoundToRuntimeAppPublic>::Public>::ID => self.grandpa.as_ref(),
			<<Babe as BoundToRuntimeAppPublic>::Public>::ID => self.babe.as_ref(),
			sp_core::crypto::key_types::IM_ONLINE => self.im_online.as_ref(),
			<<Initializer as BoundToRuntimeAppPublic>::Public>::ID => self.para_validator.as_ref(),
			<<ParaSessionInfo as BoundToRuntimeAppPublic>::Public>::ID =>
				self.para_assignment.as_ref(),
			<<AuthorityDiscovery as BoundToRuntimeAppPublic>::Public>::ID =>
				self.authority_discovery.as_ref(),
			<<Beefy as BoundToRuntimeAppPublic>::Public>::ID => self.beefy.as_ref(),
			_ => &[],
		}
	}
}

impl_opaque_keys! {
	pub struct SessionKeys {
		pub grandpa: Grandpa,
		pub babe: Babe,
		pub para_validator: Initializer,
		pub para_assignment: ParaSessionInfo,
		pub authority_discovery: AuthorityDiscovery,
		pub beefy: Beefy,
	}
}

// remove this when removing `OldSessionKeys`
fn transform_session_keys(_val: AccountId, old: OldSessionKeys) -> SessionKeys {
	SessionKeys {
		grandpa: old.grandpa,
		babe: old.babe,
		para_validator: old.para_validator,
		para_assignment: old.para_assignment,
		authority_discovery: old.authority_discovery,
		beefy: old.beefy,
	}
}

impl pallet_session::Config for Runtime {
	type RuntimeEvent = RuntimeEvent;
	type ValidatorId = AccountId;
	type ValidatorIdOf = pallet_staking::StashOf<Self>;
	type ShouldEndSession = Babe;
	type NextSessionRotation = Babe;
	type SessionManager = pallet_session::historical::NoteHistoricalRoot<Self, Staking>;
	type SessionHandler = <SessionKeys as OpaqueKeys>::KeyTypeIdProviders;
	type Keys = SessionKeys;
	type WeightInfo = weights::pallet_session::WeightInfo<Runtime>;
}

impl pallet_session::historical::Config for Runtime {
	type FullIdentification = pallet_staking::Exposure<AccountId, Balance>;
	type FullIdentificationOf = pallet_staking::ExposureOf<Runtime>;
}

parameter_types! {
	// phase durations. 1/4 of the last session for each.
	// in testing: 1min or half of the session for each
	pub SignedPhase: u32 = prod_or_fast!(
		EPOCH_DURATION_IN_SLOTS / 4,
		(1 * MINUTES).min(EpochDuration::get().saturated_into::<u32>() / 2),
		"KSM_SIGNED_PHASE"
	);
	pub UnsignedPhase: u32 = prod_or_fast!(
		EPOCH_DURATION_IN_SLOTS / 4,
		(1 * MINUTES).min(EpochDuration::get().saturated_into::<u32>() / 2),
		"KSM_UNSIGNED_PHASE"
	);

	// signed config
	pub const SignedMaxSubmissions: u32 = 16;
	pub const SignedMaxRefunds: u32 = 16 / 4;
	pub const SignedFixedDeposit: Balance = deposit(2, 0);
	pub const SignedDepositIncreaseFactor: Percent = Percent::from_percent(10);
	pub const SignedDepositByte: Balance = deposit(0, 10) / 1024;
	// Each good submission will get 1/10 KSM as reward
	pub SignedRewardBase: Balance =  UNITS / 10;

	// 1 hour session, 15 minutes unsigned phase, 8 offchain executions.
	pub OffchainRepeat: BlockNumber = UnsignedPhase::get() / 8;

	pub const MaxElectingVoters: u32 = 12_500;
	/// We take the top 12500 nominators as electing voters and all of the validators as electable
	/// targets. Whilst this is the case, we cannot and shall not increase the size of the
	/// validator intentions.
	pub ElectionBounds: frame_election_provider_support::bounds::ElectionBounds =
		ElectionBoundsBuilder::default().voters_count(MaxElectingVoters::get().into()).build();
	pub NposSolutionPriority: TransactionPriority =
		Perbill::from_percent(90) * TransactionPriority::max_value();
	/// Setup election pallet to support maximum winners upto 2000. This will mean Staking Pallet
	/// cannot have active validators higher than this count.
	pub const MaxActiveValidators: u32 = 2000;
}

generate_solution_type!(
	#[compact]
	pub struct NposCompactSolution24::<
		VoterIndex = u32,
		TargetIndex = u16,
		Accuracy = sp_runtime::PerU16,
		MaxVoters = MaxElectingVoters,
	>(24)
);

pub struct OnChainSeqPhragmen;
impl onchain::Config for OnChainSeqPhragmen {
	type System = Runtime;
	type Solver = SequentialPhragmen<AccountId, runtime_common::elections::OnChainAccuracy>;
	type DataProvider = Staking;
	type WeightInfo = weights::frame_election_provider_support::WeightInfo<Runtime>;
	type MaxWinners = MaxActiveValidators;
	type Bounds = ElectionBounds;
}

impl pallet_election_provider_multi_phase::MinerConfig for Runtime {
	type AccountId = AccountId;
	type MaxLength = OffchainSolutionLengthLimit;
	type MaxWeight = OffchainSolutionWeightLimit;
	type Solution = NposCompactSolution24;
	type MaxVotesPerVoter = <
		<Self as pallet_election_provider_multi_phase::Config>::DataProvider
		as
		frame_election_provider_support::ElectionDataProvider
	>::MaxVotesPerVoter;
	type MaxWinners = MaxActiveValidators;

	// The unsigned submissions have to respect the weight of the submit_unsigned call, thus their
	// weight estimate function is wired to this call's weight.
	fn solution_weight(v: u32, t: u32, a: u32, d: u32) -> Weight {
		<
			<Self as pallet_election_provider_multi_phase::Config>::WeightInfo
			as
			pallet_election_provider_multi_phase::WeightInfo
		>::submit_unsigned(v, t, a, d)
	}
}

impl pallet_election_provider_multi_phase::Config for Runtime {
	type RuntimeEvent = RuntimeEvent;
	type Currency = Balances;
	type EstimateCallFee = TransactionPayment;
	type UnsignedPhase = UnsignedPhase;
	type SignedMaxSubmissions = SignedMaxSubmissions;
	type SignedMaxRefunds = SignedMaxRefunds;
	type SignedRewardBase = SignedRewardBase;
	type SignedDepositBase =
		GeometricDepositBase<Balance, SignedFixedDeposit, SignedDepositIncreaseFactor>;
	type SignedDepositByte = SignedDepositByte;
	type SignedDepositWeight = ();
	type SignedMaxWeight =
		<Self::MinerConfig as pallet_election_provider_multi_phase::MinerConfig>::MaxWeight;
	type MinerConfig = Self;
	type SlashHandler = (); // burn slashes
	type RewardHandler = (); // nothing to do upon rewards
	type SignedPhase = SignedPhase;
	type BetterSignedThreshold = ();
	type OffchainRepeat = OffchainRepeat;
	type MinerTxPriority = NposSolutionPriority;
	type DataProvider = Staking;
	#[cfg(any(feature = "fast-runtime", feature = "runtime-benchmarks"))]
	type Fallback = onchain::OnChainExecution<OnChainSeqPhragmen>;
	#[cfg(not(any(feature = "fast-runtime", feature = "runtime-benchmarks")))]
	type Fallback = frame_election_provider_support::NoElection<(
		AccountId,
		BlockNumber,
		Staking,
		MaxActiveValidators,
	)>;
	type GovernanceFallback = onchain::OnChainExecution<OnChainSeqPhragmen>;
	type Solver = SequentialPhragmen<
		AccountId,
		pallet_election_provider_multi_phase::SolutionAccuracyOf<Self>,
		(),
	>;
	type BenchmarkingConfig = runtime_common::elections::BenchmarkConfig;
	type ForceOrigin = EitherOf<EnsureRoot<Self::AccountId>, StakingAdmin>;
	type WeightInfo = weights::pallet_election_provider_multi_phase::WeightInfo<Self>;
	type MaxWinners = MaxActiveValidators;
	type ElectionBounds = ElectionBounds;
}

parameter_types! {
	pub const BagThresholds: &'static [u64] = &bag_thresholds::THRESHOLDS;
}

type VoterBagsListInstance = pallet_bags_list::Instance1;
impl pallet_bags_list::Config<VoterBagsListInstance> for Runtime {
	type RuntimeEvent = RuntimeEvent;
	type ScoreProvider = Staking;
	type WeightInfo = weights::pallet_bags_list::WeightInfo<Runtime>;
	type BagThresholds = BagThresholds;
	type Score = sp_npos_elections::VoteWeight;
}

pub struct EraPayout;
impl pallet_staking::EraPayout<Balance> for EraPayout {
	fn era_payout(
		total_staked: Balance,
		_total_issuance: Balance,
		era_duration_millis: u64,
	) -> (Balance, Balance) {
		// all para-ids that are currently active.
		let auctioned_slots = Paras::parachains()
			.into_iter()
			// all active para-ids that do not belong to a system chain is the number
			// of parachains that we should take into account for inflation.
			.filter(|i| *i >= LOWEST_PUBLIC_ID)
			.count() as u64;

		const MAX_ANNUAL_INFLATION: Perquintill = Perquintill::from_percent(10);
		const MILLISECONDS_PER_YEAR: u64 = 1000 * 3600 * 24 * 36525 / 100;

		runtime_common::impls::era_payout(
			total_staked,
			Nis::issuance().other,
			MAX_ANNUAL_INFLATION,
			Perquintill::from_rational(era_duration_millis, MILLISECONDS_PER_YEAR),
			auctioned_slots,
		)
	}
}

parameter_types! {
	// Six sessions in an era (6 hours).
	pub const SessionsPerEra: SessionIndex = prod_or_fast!(6, 1);

	// 28 eras for unbonding (7 days).
	pub BondingDuration: sp_staking::EraIndex = prod_or_fast!(
		28,
		28,
		"DOT_BONDING_DURATION"
	);
	// 27 eras in which slashes can be cancelled (slightly less than 7 days).
	pub SlashDeferDuration: sp_staking::EraIndex = prod_or_fast!(
		27,
		27,
		"DOT_SLASH_DEFER_DURATION"
	);
	pub const MaxExposurePageSize: u32 = 512;
	// Note: this is not really correct as Max Nominators is (MaxExposurePageSize * page_count) but
	// this is an unbounded number. We just set it to a reasonably high value, 1 full page
	// of nominators.
	pub const MaxNominators: u32 = 512;
	pub const OffendingValidatorsThreshold: Perbill = Perbill::from_percent(17);
	// 24
	pub const MaxNominations: u32 = <NposCompactSolution24 as NposSolution>::LIMIT as u32;
}

impl pallet_staking::Config for Runtime {
	type Currency = Balances;
	type CurrencyBalance = Balance;
	type UnixTime = Timestamp;
	type CurrencyToVote = CurrencyToVote;
	type ElectionProvider = ElectionProviderMultiPhase;
	type GenesisElectionProvider = onchain::OnChainExecution<OnChainSeqPhragmen>;
	type RewardRemainder = Treasury;
	type RuntimeEvent = RuntimeEvent;
	type Slash = Treasury;
	type Reward = ();
	type SessionsPerEra = SessionsPerEra;
	type BondingDuration = BondingDuration;
	type SlashDeferDuration = SlashDeferDuration;
	type AdminOrigin = EitherOf<EnsureRoot<Self::AccountId>, StakingAdmin>;
	type SessionInterface = Self;
	type EraPayout = EraPayout;
	type NextNewSession = Session;
	type MaxExposurePageSize = MaxExposurePageSize;
	type OffendingValidatorsThreshold = OffendingValidatorsThreshold;
	type VoterList = VoterList;
	type TargetList = UseValidatorsMap<Self>;
	type NominationsQuota = pallet_staking::FixedNominationsQuota<{ MaxNominations::get() }>;
	type MaxUnlockingChunks = frame_support::traits::ConstU32<32>;
	type HistoryDepth = frame_support::traits::ConstU32<84>;
	type MaxControllersInDeprecationBatch = ConstU32<5169>;
	type BenchmarkingConfig = runtime_common::StakingBenchmarkingConfig;
	type EventListeners = NominationPools;
	type WeightInfo = weights::pallet_staking::WeightInfo<Runtime>;
}

impl pallet_fast_unstake::Config for Runtime {
	type RuntimeEvent = RuntimeEvent;
	type Currency = Balances;
	type BatchSize = frame_support::traits::ConstU32<64>;
	type Deposit = frame_support::traits::ConstU128<{ CENTS * 100 }>;
	type ControlOrigin = EnsureRoot<AccountId>;
	type Staking = Staking;
	type MaxErasToCheckPerBlock = ConstU32<1>;
	type WeightInfo = weights::pallet_fast_unstake::WeightInfo<Runtime>;
}

parameter_types! {
	pub const ProposalBond: Permill = Permill::from_percent(5);
	pub const ProposalBondMinimum: Balance = 2000 * CENTS;
	pub const ProposalBondMaximum: Balance = 1 * GRAND;
	pub const SpendPeriod: BlockNumber = 6 * DAYS;
	pub const Burn: Permill = Permill::from_perthousand(2);
	pub const TreasuryPalletId: PalletId = PalletId(*b"py/trsry");
	pub const PayoutSpendPeriod: BlockNumber = 30 * DAYS;
	// The asset's interior location for the paying account. This is the Treasury
	// pallet instance (which sits at index 18).
	pub TreasuryInteriorLocation: InteriorLocation = PalletInstance(TREASURY_PALLET_ID).into();

	pub const TipCountdown: BlockNumber = 1 * DAYS;
	pub const TipFindersFee: Percent = Percent::from_percent(20);
	pub const TipReportDepositBase: Balance = 100 * CENTS;
	pub const DataDepositPerByte: Balance = 1 * CENTS;
	pub const MaxApprovals: u32 = 100;
	pub const MaxAuthorities: u32 = 100_000;
	pub const MaxKeys: u32 = 10_000;
	pub const MaxPeerInHeartbeats: u32 = 10_000;
}

impl pallet_treasury::Config for Runtime {
	type PalletId = TreasuryPalletId;
	type Currency = Balances;
	type ApproveOrigin = EitherOfDiverse<EnsureRoot<AccountId>, Treasurer>;
	type RejectOrigin = EitherOfDiverse<EnsureRoot<AccountId>, Treasurer>;
	type RuntimeEvent = RuntimeEvent;
	type OnSlash = Treasury;
	type ProposalBond = ProposalBond;
	type ProposalBondMinimum = ProposalBondMinimum;
	type ProposalBondMaximum = ProposalBondMaximum;
	type SpendPeriod = SpendPeriod;
	type Burn = Burn;
	type BurnDestination = Society;
	type MaxApprovals = MaxApprovals;
	type WeightInfo = weights::pallet_treasury::WeightInfo<Runtime>;
	type SpendFunds = Bounties;
	type SpendOrigin = TreasurySpender;
	type AssetKind = VersionedLocatableAsset;
	type Beneficiary = VersionedLocation;
	type BeneficiaryLookup = IdentityLookup<Self::Beneficiary>;
	type Paymaster = PayOverXcm<
		TreasuryInteriorLocation,
		crate::xcm_config::XcmRouter,
		crate::XcmPallet,
		ConstU32<{ 6 * HOURS }>,
		Self::Beneficiary,
		Self::AssetKind,
		LocatableAssetConverter,
		VersionedLocationConverter,
	>;
	type BalanceConverter = AssetRate;
	type PayoutPeriod = PayoutSpendPeriod;
	#[cfg(feature = "runtime-benchmarks")]
	type BenchmarkHelper = runtime_common::impls::benchmarks::TreasuryArguments;
}

parameter_types! {
	pub const BountyDepositBase: Balance = 100 * CENTS;
	pub const BountyDepositPayoutDelay: BlockNumber = 4 * DAYS;
	pub const BountyUpdatePeriod: BlockNumber = 90 * DAYS;
	pub const MaximumReasonLength: u32 = 16384;
	pub const CuratorDepositMultiplier: Permill = Permill::from_percent(50);
	pub const CuratorDepositMin: Balance = 10 * CENTS;
	pub const CuratorDepositMax: Balance = 500 * CENTS;
	pub const BountyValueMinimum: Balance = 200 * CENTS;
}

impl pallet_bounties::Config for Runtime {
	type BountyDepositBase = BountyDepositBase;
	type BountyDepositPayoutDelay = BountyDepositPayoutDelay;
	type BountyUpdatePeriod = BountyUpdatePeriod;
	type CuratorDepositMultiplier = CuratorDepositMultiplier;
	type CuratorDepositMin = CuratorDepositMin;
	type CuratorDepositMax = CuratorDepositMax;
	type BountyValueMinimum = BountyValueMinimum;
	type ChildBountyManager = ChildBounties;
	type DataDepositPerByte = DataDepositPerByte;
	type RuntimeEvent = RuntimeEvent;
	type MaximumReasonLength = MaximumReasonLength;
	type WeightInfo = weights::pallet_bounties::WeightInfo<Runtime>;
}

parameter_types! {
	pub const MaxActiveChildBountyCount: u32 = 100;
	pub const ChildBountyValueMinimum: Balance = BountyValueMinimum::get() / 10;
}

impl pallet_child_bounties::Config for Runtime {
	type RuntimeEvent = RuntimeEvent;
	type MaxActiveChildBountyCount = MaxActiveChildBountyCount;
	type ChildBountyValueMinimum = ChildBountyValueMinimum;
	type WeightInfo = weights::pallet_child_bounties::WeightInfo<Runtime>;
}

impl pallet_offences::Config for Runtime {
	type RuntimeEvent = RuntimeEvent;
	type IdentificationTuple = pallet_session::historical::IdentificationTuple<Self>;
	type OnOffenceHandler = Staking;
}

impl pallet_authority_discovery::Config for Runtime {
	type MaxAuthorities = MaxAuthorities;
}

parameter_types! {
	pub MaxSetIdSessionEntries: u32 = BondingDuration::get() * SessionsPerEra::get();
}

impl pallet_grandpa::Config for Runtime {
	type RuntimeEvent = RuntimeEvent;

	type WeightInfo = ();
	type MaxAuthorities = MaxAuthorities;
	type MaxNominators = MaxNominators;
	type MaxSetIdSessionEntries = MaxSetIdSessionEntries;

	type KeyOwnerProof = <Historical as KeyOwnerProofSystem<(KeyTypeId, GrandpaId)>>::Proof;

	type EquivocationReportSystem =
		pallet_grandpa::EquivocationReportSystem<Self, Offences, Historical, ReportLongevity>;
}

/// Submits transaction with the node's public and signature type. Adheres to the signed extension
/// format of the chain.
impl<LocalCall> frame_system::offchain::CreateSignedTransaction<LocalCall> for Runtime
where
	RuntimeCall: From<LocalCall>,
{
	fn create_transaction<C: frame_system::offchain::AppCrypto<Self::Public, Self::Signature>>(
		call: RuntimeCall,
		public: <Signature as Verify>::Signer,
		account: AccountId,
		nonce: <Runtime as frame_system::Config>::Nonce,
	) -> Option<(RuntimeCall, <UncheckedExtrinsic as ExtrinsicT>::SignaturePayload)> {
		use sp_runtime::traits::StaticLookup;
		// take the biggest period possible.
		let period =
			BlockHashCount::get().checked_next_power_of_two().map(|c| c / 2).unwrap_or(2) as u64;

		let current_block = System::block_number()
			.saturated_into::<u64>()
			// The `System::block_number` is initialized with `n+1`,
			// so the actual block number is `n`.
			.saturating_sub(1);
		let tip = 0;
		let extra: SignedExtra = (
			frame_system::CheckNonZeroSender::<Runtime>::new(),
			frame_system::CheckSpecVersion::<Runtime>::new(),
			frame_system::CheckTxVersion::<Runtime>::new(),
			frame_system::CheckGenesis::<Runtime>::new(),
			frame_system::CheckMortality::<Runtime>::from(generic::Era::mortal(
				period,
				current_block,
			)),
			frame_system::CheckNonce::<Runtime>::from(nonce),
			frame_system::CheckWeight::<Runtime>::new(),
			pallet_transaction_payment::ChargeTransactionPayment::<Runtime>::from(tip),
		);
		let raw_payload = SignedPayload::new(call, extra)
			.map_err(|e| {
				log::warn!("Unable to create signed payload: {:?}", e);
			})
			.ok()?;
		let signature = raw_payload.using_encoded(|payload| C::sign(payload, public))?;
		let (call, extra, _) = raw_payload.deconstruct();
		let address = <Runtime as frame_system::Config>::Lookup::unlookup(account);
		Some((call, (address, signature, extra)))
	}
}

impl frame_system::offchain::SigningTypes for Runtime {
	type Public = <Signature as Verify>::Signer;
	type Signature = Signature;
}

impl<C> frame_system::offchain::SendTransactionTypes<C> for Runtime
where
	RuntimeCall: From<C>,
{
	type Extrinsic = UncheckedExtrinsic;
	type OverarchingCall = RuntimeCall;
}

parameter_types! {
	pub Prefix: &'static [u8] = b"Pay KSMs to the Kusama account:";
}

impl claims::Config for Runtime {
	type RuntimeEvent = RuntimeEvent;
	type VestingSchedule = Vesting;
	type Prefix = Prefix;
	type MoveClaimOrigin = EnsureRoot<AccountId>;
	type WeightInfo = weights::runtime_common_claims::WeightInfo<Runtime>;
}

parameter_types! {
	// Minimum 100 bytes/KSM deposited (1 CENT/byte)
	pub const BasicDeposit: Balance = 1000 * CENTS;       // 258 bytes on-chain
	pub const ByteDeposit: Balance = deposit(0, 1);
	pub const SubAccountDeposit: Balance = 200 * CENTS;   // 53 bytes on-chain
	pub const MaxSubAccounts: u32 = 100;
	pub const MaxAdditionalFields: u32 = 100;
	pub const MaxRegistrars: u32 = 20;
}

impl pallet_identity::Config for Runtime {
	type RuntimeEvent = RuntimeEvent;
	type Currency = Balances;
	type BasicDeposit = BasicDeposit;
	type ByteDeposit = ByteDeposit;
	type SubAccountDeposit = SubAccountDeposit;
	type MaxSubAccounts = MaxSubAccounts;
	type IdentityInformation = IdentityInfo<MaxAdditionalFields>;
	type MaxRegistrars = MaxRegistrars;
	type Slashed = Treasury;
	type ForceOrigin = EitherOf<EnsureRoot<Self::AccountId>, GeneralAdmin>;
	type RegistrarOrigin = EitherOf<EnsureRoot<Self::AccountId>, GeneralAdmin>;
	type OffchainSignature = Signature;
	type SigningPublicKey = <Signature as Verify>::Signer;
	type UsernameAuthorityOrigin = EnsureRoot<Self::AccountId>;
	type PendingUsernameExpiration = ConstU32<{ 7 * DAYS }>;
	type MaxSuffixLength = ConstU32<7>;
	type MaxUsernameLength = ConstU32<32>;
	type WeightInfo = weights::pallet_identity::WeightInfo<Runtime>;
}

impl pallet_utility::Config for Runtime {
	type RuntimeEvent = RuntimeEvent;
	type RuntimeCall = RuntimeCall;
	type PalletsOrigin = OriginCaller;
	type WeightInfo = weights::pallet_utility::WeightInfo<Runtime>;
}

parameter_types! {
	// One storage item; key size is 32; value is size 4+4+16+32 bytes = 56 bytes.
	pub const DepositBase: Balance = deposit(1, 88);
	// Additional storage item size of 32 bytes.
	pub const DepositFactor: Balance = deposit(0, 32);
	pub const MaxSignatories: u32 = 100;
}

impl pallet_multisig::Config for Runtime {
	type RuntimeEvent = RuntimeEvent;
	type RuntimeCall = RuntimeCall;
	type Currency = Balances;
	type DepositBase = DepositBase;
	type DepositFactor = DepositFactor;
	type MaxSignatories = MaxSignatories;
	type WeightInfo = weights::pallet_multisig::WeightInfo<Runtime>;
}

parameter_types! {
	pub const ConfigDepositBase: Balance = 500 * CENTS;
	pub const FriendDepositFactor: Balance = 50 * CENTS;
	pub const MaxFriends: u16 = 9;
	pub const RecoveryDeposit: Balance = 500 * CENTS;
}

impl pallet_recovery::Config for Runtime {
	type RuntimeEvent = RuntimeEvent;
	type WeightInfo = ();
	type RuntimeCall = RuntimeCall;
	type Currency = Balances;
	type ConfigDepositBase = ConfigDepositBase;
	type FriendDepositFactor = FriendDepositFactor;
	type MaxFriends = MaxFriends;
	type RecoveryDeposit = RecoveryDeposit;
}

parameter_types! {
	pub const SocietyPalletId: PalletId = PalletId(*b"py/socie");
}

impl pallet_society::Config for Runtime {
	type RuntimeEvent = RuntimeEvent;
	type Currency = Balances;
	type Randomness = pallet_babe::RandomnessFromOneEpochAgo<Runtime>;
	type GraceStrikes = ConstU32<10>;
	type PeriodSpend = ConstU128<{ 500 * QUID }>;
	type VotingPeriod = ConstU32<{ 5 * DAYS }>;
	type ClaimPeriod = ConstU32<{ 2 * DAYS }>;
	type MaxLockDuration = ConstU32<{ 36 * 30 * DAYS }>;
	type FounderSetOrigin = EnsureRoot<AccountId>;
	type ChallengePeriod = ConstU32<{ 7 * DAYS }>;
	type MaxPayouts = ConstU32<8>;
	type MaxBids = ConstU32<512>;
	type PalletId = SocietyPalletId;
	type WeightInfo = weights::pallet_society::WeightInfo<Runtime>;
}

parameter_types! {
	pub const MinVestedTransfer: Balance = 100 * CENTS;
	pub UnvestedFundsAllowedWithdrawReasons: WithdrawReasons =
		WithdrawReasons::except(WithdrawReasons::TRANSFER | WithdrawReasons::RESERVE);
}

impl pallet_vesting::Config for Runtime {
	type RuntimeEvent = RuntimeEvent;
	type Currency = Balances;
	type BlockNumberToBalance = ConvertInto;
	type MinVestedTransfer = MinVestedTransfer;
	type WeightInfo = weights::pallet_vesting::WeightInfo<Runtime>;
	type UnvestedFundsAllowedWithdrawReasons = UnvestedFundsAllowedWithdrawReasons;
	type BlockNumberProvider = System;
	const MAX_VESTING_SCHEDULES: u32 = 28;
}

parameter_types! {
	// One storage item; key size 32, value size 8; .
	pub const ProxyDepositBase: Balance = deposit(1, 8);
	// Additional storage item size of 33 bytes.
	pub const ProxyDepositFactor: Balance = deposit(0, 33);
	pub const MaxProxies: u16 = 32;
	pub const AnnouncementDepositBase: Balance = deposit(1, 8);
	pub const AnnouncementDepositFactor: Balance = deposit(0, 66);
	pub const MaxPending: u16 = 32;
}

/// The type used to represent the kinds of proxying allowed.
#[derive(
	Copy,
	Clone,
	Eq,
	PartialEq,
	Ord,
	PartialOrd,
	Encode,
	Decode,
	RuntimeDebug,
	MaxEncodedLen,
	TypeInfo,
)]
pub enum ProxyType {
	Any,
	NonTransfer,
	Governance,
	Staking,
	IdentityJudgement,
	CancelProxy,
	Auction,
	Society,
	NominationPools,
}

impl Default for ProxyType {
	fn default() -> Self {
		Self::Any
	}
}

impl InstanceFilter<RuntimeCall> for ProxyType {
	fn filter(&self, c: &RuntimeCall) -> bool {
		match self {
			ProxyType::Any => true,
			ProxyType::NonTransfer => matches!(
				c,
				RuntimeCall::System(..) |
				RuntimeCall::Babe(..) |
				RuntimeCall::Timestamp(..) |
				RuntimeCall::Indices(pallet_indices::Call::claim {..}) |
				RuntimeCall::Indices(pallet_indices::Call::free {..}) |
				RuntimeCall::Indices(pallet_indices::Call::freeze {..}) |
				// Specifically omitting Indices `transfer`, `force_transfer`
				// Specifically omitting the entire Balances pallet
				RuntimeCall::Staking(..) |
				RuntimeCall::Session(..) |
				RuntimeCall::Grandpa(..) |
				RuntimeCall::Treasury(..) |
				RuntimeCall::Bounties(..) |
				RuntimeCall::ChildBounties(..) |
				RuntimeCall::ConvictionVoting(..) |
				RuntimeCall::Referenda(..) |
				RuntimeCall::FellowshipCollective(..) |
				RuntimeCall::FellowshipReferenda(..) |
				RuntimeCall::Whitelist(..) |
				RuntimeCall::Claims(..) |
				RuntimeCall::Utility(..) |
				RuntimeCall::Identity(..) |
				RuntimeCall::Society(..) |
				RuntimeCall::Recovery(pallet_recovery::Call::as_recovered {..}) |
				RuntimeCall::Recovery(pallet_recovery::Call::vouch_recovery {..}) |
				RuntimeCall::Recovery(pallet_recovery::Call::claim_recovery {..}) |
				RuntimeCall::Recovery(pallet_recovery::Call::close_recovery {..}) |
				RuntimeCall::Recovery(pallet_recovery::Call::remove_recovery {..}) |
				RuntimeCall::Recovery(pallet_recovery::Call::cancel_recovered {..}) |
				// Specifically omitting Recovery `create_recovery`, `initiate_recovery`
				RuntimeCall::Vesting(pallet_vesting::Call::vest {..}) |
				RuntimeCall::Vesting(pallet_vesting::Call::vest_other {..}) |
				// Specifically omitting Vesting `vested_transfer`, and `force_vested_transfer`
				RuntimeCall::Scheduler(..) |
				RuntimeCall::Proxy(..) |
				RuntimeCall::Multisig(..) |
				RuntimeCall::Nis(..) |
				RuntimeCall::Registrar(paras_registrar::Call::register {..}) |
				RuntimeCall::Registrar(paras_registrar::Call::deregister {..}) |
				// Specifically omitting Registrar `swap`
				RuntimeCall::Registrar(paras_registrar::Call::reserve {..}) |
				RuntimeCall::Crowdloan(..) |
				RuntimeCall::Slots(..) |
				RuntimeCall::Auctions(..) | // Specifically omitting the entire XCM Pallet
				RuntimeCall::VoterList(..) |
				RuntimeCall::NominationPools(..) |
				RuntimeCall::FastUnstake(..)
			),
			ProxyType::Governance => matches!(
				c,
				RuntimeCall::Treasury(..) |
					RuntimeCall::Bounties(..) |
					RuntimeCall::Utility(..) |
					RuntimeCall::ChildBounties(..) |
					// OpenGov calls
					RuntimeCall::ConvictionVoting(..) |
					RuntimeCall::Referenda(..) |
					RuntimeCall::FellowshipCollective(..) |
					RuntimeCall::FellowshipReferenda(..) |
					RuntimeCall::Whitelist(..)
			),
			ProxyType::Staking => {
				matches!(
					c,
					RuntimeCall::Staking(..) |
						RuntimeCall::Session(..) | RuntimeCall::Utility(..) |
						RuntimeCall::FastUnstake(..) |
						RuntimeCall::VoterList(..) |
						RuntimeCall::NominationPools(..)
				)
			},
			ProxyType::NominationPools => {
				matches!(c, RuntimeCall::NominationPools(..) | RuntimeCall::Utility(..))
			},
			ProxyType::IdentityJudgement => matches!(
				c,
				RuntimeCall::Identity(pallet_identity::Call::provide_judgement { .. }) |
					RuntimeCall::Utility(..)
			),
			ProxyType::CancelProxy => {
				matches!(c, RuntimeCall::Proxy(pallet_proxy::Call::reject_announcement { .. }))
			},
			ProxyType::Auction => matches!(
				c,
				RuntimeCall::Auctions(..) |
					RuntimeCall::Crowdloan(..) |
					RuntimeCall::Registrar(..) |
					RuntimeCall::Slots(..)
			),
			ProxyType::Society => matches!(c, RuntimeCall::Society(..)),
		}
	}
	fn is_superset(&self, o: &Self) -> bool {
		match (self, o) {
			(x, y) if x == y => true,
			(ProxyType::Any, _) => true,
			(_, ProxyType::Any) => false,
			(ProxyType::NonTransfer, _) => true,
			_ => false,
		}
	}
}

impl pallet_proxy::Config for Runtime {
	type RuntimeEvent = RuntimeEvent;
	type RuntimeCall = RuntimeCall;
	type Currency = Balances;
	type ProxyType = ProxyType;
	type ProxyDepositBase = ProxyDepositBase;
	type ProxyDepositFactor = ProxyDepositFactor;
	type MaxProxies = MaxProxies;
	type WeightInfo = weights::pallet_proxy::WeightInfo<Runtime>;
	type MaxPending = MaxPending;
	type CallHasher = BlakeTwo256;
	type AnnouncementDepositBase = AnnouncementDepositBase;
	type AnnouncementDepositFactor = AnnouncementDepositFactor;
}

impl parachains_origin::Config for Runtime {}

impl parachains_configuration::Config for Runtime {
	type WeightInfo = weights::runtime_parachains_configuration::WeightInfo<Runtime>;
}

impl parachains_shared::Config for Runtime {
	type DisabledValidators = Session;
}

impl parachains_session_info::Config for Runtime {
	type ValidatorSet = Historical;
}

impl parachains_inclusion::Config for Runtime {
	type RuntimeEvent = RuntimeEvent;
	type DisputesHandler = ParasDisputes;
	type RewardValidators = parachains_reward_points::RewardValidatorsWithEraPoints<Runtime>;
	type MessageQueue = MessageQueue;
	type WeightInfo = weights::runtime_parachains_inclusion::WeightInfo<Runtime>;
}

parameter_types! {
	pub const ParasUnsignedPriority: TransactionPriority = TransactionPriority::max_value();
}

impl parachains_paras::Config for Runtime {
	type RuntimeEvent = RuntimeEvent;
	type WeightInfo = weights::runtime_parachains_paras::WeightInfo<Runtime>;
	type UnsignedPriority = ParasUnsignedPriority;
	type QueueFootprinter = ParaInclusion;
	type NextSessionRotation = Babe;
	type OnNewHead = Registrar;
	type AssignCoretime = CoretimeAssignmentProvider;
}

parameter_types! {
	/// Amount of weight that can be spent per block to service messages.
	///
	/// # WARNING
	///
	/// This is not a good value for para-chains since the `Scheduler` already uses up to 80% block weight.
	pub MessageQueueServiceWeight: Weight = Perbill::from_percent(20) * BlockWeights::get().max_block;
	pub const MessageQueueHeapSize: u32 = 65_536;
	pub const MessageQueueMaxStale: u32 = 16;
}

/// Message processor to handle any messages that were enqueued into the `MessageQueue` pallet.
pub struct MessageProcessor;
impl ProcessMessage for MessageProcessor {
	type Origin = AggregateMessageOrigin;

	fn process_message(
		message: &[u8],
		origin: Self::Origin,
		meter: &mut WeightMeter,
		id: &mut [u8; 32],
	) -> Result<bool, ProcessMessageError> {
		let para = match origin {
			AggregateMessageOrigin::Ump(UmpQueueId::Para(para)) => para,
		};
		xcm_builder::ProcessXcmMessage::<
			Junction,
			xcm_executor::XcmExecutor<xcm_config::XcmConfig>,
			RuntimeCall,
		>::process_message(message, Junction::Parachain(para.into()), meter, id)
	}
}

impl pallet_message_queue::Config for Runtime {
	type RuntimeEvent = RuntimeEvent;
	type Size = u32;
	type HeapSize = MessageQueueHeapSize;
	type MaxStale = MessageQueueMaxStale;
	type ServiceWeight = MessageQueueServiceWeight;
	#[cfg(not(feature = "runtime-benchmarks"))]
	type MessageProcessor = MessageProcessor;
	#[cfg(feature = "runtime-benchmarks")]
	type MessageProcessor =
		pallet_message_queue::mock_helpers::NoopMessageProcessor<AggregateMessageOrigin>;
	type QueueChangeHandler = ParaInclusion;
	type QueuePausedQuery = ();
	type WeightInfo = weights::pallet_message_queue::WeightInfo<Runtime>;
}

impl parachains_dmp::Config for Runtime {}

impl parachains_hrmp::Config for Runtime {
	type RuntimeOrigin = RuntimeOrigin;
	type RuntimeEvent = RuntimeEvent;
	type ChannelManager = EitherOf<EnsureRoot<Self::AccountId>, GeneralAdmin>;
	type Currency = Balances;
	type WeightInfo = weights::runtime_parachains_hrmp::WeightInfo<Runtime>;
}

impl parachains_paras_inherent::Config for Runtime {
	type WeightInfo = weights::runtime_parachains_paras_inherent::WeightInfo<Runtime>;
}

impl parachains_scheduler::Config for Runtime {
	// If you change this, make sure the `Assignment` type of the new provider is binary compatible,
	// otherwise provide a migration.
	type AssignmentProvider = CoretimeAssignmentProvider;
}

parameter_types! {
	pub const BrokerId: u32 = system_parachain::BROKER_ID;
}

impl coretime::Config for Runtime {
	type RuntimeOrigin = RuntimeOrigin;
	type RuntimeEvent = RuntimeEvent;
	type Currency = Balances;
	type BrokerId = BrokerId;
	type WeightInfo = weights::runtime_parachains_coretime::WeightInfo<Runtime>;
	type SendXcm = crate::xcm_config::XcmRouter;
}

parameter_types! {
	pub const OnDemandTrafficDefaultValue: FixedU128 = FixedU128::from_u32(1);
}

impl parachains_assigner_on_demand::Config for Runtime {
	type RuntimeEvent = RuntimeEvent;
	type Currency = Balances;
	type TrafficDefaultValue = OnDemandTrafficDefaultValue;
	type WeightInfo = weights::runtime_parachains_assigner_on_demand::WeightInfo<Runtime>;
}

impl parachains_assigner_coretime::Config for Runtime {}

impl parachains_initializer::Config for Runtime {
	type Randomness = pallet_babe::RandomnessFromOneEpochAgo<Runtime>;
	type ForceOrigin = EnsureRoot<AccountId>;
	type WeightInfo = weights::runtime_parachains_initializer::WeightInfo<Runtime>;
	type CoretimeOnNewSession = Coretime;
}

impl parachains_disputes::Config for Runtime {
	type RuntimeEvent = RuntimeEvent;
	type RewardValidators = parachains_reward_points::RewardValidatorsWithEraPoints<Runtime>;
	type SlashingHandler = parachains_slashing::SlashValidatorsForDisputes<ParasSlashing>;
	type WeightInfo = weights::runtime_parachains_disputes::WeightInfo<Runtime>;
}

impl parachains_slashing::Config for Runtime {
	type KeyOwnerProofSystem = Historical;
	type KeyOwnerProof =
		<Self::KeyOwnerProofSystem as KeyOwnerProofSystem<(KeyTypeId, ValidatorId)>>::Proof;
	type KeyOwnerIdentification = <Self::KeyOwnerProofSystem as KeyOwnerProofSystem<(
		KeyTypeId,
		ValidatorId,
	)>>::IdentificationTuple;
	type HandleReports = parachains_slashing::SlashingReportHandler<
		Self::KeyOwnerIdentification,
		Offences,
		ReportLongevity,
	>;
	type WeightInfo = weights::runtime_parachains_disputes_slashing::WeightInfo<Runtime>;
	type BenchmarkingConfig = parachains_slashing::BenchConfig<1000>;
}

parameter_types! {
	pub const ParaDeposit: Balance = 40 * UNITS;
}

impl paras_registrar::Config for Runtime {
	type RuntimeOrigin = RuntimeOrigin;
	type RuntimeEvent = RuntimeEvent;
	type Currency = Balances;
	type OnSwap = (Crowdloan, Slots);
	type ParaDeposit = ParaDeposit;
	type DataDepositPerByte = DataDepositPerByte;
	type WeightInfo = weights::runtime_common_paras_registrar::WeightInfo<Runtime>;
}

parameter_types! {
	// 6 weeks
	pub LeasePeriod: BlockNumber = prod_or_fast!(6 * WEEKS, 6 * WEEKS, "KSM_LEASE_PERIOD");
}

impl slots::Config for Runtime {
	type RuntimeEvent = RuntimeEvent;
	type Currency = Balances;
	type Registrar = Registrar;
	type LeasePeriod = LeasePeriod;
	type LeaseOffset = ();
	type ForceOrigin = EitherOf<EnsureRoot<Self::AccountId>, LeaseAdmin>;
	type WeightInfo = weights::runtime_common_slots::WeightInfo<Runtime>;
}

parameter_types! {
	pub const CrowdloanId: PalletId = PalletId(*b"py/cfund");
	pub const OldSubmissionDeposit: Balance = 3 * GRAND; // ~ 10 KSM
	pub const MinContribution: Balance = 3_000 * CENTS; // ~ .1 KSM
	pub const RemoveKeysLimit: u32 = 1000;
	// Allow 32 bytes for an additional memo to a crowdloan.
	pub const MaxMemoLength: u8 = 32;
}

impl crowdloan::Config for Runtime {
	type RuntimeEvent = RuntimeEvent;
	type PalletId = CrowdloanId;
	type SubmissionDeposit = OldSubmissionDeposit;
	type MinContribution = MinContribution;
	type RemoveKeysLimit = RemoveKeysLimit;
	type Registrar = Registrar;
	type Auctioneer = Auctions;
	type MaxMemoLength = MaxMemoLength;
	type WeightInfo = weights::runtime_common_crowdloan::WeightInfo<Runtime>;
}

parameter_types! {
	// The average auction is 7 days long, so this will be 70% for ending period.
	// 5 Days = 72000 Blocks @ 6 sec per block
	pub const EndingPeriod: BlockNumber = 5 * DAYS;
	// ~ 1000 samples per day -> ~ 20 blocks per sample -> 2 minute samples
	pub const SampleLength: BlockNumber = 2 * MINUTES;
}

impl auctions::Config for Runtime {
	type RuntimeEvent = RuntimeEvent;
	type Leaser = Slots;
	type Registrar = Registrar;
	type EndingPeriod = EndingPeriod;
	type SampleLength = SampleLength;
	type Randomness = pallet_babe::RandomnessFromOneEpochAgo<Runtime>;
	type InitiateOrigin = EitherOf<EnsureRoot<Self::AccountId>, AuctionAdmin>;
	type WeightInfo = weights::runtime_common_auctions::WeightInfo<Runtime>;
}

type NisCounterpartInstance = pallet_balances::Instance2;
impl pallet_balances::Config<NisCounterpartInstance> for Runtime {
	type Balance = Balance;
	type DustRemoval = ();
	type RuntimeEvent = RuntimeEvent;
	type ExistentialDeposit = ConstU128<10_000_000_000>; // One KTC cent
	type AccountStore = StorageMapShim<
		pallet_balances::Account<Runtime, NisCounterpartInstance>,
		AccountId,
		pallet_balances::AccountData<u128>,
	>;
	type MaxLocks = ConstU32<4>;
	type MaxReserves = ConstU32<4>;
	type ReserveIdentifier = [u8; 8];
	type WeightInfo = weights::pallet_balances_nis::WeightInfo<Runtime>;
	type RuntimeHoldReason = RuntimeHoldReason;
	type RuntimeFreezeReason = RuntimeFreezeReason;
	type FreezeIdentifier = ();
	type MaxFreezes = ConstU32<1>;
}

parameter_types! {
	pub const NisBasePeriod: BlockNumber = 7 * DAYS;
	pub const MinBid: Balance = 100 * QUID;
	pub MinReceipt: Perquintill = Perquintill::from_rational(1u64, 10_000_000u64);
	pub const IntakePeriod: BlockNumber = 5 * MINUTES;
	pub MaxIntakeWeight: Weight = MAXIMUM_BLOCK_WEIGHT / 10;
	pub const ThawThrottle: (Perquintill, BlockNumber) = (Perquintill::from_percent(25), 5);
	pub storage NisTarget: Perquintill = Perquintill::zero();
	pub const NisPalletId: PalletId = PalletId(*b"py/nis  ");
}

impl pallet_nis::Config for Runtime {
	type WeightInfo = weights::pallet_nis::WeightInfo<Runtime>;
	type RuntimeEvent = RuntimeEvent;
	type Currency = Balances;
	type CurrencyBalance = Balance;
	type FundOrigin = frame_system::EnsureSigned<AccountId>;
	type Counterpart = NisCounterpartBalances;
	type CounterpartAmount = WithMaximumOf<ConstU128<21_000_000_000_000_000_000u128>>;
	type Deficit = (); // Mint
	type IgnoredIssuance = ();
	type Target = NisTarget;
	type PalletId = NisPalletId;
	type QueueCount = ConstU32<500>;
	type MaxQueueLen = ConstU32<1000>;
	type FifoQueueLen = ConstU32<250>;
	type BasePeriod = NisBasePeriod;
	type MinBid = MinBid;
	type MinReceipt = MinReceipt;
	type IntakePeriod = IntakePeriod;
	type MaxIntakeWeight = MaxIntakeWeight;
	type ThawThrottle = ThawThrottle;
	type RuntimeHoldReason = RuntimeHoldReason;
}

parameter_types! {
	pub const PoolsPalletId: PalletId = PalletId(*b"py/nopls");
	pub const MaxPointsToBalance: u8 = 10;
}

impl pallet_nomination_pools::Config for Runtime {
	type RuntimeEvent = RuntimeEvent;
	type WeightInfo = weights::pallet_nomination_pools::WeightInfo<Self>;
	type Currency = Balances;
	type RuntimeFreezeReason = RuntimeFreezeReason;
	type RewardCounter = FixedU128;
	type BalanceToU256 = BalanceToU256;
	type U256ToBalance = U256ToBalance;
	type Staking = Staking;
	type PostUnbondingPoolsWindow = ConstU32<4>;
	type MaxMetadataLen = ConstU32<256>;
	// we use the same number of allowed unlocking chunks as with staking.
	type MaxUnbonding = <Self as pallet_staking::Config>::MaxUnlockingChunks;
	type PalletId = PoolsPalletId;
	type MaxPointsToBalance = MaxPointsToBalance;
}

<<<<<<< HEAD
=======
parameter_types! {
	// The deposit configuration for the singed migration. Specially if you want to allow any signed account to do the migration (see `SignedFilter`, these deposits should be high)
	pub const MigrationSignedDepositPerItem: Balance = 1 * CENTS;
	pub const MigrationSignedDepositBase: Balance = 20 * CENTS * 100;
	pub const MigrationMaxKeyLen: u32 = 512;
}

impl pallet_state_trie_migration::Config for Runtime {
	type RuntimeEvent = RuntimeEvent;
	type Currency = Balances;
	type RuntimeHoldReason = RuntimeHoldReason;
	type SignedDepositPerItem = MigrationSignedDepositPerItem;
	type SignedDepositBase = MigrationSignedDepositBase;
	type ControlOrigin = EnsureRoot<AccountId>;
	type SignedFilter = frame_support::traits::NeverEnsureOrigin<AccountId>;

	// Use same weights as substrate ones.
	type WeightInfo = pallet_state_trie_migration::weights::SubstrateWeight<Runtime>;
	type MaxKeyLen = MigrationMaxKeyLen;
}

>>>>>>> f5aeb7e8
impl pallet_asset_rate::Config for Runtime {
	type WeightInfo = weights::pallet_asset_rate::WeightInfo<Runtime>;
	type RuntimeEvent = RuntimeEvent;
	type CreateOrigin = EitherOfDiverse<EnsureRoot<AccountId>, Treasurer>;
	type RemoveOrigin = EitherOfDiverse<EnsureRoot<AccountId>, Treasurer>;
	type UpdateOrigin = EitherOfDiverse<EnsureRoot<AccountId>, Treasurer>;
	type Currency = Balances;
	type AssetKind = <Runtime as pallet_treasury::Config>::AssetKind;
	#[cfg(feature = "runtime-benchmarks")]
	type BenchmarkHelper = runtime_common::impls::benchmarks::AssetRateArguments;
}

construct_runtime! {
	pub enum Runtime
	{
		// Basic stuff.
		System: frame_system = 0,

		// Babe must be before session.
		Babe: pallet_babe = 1,

		Timestamp: pallet_timestamp = 2,
		Indices: pallet_indices = 3,
		Balances: pallet_balances = 4,
		TransactionPayment: pallet_transaction_payment = 33,

		// Consensus support.
		// Authorship must be before session in order to note author in the correct session and era
		// for im-online and staking.
		Authorship: pallet_authorship = 5,
		Staking: pallet_staking = 6,
		Offences: pallet_offences = 7,
		Historical: session_historical = 34,

		Session: pallet_session = 8,
		Grandpa: pallet_grandpa = 10,
		AuthorityDiscovery: pallet_authority_discovery = 12,

		// Governance stuff.
		Treasury: pallet_treasury = 18,
		ConvictionVoting: pallet_conviction_voting = 20,
		Referenda: pallet_referenda = 21,
//		pub type FellowshipCollectiveInstance = pallet_ranked_collective::Instance1;
		FellowshipCollective: pallet_ranked_collective::<Instance1> = 22,
//		pub type FellowshipReferendaInstance = pallet_referenda::Instance2;
		FellowshipReferenda: pallet_referenda::<Instance2> = 23,
		Origins: pallet_custom_origins = 43,
		Whitelist: pallet_whitelist = 44,

		// Claims. Usable initially.
		Claims: claims = 19,

		// Utility module.
		Utility: pallet_utility = 24,

		// Less simple identity module.
		Identity: pallet_identity = 25,

		// Society module.
		Society: pallet_society = 26,

		// Social recovery module.
		Recovery: pallet_recovery = 27,

		// Vesting. Usable initially, but removed once all vesting is finished.
		Vesting: pallet_vesting = 28,

		// System scheduler.
		Scheduler: pallet_scheduler = 29,

		// Proxy module. Late addition.
		Proxy: pallet_proxy = 30,

		// Multisig module. Late addition.
		Multisig: pallet_multisig = 31,

		// Preimage registrar.
		Preimage: pallet_preimage = 32,

		// Bounties modules.
		Bounties: pallet_bounties = 35,
		ChildBounties: pallet_child_bounties = 40,

		// Election pallet. Only works with staking, but placed here to maintain indices.
		ElectionProviderMultiPhase: pallet_election_provider_multi_phase = 37,

		// NIS pallet.
		Nis: pallet_nis = 38,
		NisCounterpartBalances: pallet_balances::<Instance2> = 45,

		// Provides a semi-sorted list of nominators for staking.
		VoterList: pallet_bags_list::<Instance1> = 39,

		// nomination pools: extension to staking.
		NominationPools: pallet_nomination_pools = 41,

		// Fast unstake pallet: extension to staking.
		FastUnstake: pallet_fast_unstake = 42,

		// Parachains pallets. Start indices at 50 to leave room.
		ParachainsOrigin: parachains_origin = 50,
		Configuration: parachains_configuration = 51,
		ParasShared: parachains_shared = 52,
		ParaInclusion: parachains_inclusion = 53,
		ParaInherent: parachains_paras_inherent = 54,
		ParaScheduler: parachains_scheduler = 55,
		Paras: parachains_paras = 56,
		Initializer: parachains_initializer = 57,
		Dmp: parachains_dmp = 58,
		Hrmp: parachains_hrmp = 60,
		ParaSessionInfo: parachains_session_info = 61,
		ParasDisputes: parachains_disputes = 62,
		ParasSlashing: parachains_slashing = 63,
		OnDemandAssignmentProvider: parachains_assigner_on_demand = 64,
		CoretimeAssignmentProvider: parachains_assigner_coretime = 65,

		// Parachain Onboarding Pallets. Start indices at 70 to leave room.
		Registrar: paras_registrar = 70,
		Slots: slots = 71,
		Auctions: auctions = 72,
		Crowdloan: crowdloan = 73,
		Coretime: coretime = 74,

		// Pallet for sending XCM.
		XcmPallet: pallet_xcm = 99,

		// Generalized message queue
		MessageQueue: pallet_message_queue = 100,

		// Asset rate.
		AssetRate: pallet_asset_rate = 101,

		// BEEFY Bridges support.
		Beefy: pallet_beefy = 200,
		// MMR leaf construction must be after session in order to have a leaf's next_auth_set
		// refer to block<N>. See issue #160 for details.
		Mmr: pallet_mmr = 201,
		BeefyMmrLeaf: pallet_beefy_mmr = 202,
	}
}

/// The address format for describing accounts.
pub type Address = sp_runtime::MultiAddress<AccountId, ()>;
/// Block header type as expected by this runtime.
pub type Header = generic::Header<BlockNumber, BlakeTwo256>;
/// Block type as expected by this runtime.
pub type Block = generic::Block<Header, UncheckedExtrinsic>;
/// A Block signed with a Justification
pub type SignedBlock = generic::SignedBlock<Block>;
/// `BlockId` type as expected by this runtime.
pub type BlockId = generic::BlockId<Block>;
/// The `SignedExtension` to the basic transaction logic.
pub type SignedExtra = (
	frame_system::CheckNonZeroSender<Runtime>,
	frame_system::CheckSpecVersion<Runtime>,
	frame_system::CheckTxVersion<Runtime>,
	frame_system::CheckGenesis<Runtime>,
	frame_system::CheckMortality<Runtime>,
	frame_system::CheckNonce<Runtime>,
	frame_system::CheckWeight<Runtime>,
	pallet_transaction_payment::ChargeTransactionPayment<Runtime>,
);

pub struct NominationPoolsMigrationV4OldPallet;
impl Get<Perbill> for NominationPoolsMigrationV4OldPallet {
	fn get() -> Perbill {
		Perbill::from_percent(10)
	}
}

/// All migrations that will run on the next runtime upgrade.
///
/// This contains the combined migrations of the last 10 releases. It allows to skip runtime
/// upgrades in case governance decides to do so. THE ORDER IS IMPORTANT.
pub type Migrations = (migrations::Unreleased, migrations::Permanent);

/// The runtime migrations per release.
#[allow(deprecated, missing_docs)]
pub mod migrations {
	use super::*;
	use frame_support::traits::OnRuntimeUpgrade;
	use frame_system::RawOrigin;
	use pallet_scheduler::WeightInfo as SchedulerWeightInfo;
	use runtime_common::auctions::WeightInfo as AuctionsWeightInfo;
	use runtime_parachains::configuration::WeightInfo;
	#[cfg(feature = "try-runtime")]
	use sp_core::crypto::ByteArray;

	// We don't have a limit in the Relay Chain.
	const IDENTITY_MIGRATION_KEY_LIMIT: u64 = u64::MAX;

	pub struct GetLegacyLeaseImpl;
	impl coretime::migration::GetLegacyLease<BlockNumber> for GetLegacyLeaseImpl {
		fn get_parachain_lease_in_blocks(para: ParaId) -> Option<BlockNumber> {
			let now = frame_system::Pallet::<Runtime>::block_number();
			let lease = slots::Pallet::<Runtime>::lease(para);
			if lease.is_empty() {
				return None
			}
			// Lease not yet started, ignore:
			if lease.iter().any(Option::is_none) {
				return None
			}
			let (index, _) =
				<slots::Pallet<Runtime> as Leaser<BlockNumber>>::lease_period_index(now)?;
			Some(index.saturating_add(lease.len() as u32).saturating_mul(LeasePeriod::get()))
		}
	}

<<<<<<< HEAD
	parameter_types! {
		const StateTrieMigrationName: &str =  "StateTrieMigration";
=======
	/// Enable the elastic scaling node side feature.
	///
	/// This is required for Coretime to ensure the relay chain processes parachains that are
	/// assigned to multiple cores.
	pub struct EnableElasticScalingNodeFeature;
	impl OnRuntimeUpgrade for EnableElasticScalingNodeFeature {
		fn on_runtime_upgrade() -> Weight {
			let _ = Configuration::set_node_feature(RawOrigin::Root.into(), 1, true);
			weights::runtime_parachains_configuration::WeightInfo::<Runtime>::set_node_feature()
		}
	}

	parameter_types! {
		pub const ImOnlinePalletName: &'static str = "ImOnline";
	}

	/// Upgrade Session keys to exclude `ImOnline` key.
	/// When this is removed, should also remove `OldSessionKeys`.
	pub struct UpgradeSessionKeys;
	const UPGRADE_SESSION_KEYS_FROM_SPEC: u32 = 1001002;

	impl OnRuntimeUpgrade for UpgradeSessionKeys {
		#[cfg(feature = "try-runtime")]
		fn pre_upgrade() -> Result<Vec<u8>, sp_runtime::TryRuntimeError> {
			if System::last_runtime_upgrade_spec_version() > UPGRADE_SESSION_KEYS_FROM_SPEC {
				log::warn!(target: "runtime::session_keys", "Skipping session keys migration pre-upgrade check due to spec version (already applied?)");
				return Ok(Vec::new())
			}

			log::info!(target: "runtime::session_keys", "Collecting pre-upgrade session keys state");
			let key_ids = SessionKeys::key_ids();
			frame_support::ensure!(
				key_ids
					.into_iter()
					.find(|&k| *k == sp_core::crypto::key_types::IM_ONLINE)
					.is_none(),
				"New session keys contain the ImOnline key that should have been removed",
			);
			let storage_key = pallet_session::QueuedKeys::<Runtime>::hashed_key();
			let mut state: Vec<u8> = Vec::new();
			frame_support::storage::unhashed::get::<Vec<(ValidatorId, OldSessionKeys)>>(
				&storage_key,
			)
			.ok_or::<sp_runtime::TryRuntimeError>("Queued keys are not available".into())?
			.into_iter()
			.for_each(|(id, keys)| {
				state.extend_from_slice(id.as_slice());
				for key_id in key_ids {
					state.extend_from_slice(keys.get_raw(*key_id));
				}
			});
			frame_support::ensure!(state.len() > 0, "Queued keys are not empty before upgrade");
			Ok(state)
		}

		fn on_runtime_upgrade() -> Weight {
			if System::last_runtime_upgrade_spec_version() > UPGRADE_SESSION_KEYS_FROM_SPEC {
				log::info!("Skipping session keys upgrade: already applied");
				return <Runtime as frame_system::Config>::DbWeight::get().reads(1)
			}
			log::trace!("Upgrading session keys");
			Session::upgrade_keys::<OldSessionKeys, _>(transform_session_keys);
			Perbill::from_percent(50) * BlockWeights::get().max_block
		}

		#[cfg(feature = "try-runtime")]
		fn post_upgrade(
			old_state: sp_std::vec::Vec<u8>,
		) -> Result<(), sp_runtime::TryRuntimeError> {
			if System::last_runtime_upgrade_spec_version() > UPGRADE_SESSION_KEYS_FROM_SPEC {
				log::warn!(target: "runtime::session_keys", "Skipping session keys migration post-upgrade check due to spec version (already applied?)");
				return Ok(())
			}

			let key_ids = SessionKeys::key_ids();
			let mut new_state: Vec<u8> = Vec::new();
			pallet_session::QueuedKeys::<Runtime>::get().into_iter().for_each(|(id, keys)| {
				new_state.extend_from_slice(id.as_slice());
				for key_id in key_ids {
					new_state.extend_from_slice(keys.get_raw(*key_id));
				}
			});
			frame_support::ensure!(new_state.len() > 0, "Queued keys are not empty after upgrade");
			frame_support::ensure!(
				old_state == new_state,
				"Pre-upgrade and post-upgrade keys do not match!"
			);
			log::info!(target: "runtime::session_keys", "Session keys migrated successfully");
			Ok(())
		}
	}

	/// Cancel all ongoing auctions.
	///
	/// Any leases that come into existence after coretime was launched will not be served. Yet,
	/// any ongoing auctions must be cancelled.
	///
	/// Safety:
	///
	/// - After coretime is launched, there are no auctions anymore. So if this forgotten to
	/// be removed after the runtime upgrade, running this again on the next one is harmless.
	/// - I am assuming scheduler `TaskName`s are unique, so removal of the scheduled entry
	/// multiple times should also be fine.
	pub struct CancelAuctions;
	impl OnRuntimeUpgrade for CancelAuctions {
		fn on_runtime_upgrade() -> Weight {
			if let Err(err) = Auctions::cancel_auction(frame_system::RawOrigin::Root.into()) {
				log::debug!(target: "runtime", "Cancelling auctions failed: {:?}", err);
			}
			// Cancel scheduled auction as well:
			if let Err(err) = Scheduler::cancel_named(
				pallet_custom_origins::Origin::AuctionAdmin.into(),
				[
					0x5c, 0x68, 0xbf, 0x0c, 0x2d, 0x11, 0x04, 0x91, 0x6b, 0xa5, 0xa4, 0xde, 0xe6,
					0xb8, 0x14, 0xe8, 0x2b, 0x27, 0x93, 0x78, 0x4c, 0xb6, 0xe7, 0x69, 0x04, 0x00,
					0x1a, 0x59, 0x49, 0xc1, 0x63, 0xb1,
				],
			) {
				log::debug!(target: "runtime", "Cancelling scheduled auctions failed: {:?}", err);
			}
			weights::runtime_common_auctions::WeightInfo::<Runtime>::cancel_auction()
				.saturating_add(weights::pallet_scheduler::WeightInfo::<Runtime>::cancel_named(
					<Runtime as pallet_scheduler::Config>::MaxScheduledPerBlock::get(),
				))
		}
>>>>>>> f5aeb7e8
	}

	/// Unreleased migrations. Add new ones here:
	pub type Unreleased = (
		frame_support::migrations::RemovePallet<StateTrieMigrationName, RocksDbWeight>,
		pallet_nomination_pools::migration::versioned::V7ToV8<Runtime>,
		pallet_staking::migrations::v14::MigrateToV14<Runtime>,
		parachains_configuration::migration::v10::MigrateToV10<Runtime>,
		parachains_configuration::migration::v11::MigrateToV11<Runtime>,
		pallet_grandpa::migrations::MigrateV4ToV5<Runtime>,
		// Migrate Identity pallet for Usernames
		pallet_identity::migration::versioned::V0ToV1<Runtime, IDENTITY_MIGRATION_KEY_LIMIT>,
		parachains_scheduler::migration::MigrateV1ToV2<Runtime>,
		// Migrate from legacy lease to coretime. Needs to run after configuration v11
		coretime::migration::MigrateToCoretime<
			Runtime,
			crate::xcm_config::XcmRouter,
			GetLegacyLeaseImpl,
		>,
		EnableElasticScalingNodeFeature,
		// Upgrade `SessionKeys` to exclude `ImOnline`
		UpgradeSessionKeys,
		// Remove `im-online` pallet on-chain storage
		frame_support::migrations::RemovePallet<
			ImOnlinePalletName,
			<Runtime as frame_system::Config>::DbWeight,
		>,
		CancelAuctions,
	);

	/// Migrations/checks that do not need to be versioned and can run on every update.
	pub type Permanent = (pallet_xcm::migration::MigrateToLatestXcmVersion<Runtime>,);
}

/// Unchecked extrinsic type as expected by this runtime.
pub type UncheckedExtrinsic =
	generic::UncheckedExtrinsic<Address, RuntimeCall, Signature, SignedExtra>;
/// Executive: handles dispatch to the various modules.
pub type Executive = frame_executive::Executive<
	Runtime,
	Block,
	frame_system::ChainContext<Runtime>,
	Runtime,
	AllPalletsWithSystem,
	Migrations,
>;
/// The payload being signed in the transactions.
pub type SignedPayload = generic::SignedPayload<RuntimeCall, SignedExtra>;

#[cfg(feature = "runtime-benchmarks")]
mod benches {
	frame_benchmarking::define_benchmarks!(
		// Polkadot
		// NOTE: Make sure to prefix these with `runtime_common::` so
		// that the path resolves correctly in the generated file.
		[runtime_common::auctions, Auctions]
		[runtime_common::crowdloan, Crowdloan]
		[runtime_common::claims, Claims]
		[runtime_common::slots, Slots]
		[runtime_common::paras_registrar, Registrar]
		[runtime_parachains::configuration, Configuration]
		[runtime_parachains::hrmp, Hrmp]
		[runtime_parachains::disputes, ParasDisputes]
		[runtime_parachains::disputes::slashing, ParasSlashing]
		[runtime_parachains::inclusion, ParaInclusion]
		[runtime_parachains::initializer, Initializer]
		[runtime_parachains::paras_inherent, ParaInherent]
		[runtime_parachains::paras, Paras]
		[runtime_parachains::assigner_on_demand, OnDemandAssignmentProvider]
		[runtime_parachains::coretime, Coretime]
		// Substrate
		[pallet_balances, Native]
		[pallet_balances, Nis]
		[pallet_bags_list, VoterList]
		[frame_benchmarking::baseline, Baseline::<Runtime>]
		[pallet_bounties, Bounties]
		[pallet_child_bounties, ChildBounties]
		[pallet_conviction_voting, ConvictionVoting]
		[pallet_election_provider_multi_phase, ElectionProviderMultiPhase]
		[frame_election_provider_support, ElectionProviderBench::<Runtime>]
		[pallet_fast_unstake, FastUnstake]
		[pallet_nis, Nis]
		[pallet_identity, Identity]
		[pallet_indices, Indices]
		[pallet_message_queue, MessageQueue]
		[pallet_multisig, Multisig]
		[pallet_nomination_pools, NominationPoolsBench::<Runtime>]
		[pallet_offences, OffencesBench::<Runtime>]
		[pallet_preimage, Preimage]
		[pallet_proxy, Proxy]
		[pallet_ranked_collective, FellowshipCollective]
		[pallet_recovery, Recovery]
		[pallet_referenda, Referenda]
		[pallet_referenda, FellowshipReferenda]
		[pallet_scheduler, Scheduler]
		[pallet_session, SessionBench::<Runtime>]
		[pallet_society, Society]
		[pallet_staking, Staking]
		[frame_system, SystemBench::<Runtime>]
		[pallet_timestamp, Timestamp]
		[pallet_treasury, Treasury]
		[pallet_utility, Utility]
		[pallet_vesting, Vesting]
		[pallet_whitelist, Whitelist]
		[pallet_asset_rate, AssetRate]
		// XCM
		[pallet_xcm, PalletXcmExtrinsiscsBenchmark::<Runtime>]
		[pallet_xcm_benchmarks::fungible, pallet_xcm_benchmarks::fungible::Pallet::<Runtime>]
		[pallet_xcm_benchmarks::generic, pallet_xcm_benchmarks::generic::Pallet::<Runtime>]
	);
}

sp_api::impl_runtime_apis! {
	impl sp_api::Core<Block> for Runtime {
		fn version() -> RuntimeVersion {
			VERSION
		}

		fn execute_block(block: Block) {
			Executive::execute_block(block);
		}

		fn initialize_block(header: &<Block as BlockT>::Header) {
			Executive::initialize_block(header)
		}
	}

	impl sp_api::Metadata<Block> for Runtime {
		fn metadata() -> OpaqueMetadata {
			OpaqueMetadata::new(Runtime::metadata().into())
		}

		fn metadata_at_version(version: u32) -> Option<OpaqueMetadata> {
			Runtime::metadata_at_version(version)
		}

		fn metadata_versions() -> sp_std::vec::Vec<u32> {
			Runtime::metadata_versions()
		}
	}

	impl block_builder_api::BlockBuilder<Block> for Runtime {
		fn apply_extrinsic(extrinsic: <Block as BlockT>::Extrinsic) -> ApplyExtrinsicResult {
			Executive::apply_extrinsic(extrinsic)
		}

		fn finalize_block() -> <Block as BlockT>::Header {
			Executive::finalize_block()
		}

		fn inherent_extrinsics(data: inherents::InherentData) -> Vec<<Block as BlockT>::Extrinsic> {
			data.create_extrinsics()
		}

		fn check_inherents(
			block: Block,
			data: inherents::InherentData,
		) -> inherents::CheckInherentsResult {
			data.check_extrinsics(&block)
		}
	}

	impl tx_pool_api::runtime_api::TaggedTransactionQueue<Block> for Runtime {
		fn validate_transaction(
			source: TransactionSource,
			tx: <Block as BlockT>::Extrinsic,
			block_hash: <Block as BlockT>::Hash,
		) -> TransactionValidity {
			Executive::validate_transaction(source, tx, block_hash)
		}
	}

	impl offchain_primitives::OffchainWorkerApi<Block> for Runtime {
		fn offchain_worker(header: &<Block as BlockT>::Header) {
			Executive::offchain_worker(header)
		}
	}

	#[api_version(10)]
	impl primitives::runtime_api::ParachainHost<Block> for Runtime {
		fn validators() -> Vec<ValidatorId> {
			parachains_runtime_api_impl::validators::<Runtime>()
		}

		fn validator_groups() -> (Vec<Vec<ValidatorIndex>>, GroupRotationInfo<BlockNumber>) {
			parachains_runtime_api_impl::validator_groups::<Runtime>()
		}

		fn availability_cores() -> Vec<CoreState<Hash, BlockNumber>> {
			parachains_runtime_api_impl::availability_cores::<Runtime>()
		}

		fn persisted_validation_data(para_id: ParaId, assumption: OccupiedCoreAssumption)
			-> Option<PersistedValidationData<Hash, BlockNumber>> {
			parachains_runtime_api_impl::persisted_validation_data::<Runtime>(para_id, assumption)
		}

		fn assumed_validation_data(
			para_id: ParaId,
			expected_persisted_validation_data_hash: Hash,
		) -> Option<(PersistedValidationData<Hash, BlockNumber>, ValidationCodeHash)> {
			parachains_runtime_api_impl::assumed_validation_data::<Runtime>(
				para_id,
				expected_persisted_validation_data_hash,
			)
		}

		fn check_validation_outputs(
			para_id: ParaId,
			outputs: primitives::CandidateCommitments,
		) -> bool {
			parachains_runtime_api_impl::check_validation_outputs::<Runtime>(para_id, outputs)
		}

		fn session_index_for_child() -> SessionIndex {
			parachains_runtime_api_impl::session_index_for_child::<Runtime>()
		}

		fn validation_code(para_id: ParaId, assumption: OccupiedCoreAssumption)
			-> Option<ValidationCode> {
			parachains_runtime_api_impl::validation_code::<Runtime>(para_id, assumption)
		}

		fn candidate_pending_availability(para_id: ParaId) -> Option<CommittedCandidateReceipt<Hash>> {
			parachains_runtime_api_impl::candidate_pending_availability::<Runtime>(para_id)
		}

		fn candidate_events() -> Vec<CandidateEvent<Hash>> {
			parachains_runtime_api_impl::candidate_events::<Runtime, _>(|ev| {
				match ev {
					RuntimeEvent::ParaInclusion(ev) => {
						Some(ev)
					}
					_ => None,
				}
			})
		}

		fn session_info(index: SessionIndex) -> Option<SessionInfo> {
			parachains_runtime_api_impl::session_info::<Runtime>(index)
		}

		fn session_executor_params(session_index: SessionIndex) -> Option<ExecutorParams> {
			parachains_runtime_api_impl::session_executor_params::<Runtime>(session_index)
		}

		fn dmq_contents(recipient: ParaId) -> Vec<InboundDownwardMessage<BlockNumber>> {
			parachains_runtime_api_impl::dmq_contents::<Runtime>(recipient)
		}

		fn inbound_hrmp_channels_contents(
			recipient: ParaId
		) -> BTreeMap<ParaId, Vec<InboundHrmpMessage<BlockNumber>>> {
			parachains_runtime_api_impl::inbound_hrmp_channels_contents::<Runtime>(recipient)
		}

		fn validation_code_by_hash(hash: ValidationCodeHash) -> Option<ValidationCode> {
			parachains_runtime_api_impl::validation_code_by_hash::<Runtime>(hash)
		}

		fn on_chain_votes() -> Option<ScrapedOnChainVotes<Hash>> {
			parachains_runtime_api_impl::on_chain_votes::<Runtime>()
		}

		fn submit_pvf_check_statement(
			stmt: primitives::PvfCheckStatement,
			signature: primitives::ValidatorSignature,
		) {
			parachains_runtime_api_impl::submit_pvf_check_statement::<Runtime>(stmt, signature)
		}

		fn pvfs_require_precheck() -> Vec<ValidationCodeHash> {
			parachains_runtime_api_impl::pvfs_require_precheck::<Runtime>()
		}

		fn validation_code_hash(para_id: ParaId, assumption: OccupiedCoreAssumption)
			-> Option<ValidationCodeHash>
		{
			parachains_runtime_api_impl::validation_code_hash::<Runtime>(para_id, assumption)
		}

		fn disputes() -> Vec<(SessionIndex, CandidateHash, DisputeState<BlockNumber>)> {
			parachains_runtime_api_impl::get_session_disputes::<Runtime>()
		}

		fn unapplied_slashes(
		) -> Vec<(SessionIndex, CandidateHash, slashing::PendingSlashes)> {
			parachains_runtime_api_impl::unapplied_slashes::<Runtime>()
		}

		fn key_ownership_proof(
			validator_id: ValidatorId,
		) -> Option<slashing::OpaqueKeyOwnershipProof> {
			use parity_scale_codec::Encode;

			Historical::prove((PARACHAIN_KEY_TYPE_ID, validator_id))
				.map(|p| p.encode())
				.map(slashing::OpaqueKeyOwnershipProof::new)
		}

		fn submit_report_dispute_lost(
			dispute_proof: slashing::DisputeProof,
			key_ownership_proof: slashing::OpaqueKeyOwnershipProof,
		) -> Option<()> {
			parachains_runtime_api_impl::submit_unsigned_slashing_report::<Runtime>(
				dispute_proof,
				key_ownership_proof,
			)
		}

		fn minimum_backing_votes() -> u32 {
			parachains_runtime_api_impl::minimum_backing_votes::<Runtime>()
		}

		fn para_backing_state(para_id: ParaId) -> Option<primitives::async_backing::BackingState> {
			parachains_runtime_api_impl::backing_state::<Runtime>(para_id)
		}

		fn async_backing_params() -> primitives::AsyncBackingParams {
			parachains_runtime_api_impl::async_backing_params::<Runtime>()
		}

		fn disabled_validators() -> Vec<ValidatorIndex> {
			parachains_vstaging_api_impl::disabled_validators::<Runtime>()
		}

		fn node_features() -> NodeFeatures {
			parachains_vstaging_api_impl::node_features::<Runtime>()
		}

		fn approval_voting_params() -> ApprovalVotingParams {
			parachains_vstaging_api_impl::approval_voting_params::<Runtime>()
		}
	}

	impl beefy_primitives::BeefyApi<Block, BeefyId> for Runtime {
		fn beefy_genesis() -> Option<BlockNumber> {
			Beefy::genesis_block()
		}

		fn validator_set() -> Option<beefy_primitives::ValidatorSet<BeefyId>> {
			Beefy::validator_set()
		}

		fn submit_report_equivocation_unsigned_extrinsic(
			equivocation_proof: beefy_primitives::EquivocationProof<
				BlockNumber,
				BeefyId,
				BeefySignature,
			>,
			key_owner_proof: beefy_primitives::OpaqueKeyOwnershipProof,
		) -> Option<()> {
			let key_owner_proof = key_owner_proof.decode()?;

			Beefy::submit_unsigned_equivocation_report(
				equivocation_proof,
				key_owner_proof,
			)
		}

		fn generate_key_ownership_proof(
			_set_id: beefy_primitives::ValidatorSetId,
			authority_id: BeefyId,
		) -> Option<beefy_primitives::OpaqueKeyOwnershipProof> {
			use parity_scale_codec::Encode;

			Historical::prove((beefy_primitives::KEY_TYPE, authority_id))
				.map(|p| p.encode())
				.map(beefy_primitives::OpaqueKeyOwnershipProof::new)
		}
	}

	impl mmr::MmrApi<Block, Hash, BlockNumber> for Runtime {
		fn mmr_root() -> Result<mmr::Hash, mmr::Error> {
			Ok(Mmr::mmr_root())
		}

		fn mmr_leaf_count() -> Result<mmr::LeafIndex, mmr::Error> {
			Ok(Mmr::mmr_leaves())
		}

		fn generate_proof(
			block_numbers: Vec<BlockNumber>,
			best_known_block_number: Option<BlockNumber>,
		) -> Result<(Vec<mmr::EncodableOpaqueLeaf>, mmr::Proof<mmr::Hash>), mmr::Error> {
			Mmr::generate_proof(block_numbers, best_known_block_number).map(
				|(leaves, proof)| {
					(
						leaves
							.into_iter()
							.map(|leaf| mmr::EncodableOpaqueLeaf::from_leaf(&leaf))
							.collect(),
						proof,
					)
				},
			)
		}

		fn verify_proof(leaves: Vec<mmr::EncodableOpaqueLeaf>, proof: mmr::Proof<mmr::Hash>)
			-> Result<(), mmr::Error>
		{
			let leaves = leaves.into_iter().map(|leaf|
				leaf.into_opaque_leaf()
				.try_decode()
				.ok_or(mmr::Error::Verify)).collect::<Result<Vec<mmr::Leaf>, mmr::Error>>()?;
			Mmr::verify_leaves(leaves, proof)
		}

		fn verify_proof_stateless(
			root: mmr::Hash,
			leaves: Vec<mmr::EncodableOpaqueLeaf>,
			proof: mmr::Proof<mmr::Hash>
		) -> Result<(), mmr::Error> {
			let nodes = leaves.into_iter().map(|leaf|mmr::DataOrHash::Data(leaf.into_opaque_leaf())).collect();
			pallet_mmr::verify_leaves_proof::<mmr::Hashing, _>(root, nodes, proof)
		}
	}

	impl pallet_beefy_mmr::BeefyMmrApi<Block, Hash> for RuntimeApi {
		fn authority_set_proof() -> beefy_primitives::mmr::BeefyAuthoritySet<Hash> {
			BeefyMmrLeaf::authority_set_proof()
		}

		fn next_authority_set_proof() -> beefy_primitives::mmr::BeefyNextAuthoritySet<Hash> {
			BeefyMmrLeaf::next_authority_set_proof()
		}
	}

	impl fg_primitives::GrandpaApi<Block> for Runtime {
		fn grandpa_authorities() -> Vec<(GrandpaId, u64)> {
			Grandpa::grandpa_authorities()
		}

		fn current_set_id() -> fg_primitives::SetId {
			Grandpa::current_set_id()
		}

		fn submit_report_equivocation_unsigned_extrinsic(
			equivocation_proof: fg_primitives::EquivocationProof<
				<Block as BlockT>::Hash,
				sp_runtime::traits::NumberFor<Block>,
			>,
			key_owner_proof: fg_primitives::OpaqueKeyOwnershipProof,
		) -> Option<()> {
			let key_owner_proof = key_owner_proof.decode()?;

			Grandpa::submit_unsigned_equivocation_report(
				equivocation_proof,
				key_owner_proof,
			)
		}

		fn generate_key_ownership_proof(
			_set_id: fg_primitives::SetId,
			authority_id: fg_primitives::AuthorityId,
		) -> Option<fg_primitives::OpaqueKeyOwnershipProof> {
			use parity_scale_codec::Encode;

			Historical::prove((fg_primitives::KEY_TYPE, authority_id))
				.map(|p| p.encode())
				.map(fg_primitives::OpaqueKeyOwnershipProof::new)
		}
	}

	impl babe_primitives::BabeApi<Block> for Runtime {
		fn configuration() -> babe_primitives::BabeConfiguration {
			let epoch_config = Babe::epoch_config().unwrap_or(BABE_GENESIS_EPOCH_CONFIG);
			babe_primitives::BabeConfiguration {
				slot_duration: Babe::slot_duration(),
				epoch_length: EpochDuration::get(),
				c: epoch_config.c,
				authorities: Babe::authorities().to_vec(),
				randomness: Babe::randomness(),
				allowed_slots: epoch_config.allowed_slots,
			}
		}

		fn current_epoch_start() -> babe_primitives::Slot {
			Babe::current_epoch_start()
		}

		fn current_epoch() -> babe_primitives::Epoch {
			Babe::current_epoch()
		}

		fn next_epoch() -> babe_primitives::Epoch {
			Babe::next_epoch()
		}

		fn generate_key_ownership_proof(
			_slot: babe_primitives::Slot,
			authority_id: babe_primitives::AuthorityId,
		) -> Option<babe_primitives::OpaqueKeyOwnershipProof> {
			use parity_scale_codec::Encode;

			Historical::prove((babe_primitives::KEY_TYPE, authority_id))
				.map(|p| p.encode())
				.map(babe_primitives::OpaqueKeyOwnershipProof::new)
		}

		fn submit_report_equivocation_unsigned_extrinsic(
			equivocation_proof: babe_primitives::EquivocationProof<<Block as BlockT>::Header>,
			key_owner_proof: babe_primitives::OpaqueKeyOwnershipProof,
		) -> Option<()> {
			let key_owner_proof = key_owner_proof.decode()?;

			Babe::submit_unsigned_equivocation_report(
				equivocation_proof,
				key_owner_proof,
			)
		}
	}

	impl authority_discovery_primitives::AuthorityDiscoveryApi<Block> for Runtime {
		fn authorities() -> Vec<AuthorityDiscoveryId> {
			parachains_runtime_api_impl::relevant_authority_ids::<Runtime>()
		}
	}

	impl sp_session::SessionKeys<Block> for Runtime {
		fn generate_session_keys(seed: Option<Vec<u8>>) -> Vec<u8> {
			SessionKeys::generate(seed)
		}

		fn decode_session_keys(
			encoded: Vec<u8>,
		) -> Option<Vec<(Vec<u8>, sp_core::crypto::KeyTypeId)>> {
			SessionKeys::decode_into_raw_public_keys(&encoded)
		}
	}

	impl frame_system_rpc_runtime_api::AccountNonceApi<Block, AccountId, Nonce> for Runtime {
		fn account_nonce(account: AccountId) -> Nonce {
			System::account_nonce(account)
		}
	}

	impl pallet_transaction_payment_rpc_runtime_api::TransactionPaymentApi<
		Block,
		Balance,
	> for Runtime {
		fn query_info(uxt: <Block as BlockT>::Extrinsic, len: u32) -> RuntimeDispatchInfo<Balance> {
			TransactionPayment::query_info(uxt, len)
		}
		fn query_fee_details(uxt: <Block as BlockT>::Extrinsic, len: u32) -> FeeDetails<Balance> {
			TransactionPayment::query_fee_details(uxt, len)
		}
		fn query_weight_to_fee(weight: Weight) -> Balance {
			TransactionPayment::weight_to_fee(weight)
		}
		fn query_length_to_fee(length: u32) -> Balance {
			TransactionPayment::length_to_fee(length)
		}
	}

	impl pallet_transaction_payment_rpc_runtime_api::TransactionPaymentCallApi<Block, Balance, RuntimeCall>
		for Runtime
	{
		fn query_call_info(call: RuntimeCall, len: u32) -> RuntimeDispatchInfo<Balance> {
			TransactionPayment::query_call_info(call, len)
		}
		fn query_call_fee_details(call: RuntimeCall, len: u32) -> FeeDetails<Balance> {
			TransactionPayment::query_call_fee_details(call, len)
		}
		fn query_weight_to_fee(weight: Weight) -> Balance {
			TransactionPayment::weight_to_fee(weight)
		}
		fn query_length_to_fee(length: u32) -> Balance {
			TransactionPayment::length_to_fee(length)
		}
	}

	impl pallet_nomination_pools_runtime_api::NominationPoolsApi<
		Block,
		AccountId,
		Balance,
	> for Runtime {
		fn pending_rewards(member: AccountId) -> Balance {
			NominationPools::api_pending_rewards(member).unwrap_or_default()
		}

		fn points_to_balance(pool_id: pallet_nomination_pools::PoolId, points: Balance) -> Balance {
			NominationPools::api_points_to_balance(pool_id, points)
		}

		fn balance_to_points(pool_id: pallet_nomination_pools::PoolId, new_funds: Balance) -> Balance {
			NominationPools::api_balance_to_points(pool_id, new_funds)
		}
	}

	impl pallet_staking_runtime_api::StakingApi<Block, Balance, AccountId> for Runtime {
		fn nominations_quota(balance: Balance) -> u32 {
			Staking::api_nominations_quota(balance)
		}

		fn eras_stakers_page_count(era: sp_staking::EraIndex, account: AccountId) -> sp_staking::Page {
			Staking::api_eras_stakers_page_count(era, account)
		}
	}

	impl sp_genesis_builder::GenesisBuilder<Block> for Runtime {
		fn create_default_config() -> Vec<u8> {
			create_default_config::<RuntimeGenesisConfig>()
		}

		fn build_config(config: Vec<u8>) -> sp_genesis_builder::Result {
			build_config::<RuntimeGenesisConfig>(config)
		}
	}

	#[cfg(feature = "try-runtime")]
	impl frame_try_runtime::TryRuntime<Block> for Runtime {
		fn on_runtime_upgrade(checks: frame_try_runtime::UpgradeCheckSelect) -> (Weight, Weight) {
			log::info!("try-runtime::on_runtime_upgrade kusama.");
			let weight = Executive::try_runtime_upgrade(checks).unwrap();
			(weight, BlockWeights::get().max_block)
		}

		fn execute_block(
			block: Block,
			state_root_check: bool,
			signature_check: bool,
			select: frame_try_runtime::TryStateSelect,
		) -> Weight {
			// NOTE: intentional unwrap: we don't want to propagate the error backwards, and want to
			// have a backtrace here.
			Executive::try_execute_block(block, state_root_check, signature_check, select).unwrap()
		}
	}

	#[cfg(feature = "runtime-benchmarks")]
	impl frame_benchmarking::Benchmark<Block> for Runtime {
		fn benchmark_metadata(extra: bool) -> (
			Vec<frame_benchmarking::BenchmarkList>,
			Vec<frame_support::traits::StorageInfo>,
		) {
			use frame_benchmarking::{Benchmarking, BenchmarkList};
			use frame_support::traits::StorageInfoTrait;

			use pallet_session_benchmarking::Pallet as SessionBench;
			use pallet_offences_benchmarking::Pallet as OffencesBench;
			use pallet_election_provider_support_benchmarking::Pallet as ElectionProviderBench;
			use pallet_xcm::benchmarking::Pallet as PalletXcmExtrinsiscsBenchmark;
			use frame_system_benchmarking::Pallet as SystemBench;
			use pallet_nomination_pools_benchmarking::Pallet as NominationPoolsBench;
			use frame_benchmarking::baseline::Pallet as Baseline;

			// Benchmark files generated for `Balances/NisCounterpartBalances` instances are by default
			// `pallet_balances_balances.rs / pallet_balances_nis_counterpart_balances`, which is not really nice,
			// so with this redefinition we can change names to nicer:
			// `pallet_balances_native.rs / pallet_balances_nis.rs`.
			type Native = pallet_balances::Pallet::<Runtime, ()>;
			type Nis = pallet_balances::Pallet::<Runtime, NisCounterpartInstance>;

			let mut list = Vec::<BenchmarkList>::new();
			list_benchmarks!(list, extra);

			let storage_info = AllPalletsWithSystem::storage_info();
			return (list, storage_info)
		}

		fn dispatch_benchmark(
			config: frame_benchmarking::BenchmarkConfig
		) -> Result<
			Vec<frame_benchmarking::BenchmarkBatch>,
			sp_runtime::RuntimeString,
		> {
			use frame_support::traits::WhitelistedStorageKeys;
			use frame_benchmarking::{Benchmarking, BenchmarkBatch, BenchmarkError};
			use sp_storage::TrackedStorageKey;
			// Trying to add benchmarks directly to some pallets caused cyclic dependency issues.
			// To get around that, we separated the benchmarks into its own crate.
			use pallet_session_benchmarking::Pallet as SessionBench;
			use pallet_offences_benchmarking::Pallet as OffencesBench;
			use pallet_election_provider_support_benchmarking::Pallet as ElectionProviderBench;
			use frame_system_benchmarking::Pallet as SystemBench;
			use pallet_nomination_pools_benchmarking::Pallet as NominationPoolsBench;
			use frame_benchmarking::baseline::Pallet as Baseline;
			use xcm::latest::prelude::*;
			use xcm_config::{
				LocalCheckAccount, SovereignAccountOf, AssetHubLocation, TokenLocation, XcmConfig,
			};

			impl pallet_session_benchmarking::Config for Runtime {}
			impl pallet_offences_benchmarking::Config for Runtime {}
			impl pallet_election_provider_support_benchmarking::Config for Runtime {}
			impl frame_system_benchmarking::Config for Runtime {}
			impl frame_benchmarking::baseline::Config for Runtime {}
			impl pallet_nomination_pools_benchmarking::Config for Runtime {}
			impl runtime_parachains::disputes::slashing::benchmarking::Config for Runtime {}

			parameter_types! {
				pub ExistentialDepositAsset: Option<Asset> = Some((
					TokenLocation::get(),
					ExistentialDeposit::get()
				).into());
				pub AssetHubParaId: ParaId = kusama_runtime_constants::system_parachain::ASSET_HUB_ID.into();
				pub const RandomParaId: ParaId = ParaId::new(43211234);
			}

			use pallet_xcm::benchmarking::Pallet as PalletXcmExtrinsiscsBenchmark;
			impl pallet_xcm::benchmarking::Config for Runtime {
				type DeliveryHelper = (
					runtime_common::xcm_sender::ToParachainDeliveryHelper<
						XcmConfig,
						ExistentialDepositAsset,
						xcm_config::PriceForChildParachainDelivery,
						AssetHubParaId,
						(),
					>,
					runtime_common::xcm_sender::ToParachainDeliveryHelper<
						XcmConfig,
						ExistentialDepositAsset,
						xcm_config::PriceForChildParachainDelivery,
						RandomParaId,
						(),
					>
				);

				fn reachable_dest() -> Option<Location> {
					Some(crate::xcm_config::AssetHubLocation::get())
				}

				fn teleportable_asset_and_dest() -> Option<(Asset, Location)> {
					// Relay/native token can be teleported to/from AH.
					Some((
						Asset { fun: Fungible(ExistentialDeposit::get()), id: AssetId(Here.into()) },
						crate::xcm_config::AssetHubLocation::get(),
					))
				}

				fn reserve_transferable_asset_and_dest() -> Option<(Asset, Location)> {
					// Relay can reserve transfer native token to some random parachain.
					Some((
						Asset {
							fun: Fungible(ExistentialDeposit::get()),
							id: AssetId(Here.into())
						},
						Parachain(RandomParaId::get().into()).into(),
					))
				}

				fn set_up_complex_asset_transfer(
				) -> Option<(Assets, u32, Location, Box<dyn FnOnce()>)> {
					// Relay supports only native token, either reserve transfer it to non-system parachains,
					// or teleport it to system parachain. Use the teleport case for benchmarking as it's
					// slightly heavier.
					// Relay/native token can be teleported to/from AH.
					let native_location = Here.into();
					let dest = crate::xcm_config::AssetHubLocation::get();
					pallet_xcm::benchmarking::helpers::native_teleport_as_asset_transfer::<Runtime>(
						native_location,
						dest
					)
				}

				fn get_asset() -> Asset {
					Asset {
						id: AssetId(Location::here()),
						fun: Fungible(ExistentialDeposit::get()),
					}
				}
			}

			impl pallet_xcm_benchmarks::Config for Runtime {
				type XcmConfig = XcmConfig;
				type AccountIdConverter = SovereignAccountOf;
				type DeliveryHelper = runtime_common::xcm_sender::ToParachainDeliveryHelper<
					XcmConfig,
					ExistentialDepositAsset,
					xcm_config::PriceForChildParachainDelivery,
					AssetHubParaId,
					(),
				>;
				fn valid_destination() -> Result<Location, BenchmarkError> {
					Ok(AssetHubLocation::get())
				}
				fn worst_case_holding(_depositable_count: u32) -> Assets {
					// Kusama only knows about KSM.
					vec![Asset{
						id: AssetId(TokenLocation::get()),
						fun: Fungible(1_000_000 * UNITS),
					}].into()
				}
			}

			parameter_types! {
				pub TrustedTeleporter: Option<(Location, Asset)> = Some((
					AssetHubLocation::get(),
					Asset { fun: Fungible(1 * UNITS), id: AssetId(TokenLocation::get()) },
				));
				pub const TrustedReserve: Option<(Location, Asset)> = None;
			}

			impl pallet_xcm_benchmarks::fungible::Config for Runtime {
				type TransactAsset = Balances;

				type CheckedAccount = LocalCheckAccount;
				type TrustedTeleporter = TrustedTeleporter;
				type TrustedReserve = TrustedReserve;

				fn get_asset() -> Asset {
					Asset {
						id: AssetId(TokenLocation::get()),
						fun: Fungible(1 * UNITS),
					}
				}
			}

			impl pallet_xcm_benchmarks::generic::Config for Runtime {
				type TransactAsset = Balances;
				type RuntimeCall = RuntimeCall;

				fn worst_case_response() -> (u64, Response) {
					(0u64, Response::Version(Default::default()))
				}

				fn worst_case_asset_exchange() -> Result<(Assets, Assets), BenchmarkError> {
					// Kusama doesn't support asset exchanges
					Err(BenchmarkError::Skip)
				}

				fn universal_alias() -> Result<(Location, Junction), BenchmarkError> {
					// The XCM executor of Kusama doesn't have a configured `UniversalAliases`
					Err(BenchmarkError::Skip)
				}

				fn transact_origin_and_runtime_call() -> Result<(Location, RuntimeCall), BenchmarkError> {
					Ok((AssetHubLocation::get(), frame_system::Call::remark_with_event { remark: vec![] }.into()))
				}

				fn subscribe_origin() -> Result<Location, BenchmarkError> {
					Ok(AssetHubLocation::get())
				}

				fn claimable_asset() -> Result<(Location, Location, Assets), BenchmarkError> {
					let origin = AssetHubLocation::get();
					let assets: Assets = (AssetId(TokenLocation::get()), 1_000 * UNITS).into();
					let ticket = Location { parents: 0, interior: Here };
					Ok((origin, ticket, assets))
				}

				fn fee_asset() -> Result<Asset, BenchmarkError> {
					Ok(Asset {
						id: AssetId(TokenLocation::get()),
						fun: Fungible(1_000_000 * UNITS),
					})
				}

				fn unlockable_asset() -> Result<(Location, Location, Asset), BenchmarkError> {
					// Kusama doesn't support asset locking
					Err(BenchmarkError::Skip)
				}

				fn export_message_origin_and_destination(
				) -> Result<(Location, NetworkId, InteriorLocation), BenchmarkError> {
					// Kusama doesn't support exporting messages
					Err(BenchmarkError::Skip)
				}

				fn alias_origin() -> Result<(Location, Location), BenchmarkError> {
					// The XCM executor of Kusama doesn't have a configured `Aliasers`
					Err(BenchmarkError::Skip)
				}
			}

			type Native = pallet_balances::Pallet::<Runtime, ()>;
			type Nis = pallet_balances::Pallet::<Runtime, NisCounterpartInstance>;

			let mut whitelist: Vec<TrackedStorageKey> = AllPalletsWithSystem::whitelisted_storage_keys();
			let treasury_key = frame_system::Account::<Runtime>::hashed_key_for(Treasury::account_id());
			whitelist.push(treasury_key.to_vec().into());

			let mut batches = Vec::<BenchmarkBatch>::new();
			let params = (&config, &whitelist);

			add_benchmarks!(params, batches);

			Ok(batches)
		}
	}
}

#[cfg(test)]
mod fees_tests {
	use super::*;
	use sp_runtime::assert_eq_error_rate;

	#[test]
	fn signed_deposit_is_sensible() {
		// ensure this number does not change, or that it is checked after each change.
		// a 1 MB solution should need around 0.16 KSM deposit
		let deposit = SignedFixedDeposit::get() + (SignedDepositByte::get() * 1024 * 1024);
		assert_eq_error_rate!(deposit, UNITS * 167 / 100, UNITS / 100);
	}
}

#[cfg(test)]
mod multiplier_tests {
	use super::*;
	use frame_support::{
		dispatch::DispatchInfo,
		traits::{OnFinalize, PalletInfoAccess},
	};
	use runtime_common::{MinimumMultiplier, TargetBlockFullness};
	use separator::Separatable;
	use sp_runtime::traits::Convert;

	fn run_with_system_weight<F>(w: Weight, mut assertions: F)
	where
		F: FnMut() -> (),
	{
		let mut t: sp_io::TestExternalities = frame_system::GenesisConfig::<Runtime>::default()
			.build_storage()
			.unwrap()
			.into();
		t.execute_with(|| {
			System::set_block_consumed_resources(w, 0);
			assertions()
		});
	}

	#[test]
	fn multiplier_can_grow_from_zero() {
		let minimum_multiplier = MinimumMultiplier::get();
		let target = TargetBlockFullness::get() *
			BlockWeights::get().get(DispatchClass::Normal).max_total.unwrap();
		// if the min is too small, then this will not change, and we are doomed forever.
		// the weight is 1/100th bigger than target.
		run_with_system_weight(target.saturating_mul(101) / 100, || {
			let next = SlowAdjustingFeeUpdate::<Runtime>::convert(minimum_multiplier);
			assert!(next > minimum_multiplier, "{:?} !>= {:?}", next, minimum_multiplier);
		})
	}

	#[test]
	fn fast_unstake_estimate() {
		use pallet_fast_unstake::WeightInfo;
		let block_time = BlockWeights::get().max_block.ref_time() as f32;
		let on_idle = weights::pallet_fast_unstake::WeightInfo::<Runtime>::on_idle_check(
			1000,
			<Runtime as pallet_fast_unstake::Config>::BatchSize::get(),
		)
		.ref_time() as f32;
		println!("ratio of block weight for full batch fast-unstake {}", on_idle / block_time);
		assert!(on_idle / block_time <= 0.5f32)
	}

	#[test]
	fn treasury_pallet_index_is_correct() {
		assert_eq!(TREASURY_PALLET_ID, <Treasury as PalletInfoAccess>::index() as u8);
	}

	#[test]
	#[ignore]
	fn multiplier_growth_simulator() {
		// assume the multiplier is initially set to its minimum. We update it with values twice the
		//target (target is 25%, thus 50%) and we see at which point it reaches 1.
		let mut multiplier = MinimumMultiplier::get();
		let block_weight = BlockWeights::get().get(DispatchClass::Normal).max_total.unwrap();
		let mut blocks = 0;
		let mut fees_paid = 0;

		frame_system::Pallet::<Runtime>::set_block_consumed_resources(Weight::MAX, 0);
		let info = DispatchInfo { weight: Weight::MAX, ..Default::default() };

		let mut t: sp_io::TestExternalities = frame_system::GenesisConfig::<Runtime>::default()
			.build_storage()
			.unwrap()
			.into();
		// set the minimum
		t.execute_with(|| {
			pallet_transaction_payment::NextFeeMultiplier::<Runtime>::set(MinimumMultiplier::get());
		});

		while multiplier <= Multiplier::from_u32(1) {
			t.execute_with(|| {
				// imagine this tx was called.
				let fee = TransactionPayment::compute_fee(0, &info, 0);
				fees_paid += fee;

				// this will update the multiplier.
				System::set_block_consumed_resources(block_weight, 0);
				TransactionPayment::on_finalize(1);
				let next = TransactionPayment::next_fee_multiplier();

				assert!(next > multiplier, "{:?} !>= {:?}", next, multiplier);
				multiplier = next;

				println!(
					"block = {} / multiplier {:?} / fee = {:?} / fess so far {:?}",
					blocks,
					multiplier,
					fee.separated_string(),
					fees_paid.separated_string()
				);
			});
			blocks += 1;
		}
	}

	#[test]
	#[ignore]
	fn multiplier_cool_down_simulator() {
		// assume the multiplier is initially set to its minimum. We update it with values twice the
		//target (target is 25%, thus 50%) and we see at which point it reaches 1.
		let mut multiplier = Multiplier::from_u32(2);
		let mut blocks = 0;

		let mut t: sp_io::TestExternalities = frame_system::GenesisConfig::<Runtime>::default()
			.build_storage()
			.unwrap()
			.into();
		// set the minimum
		t.execute_with(|| {
			pallet_transaction_payment::NextFeeMultiplier::<Runtime>::set(multiplier);
		});

		while multiplier > Multiplier::from_u32(0) {
			t.execute_with(|| {
				// this will update the multiplier.
				TransactionPayment::on_finalize(1);
				let next = TransactionPayment::next_fee_multiplier();

				assert!(next < multiplier, "{:?} !>= {:?}", next, multiplier);
				multiplier = next;

				println!("block = {} / multiplier {:?}", blocks, multiplier);
			});
			blocks += 1;
		}
	}
}

#[cfg(all(test, feature = "try-runtime"))]
mod remote_tests {
	use super::*;
	use frame_try_runtime::{runtime_decl_for_try_runtime::TryRuntime, UpgradeCheckSelect};
	use remote_externalities::{
		Builder, Mode, OfflineConfig, OnlineConfig, SnapshotConfig, Transport,
	};
	use std::env::var;

	#[tokio::test]
	async fn run_migrations() {
		if var("RUN_MIGRATION_TESTS").is_err() {
			return
		}

		sp_tracing::try_init_simple();
		let transport: Transport =
			var("WS").unwrap_or("wss://kusama-rpc.polkadot.io:443".to_string()).into();
		let maybe_state_snapshot: Option<SnapshotConfig> = var("SNAP").map(|s| s.into()).ok();
		let mut ext = Builder::<Block>::default()
			.mode(if let Some(state_snapshot) = maybe_state_snapshot {
				Mode::OfflineOrElseOnline(
					OfflineConfig { state_snapshot: state_snapshot.clone() },
					OnlineConfig {
						transport,
						state_snapshot: Some(state_snapshot),
						..Default::default()
					},
				)
			} else {
				Mode::Online(OnlineConfig { transport, ..Default::default() })
			})
			.build()
			.await
			.unwrap();
		ext.execute_with(|| Runtime::on_runtime_upgrade(UpgradeCheckSelect::PreAndPost));
	}

	#[tokio::test]
	#[ignore = "this test is meant to be executed manually"]
	async fn try_fast_unstake_all() {
		sp_tracing::try_init_simple();
		let transport: Transport =
			var("WS").unwrap_or("wss://kusama-rpc.polkadot.io:443".to_string()).into();
		let maybe_state_snapshot: Option<SnapshotConfig> = var("SNAP").map(|s| s.into()).ok();
		let mut ext = Builder::<Block>::default()
			.mode(if let Some(state_snapshot) = maybe_state_snapshot {
				Mode::OfflineOrElseOnline(
					OfflineConfig { state_snapshot: state_snapshot.clone() },
					OnlineConfig {
						transport,
						state_snapshot: Some(state_snapshot),
						..Default::default()
					},
				)
			} else {
				Mode::Online(OnlineConfig { transport, ..Default::default() })
			})
			.build()
			.await
			.unwrap();
		ext.execute_with(|| {
			pallet_fast_unstake::ErasToCheckPerBlock::<Runtime>::put(1);
			runtime_common::try_runtime::migrate_all_inactive_nominators::<Runtime>()
		});
	}
<<<<<<< HEAD
=======
}

mod init_state_migration {
	use super::Runtime;
	use frame_support::traits::OnRuntimeUpgrade;
	use pallet_state_trie_migration::{AutoLimits, MigrationLimits, MigrationProcess};

	/// Initialize an automatic migration process.
	pub struct InitMigrate;
	impl OnRuntimeUpgrade for InitMigrate {
		#[cfg(feature = "try-runtime")]
		fn pre_upgrade() -> Result<sp_std::vec::Vec<u8>, sp_runtime::DispatchError> {
			use parity_scale_codec::Encode;
			let migration_should_start = AutoLimits::<Runtime>::get().is_none() &&
				MigrationProcess::<Runtime>::get() == Default::default();
			Ok(migration_should_start.encode())
		}

		fn on_runtime_upgrade() -> frame_support::weights::Weight {
			if AutoLimits::<Runtime>::get().is_some() {
				log::warn!("Automatic trie migration already started, not proceeding.");
				return <Runtime as frame_system::Config>::DbWeight::get().reads(1)
			};

			if MigrationProcess::<Runtime>::get() != Default::default() {
				log::warn!("MigrationProcess is not Default. Not proceeding.");
				return <Runtime as frame_system::Config>::DbWeight::get().reads(2)
			};

			// Migration is not already running and `MigraitonProcess` is Default. Ready to run
			// migrations.
			//
			// We use limits to target 600ko proofs per block and
			// avg 800_000_000_000 of weight per block.
			// See spreadsheet 4800_400 in
			// https://raw.githubusercontent.com/cheme/substrate/try-runtime-mig/ksm.ods
			AutoLimits::<Runtime>::put(Some(MigrationLimits { item: 4_800, size: 204800 * 2 }));
			log::info!("Automatic trie migration started.");
			<Runtime as frame_system::Config>::DbWeight::get().reads_writes(2, 1)
		}

		#[cfg(feature = "try-runtime")]
		fn post_upgrade(
			migration_should_start_bytes: sp_std::vec::Vec<u8>,
		) -> Result<(), sp_runtime::DispatchError> {
			use parity_scale_codec::Decode;
			let migration_should_start: bool =
				Decode::decode(&mut migration_should_start_bytes.as_slice())
					.expect("failed to decode migration should start");

			if migration_should_start {
				frame_support::ensure!(
					AutoLimits::<Runtime>::get().is_some(),
					sp_runtime::DispatchError::Other("Automigration did not start as expected.")
				);
			}

			Ok(())
		}
	}
>>>>>>> f5aeb7e8
}<|MERGE_RESOLUTION|>--- conflicted
+++ resolved
@@ -1541,30 +1541,6 @@
 	type MaxPointsToBalance = MaxPointsToBalance;
 }
 
-<<<<<<< HEAD
-=======
-parameter_types! {
-	// The deposit configuration for the singed migration. Specially if you want to allow any signed account to do the migration (see `SignedFilter`, these deposits should be high)
-	pub const MigrationSignedDepositPerItem: Balance = 1 * CENTS;
-	pub const MigrationSignedDepositBase: Balance = 20 * CENTS * 100;
-	pub const MigrationMaxKeyLen: u32 = 512;
-}
-
-impl pallet_state_trie_migration::Config for Runtime {
-	type RuntimeEvent = RuntimeEvent;
-	type Currency = Balances;
-	type RuntimeHoldReason = RuntimeHoldReason;
-	type SignedDepositPerItem = MigrationSignedDepositPerItem;
-	type SignedDepositBase = MigrationSignedDepositBase;
-	type ControlOrigin = EnsureRoot<AccountId>;
-	type SignedFilter = frame_support::traits::NeverEnsureOrigin<AccountId>;
-
-	// Use same weights as substrate ones.
-	type WeightInfo = pallet_state_trie_migration::weights::SubstrateWeight<Runtime>;
-	type MaxKeyLen = MigrationMaxKeyLen;
-}
-
->>>>>>> f5aeb7e8
 impl pallet_asset_rate::Config for Runtime {
 	type WeightInfo = weights::pallet_asset_rate::WeightInfo<Runtime>;
 	type RuntimeEvent = RuntimeEvent;
@@ -1774,10 +1750,6 @@
 		}
 	}
 
-<<<<<<< HEAD
-	parameter_types! {
-		const StateTrieMigrationName: &str =  "StateTrieMigration";
-=======
 	/// Enable the elastic scaling node side feature.
 	///
 	/// This is required for Coretime to ensure the relay chain processes parachains that are
@@ -1791,6 +1763,7 @@
 	}
 
 	parameter_types! {
+		pub const StateTrieMigrationName: &'static str = "StateTrieMigration";
 		pub const ImOnlinePalletName: &'static str = "ImOnline";
 	}
 
@@ -1903,7 +1876,6 @@
 					<Runtime as pallet_scheduler::Config>::MaxScheduledPerBlock::get(),
 				))
 		}
->>>>>>> f5aeb7e8
 	}
 
 	/// Unreleased migrations. Add new ones here:
@@ -3004,67 +2976,4 @@
 			runtime_common::try_runtime::migrate_all_inactive_nominators::<Runtime>()
 		});
 	}
-<<<<<<< HEAD
-=======
-}
-
-mod init_state_migration {
-	use super::Runtime;
-	use frame_support::traits::OnRuntimeUpgrade;
-	use pallet_state_trie_migration::{AutoLimits, MigrationLimits, MigrationProcess};
-
-	/// Initialize an automatic migration process.
-	pub struct InitMigrate;
-	impl OnRuntimeUpgrade for InitMigrate {
-		#[cfg(feature = "try-runtime")]
-		fn pre_upgrade() -> Result<sp_std::vec::Vec<u8>, sp_runtime::DispatchError> {
-			use parity_scale_codec::Encode;
-			let migration_should_start = AutoLimits::<Runtime>::get().is_none() &&
-				MigrationProcess::<Runtime>::get() == Default::default();
-			Ok(migration_should_start.encode())
-		}
-
-		fn on_runtime_upgrade() -> frame_support::weights::Weight {
-			if AutoLimits::<Runtime>::get().is_some() {
-				log::warn!("Automatic trie migration already started, not proceeding.");
-				return <Runtime as frame_system::Config>::DbWeight::get().reads(1)
-			};
-
-			if MigrationProcess::<Runtime>::get() != Default::default() {
-				log::warn!("MigrationProcess is not Default. Not proceeding.");
-				return <Runtime as frame_system::Config>::DbWeight::get().reads(2)
-			};
-
-			// Migration is not already running and `MigraitonProcess` is Default. Ready to run
-			// migrations.
-			//
-			// We use limits to target 600ko proofs per block and
-			// avg 800_000_000_000 of weight per block.
-			// See spreadsheet 4800_400 in
-			// https://raw.githubusercontent.com/cheme/substrate/try-runtime-mig/ksm.ods
-			AutoLimits::<Runtime>::put(Some(MigrationLimits { item: 4_800, size: 204800 * 2 }));
-			log::info!("Automatic trie migration started.");
-			<Runtime as frame_system::Config>::DbWeight::get().reads_writes(2, 1)
-		}
-
-		#[cfg(feature = "try-runtime")]
-		fn post_upgrade(
-			migration_should_start_bytes: sp_std::vec::Vec<u8>,
-		) -> Result<(), sp_runtime::DispatchError> {
-			use parity_scale_codec::Decode;
-			let migration_should_start: bool =
-				Decode::decode(&mut migration_should_start_bytes.as_slice())
-					.expect("failed to decode migration should start");
-
-			if migration_should_start {
-				frame_support::ensure!(
-					AutoLimits::<Runtime>::get().is_some(),
-					sp_runtime::DispatchError::Other("Automigration did not start as expected.")
-				);
-			}
-
-			Ok(())
-		}
-	}
->>>>>>> f5aeb7e8
 }