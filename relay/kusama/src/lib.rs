--- conflicted
+++ resolved
@@ -2435,8 +2435,6 @@
 	}
 }
 
-<<<<<<< HEAD
-=======
 #[cfg(test)]
 mod fees_tests {
 	use super::*;
@@ -2588,7 +2586,6 @@
 	}
 }
 
->>>>>>> 4e4da085
 #[cfg(all(test, feature = "try-runtime"))]
 mod remote_tests {
 	use super::*;
