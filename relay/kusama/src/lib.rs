--- conflicted
+++ resolved
@@ -2204,10 +2204,9 @@
 	/// Migrations/checks that do not need to be versioned and can run on every update.
 	pub type Permanent = pallet_xcm::migration::MigrateToLatestXcmVersion<Runtime>;
 
-<<<<<<< HEAD
 	/// All migrations that will run on the next runtime upgrade.
 	pub type SingleBlockMigrations = (Unreleased, Permanent);
-=======
+
 	/// Kick off the Asset Hub Migration.
 	pub struct KickOffAhm<T>(pub core::marker::PhantomData<T>);
 	impl<T: pallet_rc_migrator::Config> OnRuntimeUpgrade for KickOffAhm<T> {
@@ -2241,7 +2240,6 @@
 			T::DbWeight::get().reads_writes(1, 1)
 		}
 	}
->>>>>>> 9a5bb876
 }
 
 /// Unchecked extrinsic type as expected by this runtime.
