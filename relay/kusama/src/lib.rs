// Copyright (C) Parity Technologies (UK) Ltd.
// This file is part of Polkadot.

// Polkadot is free software: you can redistribute it and/or modify
// it under the terms of the GNU General Public License as published by
// the Free Software Foundation, either version 3 of the License, or
// (at your option) any later version.

// Polkadot is distributed in the hope that it will be useful,
// but WITHOUT ANY WARRANTY; without even the implied warranty of
// MERCHANTABILITY or FITNESS FOR A PARTICULAR PURPOSE.  See the
// GNU General Public License for more details.

// You should have received a copy of the GNU General Public License
// along with Polkadot. If not, see <http://www.gnu.org/licenses/>.

//! The Kusama runtime. This can be compiled with `#[no_std]`, ready for Wasm.

#![cfg_attr(not(feature = "std"), no_std)]
// `construct_runtime!` does a lot of recursion and requires us to increase the limit.
#![recursion_limit = "512"]

use codec::{Decode, Encode, MaxEncodedLen};
use frame_support::weights::constants::{WEIGHT_PROOF_SIZE_PER_KB, WEIGHT_REF_TIME_PER_MICROS};
use pallet_nis::WithMaximumOf;
use polkadot_primitives::{
	slashing, AccountId, AccountIndex, ApprovalVotingParams, Balance, BlockNumber, CandidateEvent,
	CandidateHash, CommittedCandidateReceipt, CoreIndex, CoreState, DisputeState, ExecutorParams,
	GroupRotationInfo, Hash, Id as ParaId, InboundDownwardMessage, InboundHrmpMessage, Moment,
	NodeFeatures, Nonce, OccupiedCoreAssumption, PersistedValidationData, ScrapedOnChainVotes,
	SessionInfo, Signature, ValidationCode, ValidationCodeHash, ValidatorId, ValidatorIndex,
	LOWEST_PUBLIC_ID, PARACHAIN_KEY_TYPE_ID,
};
use polkadot_runtime_common::{
	auctions, claims, crowdloan, impl_runtime_weights,
	impls::{
		DealWithFees, LocatableAssetConverter, VersionedLocatableAsset, VersionedLocationConverter,
	},
	paras_registrar, prod_or_fast, slots, BalanceToU256, BlockHashCount, BlockLength,
	CurrencyToVote, SlowAdjustingFeeUpdate, U256ToBalance,
};
use scale_info::TypeInfo;
use sp_std::{
	cmp::Ordering,
	collections::{btree_map::BTreeMap, vec_deque::VecDeque},
	prelude::*,
};

use runtime_parachains::{
	assigner_coretime as parachains_assigner_coretime,
	assigner_on_demand as parachains_assigner_on_demand, configuration as parachains_configuration,
	configuration::ActiveConfigHrmpChannelSizeAndCapacityRatio,
	coretime, disputes as parachains_disputes,
	disputes::slashing as parachains_slashing,
	dmp as parachains_dmp, hrmp as parachains_hrmp, inclusion as parachains_inclusion,
	inclusion::{AggregateMessageOrigin, UmpQueueId},
	initializer as parachains_initializer, origin as parachains_origin, paras as parachains_paras,
	paras_inherent as parachains_paras_inherent, reward_points as parachains_reward_points,
	runtime_api_impl::{
		v10 as parachains_runtime_api_impl, vstaging as parachains_vstaging_api_impl,
	},
	scheduler as parachains_scheduler, session_info as parachains_session_info,
	shared as parachains_shared,
};

use authority_discovery_primitives::AuthorityId as AuthorityDiscoveryId;
use beefy_primitives::{
	ecdsa_crypto::{AuthorityId as BeefyId, Signature as BeefySignature},
	mmr::{BeefyDataProvider, MmrLeafVersion},
};
use frame_election_provider_support::{
	bounds::ElectionBoundsBuilder, generate_solution_type, onchain, NposSolution,
	SequentialPhragmen,
};
use frame_support::{
	construct_runtime,
	genesis_builder_helper::{build_state, get_preset},
	parameter_types,
	traits::{
		fungible::HoldConsideration, ConstU32, Contains, EitherOf, EitherOfDiverse, Everything,
		InstanceFilter, KeyOwnerProofSystem, LinearStoragePrice, PrivilegeCmp, ProcessMessage,
		ProcessMessageError, StorageMapShim, WithdrawReasons,
	},
	weights::{ConstantMultiplier, WeightMeter},
	PalletId,
};
use frame_system::EnsureRoot;
use pallet_grandpa::{fg_primitives, AuthorityId as GrandpaId};
use pallet_session::historical as session_historical;
use pallet_transaction_payment::{FeeDetails, FungibleAdapter, RuntimeDispatchInfo};
use sp_core::{ConstU128, OpaqueMetadata, H256};
use sp_runtime::{
	create_runtime_str, generic, impl_opaque_keys,
	traits::{
		AccountIdLookup, BlakeTwo256, Block as BlockT, ConvertInto, Extrinsic as ExtrinsicT,
		IdentityLookup, Keccak256, OpaqueKeys, SaturatedConversion, Verify,
	},
	transaction_validity::{TransactionPriority, TransactionSource, TransactionValidity},
	ApplyExtrinsicResult, FixedU128, KeyTypeId, Perbill, Percent, Permill, RuntimeDebug,
};
use sp_staking::SessionIndex;
#[cfg(any(feature = "std", test))]
use sp_version::NativeVersion;
use sp_version::RuntimeVersion;
use xcm::{
	latest::{InteriorLocation, Junction, Junction::PalletInstance},
	VersionedLocation,
};
use xcm_builder::PayOverXcm;

pub use frame_system::Call as SystemCall;
pub use pallet_balances::Call as BalancesCall;
pub use pallet_election_provider_multi_phase::{Call as EPMCall, GeometricDepositBase};
#[cfg(feature = "std")]
pub use pallet_staking::StakerStatus;
use pallet_staking::UseValidatorsMap;
use sp_runtime::traits::Get;
#[cfg(any(feature = "std", test))]
pub use sp_runtime::BuildStorage;

/// Constant values used within the runtime.
use kusama_runtime_constants::{
	currency::*, fee::*, system_parachain, time::*, TREASURY_PALLET_ID,
};

// Weights used in the runtime.
mod weights;

// Voter bag threshold definitions.
mod bag_thresholds;

// Historical information of society finances.
mod past_payouts;

// XCM configurations.
pub mod xcm_config;

// Governance configurations.
pub mod governance;
use governance::{
	pallet_custom_origins, AuctionAdmin, Fellows, GeneralAdmin, LeaseAdmin, StakingAdmin,
	Treasurer, TreasurySpender,
};

// Implemented types.
pub mod impls;

#[cfg(test)]
mod tests;

impl_runtime_weights!(kusama_runtime_constants);

// Make the WASM binary available.
#[cfg(feature = "std")]
include!(concat!(env!("OUT_DIR"), "/wasm_binary.rs"));

/// Runtime version (Kusama).
#[sp_version::runtime_version]
pub const VERSION: RuntimeVersion = RuntimeVersion {
	spec_name: create_runtime_str!("kusama"),
	impl_name: create_runtime_str!("parity-kusama"),
	authoring_version: 2,
	spec_version: 1_002_008,
	impl_version: 0,
	apis: RUNTIME_API_VERSIONS,
	transaction_version: 26,
	state_version: 1,
};

/// The BABE epoch configuration at genesis.
pub const BABE_GENESIS_EPOCH_CONFIG: babe_primitives::BabeEpochConfiguration =
	babe_primitives::BabeEpochConfiguration {
		c: PRIMARY_PROBABILITY,
		allowed_slots: babe_primitives::AllowedSlots::PrimaryAndSecondaryVRFSlots,
	};

/// Native version.
#[cfg(any(feature = "std", test))]
pub fn native_version() -> NativeVersion {
	NativeVersion { runtime_version: VERSION, can_author_with: Default::default() }
}

parameter_types! {
	pub const Version: RuntimeVersion = VERSION;
	pub const SS58Prefix: u8 = 2;
}

impl frame_system::Config for Runtime {
	type BaseCallFilter = Everything;
	type BlockWeights = BlockWeights;
	type BlockLength = BlockLength;
	type RuntimeOrigin = RuntimeOrigin;
	type RuntimeCall = RuntimeCall;
	type Nonce = Nonce;
	type Hash = Hash;
	type Hashing = BlakeTwo256;
	type AccountId = AccountId;
	type Lookup = AccountIdLookup<AccountId, ()>;
	type Block = Block;
	type RuntimeEvent = RuntimeEvent;
	type RuntimeTask = RuntimeTask;
	type BlockHashCount = BlockHashCount;
	type DbWeight = RocksDbWeight;
	type Version = Version;
	type PalletInfo = PalletInfo;
	type AccountData = pallet_balances::AccountData<Balance>;
	type OnNewAccount = ();
	type OnKilledAccount = ();
	type SystemWeightInfo = weights::frame_system::WeightInfo<Runtime>;
	type SS58Prefix = SS58Prefix;
	type OnSetCode = ();
	type MaxConsumers = frame_support::traits::ConstU32<16>;
	type SingleBlockMigrations = ();
	type MultiBlockMigrator = ();
	type PreInherents = ();
	type PostInherents = ();
	type PostTransactions = ();
}

parameter_types! {
	pub MaximumSchedulerWeight: Weight = Perbill::from_percent(80) * BlockWeights::get().max_block;
	pub const MaxScheduledPerBlock: u32 = 50;
	pub const NoPreimagePostponement: Option<u32> = Some(10);
}

/// Used the compare the privilege of an origin inside the scheduler.
pub struct OriginPrivilegeCmp;

impl PrivilegeCmp<OriginCaller> for OriginPrivilegeCmp {
	fn cmp_privilege(left: &OriginCaller, right: &OriginCaller) -> Option<Ordering> {
		if left == right {
			return Some(Ordering::Equal)
		}

		match (left, right) {
			// Root is greater than anything.
			(OriginCaller::system(frame_system::RawOrigin::Root), _) => Some(Ordering::Greater),
			// For every other origin we don't care, as they are not used for `ScheduleOrigin`.
			_ => None,
		}
	}
}

impl pallet_scheduler::Config for Runtime {
	type RuntimeOrigin = RuntimeOrigin;
	type RuntimeEvent = RuntimeEvent;
	type PalletsOrigin = OriginCaller;
	type RuntimeCall = RuntimeCall;
	type MaximumWeight = MaximumSchedulerWeight;
	// The goal of having ScheduleOrigin include AuctionAdmin is to allow the auctions track of
	// OpenGov to schedule periodic auctions.
	// Also allow Treasurer to schedule recurring payments.
	type ScheduleOrigin = EitherOf<EitherOf<EnsureRoot<AccountId>, AuctionAdmin>, Treasurer>;
	type MaxScheduledPerBlock = MaxScheduledPerBlock;
	type WeightInfo = weights::pallet_scheduler::WeightInfo<Runtime>;
	type OriginPrivilegeCmp = OriginPrivilegeCmp;
	type Preimages = Preimage;
}

parameter_types! {
	pub const PreimageBaseDeposit: Balance = deposit(2, 64);
	pub const PreimageByteDeposit: Balance = deposit(0, 1);
	pub const PreimageHoldReason: RuntimeHoldReason =
		RuntimeHoldReason::Preimage(pallet_preimage::HoldReason::Preimage);
}

impl pallet_preimage::Config for Runtime {
	type WeightInfo = weights::pallet_preimage::WeightInfo<Runtime>;
	type RuntimeEvent = RuntimeEvent;
	type Currency = Balances;
	type ManagerOrigin = EnsureRoot<AccountId>;
	type Consideration = HoldConsideration<
		AccountId,
		Balances,
		PreimageHoldReason,
		LinearStoragePrice<PreimageBaseDeposit, PreimageByteDeposit, Balance>,
	>;
}

parameter_types! {
	pub EpochDuration: u64 = prod_or_fast!(
		EPOCH_DURATION_IN_SLOTS as u64,
		2 * MINUTES as u64,
		"KSM_EPOCH_DURATION"
	);
	pub const ExpectedBlockTime: Moment = MILLISECS_PER_BLOCK;
	pub ReportLongevity: u64 =
		BondingDuration::get() as u64 * SessionsPerEra::get() as u64 * EpochDuration::get();
}

impl pallet_babe::Config for Runtime {
	type EpochDuration = EpochDuration;
	type ExpectedBlockTime = ExpectedBlockTime;

	// session module is the trigger
	type EpochChangeTrigger = pallet_babe::ExternalTrigger;

	type DisabledValidators = Session;

	type KeyOwnerProof =
		<Historical as KeyOwnerProofSystem<(KeyTypeId, pallet_babe::AuthorityId)>>::Proof;

	type EquivocationReportSystem =
		pallet_babe::EquivocationReportSystem<Self, Offences, Historical, ReportLongevity>;

	type WeightInfo = ();

	type MaxAuthorities = MaxAuthorities;
	type MaxNominators = MaxNominators;
}

parameter_types! {
	pub const IndexDeposit: Balance = 100 * CENTS;
}

impl pallet_indices::Config for Runtime {
	type AccountIndex = AccountIndex;
	type Currency = Balances;
	type Deposit = IndexDeposit;
	type RuntimeEvent = RuntimeEvent;
	type WeightInfo = weights::pallet_indices::WeightInfo<Runtime>;
}

parameter_types! {
	pub const ExistentialDeposit: Balance = EXISTENTIAL_DEPOSIT;
	pub const MaxLocks: u32 = 50;
	pub const MaxReserves: u32 = 50;
}

impl pallet_balances::Config for Runtime {
	type Balance = Balance;
	type DustRemoval = ();
	type RuntimeEvent = RuntimeEvent;
	type ExistentialDeposit = ExistentialDeposit;
	type AccountStore = System;
	type MaxLocks = MaxLocks;
	type MaxReserves = MaxReserves;
	type ReserveIdentifier = [u8; 8];
	type WeightInfo = weights::pallet_balances_native::WeightInfo<Runtime>;
	type FreezeIdentifier = RuntimeFreezeReason;
	type MaxFreezes = ConstU32<8>;
	type RuntimeHoldReason = RuntimeHoldReason;
	type RuntimeFreezeReason = RuntimeFreezeReason;
}

parameter_types! {
	pub BeefySetIdSessionEntries: u32 = BondingDuration::get() * SessionsPerEra::get();
}

impl pallet_beefy::Config for Runtime {
	type BeefyId = BeefyId;
	type MaxAuthorities = MaxAuthorities;
	type MaxNominators = MaxNominators;
	type MaxSetIdSessionEntries = BeefySetIdSessionEntries;
	type OnNewValidatorSet = BeefyMmrLeaf;
	type WeightInfo = ();
	type KeyOwnerProof = <Historical as KeyOwnerProofSystem<(KeyTypeId, BeefyId)>>::Proof;
	type EquivocationReportSystem =
		pallet_beefy::EquivocationReportSystem<Self, Offences, Historical, ReportLongevity>;
}

impl pallet_mmr::Config for Runtime {
	const INDEXING_PREFIX: &'static [u8] = mmr::INDEXING_PREFIX;
	type Hashing = Keccak256;
	type OnNewRoot = pallet_beefy_mmr::DepositBeefyDigest<Runtime>;
	type WeightInfo = ();
	type LeafData = pallet_beefy_mmr::Pallet<Runtime>;
	type BlockHashProvider = pallet_mmr::DefaultBlockHashProvider<Runtime>;
}

/// MMR helper types.
mod mmr {
	use super::Runtime;
	pub use pallet_mmr::primitives::*;

	pub type Leaf = <<Runtime as pallet_mmr::Config>::LeafData as LeafDataProvider>::LeafData;
	pub type Hashing = <Runtime as pallet_mmr::Config>::Hashing;
	pub type Hash = <Hashing as sp_runtime::traits::Hash>::Output;
}

parameter_types! {
	/// Version of the produced MMR leaf.
	///
	/// The version consists of two parts;
	/// - `major` (3 bits)
	/// - `minor` (5 bits)
	///
	/// `major` should be updated only if decoding the previous MMR Leaf format from the payload
	/// is not possible (i.e. backward incompatible change).
	/// `minor` should be updated if fields are added to the previous MMR Leaf, which given SCALE
	/// encoding does not prevent old leafs from being decoded.
	///
	/// Hence we expect `major` to be changed really rarely (think never).
	/// See [`MmrLeafVersion`] type documentation for more details.
	pub LeafVersion: MmrLeafVersion = MmrLeafVersion::new(0, 0);
}

/// A BEEFY data provider that merkelizes all the parachain heads at the current block
/// (sorted by their parachain id).
pub struct ParaHeadsRootProvider;
impl BeefyDataProvider<H256> for ParaHeadsRootProvider {
	fn extra_data() -> H256 {
		let mut para_heads: Vec<(u32, Vec<u8>)> = parachains_paras::Parachains::<Runtime>::get()
			.into_iter()
			.filter_map(|id| {
				parachains_paras::Heads::<Runtime>::get(id).map(|head| (id.into(), head.0))
			})
			.collect();
		para_heads.sort_by_key(|k| k.0);
		binary_merkle_tree::merkle_root::<mmr::Hashing, _>(
			para_heads.into_iter().map(|pair| pair.encode()),
		)
	}
}

impl pallet_beefy_mmr::Config for Runtime {
	type LeafVersion = LeafVersion;
	type BeefyAuthorityToMerkleLeaf = pallet_beefy_mmr::BeefyEcdsaToEthereum;
	type LeafExtra = H256;
	type BeefyDataProvider = ParaHeadsRootProvider;
}

parameter_types! {
	pub const TransactionByteFee: Balance = kusama_runtime_constants::fee::TRANSACTION_BYTE_FEE;
	/// This value increases the priority of `Operational` transactions by adding
	/// a "virtual tip" that's equal to the `OperationalFeeMultiplier * final_fee`.
	pub const OperationalFeeMultiplier: u8 = 5;
}

impl pallet_transaction_payment::Config for Runtime {
	type RuntimeEvent = RuntimeEvent;
	type OnChargeTransaction = FungibleAdapter<Balances, DealWithFees<Self>>;
	type OperationalFeeMultiplier = OperationalFeeMultiplier;
	type WeightToFee = WeightToFee;
	type LengthToFee = ConstantMultiplier<Balance, TransactionByteFee>;
	type FeeMultiplierUpdate = SlowAdjustingFeeUpdate<Self>;
}

parameter_types! {
	pub const MinimumPeriod: u64 = SLOT_DURATION / 2;
}
impl pallet_timestamp::Config for Runtime {
	type Moment = u64;
	type OnTimestampSet = Babe;
	type MinimumPeriod = MinimumPeriod;
	type WeightInfo = weights::pallet_timestamp::WeightInfo<Runtime>;
}

impl pallet_authorship::Config for Runtime {
	type FindAuthor = pallet_session::FindAccountFromAuthorIndex<Self, Babe>;
	type EventHandler = Staking;
}

impl_opaque_keys! {
	pub struct SessionKeys {
		pub grandpa: Grandpa,
		pub babe: Babe,
		pub para_validator: Initializer,
		pub para_assignment: ParaSessionInfo,
		pub authority_discovery: AuthorityDiscovery,
		pub beefy: Beefy,
	}
}

impl pallet_session::Config for Runtime {
	type RuntimeEvent = RuntimeEvent;
	type ValidatorId = AccountId;
	type ValidatorIdOf = pallet_staking::StashOf<Self>;
	type ShouldEndSession = Babe;
	type NextSessionRotation = Babe;
	type SessionManager = pallet_session::historical::NoteHistoricalRoot<Self, Staking>;
	type SessionHandler = <SessionKeys as OpaqueKeys>::KeyTypeIdProviders;
	type Keys = SessionKeys;
	type WeightInfo = weights::pallet_session::WeightInfo<Runtime>;
}

impl pallet_session::historical::Config for Runtime {
	type FullIdentification = pallet_staking::Exposure<AccountId, Balance>;
	type FullIdentificationOf = pallet_staking::ExposureOf<Runtime>;
}

parameter_types! {
	// phase durations. 1/4 of the last session for each.
	// in testing: 1min or half of the session for each
	pub SignedPhase: u32 = prod_or_fast!(
		EPOCH_DURATION_IN_SLOTS / 4,
		MINUTES.min(EpochDuration::get().saturated_into::<u32>() / 2),
		"KSM_SIGNED_PHASE"
	);
	pub UnsignedPhase: u32 = prod_or_fast!(
		EPOCH_DURATION_IN_SLOTS / 4,
		MINUTES.min(EpochDuration::get().saturated_into::<u32>() / 2),
		"KSM_UNSIGNED_PHASE"
	);

	// signed config
	pub const SignedMaxSubmissions: u32 = 16;
	pub const SignedMaxRefunds: u32 = 16 / 4;
	pub const SignedFixedDeposit: Balance = deposit(2, 0);
	pub const SignedDepositIncreaseFactor: Percent = Percent::from_percent(10);
	pub const SignedDepositByte: Balance = deposit(0, 10) / 1024;
	// Each good submission will get 1/10 KSM as reward
	pub SignedRewardBase: Balance =  UNITS / 10;

	// 1 hour session, 15 minutes unsigned phase, 8 offchain executions.
	pub OffchainRepeat: BlockNumber = UnsignedPhase::get() / 8;

	pub const MaxElectingVoters: u32 = 12_500;
	/// We take the top 12500 nominators as electing voters and all of the validators as electable
	/// targets. Whilst this is the case, we cannot and shall not increase the size of the
	/// validator intentions.
	pub ElectionBounds: frame_election_provider_support::bounds::ElectionBounds =
		ElectionBoundsBuilder::default().voters_count(MaxElectingVoters::get().into()).build();
	pub NposSolutionPriority: TransactionPriority =
		Perbill::from_percent(90) * TransactionPriority::MAX;
	/// Setup election pallet to support maximum winners upto 2000. This will mean Staking Pallet
	/// cannot have active validators higher than this count.
	pub const MaxActiveValidators: u32 = 2000;
}

generate_solution_type!(
	#[compact]
	pub struct NposCompactSolution24::<
		VoterIndex = u32,
		TargetIndex = u16,
		Accuracy = sp_runtime::PerU16,
		MaxVoters = MaxElectingVoters,
	>(24)
);

pub struct OnChainSeqPhragmen;
impl onchain::Config for OnChainSeqPhragmen {
	type System = Runtime;
	type Solver =
		SequentialPhragmen<AccountId, polkadot_runtime_common::elections::OnChainAccuracy>;
	type DataProvider = Staking;
	type WeightInfo = weights::frame_election_provider_support::WeightInfo<Runtime>;
	type MaxWinners = MaxActiveValidators;
	type Bounds = ElectionBounds;
}

impl pallet_election_provider_multi_phase::MinerConfig for Runtime {
	type AccountId = AccountId;
	type MaxLength = OffchainSolutionLengthLimit;
	type MaxWeight = OffchainSolutionWeightLimit;
	type Solution = NposCompactSolution24;
	type MaxVotesPerVoter = <
		<Self as pallet_election_provider_multi_phase::Config>::DataProvider
		as
		frame_election_provider_support::ElectionDataProvider
	>::MaxVotesPerVoter;
	type MaxWinners = MaxActiveValidators;

	// The unsigned submissions have to respect the weight of the submit_unsigned call, thus their
	// weight estimate function is wired to this call's weight.
	fn solution_weight(v: u32, t: u32, a: u32, d: u32) -> Weight {
		<
			<Self as pallet_election_provider_multi_phase::Config>::WeightInfo
			as
			pallet_election_provider_multi_phase::WeightInfo
		>::submit_unsigned(v, t, a, d)
	}
}

impl pallet_election_provider_multi_phase::Config for Runtime {
	type RuntimeEvent = RuntimeEvent;
	type Currency = Balances;
	type EstimateCallFee = TransactionPayment;
	type UnsignedPhase = UnsignedPhase;
	type SignedMaxSubmissions = SignedMaxSubmissions;
	type SignedMaxRefunds = SignedMaxRefunds;
	type SignedRewardBase = SignedRewardBase;
	type SignedDepositBase =
		GeometricDepositBase<Balance, SignedFixedDeposit, SignedDepositIncreaseFactor>;
	type SignedDepositByte = SignedDepositByte;
	type SignedDepositWeight = ();
	type SignedMaxWeight =
		<Self::MinerConfig as pallet_election_provider_multi_phase::MinerConfig>::MaxWeight;
	type MinerConfig = Self;
	type SlashHandler = (); // burn slashes
	type RewardHandler = (); // nothing to do upon rewards
	type SignedPhase = SignedPhase;
	type BetterSignedThreshold = ();
	type OffchainRepeat = OffchainRepeat;
	type MinerTxPriority = NposSolutionPriority;
	type DataProvider = Staking;
	#[cfg(any(feature = "fast-runtime", feature = "runtime-benchmarks"))]
	type Fallback = onchain::OnChainExecution<OnChainSeqPhragmen>;
	#[cfg(not(any(feature = "fast-runtime", feature = "runtime-benchmarks")))]
	type Fallback = frame_election_provider_support::NoElection<(
		AccountId,
		BlockNumber,
		Staking,
		MaxActiveValidators,
	)>;
	type GovernanceFallback = onchain::OnChainExecution<OnChainSeqPhragmen>;
	type Solver = SequentialPhragmen<
		AccountId,
		pallet_election_provider_multi_phase::SolutionAccuracyOf<Self>,
		(),
	>;
	type BenchmarkingConfig = polkadot_runtime_common::elections::BenchmarkConfig;
	type ForceOrigin = EitherOf<EnsureRoot<Self::AccountId>, StakingAdmin>;
	type WeightInfo = weights::pallet_election_provider_multi_phase::WeightInfo<Self>;
	type MaxWinners = MaxActiveValidators;
	type ElectionBounds = ElectionBounds;
}

parameter_types! {
	pub const BagThresholds: &'static [u64] = &bag_thresholds::THRESHOLDS;
}

type VoterBagsListInstance = pallet_bags_list::Instance1;
impl pallet_bags_list::Config<VoterBagsListInstance> for Runtime {
	type RuntimeEvent = RuntimeEvent;
	type ScoreProvider = Staking;
	type WeightInfo = weights::pallet_bags_list::WeightInfo<Runtime>;
	type BagThresholds = BagThresholds;
	type Score = sp_npos_elections::VoteWeight;
}

pub struct EraPayout;
impl pallet_staking::EraPayout<Balance> for EraPayout {
	fn era_payout(
		total_staked: Balance,
		_total_issuance: Balance,
		era_duration_millis: u64,
	) -> (Balance, Balance) {
		// all para-ids that are currently active.
		let auctioned_slots = parachains_paras::Parachains::<Runtime>::get()
			.into_iter()
			// all active para-ids that do not belong to a system chain is the number
			// of parachains that we should take into account for inflation.
			.filter(|i| *i >= LOWEST_PUBLIC_ID)
			.count() as u64;

		const MAX_ANNUAL_INFLATION: Perquintill = Perquintill::from_percent(10);
		const MILLISECONDS_PER_YEAR: u64 = 1000 * 3600 * 24 * 36525 / 100;

		polkadot_runtime_common::impls::era_payout(
			total_staked,
			Nis::issuance().other,
			MAX_ANNUAL_INFLATION,
			Perquintill::from_rational(era_duration_millis, MILLISECONDS_PER_YEAR),
			auctioned_slots,
		)
	}
}

parameter_types! {
	// Six sessions in an era (6 hours).
	pub const SessionsPerEra: SessionIndex = prod_or_fast!(6, 1);

	// 28 eras for unbonding (7 days).
	pub BondingDuration: sp_staking::EraIndex = prod_or_fast!(
		28,
		28,
		"DOT_BONDING_DURATION"
	);
	// 27 eras in which slashes can be cancelled (slightly less than 7 days).
	pub SlashDeferDuration: sp_staking::EraIndex = prod_or_fast!(
		27,
		27,
		"DOT_SLASH_DEFER_DURATION"
	);
	pub const MaxExposurePageSize: u32 = 512;
	// Note: this is not really correct as Max Nominators is (MaxExposurePageSize * page_count) but
	// this is an unbounded number. We just set it to a reasonably high value, 1 full page
	// of nominators.
	pub const MaxNominators: u32 = 512;
	pub const OffendingValidatorsThreshold: Perbill = Perbill::from_percent(17);
	// 24
	pub const MaxNominations: u32 = <NposCompactSolution24 as NposSolution>::LIMIT as u32;
}

impl pallet_staking::Config for Runtime {
	type Currency = Balances;
	type CurrencyBalance = Balance;
	type UnixTime = Timestamp;
	type CurrencyToVote = CurrencyToVote;
	type ElectionProvider = ElectionProviderMultiPhase;
	type GenesisElectionProvider = onchain::OnChainExecution<OnChainSeqPhragmen>;
	type RewardRemainder = Treasury;
	type RuntimeEvent = RuntimeEvent;
	type Slash = Treasury;
	type Reward = ();
	type SessionsPerEra = SessionsPerEra;
	type BondingDuration = BondingDuration;
	type SlashDeferDuration = SlashDeferDuration;
	type AdminOrigin = EitherOf<EnsureRoot<Self::AccountId>, StakingAdmin>;
	type SessionInterface = Self;
	type EraPayout = EraPayout;
	type NextNewSession = Session;
	type MaxExposurePageSize = MaxExposurePageSize;
	type VoterList = VoterList;
	type TargetList = UseValidatorsMap<Self>;
	type NominationsQuota = pallet_staking::FixedNominationsQuota<{ MaxNominations::get() }>;
	type MaxUnlockingChunks = frame_support::traits::ConstU32<32>;
	type HistoryDepth = frame_support::traits::ConstU32<84>;
	type MaxControllersInDeprecationBatch = ConstU32<5169>;
	type BenchmarkingConfig = polkadot_runtime_common::StakingBenchmarkingConfig;
	type EventListeners = NominationPools;
	type DisablingStrategy = pallet_staking::UpToLimitDisablingStrategy;
	type WeightInfo = weights::pallet_staking::WeightInfo<Runtime>;
}

impl pallet_fast_unstake::Config for Runtime {
	type RuntimeEvent = RuntimeEvent;
	type Currency = Balances;
	type BatchSize = frame_support::traits::ConstU32<64>;
	type Deposit = frame_support::traits::ConstU128<{ CENTS * 100 }>;
	type ControlOrigin = EnsureRoot<AccountId>;
	type Staking = Staking;
	type MaxErasToCheckPerBlock = ConstU32<1>;
	type WeightInfo = weights::pallet_fast_unstake::WeightInfo<Runtime>;
}

parameter_types! {
	pub const ProposalBond: Permill = Permill::from_percent(5);
	pub const ProposalBondMinimum: Balance = 2000 * CENTS;
	pub const ProposalBondMaximum: Balance = GRAND;
	pub const SpendPeriod: BlockNumber = 6 * DAYS;
	pub const Burn: Permill = Permill::from_perthousand(2);
	pub const TreasuryPalletId: PalletId = PalletId(*b"py/trsry");
	pub const PayoutSpendPeriod: BlockNumber = 30 * DAYS;
	// The asset's interior location for the paying account. This is the Treasury
	// pallet instance (which sits at index 18).
	pub TreasuryInteriorLocation: InteriorLocation = PalletInstance(TREASURY_PALLET_ID).into();

	pub const TipCountdown: BlockNumber = DAYS;
	pub const TipFindersFee: Percent = Percent::from_percent(20);
	pub const TipReportDepositBase: Balance = 100 * CENTS;
	pub const DataDepositPerByte: Balance = CENTS;
	pub const MaxApprovals: u32 = 100;
	pub const MaxAuthorities: u32 = 100_000;
	pub const MaxKeys: u32 = 10_000;
	pub const MaxPeerInHeartbeats: u32 = 10_000;
}

impl pallet_treasury::Config for Runtime {
	type PalletId = TreasuryPalletId;
	type Currency = Balances;
	type ApproveOrigin = EitherOfDiverse<EnsureRoot<AccountId>, Treasurer>;
	type RejectOrigin = EitherOfDiverse<EnsureRoot<AccountId>, Treasurer>;
	type RuntimeEvent = RuntimeEvent;
	type OnSlash = Treasury;
	type ProposalBond = ProposalBond;
	type ProposalBondMinimum = ProposalBondMinimum;
	type ProposalBondMaximum = ProposalBondMaximum;
	type SpendPeriod = SpendPeriod;
	type Burn = Burn;
	type BurnDestination = Society;
	type MaxApprovals = MaxApprovals;
	type WeightInfo = weights::pallet_treasury::WeightInfo<Runtime>;
	type SpendFunds = Bounties;
	type SpendOrigin = TreasurySpender;
	type AssetKind = VersionedLocatableAsset;
	type Beneficiary = VersionedLocation;
	type BeneficiaryLookup = IdentityLookup<Self::Beneficiary>;
	type Paymaster = PayOverXcm<
		TreasuryInteriorLocation,
		crate::xcm_config::XcmRouter,
		crate::XcmPallet,
		ConstU32<{ 6 * HOURS }>,
		Self::Beneficiary,
		Self::AssetKind,
		LocatableAssetConverter,
		VersionedLocationConverter,
	>;
	type BalanceConverter = impls::NativeOnSystemParachain<AssetRate>;
	type PayoutPeriod = PayoutSpendPeriod;
	#[cfg(feature = "runtime-benchmarks")]
	type BenchmarkHelper = polkadot_runtime_common::impls::benchmarks::TreasuryArguments;
}

parameter_types! {
	pub const BountyDepositBase: Balance = 100 * CENTS;
	pub const BountyDepositPayoutDelay: BlockNumber = 4 * DAYS;
	pub const BountyUpdatePeriod: BlockNumber = 90 * DAYS;
	pub const MaximumReasonLength: u32 = 16384;
	pub const CuratorDepositMultiplier: Permill = Permill::from_percent(50);
	pub const CuratorDepositMin: Balance = 10 * CENTS;
	pub const CuratorDepositMax: Balance = 500 * CENTS;
	pub const BountyValueMinimum: Balance = 200 * CENTS;
}

impl pallet_bounties::Config for Runtime {
	type BountyDepositBase = BountyDepositBase;
	type BountyDepositPayoutDelay = BountyDepositPayoutDelay;
	type BountyUpdatePeriod = BountyUpdatePeriod;
	type CuratorDepositMultiplier = CuratorDepositMultiplier;
	type CuratorDepositMin = CuratorDepositMin;
	type CuratorDepositMax = CuratorDepositMax;
	type BountyValueMinimum = BountyValueMinimum;
	type ChildBountyManager = ChildBounties;
	type DataDepositPerByte = DataDepositPerByte;
	type RuntimeEvent = RuntimeEvent;
	type MaximumReasonLength = MaximumReasonLength;
	type WeightInfo = weights::pallet_bounties::WeightInfo<Runtime>;
}

parameter_types! {
	pub const MaxActiveChildBountyCount: u32 = 100;
	pub const ChildBountyValueMinimum: Balance = BountyValueMinimum::get() / 10;
}

impl pallet_child_bounties::Config for Runtime {
	type RuntimeEvent = RuntimeEvent;
	type MaxActiveChildBountyCount = MaxActiveChildBountyCount;
	type ChildBountyValueMinimum = ChildBountyValueMinimum;
	type WeightInfo = weights::pallet_child_bounties::WeightInfo<Runtime>;
}

impl pallet_offences::Config for Runtime {
	type RuntimeEvent = RuntimeEvent;
	type IdentificationTuple = pallet_session::historical::IdentificationTuple<Self>;
	type OnOffenceHandler = Staking;
}

impl pallet_authority_discovery::Config for Runtime {
	type MaxAuthorities = MaxAuthorities;
}

parameter_types! {
	pub MaxSetIdSessionEntries: u32 = BondingDuration::get() * SessionsPerEra::get();
}

impl pallet_grandpa::Config for Runtime {
	type RuntimeEvent = RuntimeEvent;

	type WeightInfo = ();
	type MaxAuthorities = MaxAuthorities;
	type MaxNominators = MaxNominators;
	type MaxSetIdSessionEntries = MaxSetIdSessionEntries;

	type KeyOwnerProof = <Historical as KeyOwnerProofSystem<(KeyTypeId, GrandpaId)>>::Proof;

	type EquivocationReportSystem =
		pallet_grandpa::EquivocationReportSystem<Self, Offences, Historical, ReportLongevity>;
}

/// Submits transaction with the node's public and signature type. Adheres to the signed extension
/// format of the chain.
impl<LocalCall> frame_system::offchain::CreateSignedTransaction<LocalCall> for Runtime
where
	RuntimeCall: From<LocalCall>,
{
	fn create_transaction<C: frame_system::offchain::AppCrypto<Self::Public, Self::Signature>>(
		call: RuntimeCall,
		public: <Signature as Verify>::Signer,
		account: AccountId,
		nonce: <Runtime as frame_system::Config>::Nonce,
	) -> Option<(RuntimeCall, <UncheckedExtrinsic as ExtrinsicT>::SignaturePayload)> {
		use sp_runtime::traits::StaticLookup;
		// take the biggest period possible.
		let period =
			BlockHashCount::get().checked_next_power_of_two().map(|c| c / 2).unwrap_or(2) as u64;

		let current_block = System::block_number()
			.saturated_into::<u64>()
			// The `System::block_number` is initialized with `n+1`,
			// so the actual block number is `n`.
			.saturating_sub(1);
		let tip = 0;
		let extra: SignedExtra = (
			frame_system::CheckNonZeroSender::<Runtime>::new(),
			frame_system::CheckSpecVersion::<Runtime>::new(),
			frame_system::CheckTxVersion::<Runtime>::new(),
			frame_system::CheckGenesis::<Runtime>::new(),
			frame_system::CheckMortality::<Runtime>::from(generic::Era::mortal(
				period,
				current_block,
			)),
			frame_system::CheckNonce::<Runtime>::from(nonce),
			frame_system::CheckWeight::<Runtime>::new(),
			pallet_transaction_payment::ChargeTransactionPayment::<Runtime>::from(tip),
			frame_metadata_hash_extension::CheckMetadataHash::new(false),
		);
		let raw_payload = SignedPayload::new(call, extra)
			.map_err(|e| {
				log::warn!("Unable to create signed payload: {:?}", e);
			})
			.ok()?;
		let signature = raw_payload.using_encoded(|payload| C::sign(payload, public))?;
		let (call, extra, _) = raw_payload.deconstruct();
		let address = <Runtime as frame_system::Config>::Lookup::unlookup(account);
		Some((call, (address, signature, extra)))
	}
}

impl frame_system::offchain::SigningTypes for Runtime {
	type Public = <Signature as Verify>::Signer;
	type Signature = Signature;
}

impl<C> frame_system::offchain::SendTransactionTypes<C> for Runtime
where
	RuntimeCall: From<C>,
{
	type Extrinsic = UncheckedExtrinsic;
	type OverarchingCall = RuntimeCall;
}

parameter_types! {
	pub Prefix: &'static [u8] = b"Pay KSMs to the Kusama account:";
}

impl claims::Config for Runtime {
	type RuntimeEvent = RuntimeEvent;
	type VestingSchedule = Vesting;
	type Prefix = Prefix;
	type MoveClaimOrigin = EnsureRoot<AccountId>;
	type WeightInfo = weights::polkadot_runtime_common_claims::WeightInfo<Runtime>;
}

impl pallet_utility::Config for Runtime {
	type RuntimeEvent = RuntimeEvent;
	type RuntimeCall = RuntimeCall;
	type PalletsOrigin = OriginCaller;
	type WeightInfo = weights::pallet_utility::WeightInfo<Runtime>;
}

parameter_types! {
	// One storage item; key size is 32; value is size 4+4+16+32 bytes = 56 bytes.
	pub const DepositBase: Balance = deposit(1, 88);
	// Additional storage item size of 32 bytes.
	pub const DepositFactor: Balance = deposit(0, 32);
	pub const MaxSignatories: u32 = 100;
}

impl pallet_multisig::Config for Runtime {
	type RuntimeEvent = RuntimeEvent;
	type RuntimeCall = RuntimeCall;
	type Currency = Balances;
	type DepositBase = DepositBase;
	type DepositFactor = DepositFactor;
	type MaxSignatories = MaxSignatories;
	type WeightInfo = weights::pallet_multisig::WeightInfo<Runtime>;
}

parameter_types! {
	pub const ConfigDepositBase: Balance = 500 * CENTS;
	pub const FriendDepositFactor: Balance = 50 * CENTS;
	pub const MaxFriends: u16 = 9;
	pub const RecoveryDeposit: Balance = 500 * CENTS;
}

impl pallet_recovery::Config for Runtime {
	type RuntimeEvent = RuntimeEvent;
	type WeightInfo = ();
	type RuntimeCall = RuntimeCall;
	type Currency = Balances;
	type ConfigDepositBase = ConfigDepositBase;
	type FriendDepositFactor = FriendDepositFactor;
	type MaxFriends = MaxFriends;
	type RecoveryDeposit = RecoveryDeposit;
}

parameter_types! {
	pub const SocietyPalletId: PalletId = PalletId(*b"py/socie");
}

impl pallet_society::Config for Runtime {
	type RuntimeEvent = RuntimeEvent;
	type Currency = Balances;
	type Randomness = pallet_babe::RandomnessFromOneEpochAgo<Runtime>;
	type GraceStrikes = ConstU32<10>;
	type PeriodSpend = ConstU128<{ 500 * QUID }>;
	type VotingPeriod = ConstU32<{ 5 * DAYS }>;
	type ClaimPeriod = ConstU32<{ 2 * DAYS }>;
	type MaxLockDuration = ConstU32<{ 36 * 30 * DAYS }>;
	type FounderSetOrigin = EnsureRoot<AccountId>;
	type ChallengePeriod = ConstU32<{ 7 * DAYS }>;
	type MaxPayouts = ConstU32<8>;
	type MaxBids = ConstU32<512>;
	type PalletId = SocietyPalletId;
	type WeightInfo = weights::pallet_society::WeightInfo<Runtime>;
}

parameter_types! {
	pub const MinVestedTransfer: Balance = 100 * CENTS;
	pub UnvestedFundsAllowedWithdrawReasons: WithdrawReasons =
		WithdrawReasons::except(WithdrawReasons::TRANSFER | WithdrawReasons::RESERVE);
}

impl pallet_vesting::Config for Runtime {
	type RuntimeEvent = RuntimeEvent;
	type Currency = Balances;
	type BlockNumberToBalance = ConvertInto;
	type MinVestedTransfer = MinVestedTransfer;
	type WeightInfo = weights::pallet_vesting::WeightInfo<Runtime>;
	type UnvestedFundsAllowedWithdrawReasons = UnvestedFundsAllowedWithdrawReasons;
	type BlockNumberProvider = System;
	const MAX_VESTING_SCHEDULES: u32 = 28;
}

parameter_types! {
	// One storage item; key size 32, value size 8; .
	pub const ProxyDepositBase: Balance = deposit(1, 8);
	// Additional storage item size of 33 bytes.
	pub const ProxyDepositFactor: Balance = deposit(0, 33);
	pub const MaxProxies: u16 = 32;
	pub const AnnouncementDepositBase: Balance = deposit(1, 8);
	pub const AnnouncementDepositFactor: Balance = deposit(0, 66);
	pub const MaxPending: u16 = 32;
}

/// The type used to represent the kinds of proxying allowed.
#[derive(
	Copy,
	Clone,
	Eq,
	PartialEq,
	Ord,
	PartialOrd,
	Encode,
	Decode,
	RuntimeDebug,
	MaxEncodedLen,
	TypeInfo,
)]
pub enum ProxyType {
	#[codec(index = 0)]
	Any,
	#[codec(index = 1)]
	NonTransfer,
	#[codec(index = 2)]
	Governance,
	#[codec(index = 3)]
	Staking,
	// Index 4 skipped. Formerly `IdentityJudgement`.
	#[codec(index = 5)]
	CancelProxy,
	#[codec(index = 6)]
	Auction,
	#[codec(index = 7)]
	Society,
	#[codec(index = 8)]
	NominationPools,
}

impl Default for ProxyType {
	fn default() -> Self {
		Self::Any
	}
}

impl InstanceFilter<RuntimeCall> for ProxyType {
	fn filter(&self, c: &RuntimeCall) -> bool {
		match self {
			ProxyType::Any => true,
			ProxyType::NonTransfer => matches!(
				c,
				RuntimeCall::System(..) |
				RuntimeCall::Babe(..) |
				RuntimeCall::Timestamp(..) |
				RuntimeCall::Indices(pallet_indices::Call::claim {..}) |
				RuntimeCall::Indices(pallet_indices::Call::free {..}) |
				RuntimeCall::Indices(pallet_indices::Call::freeze {..}) |
				// Specifically omitting Indices `transfer`, `force_transfer`
				// Specifically omitting the entire Balances pallet
				RuntimeCall::Staking(..) |
				RuntimeCall::Session(..) |
				RuntimeCall::Grandpa(..) |
				RuntimeCall::Treasury(..) |
				RuntimeCall::Bounties(..) |
				RuntimeCall::ChildBounties(..) |
				RuntimeCall::ConvictionVoting(..) |
				RuntimeCall::Referenda(..) |
				RuntimeCall::FellowshipCollective(..) |
				RuntimeCall::FellowshipReferenda(..) |
				RuntimeCall::Whitelist(..) |
				RuntimeCall::Claims(..) |
				RuntimeCall::Utility(..) |
				RuntimeCall::Society(..) |
				RuntimeCall::Recovery(pallet_recovery::Call::as_recovered {..}) |
				RuntimeCall::Recovery(pallet_recovery::Call::vouch_recovery {..}) |
				RuntimeCall::Recovery(pallet_recovery::Call::claim_recovery {..}) |
				RuntimeCall::Recovery(pallet_recovery::Call::close_recovery {..}) |
				RuntimeCall::Recovery(pallet_recovery::Call::remove_recovery {..}) |
				RuntimeCall::Recovery(pallet_recovery::Call::cancel_recovered {..}) |
				// Specifically omitting Recovery `create_recovery`, `initiate_recovery`
				RuntimeCall::Vesting(pallet_vesting::Call::vest {..}) |
				RuntimeCall::Vesting(pallet_vesting::Call::vest_other {..}) |
				// Specifically omitting Vesting `vested_transfer`, and `force_vested_transfer`
				RuntimeCall::Scheduler(..) |
				RuntimeCall::Proxy(..) |
				RuntimeCall::Multisig(..) |
				RuntimeCall::Nis(..) |
				RuntimeCall::Registrar(paras_registrar::Call::register {..}) |
				RuntimeCall::Registrar(paras_registrar::Call::deregister {..}) |
				// Specifically omitting Registrar `swap`
				RuntimeCall::Registrar(paras_registrar::Call::reserve {..}) |
				RuntimeCall::Crowdloan(..) |
				RuntimeCall::Slots(..) |
				RuntimeCall::Auctions(..) | // Specifically omitting the entire XCM Pallet
				RuntimeCall::VoterList(..) |
				RuntimeCall::NominationPools(..) |
				RuntimeCall::FastUnstake(..)
			),
			ProxyType::Governance => matches!(
				c,
				RuntimeCall::Treasury(..) |
					RuntimeCall::Bounties(..) |
					RuntimeCall::Utility(..) |
					RuntimeCall::ChildBounties(..) |
					// OpenGov calls
					RuntimeCall::ConvictionVoting(..) |
					RuntimeCall::Referenda(..) |
					RuntimeCall::FellowshipCollective(..) |
					RuntimeCall::FellowshipReferenda(..) |
					RuntimeCall::Whitelist(..)
			),
			ProxyType::Staking => {
				matches!(
					c,
					RuntimeCall::Staking(..) |
						RuntimeCall::Session(..) | RuntimeCall::Utility(..) |
						RuntimeCall::FastUnstake(..) |
						RuntimeCall::VoterList(..) |
						RuntimeCall::NominationPools(..)
				)
			},
			ProxyType::NominationPools => {
				matches!(c, RuntimeCall::NominationPools(..) | RuntimeCall::Utility(..))
			},
			ProxyType::CancelProxy => {
				matches!(c, RuntimeCall::Proxy(pallet_proxy::Call::reject_announcement { .. }))
			},
			ProxyType::Auction => matches!(
				c,
				RuntimeCall::Auctions(..) |
					RuntimeCall::Crowdloan(..) |
					RuntimeCall::Registrar(..) |
					RuntimeCall::Slots(..)
			),
			ProxyType::Society => matches!(c, RuntimeCall::Society(..)),
		}
	}
	fn is_superset(&self, o: &Self) -> bool {
		match (self, o) {
			(x, y) if x == y => true,
			(ProxyType::Any, _) => true,
			(_, ProxyType::Any) => false,
			(ProxyType::NonTransfer, _) => true,
			_ => false,
		}
	}
}

impl pallet_proxy::Config for Runtime {
	type RuntimeEvent = RuntimeEvent;
	type RuntimeCall = RuntimeCall;
	type Currency = Balances;
	type ProxyType = ProxyType;
	type ProxyDepositBase = ProxyDepositBase;
	type ProxyDepositFactor = ProxyDepositFactor;
	type MaxProxies = MaxProxies;
	type WeightInfo = weights::pallet_proxy::WeightInfo<Runtime>;
	type MaxPending = MaxPending;
	type CallHasher = BlakeTwo256;
	type AnnouncementDepositBase = AnnouncementDepositBase;
	type AnnouncementDepositFactor = AnnouncementDepositFactor;
}

impl parachains_origin::Config for Runtime {}

impl parachains_configuration::Config for Runtime {
	type WeightInfo = weights::runtime_parachains_configuration::WeightInfo<Runtime>;
}

impl parachains_shared::Config for Runtime {
	type DisabledValidators = Session;
}

impl parachains_session_info::Config for Runtime {
	type ValidatorSet = Historical;
}

impl parachains_inclusion::Config for Runtime {
	type RuntimeEvent = RuntimeEvent;
	type DisputesHandler = ParasDisputes;
	type RewardValidators = parachains_reward_points::RewardValidatorsWithEraPoints<Runtime>;
	type MessageQueue = MessageQueue;
	type WeightInfo = weights::runtime_parachains_inclusion::WeightInfo<Runtime>;
}

parameter_types! {
	pub const ParasUnsignedPriority: TransactionPriority = TransactionPriority::MAX;
}

impl parachains_paras::Config for Runtime {
	type RuntimeEvent = RuntimeEvent;
	type WeightInfo = weights::runtime_parachains_paras::WeightInfo<Runtime>;
	type UnsignedPriority = ParasUnsignedPriority;
	type QueueFootprinter = ParaInclusion;
	type NextSessionRotation = Babe;
	type OnNewHead = Registrar;
	type AssignCoretime = CoretimeAssignmentProvider;
}

parameter_types! {
	/// Amount of weight that can be spent per block to service messages.
	///
	/// # WARNING
	///
	/// This is not a good value for para-chains since the `Scheduler` already uses up to 80% block weight.
	pub MessageQueueServiceWeight: Weight = Perbill::from_percent(20) * BlockWeights::get().max_block;
	pub MessageQueueIdleServiceWeight: Weight = Perbill::from_percent(20) * BlockWeights::get().max_block;
	pub const MessageQueueHeapSize: u32 = 65_536;
	pub const MessageQueueMaxStale: u32 = 16;
}

/// Message processor to handle any messages that were enqueued into the `MessageQueue` pallet.
pub struct MessageProcessor;
impl ProcessMessage for MessageProcessor {
	type Origin = AggregateMessageOrigin;

	fn process_message(
		message: &[u8],
		origin: Self::Origin,
		meter: &mut WeightMeter,
		id: &mut [u8; 32],
	) -> Result<bool, ProcessMessageError> {
		let para = match origin {
			AggregateMessageOrigin::Ump(UmpQueueId::Para(para)) => para,
		};
		xcm_builder::ProcessXcmMessage::<
			Junction,
			xcm_executor::XcmExecutor<xcm_config::XcmConfig>,
			RuntimeCall,
		>::process_message(message, Junction::Parachain(para.into()), meter, id)
	}
}

impl pallet_message_queue::Config for Runtime {
	type RuntimeEvent = RuntimeEvent;
	type Size = u32;
	type HeapSize = MessageQueueHeapSize;
	type MaxStale = MessageQueueMaxStale;
	type ServiceWeight = MessageQueueServiceWeight;
	#[cfg(not(feature = "runtime-benchmarks"))]
	type MessageProcessor = MessageProcessor;
	#[cfg(feature = "runtime-benchmarks")]
	type MessageProcessor =
		pallet_message_queue::mock_helpers::NoopMessageProcessor<AggregateMessageOrigin>;
	type QueueChangeHandler = ParaInclusion;
	type QueuePausedQuery = ();
	type WeightInfo = weights::pallet_message_queue::WeightInfo<Runtime>;
	type IdleMaxServiceWeight = MessageQueueIdleServiceWeight;
}

impl parachains_dmp::Config for Runtime {}

parameter_types! {
	pub const HrmpChannelSizeAndCapacityWithSystemRatio: Percent = Percent::from_percent(100);
}

impl parachains_hrmp::Config for Runtime {
	type RuntimeOrigin = RuntimeOrigin;
	type RuntimeEvent = RuntimeEvent;
	type ChannelManager = EitherOf<EnsureRoot<Self::AccountId>, GeneralAdmin>;
	type Currency = Balances;
	// Use the `HrmpChannelSizeAndCapacityWithSystemRatio` ratio from the actual active
	// `HostConfiguration` configuration for `hrmp_channel_max_message_size` and
	// `hrmp_channel_max_capacity`.
	type DefaultChannelSizeAndCapacityWithSystem = ActiveConfigHrmpChannelSizeAndCapacityRatio<
		Runtime,
		HrmpChannelSizeAndCapacityWithSystemRatio,
	>;
	type WeightInfo = weights::runtime_parachains_hrmp::WeightInfo<Runtime>;
	type VersionWrapper = XcmPallet;
}

impl parachains_paras_inherent::Config for Runtime {
	type WeightInfo = weights::runtime_parachains_paras_inherent::WeightInfo<Runtime>;
}

impl parachains_scheduler::Config for Runtime {
	// If you change this, make sure the `Assignment` type of the new provider is binary compatible,
	// otherwise provide a migration.
	type AssignmentProvider = CoretimeAssignmentProvider;
}

parameter_types! {
	pub const BrokerId: u32 = system_parachain::BROKER_ID;
	pub MaxXcmTransactWeight: Weight = Weight::from_parts(
		250 * WEIGHT_REF_TIME_PER_MICROS,
		20 * WEIGHT_PROOF_SIZE_PER_KB
	);
}

impl coretime::Config for Runtime {
	type RuntimeOrigin = RuntimeOrigin;
	type RuntimeEvent = RuntimeEvent;
	type Currency = Balances;
	type BrokerId = BrokerId;
	type WeightInfo = weights::runtime_parachains_coretime::WeightInfo<Runtime>;
	type SendXcm = crate::xcm_config::XcmRouter;
	type MaxXcmTransactWeight = MaxXcmTransactWeight;
}

parameter_types! {
	pub const OnDemandTrafficDefaultValue: FixedU128 = FixedU128::from_u32(1);
}

impl parachains_assigner_on_demand::Config for Runtime {
	type RuntimeEvent = RuntimeEvent;
	type Currency = Balances;
	type TrafficDefaultValue = OnDemandTrafficDefaultValue;
	type WeightInfo = weights::runtime_parachains_assigner_on_demand::WeightInfo<Runtime>;
}

impl parachains_assigner_coretime::Config for Runtime {}

impl parachains_initializer::Config for Runtime {
	type Randomness = pallet_babe::RandomnessFromOneEpochAgo<Runtime>;
	type ForceOrigin = EnsureRoot<AccountId>;
	type WeightInfo = weights::runtime_parachains_initializer::WeightInfo<Runtime>;
	type CoretimeOnNewSession = Coretime;
}

impl parachains_disputes::Config for Runtime {
	type RuntimeEvent = RuntimeEvent;
	type RewardValidators = parachains_reward_points::RewardValidatorsWithEraPoints<Runtime>;
	type SlashingHandler = parachains_slashing::SlashValidatorsForDisputes<ParasSlashing>;
	type WeightInfo = weights::runtime_parachains_disputes::WeightInfo<Runtime>;
}

impl parachains_slashing::Config for Runtime {
	type KeyOwnerProofSystem = Historical;
	type KeyOwnerProof =
		<Self::KeyOwnerProofSystem as KeyOwnerProofSystem<(KeyTypeId, ValidatorId)>>::Proof;
	type KeyOwnerIdentification = <Self::KeyOwnerProofSystem as KeyOwnerProofSystem<(
		KeyTypeId,
		ValidatorId,
	)>>::IdentificationTuple;
	type HandleReports = parachains_slashing::SlashingReportHandler<
		Self::KeyOwnerIdentification,
		Offences,
		ReportLongevity,
	>;
	type WeightInfo = weights::runtime_parachains_disputes_slashing::WeightInfo<Runtime>;
	type BenchmarkingConfig = parachains_slashing::BenchConfig<1000>;
}

parameter_types! {
	pub const ParaDeposit: Balance = 40 * UNITS;
}

impl paras_registrar::Config for Runtime {
	type RuntimeOrigin = RuntimeOrigin;
	type RuntimeEvent = RuntimeEvent;
	type Currency = Balances;
	type OnSwap = (Crowdloan, Slots);
	type ParaDeposit = ParaDeposit;
	type DataDepositPerByte = DataDepositPerByte;
	type WeightInfo = weights::polkadot_runtime_common_paras_registrar::WeightInfo<Runtime>;
}

parameter_types! {
	// 6 weeks
	pub LeasePeriod: BlockNumber = prod_or_fast!(6 * WEEKS, 6 * WEEKS, "KSM_LEASE_PERIOD");
}

impl slots::Config for Runtime {
	type RuntimeEvent = RuntimeEvent;
	type Currency = Balances;
	type Registrar = Registrar;
	type LeasePeriod = LeasePeriod;
	type LeaseOffset = ();
	type ForceOrigin = EitherOf<EnsureRoot<Self::AccountId>, LeaseAdmin>;
	type WeightInfo = weights::polkadot_runtime_common_slots::WeightInfo<Runtime>;
}

parameter_types! {
	pub const CrowdloanId: PalletId = PalletId(*b"py/cfund");
	pub const OldSubmissionDeposit: Balance = 3 * GRAND; // ~ 10 KSM
	pub const MinContribution: Balance = 3_000 * CENTS; // ~ .1 KSM
	pub const RemoveKeysLimit: u32 = 1000;
	// Allow 32 bytes for an additional memo to a crowdloan.
	pub const MaxMemoLength: u8 = 32;
}

impl crowdloan::Config for Runtime {
	type RuntimeEvent = RuntimeEvent;
	type PalletId = CrowdloanId;
	type SubmissionDeposit = OldSubmissionDeposit;
	type MinContribution = MinContribution;
	type RemoveKeysLimit = RemoveKeysLimit;
	type Registrar = Registrar;
	type Auctioneer = Auctions;
	type MaxMemoLength = MaxMemoLength;
	type WeightInfo = weights::polkadot_runtime_common_crowdloan::WeightInfo<Runtime>;
}

parameter_types! {
	// The average auction is 7 days long, so this will be 70% for ending period.
	// 5 Days = 72000 Blocks @ 6 sec per block
	pub const EndingPeriod: BlockNumber = 5 * DAYS;
	// ~ 1000 samples per day -> ~ 20 blocks per sample -> 2 minute samples
	pub const SampleLength: BlockNumber = 2 * MINUTES;
}

impl auctions::Config for Runtime {
	type RuntimeEvent = RuntimeEvent;
	type Leaser = Slots;
	type Registrar = Registrar;
	type EndingPeriod = EndingPeriod;
	type SampleLength = SampleLength;
	type Randomness = pallet_babe::RandomnessFromOneEpochAgo<Runtime>;
	type InitiateOrigin = EitherOf<EnsureRoot<Self::AccountId>, AuctionAdmin>;
	type WeightInfo = weights::polkadot_runtime_common_auctions::WeightInfo<Runtime>;
}

type NisCounterpartInstance = pallet_balances::Instance2;
impl pallet_balances::Config<NisCounterpartInstance> for Runtime {
	type Balance = Balance;
	type DustRemoval = ();
	type RuntimeEvent = RuntimeEvent;
	type ExistentialDeposit = ConstU128<10_000_000_000>; // One KTC cent
	type AccountStore = StorageMapShim<
		pallet_balances::Account<Runtime, NisCounterpartInstance>,
		AccountId,
		pallet_balances::AccountData<u128>,
	>;
	type MaxLocks = ConstU32<4>;
	type MaxReserves = ConstU32<4>;
	type ReserveIdentifier = [u8; 8];
	type WeightInfo = weights::pallet_balances_nis_counterpart::WeightInfo<Runtime>;
	type RuntimeHoldReason = RuntimeHoldReason;
	type RuntimeFreezeReason = RuntimeFreezeReason;
	type FreezeIdentifier = ();
	type MaxFreezes = ConstU32<1>;
}

parameter_types! {
	pub const NisBasePeriod: BlockNumber = 7 * DAYS;
	pub const MinBid: Balance = 100 * QUID;
	pub MinReceipt: Perquintill = Perquintill::from_rational(1u64, 10_000_000u64);
	pub const IntakePeriod: BlockNumber = 5 * MINUTES;
	pub MaxIntakeWeight: Weight = MAXIMUM_BLOCK_WEIGHT / 10;
	pub const ThawThrottle: (Perquintill, BlockNumber) = (Perquintill::from_percent(25), 5);
	pub storage NisTarget: Perquintill = Perquintill::zero();
	pub const NisPalletId: PalletId = PalletId(*b"py/nis  ");
}

impl pallet_nis::Config for Runtime {
	type WeightInfo = weights::pallet_nis::WeightInfo<Runtime>;
	type RuntimeEvent = RuntimeEvent;
	type Currency = Balances;
	type CurrencyBalance = Balance;
	type FundOrigin = frame_system::EnsureSigned<AccountId>;
	type Counterpart = NisCounterpartBalances;
	type CounterpartAmount = WithMaximumOf<ConstU128<21_000_000_000_000_000_000u128>>;
	type Deficit = (); // Mint
	type IgnoredIssuance = ();
	type Target = NisTarget;
	type PalletId = NisPalletId;
	type QueueCount = ConstU32<500>;
	type MaxQueueLen = ConstU32<1000>;
	type FifoQueueLen = ConstU32<250>;
	type BasePeriod = NisBasePeriod;
	type MinBid = MinBid;
	type MinReceipt = MinReceipt;
	type IntakePeriod = IntakePeriod;
	type MaxIntakeWeight = MaxIntakeWeight;
	type ThawThrottle = ThawThrottle;
	type RuntimeHoldReason = RuntimeHoldReason;
	#[cfg(feature = "runtime-benchmarks")]
	type BenchmarkSetup = ();
}

parameter_types! {
	pub const PoolsPalletId: PalletId = PalletId(*b"py/nopls");
	pub const MaxPointsToBalance: u8 = 10;
}

impl pallet_nomination_pools::Config for Runtime {
	type RuntimeEvent = RuntimeEvent;
	type WeightInfo = weights::pallet_nomination_pools::WeightInfo<Self>;
	type Currency = Balances;
	type RuntimeFreezeReason = RuntimeFreezeReason;
	type RewardCounter = FixedU128;
	type BalanceToU256 = BalanceToU256;
	type U256ToBalance = U256ToBalance;
	type StakeAdapter = pallet_nomination_pools::adapter::TransferStake<Self, Staking>;
	type PostUnbondingPoolsWindow = ConstU32<4>;
	type MaxMetadataLen = ConstU32<256>;
	// we use the same number of allowed unlocking chunks as with staking.
	type MaxUnbonding = <Self as pallet_staking::Config>::MaxUnlockingChunks;
	type PalletId = PoolsPalletId;
	type MaxPointsToBalance = MaxPointsToBalance;
	type AdminOrigin = EitherOf<EnsureRoot<AccountId>, StakingAdmin>;
}

impl pallet_asset_rate::Config for Runtime {
	type WeightInfo = weights::pallet_asset_rate::WeightInfo<Runtime>;
	type RuntimeEvent = RuntimeEvent;
	type CreateOrigin = EitherOfDiverse<EnsureRoot<AccountId>, Treasurer>;
	type RemoveOrigin = EitherOfDiverse<EnsureRoot<AccountId>, Treasurer>;
	type UpdateOrigin = EitherOfDiverse<EnsureRoot<AccountId>, Treasurer>;
	type Currency = Balances;
	type AssetKind = <Runtime as pallet_treasury::Config>::AssetKind;
	#[cfg(feature = "runtime-benchmarks")]
	type BenchmarkHelper = polkadot_runtime_common::impls::benchmarks::AssetRateArguments;
}

construct_runtime! {
	pub enum Runtime
	{
		// Basic stuff.
		System: frame_system = 0,

		// Babe must be before session.
		Babe: pallet_babe = 1,

		Timestamp: pallet_timestamp = 2,
		Indices: pallet_indices = 3,
		Balances: pallet_balances = 4,
		TransactionPayment: pallet_transaction_payment = 33,

		// Consensus support.
		// Authorship must be before session in order to note author in the correct session and era
		// for staking.
		Authorship: pallet_authorship = 5,
		Staking: pallet_staking = 6,
		Offences: pallet_offences = 7,
		Historical: session_historical = 34,

		Session: pallet_session = 8,
		Grandpa: pallet_grandpa = 10,
		AuthorityDiscovery: pallet_authority_discovery = 12,

		// Governance stuff.
		Treasury: pallet_treasury = 18,
		ConvictionVoting: pallet_conviction_voting = 20,
		Referenda: pallet_referenda = 21,
//		pub type FellowshipCollectiveInstance = pallet_ranked_collective::Instance1;
		FellowshipCollective: pallet_ranked_collective::<Instance1> = 22,
//		pub type FellowshipReferendaInstance = pallet_referenda::Instance2;
		FellowshipReferenda: pallet_referenda::<Instance2> = 23,
		Origins: pallet_custom_origins = 43,
		Whitelist: pallet_whitelist = 44,

		// Claims. Usable initially.
		Claims: claims = 19,

		// Utility module.
		Utility: pallet_utility = 24,

		// pallet_identity = 25 (removed post 1.2.4)

		// Society module.
		Society: pallet_society = 26,

		// Social recovery module.
		Recovery: pallet_recovery = 27,

		// Vesting. Usable initially, but removed once all vesting is finished.
		Vesting: pallet_vesting = 28,

		// System scheduler.
		Scheduler: pallet_scheduler = 29,

		// Proxy module. Late addition.
		Proxy: pallet_proxy = 30,

		// Multisig module. Late addition.
		Multisig: pallet_multisig = 31,

		// Preimage registrar.
		Preimage: pallet_preimage = 32,

		// Bounties modules.
		Bounties: pallet_bounties = 35,
		ChildBounties: pallet_child_bounties = 40,

		// Election pallet. Only works with staking, but placed here to maintain indices.
		ElectionProviderMultiPhase: pallet_election_provider_multi_phase = 37,

		// NIS pallet.
		Nis: pallet_nis = 38,
		NisCounterpartBalances: pallet_balances::<Instance2> = 45,

		// Provides a semi-sorted list of nominators for staking.
		VoterList: pallet_bags_list::<Instance1> = 39,

		// nomination pools: extension to staking.
		NominationPools: pallet_nomination_pools = 41,

		// Fast unstake pallet: extension to staking.
		FastUnstake: pallet_fast_unstake = 42,

		// Parachains pallets. Start indices at 50 to leave room.
		ParachainsOrigin: parachains_origin = 50,
		Configuration: parachains_configuration = 51,
		ParasShared: parachains_shared = 52,
		ParaInclusion: parachains_inclusion = 53,
		ParaInherent: parachains_paras_inherent = 54,
		ParaScheduler: parachains_scheduler = 55,
		Paras: parachains_paras = 56,
		Initializer: parachains_initializer = 57,
		Dmp: parachains_dmp = 58,
		Hrmp: parachains_hrmp = 60,
		ParaSessionInfo: parachains_session_info = 61,
		ParasDisputes: parachains_disputes = 62,
		ParasSlashing: parachains_slashing = 63,
		OnDemandAssignmentProvider: parachains_assigner_on_demand = 64,
		CoretimeAssignmentProvider: parachains_assigner_coretime = 65,

		// Parachain Onboarding Pallets. Start indices at 70 to leave room.
		Registrar: paras_registrar = 70,
		Slots: slots = 71,
		Auctions: auctions = 72,
		Crowdloan: crowdloan = 73,
		Coretime: coretime = 74,

		// Pallet for sending XCM.
		XcmPallet: pallet_xcm = 99,

		// Generalized message queue
		MessageQueue: pallet_message_queue = 100,

		// Asset rate.
		AssetRate: pallet_asset_rate = 101,

		// BEEFY Bridges support.
		Beefy: pallet_beefy = 200,
		// MMR leaf construction must be after session in order to have a leaf's next_auth_set
		// refer to block<N>. See issue #160 for details.
		Mmr: pallet_mmr = 201,
		BeefyMmrLeaf: pallet_beefy_mmr = 202,
	}
}

/// The address format for describing accounts.
pub type Address = sp_runtime::MultiAddress<AccountId, ()>;
/// Block header type as expected by this runtime.
pub type Header = generic::Header<BlockNumber, BlakeTwo256>;
/// Block type as expected by this runtime.
pub type Block = generic::Block<Header, UncheckedExtrinsic>;
/// A Block signed with a Justification
pub type SignedBlock = generic::SignedBlock<Block>;
/// `BlockId` type as expected by this runtime.
pub type BlockId = generic::BlockId<Block>;
/// The `SignedExtension` to the basic transaction logic.
pub type SignedExtra = (
	frame_system::CheckNonZeroSender<Runtime>,
	frame_system::CheckSpecVersion<Runtime>,
	frame_system::CheckTxVersion<Runtime>,
	frame_system::CheckGenesis<Runtime>,
	frame_system::CheckMortality<Runtime>,
	frame_system::CheckNonce<Runtime>,
	frame_system::CheckWeight<Runtime>,
	pallet_transaction_payment::ChargeTransactionPayment<Runtime>,
	frame_metadata_hash_extension::CheckMetadataHash<Runtime>,
);

pub struct NominationPoolsMigrationV4OldPallet;
impl Get<Perbill> for NominationPoolsMigrationV4OldPallet {
	fn get() -> Perbill {
		Perbill::from_percent(10)
	}
}

/// All migrations that will run on the next runtime upgrade.
///
/// This contains the combined migrations of the last 10 releases. It allows to skip runtime
/// upgrades in case governance decides to do so. THE ORDER IS IMPORTANT.
pub type Migrations = (migrations::Unreleased, migrations::Permanent);

/// The runtime migrations per release.
#[allow(deprecated, missing_docs)]
pub mod migrations {
	use super::*;
<<<<<<< HEAD
	use frame_support::traits::OnRuntimeUpgrade;
	use frame_system::RawOrigin;
	use pallet_scheduler::WeightInfo as SchedulerWeightInfo;
	use runtime_common::auctions::WeightInfo as AuctionsWeightInfo;
	use runtime_parachains::configuration::WeightInfo;

	// We don't have a limit in the Relay Chain.
	const IDENTITY_MIGRATION_KEY_LIMIT: u64 = u64::MAX;

	pub struct GetLegacyLeaseImpl;
	impl coretime::migration::GetLegacyLease<BlockNumber> for GetLegacyLeaseImpl {
		fn get_parachain_lease_in_blocks(para: ParaId) -> Option<BlockNumber> {
			let now = frame_system::Pallet::<Runtime>::block_number();
			let lease = slots::Pallet::<Runtime>::lease(para);
			if lease.is_empty() {
				return None
			}
			// Lease not yet started/or having holes, refund (coretime can't handle this):
			if lease.iter().any(Option::is_none) {
				if let Err(err) = slots::Pallet::<Runtime>::clear_all_leases(
					frame_system::RawOrigin::Root.into(),
					para,
				) {
					log::error!(
						target: "runtime",
						"Clearing lease for para: {:?} failed, with error: {:?}",
						para,
						err
					);
				};
				return None
			}
			let (index, _) =
				<slots::Pallet<Runtime> as Leaser<BlockNumber>>::lease_period_index(now)?;
			Some(index.saturating_add(lease.len() as u32).saturating_mul(LeasePeriod::get()))
		}
	}

	/// Enable the elastic scaling node side feature.
	///
	/// This is required for Coretime to ensure the relay chain processes parachains that are
	/// assigned to multiple cores.
	pub struct EnableElasticScalingNodeFeature;
	impl OnRuntimeUpgrade for EnableElasticScalingNodeFeature {
		fn on_runtime_upgrade() -> Weight {
			let _ = Configuration::set_node_feature(RawOrigin::Root.into(), 1, true);
			weights::runtime_parachains_configuration::WeightInfo::<Runtime>::set_node_feature()
		}
	}

	parameter_types! {
		pub const StateTrieMigrationName: &'static str = "StateTrieMigration";
	}

	/// Cancel all ongoing auctions.
	///
	/// Any leases that come into existence after coretime was launched will not be served. Yet,
	/// any ongoing auctions must be cancelled.
	///
	/// Safety:
	///
	/// - After coretime is launched, there are no auctions anymore. So if this forgotten to
	/// be removed after the runtime upgrade, running this again on the next one is harmless.
	/// - I am assuming scheduler `TaskName`s are unique, so removal of the scheduled entry
	/// multiple times should also be fine.
	pub struct CancelAuctions;
	impl OnRuntimeUpgrade for CancelAuctions {
		fn on_runtime_upgrade() -> Weight {
			if let Err(err) = Auctions::cancel_auction(frame_system::RawOrigin::Root.into()) {
				log::debug!(target: "runtime", "Cancelling auctions failed: {:?}", err);
			}
			// Cancel scheduled auction as well:
			if let Err(err) = Scheduler::cancel_named(
				pallet_custom_origins::Origin::AuctionAdmin.into(),
				[
					0x5c, 0x68, 0xbf, 0x0c, 0x2d, 0x11, 0x04, 0x91, 0x6b, 0xa5, 0xa4, 0xde, 0xe6,
					0xb8, 0x14, 0xe8, 0x2b, 0x27, 0x93, 0x78, 0x4c, 0xb6, 0xe7, 0x69, 0x04, 0x00,
					0x1a, 0x59, 0x49, 0xc1, 0x63, 0xb1,
				],
			) {
				log::debug!(target: "runtime", "Cancelling scheduled auctions failed: {:?}", err);
			}
			weights::runtime_common_auctions::WeightInfo::<Runtime>::cancel_auction()
				.saturating_add(weights::pallet_scheduler::WeightInfo::<Runtime>::cancel_named(
					<Runtime as pallet_scheduler::Config>::MaxScheduledPerBlock::get(),
				))
		}
	}

	/// Unreleased migrations. Add new ones here:
	pub type Unreleased = (
		frame_support::migrations::RemovePallet<StateTrieMigrationName, RocksDbWeight>,
		pallet_nomination_pools::migration::versioned::V7ToV8<Runtime>,
		pallet_staking::migrations::v14::MigrateToV14<Runtime>,
		parachains_configuration::migration::v10::MigrateToV10<Runtime>,
		parachains_configuration::migration::v11::MigrateToV11<Runtime>,
		pallet_grandpa::migrations::MigrateV4ToV5<Runtime>,
		// Migrate Identity pallet for Usernames
		pallet_identity::migration::versioned::V0ToV1<Runtime, IDENTITY_MIGRATION_KEY_LIMIT>,
		parachains_scheduler::migration::MigrateV1ToV2<Runtime>,
		// Migrate from legacy lease to coretime. Needs to run after configuration v11
		coretime::migration::MigrateToCoretime<
			Runtime,
			crate::xcm_config::XcmRouter,
			GetLegacyLeaseImpl,
		>,
		EnableElasticScalingNodeFeature,
		CancelAuctions,
=======

	/// Unreleased migrations. Add new ones here:
	pub type Unreleased = (
		parachains_configuration::migration::v12::MigrateToV12<Runtime>,
		pallet_staking::migrations::v15::MigrateV14ToV15<Runtime>,
		parachains_inclusion::migration::MigrateToV1<Runtime>,
		parachains_assigner_on_demand::migration::MigrateV0ToV1<Runtime>,
>>>>>>> c5080e43
	);

	/// Migrations/checks that do not need to be versioned and can run on every update.
	pub type Permanent = (pallet_xcm::migration::MigrateToLatestXcmVersion<Runtime>,);
}

/// Unchecked extrinsic type as expected by this runtime.
pub type UncheckedExtrinsic =
	generic::UncheckedExtrinsic<Address, RuntimeCall, Signature, SignedExtra>;
/// Executive: handles dispatch to the various modules.
pub type Executive = frame_executive::Executive<
	Runtime,
	Block,
	frame_system::ChainContext<Runtime>,
	Runtime,
	AllPalletsWithSystem,
	Migrations,
>;
/// The payload being signed in the transactions.
pub type SignedPayload = generic::SignedPayload<RuntimeCall, SignedExtra>;

#[cfg(feature = "runtime-benchmarks")]
mod benches {
	frame_benchmarking::define_benchmarks!(
		// Polkadot
		[polkadot_runtime_common::auctions, Auctions]
		[polkadot_runtime_common::crowdloan, Crowdloan]
		[polkadot_runtime_common::claims, Claims]
		[polkadot_runtime_common::slots, Slots]
		[polkadot_runtime_common::paras_registrar, Registrar]
		[runtime_parachains::configuration, Configuration]
		[runtime_parachains::hrmp, Hrmp]
		[runtime_parachains::disputes, ParasDisputes]
		[runtime_parachains::disputes::slashing, ParasSlashing]
		[runtime_parachains::inclusion, ParaInclusion]
		[runtime_parachains::initializer, Initializer]
		[runtime_parachains::paras_inherent, ParaInherent]
		[runtime_parachains::paras, Paras]
		[runtime_parachains::assigner_on_demand, OnDemandAssignmentProvider]
		[runtime_parachains::coretime, Coretime]
		// Substrate
		[pallet_balances, Native]
		[pallet_balances, NisCounterpart]
		[pallet_bags_list, VoterList]
		[frame_benchmarking::baseline, Baseline::<Runtime>]
		[pallet_bounties, Bounties]
		[pallet_child_bounties, ChildBounties]
		[pallet_conviction_voting, ConvictionVoting]
		[pallet_election_provider_multi_phase, ElectionProviderMultiPhase]
		[frame_election_provider_support, ElectionProviderBench::<Runtime>]
		[pallet_fast_unstake, FastUnstake]
		[pallet_nis, Nis]
		[pallet_indices, Indices]
		[pallet_message_queue, MessageQueue]
		[pallet_multisig, Multisig]
		[pallet_nomination_pools, NominationPoolsBench::<Runtime>]
		[pallet_offences, OffencesBench::<Runtime>]
		[pallet_preimage, Preimage]
		[pallet_proxy, Proxy]
		[pallet_ranked_collective, FellowshipCollective]
		[pallet_recovery, Recovery]
		[pallet_referenda, Referenda]
		[pallet_referenda, FellowshipReferenda]
		[pallet_scheduler, Scheduler]
		[pallet_session, SessionBench::<Runtime>]
		[pallet_society, Society]
		[pallet_staking, Staking]
		[frame_system, SystemBench::<Runtime>]
		[pallet_timestamp, Timestamp]
		[pallet_treasury, Treasury]
		[pallet_utility, Utility]
		[pallet_vesting, Vesting]
		[pallet_whitelist, Whitelist]
		[pallet_asset_rate, AssetRate]
		// XCM
		[pallet_xcm, PalletXcmExtrinsiscsBenchmark::<Runtime>]
		[pallet_xcm_benchmarks::fungible, pallet_xcm_benchmarks::fungible::Pallet::<Runtime>]
		[pallet_xcm_benchmarks::generic, pallet_xcm_benchmarks::generic::Pallet::<Runtime>]
	);
}

sp_api::impl_runtime_apis! {
	impl sp_api::Core<Block> for Runtime {
		fn version() -> RuntimeVersion {
			VERSION
		}

		fn execute_block(block: Block) {
			Executive::execute_block(block);
		}

		fn initialize_block(header: &<Block as BlockT>::Header) -> sp_runtime::ExtrinsicInclusionMode {
			Executive::initialize_block(header)
		}
	}

	impl sp_api::Metadata<Block> for Runtime {
		fn metadata() -> OpaqueMetadata {
			OpaqueMetadata::new(Runtime::metadata().into())
		}

		fn metadata_at_version(version: u32) -> Option<OpaqueMetadata> {
			Runtime::metadata_at_version(version)
		}

		fn metadata_versions() -> sp_std::vec::Vec<u32> {
			Runtime::metadata_versions()
		}
	}

	impl sp_block_builder::BlockBuilder<Block> for Runtime {
		fn apply_extrinsic(extrinsic: <Block as BlockT>::Extrinsic) -> ApplyExtrinsicResult {
			Executive::apply_extrinsic(extrinsic)
		}

		fn finalize_block() -> <Block as BlockT>::Header {
			Executive::finalize_block()
		}

		fn inherent_extrinsics(data: sp_inherents::InherentData) -> Vec<<Block as BlockT>::Extrinsic> {
			data.create_extrinsics()
		}

		fn check_inherents(
			block: Block,
			data: sp_inherents::InherentData,
		) -> sp_inherents::CheckInherentsResult {
			data.check_extrinsics(&block)
		}
	}

	impl sp_transaction_pool::runtime_api::TaggedTransactionQueue<Block> for Runtime {
		fn validate_transaction(
			source: TransactionSource,
			tx: <Block as BlockT>::Extrinsic,
			block_hash: <Block as BlockT>::Hash,
		) -> TransactionValidity {
			Executive::validate_transaction(source, tx, block_hash)
		}
	}

	impl sp_offchain::OffchainWorkerApi<Block> for Runtime {
		fn offchain_worker(header: &<Block as BlockT>::Header) {
			use sp_runtime::{traits::Header, DigestItem};

			if header.digest().logs().iter().any(|di| di == &DigestItem::RuntimeEnvironmentUpdated) {
				pallet_im_online::migration::clear_offchain_storage(Session::validators().len() as u32);
			}

			Executive::offchain_worker(header)
		}
	}

	#[api_version(11)]
	impl polkadot_primitives::runtime_api::ParachainHost<Block> for Runtime {
		fn validators() -> Vec<ValidatorId> {
			parachains_runtime_api_impl::validators::<Runtime>()
		}

		fn validator_groups() -> (Vec<Vec<ValidatorIndex>>, GroupRotationInfo<BlockNumber>) {
			parachains_runtime_api_impl::validator_groups::<Runtime>()
		}

		fn availability_cores() -> Vec<CoreState<Hash, BlockNumber>> {
			parachains_runtime_api_impl::availability_cores::<Runtime>()
		}

		fn persisted_validation_data(para_id: ParaId, assumption: OccupiedCoreAssumption)
			-> Option<PersistedValidationData<Hash, BlockNumber>> {
			parachains_runtime_api_impl::persisted_validation_data::<Runtime>(para_id, assumption)
		}

		fn assumed_validation_data(
			para_id: ParaId,
			expected_persisted_validation_data_hash: Hash,
		) -> Option<(PersistedValidationData<Hash, BlockNumber>, ValidationCodeHash)> {
			parachains_runtime_api_impl::assumed_validation_data::<Runtime>(
				para_id,
				expected_persisted_validation_data_hash,
			)
		}

		fn check_validation_outputs(
			para_id: ParaId,
			outputs: polkadot_primitives::CandidateCommitments,
		) -> bool {
			parachains_runtime_api_impl::check_validation_outputs::<Runtime>(para_id, outputs)
		}

		fn session_index_for_child() -> SessionIndex {
			parachains_runtime_api_impl::session_index_for_child::<Runtime>()
		}

		fn validation_code(para_id: ParaId, assumption: OccupiedCoreAssumption)
			-> Option<ValidationCode> {
			parachains_runtime_api_impl::validation_code::<Runtime>(para_id, assumption)
		}

		fn candidate_pending_availability(para_id: ParaId) -> Option<CommittedCandidateReceipt<Hash>> {
			#[allow(deprecated)]
			parachains_runtime_api_impl::candidate_pending_availability::<Runtime>(para_id)
		}

		fn candidate_events() -> Vec<CandidateEvent<Hash>> {
			parachains_runtime_api_impl::candidate_events::<Runtime, _>(|ev| {
				match ev {
					RuntimeEvent::ParaInclusion(ev) => {
						Some(ev)
					}
					_ => None,
				}
			})
		}

		fn session_info(index: SessionIndex) -> Option<SessionInfo> {
			parachains_runtime_api_impl::session_info::<Runtime>(index)
		}

		fn session_executor_params(session_index: SessionIndex) -> Option<ExecutorParams> {
			parachains_runtime_api_impl::session_executor_params::<Runtime>(session_index)
		}

		fn dmq_contents(recipient: ParaId) -> Vec<InboundDownwardMessage<BlockNumber>> {
			parachains_runtime_api_impl::dmq_contents::<Runtime>(recipient)
		}

		fn inbound_hrmp_channels_contents(
			recipient: ParaId
		) -> BTreeMap<ParaId, Vec<InboundHrmpMessage<BlockNumber>>> {
			parachains_runtime_api_impl::inbound_hrmp_channels_contents::<Runtime>(recipient)
		}

		fn validation_code_by_hash(hash: ValidationCodeHash) -> Option<ValidationCode> {
			parachains_runtime_api_impl::validation_code_by_hash::<Runtime>(hash)
		}

		fn on_chain_votes() -> Option<ScrapedOnChainVotes<Hash>> {
			parachains_runtime_api_impl::on_chain_votes::<Runtime>()
		}

		fn submit_pvf_check_statement(
			stmt: polkadot_primitives::PvfCheckStatement,
			signature: polkadot_primitives::ValidatorSignature,
		) {
			parachains_runtime_api_impl::submit_pvf_check_statement::<Runtime>(stmt, signature)
		}

		fn pvfs_require_precheck() -> Vec<ValidationCodeHash> {
			parachains_runtime_api_impl::pvfs_require_precheck::<Runtime>()
		}

		fn validation_code_hash(para_id: ParaId, assumption: OccupiedCoreAssumption)
			-> Option<ValidationCodeHash>
		{
			parachains_runtime_api_impl::validation_code_hash::<Runtime>(para_id, assumption)
		}

		fn disputes() -> Vec<(SessionIndex, CandidateHash, DisputeState<BlockNumber>)> {
			parachains_runtime_api_impl::get_session_disputes::<Runtime>()
		}

		fn unapplied_slashes(
		) -> Vec<(SessionIndex, CandidateHash, slashing::PendingSlashes)> {
			parachains_runtime_api_impl::unapplied_slashes::<Runtime>()
		}

		fn key_ownership_proof(
			validator_id: ValidatorId,
		) -> Option<slashing::OpaqueKeyOwnershipProof> {
			use codec::Encode;

			Historical::prove((PARACHAIN_KEY_TYPE_ID, validator_id))
				.map(|p| p.encode())
				.map(slashing::OpaqueKeyOwnershipProof::new)
		}

		fn submit_report_dispute_lost(
			dispute_proof: slashing::DisputeProof,
			key_ownership_proof: slashing::OpaqueKeyOwnershipProof,
		) -> Option<()> {
			parachains_runtime_api_impl::submit_unsigned_slashing_report::<Runtime>(
				dispute_proof,
				key_ownership_proof,
			)
		}

		fn minimum_backing_votes() -> u32 {
			parachains_runtime_api_impl::minimum_backing_votes::<Runtime>()
		}

		fn para_backing_state(para_id: ParaId) -> Option<polkadot_primitives::async_backing::BackingState> {
			parachains_runtime_api_impl::backing_state::<Runtime>(para_id)
		}

		fn async_backing_params() -> polkadot_primitives::AsyncBackingParams {
			parachains_runtime_api_impl::async_backing_params::<Runtime>()
		}

		fn disabled_validators() -> Vec<ValidatorIndex> {
			parachains_runtime_api_impl::disabled_validators::<Runtime>()
		}

		fn node_features() -> NodeFeatures {
			parachains_runtime_api_impl::node_features::<Runtime>()
		}

		fn approval_voting_params() -> ApprovalVotingParams {
			parachains_runtime_api_impl::approval_voting_params::<Runtime>()
		}

		fn claim_queue() -> BTreeMap<CoreIndex, VecDeque<ParaId>> {
			parachains_vstaging_api_impl::claim_queue::<Runtime>()
		}

		fn candidates_pending_availability(para_id: ParaId) -> Vec<CommittedCandidateReceipt<Hash>> {
			parachains_vstaging_api_impl::candidates_pending_availability::<Runtime>(para_id)
		}
	}

	impl beefy_primitives::BeefyApi<Block, BeefyId> for Runtime {
		fn beefy_genesis() -> Option<BlockNumber> {
			pallet_beefy::GenesisBlock::<Runtime>::get()
		}

		fn validator_set() -> Option<beefy_primitives::ValidatorSet<BeefyId>> {
			Beefy::validator_set()
		}

		fn submit_report_equivocation_unsigned_extrinsic(
			equivocation_proof: beefy_primitives::DoubleVotingProof<
				BlockNumber,
				BeefyId,
				BeefySignature,
			>,
			key_owner_proof: beefy_primitives::OpaqueKeyOwnershipProof,
		) -> Option<()> {
			let key_owner_proof = key_owner_proof.decode()?;

			Beefy::submit_unsigned_equivocation_report(
				equivocation_proof,
				key_owner_proof,
			)
		}

		fn generate_key_ownership_proof(
			_set_id: beefy_primitives::ValidatorSetId,
			authority_id: BeefyId,
		) -> Option<beefy_primitives::OpaqueKeyOwnershipProof> {
			use codec::Encode;

			Historical::prove((beefy_primitives::KEY_TYPE, authority_id))
				.map(|p| p.encode())
				.map(beefy_primitives::OpaqueKeyOwnershipProof::new)
		}
	}

	impl mmr::MmrApi<Block, Hash, BlockNumber> for Runtime {
		fn mmr_root() -> Result<mmr::Hash, mmr::Error> {
			Ok(Mmr::mmr_root())
		}

		fn mmr_leaf_count() -> Result<mmr::LeafIndex, mmr::Error> {
			Ok(Mmr::mmr_leaves())
		}

		fn generate_proof(
			block_numbers: Vec<BlockNumber>,
			best_known_block_number: Option<BlockNumber>,
		) -> Result<(Vec<mmr::EncodableOpaqueLeaf>, mmr::LeafProof<mmr::Hash>), mmr::Error> {
			Mmr::generate_proof(block_numbers, best_known_block_number).map(
				|(leaves, proof)| {
					(
						leaves
							.into_iter()
							.map(|leaf| mmr::EncodableOpaqueLeaf::from_leaf(&leaf))
							.collect(),
						proof,
					)
				},
			)
		}

		fn verify_proof(leaves: Vec<mmr::EncodableOpaqueLeaf>, proof: mmr::LeafProof<mmr::Hash>)
			-> Result<(), mmr::Error>
		{
			let leaves = leaves.into_iter().map(|leaf|
				leaf.into_opaque_leaf()
				.try_decode()
				.ok_or(mmr::Error::Verify)).collect::<Result<Vec<mmr::Leaf>, mmr::Error>>()?;
			Mmr::verify_leaves(leaves, proof)
		}

		fn verify_proof_stateless(
			root: mmr::Hash,
			leaves: Vec<mmr::EncodableOpaqueLeaf>,
			proof: mmr::LeafProof<mmr::Hash>
		) -> Result<(), mmr::Error> {
			let nodes = leaves.into_iter().map(|leaf|mmr::DataOrHash::Data(leaf.into_opaque_leaf())).collect();
			pallet_mmr::verify_leaves_proof::<mmr::Hashing, _>(root, nodes, proof)
		}
	}

	impl pallet_beefy_mmr::BeefyMmrApi<Block, Hash> for RuntimeApi {
		fn authority_set_proof() -> beefy_primitives::mmr::BeefyAuthoritySet<Hash> {
			BeefyMmrLeaf::authority_set_proof()
		}

		fn next_authority_set_proof() -> beefy_primitives::mmr::BeefyNextAuthoritySet<Hash> {
			BeefyMmrLeaf::next_authority_set_proof()
		}
	}

	impl fg_primitives::GrandpaApi<Block> for Runtime {
		fn grandpa_authorities() -> Vec<(GrandpaId, u64)> {
			Grandpa::grandpa_authorities()
		}

		fn current_set_id() -> fg_primitives::SetId {
			Grandpa::current_set_id()
		}

		fn submit_report_equivocation_unsigned_extrinsic(
			equivocation_proof: fg_primitives::EquivocationProof<
				<Block as BlockT>::Hash,
				sp_runtime::traits::NumberFor<Block>,
			>,
			key_owner_proof: fg_primitives::OpaqueKeyOwnershipProof,
		) -> Option<()> {
			let key_owner_proof = key_owner_proof.decode()?;

			Grandpa::submit_unsigned_equivocation_report(
				equivocation_proof,
				key_owner_proof,
			)
		}

		fn generate_key_ownership_proof(
			_set_id: fg_primitives::SetId,
			authority_id: fg_primitives::AuthorityId,
		) -> Option<fg_primitives::OpaqueKeyOwnershipProof> {
			use codec::Encode;

			Historical::prove((fg_primitives::KEY_TYPE, authority_id))
				.map(|p| p.encode())
				.map(fg_primitives::OpaqueKeyOwnershipProof::new)
		}
	}

	impl babe_primitives::BabeApi<Block> for Runtime {
		fn configuration() -> babe_primitives::BabeConfiguration {
			let epoch_config = Babe::epoch_config().unwrap_or(BABE_GENESIS_EPOCH_CONFIG);
			babe_primitives::BabeConfiguration {
				slot_duration: Babe::slot_duration(),
				epoch_length: EpochDuration::get(),
				c: epoch_config.c,
				authorities: Babe::authorities().to_vec(),
				randomness: Babe::randomness(),
				allowed_slots: epoch_config.allowed_slots,
			}
		}

		fn current_epoch_start() -> babe_primitives::Slot {
			Babe::current_epoch_start()
		}

		fn current_epoch() -> babe_primitives::Epoch {
			Babe::current_epoch()
		}

		fn next_epoch() -> babe_primitives::Epoch {
			Babe::next_epoch()
		}

		fn generate_key_ownership_proof(
			_slot: babe_primitives::Slot,
			authority_id: babe_primitives::AuthorityId,
		) -> Option<babe_primitives::OpaqueKeyOwnershipProof> {
			use codec::Encode;

			Historical::prove((babe_primitives::KEY_TYPE, authority_id))
				.map(|p| p.encode())
				.map(babe_primitives::OpaqueKeyOwnershipProof::new)
		}

		fn submit_report_equivocation_unsigned_extrinsic(
			equivocation_proof: babe_primitives::EquivocationProof<<Block as BlockT>::Header>,
			key_owner_proof: babe_primitives::OpaqueKeyOwnershipProof,
		) -> Option<()> {
			let key_owner_proof = key_owner_proof.decode()?;

			Babe::submit_unsigned_equivocation_report(
				equivocation_proof,
				key_owner_proof,
			)
		}
	}

	impl authority_discovery_primitives::AuthorityDiscoveryApi<Block> for Runtime {
		fn authorities() -> Vec<AuthorityDiscoveryId> {
			parachains_runtime_api_impl::relevant_authority_ids::<Runtime>()
		}
	}

	impl sp_session::SessionKeys<Block> for Runtime {
		fn generate_session_keys(seed: Option<Vec<u8>>) -> Vec<u8> {
			SessionKeys::generate(seed)
		}

		fn decode_session_keys(
			encoded: Vec<u8>,
		) -> Option<Vec<(Vec<u8>, sp_core::crypto::KeyTypeId)>> {
			SessionKeys::decode_into_raw_public_keys(&encoded)
		}
	}

	impl frame_system_rpc_runtime_api::AccountNonceApi<Block, AccountId, Nonce> for Runtime {
		fn account_nonce(account: AccountId) -> Nonce {
			System::account_nonce(account)
		}
	}

	impl pallet_transaction_payment_rpc_runtime_api::TransactionPaymentApi<
		Block,
		Balance,
	> for Runtime {
		fn query_info(uxt: <Block as BlockT>::Extrinsic, len: u32) -> RuntimeDispatchInfo<Balance> {
			TransactionPayment::query_info(uxt, len)
		}
		fn query_fee_details(uxt: <Block as BlockT>::Extrinsic, len: u32) -> FeeDetails<Balance> {
			TransactionPayment::query_fee_details(uxt, len)
		}
		fn query_weight_to_fee(weight: Weight) -> Balance {
			TransactionPayment::weight_to_fee(weight)
		}
		fn query_length_to_fee(length: u32) -> Balance {
			TransactionPayment::length_to_fee(length)
		}
	}

	impl pallet_transaction_payment_rpc_runtime_api::TransactionPaymentCallApi<Block, Balance, RuntimeCall>
		for Runtime
	{
		fn query_call_info(call: RuntimeCall, len: u32) -> RuntimeDispatchInfo<Balance> {
			TransactionPayment::query_call_info(call, len)
		}
		fn query_call_fee_details(call: RuntimeCall, len: u32) -> FeeDetails<Balance> {
			TransactionPayment::query_call_fee_details(call, len)
		}
		fn query_weight_to_fee(weight: Weight) -> Balance {
			TransactionPayment::weight_to_fee(weight)
		}
		fn query_length_to_fee(length: u32) -> Balance {
			TransactionPayment::length_to_fee(length)
		}
	}

	impl pallet_nomination_pools_runtime_api::NominationPoolsApi<
		Block,
		AccountId,
		Balance,
	> for Runtime {
		fn pending_rewards(member: AccountId) -> Balance {
			NominationPools::api_pending_rewards(member).unwrap_or_default()
		}

		fn points_to_balance(pool_id: pallet_nomination_pools::PoolId, points: Balance) -> Balance {
			NominationPools::api_points_to_balance(pool_id, points)
		}

		fn balance_to_points(pool_id: pallet_nomination_pools::PoolId, new_funds: Balance) -> Balance {
			NominationPools::api_balance_to_points(pool_id, new_funds)
		}

		fn pool_pending_slash(pool_id: pallet_nomination_pools::PoolId) -> Balance {
			NominationPools::api_pool_pending_slash(pool_id)
		}

		fn member_pending_slash(member: AccountId) -> Balance {
			NominationPools::api_member_pending_slash(member)
		}

		fn pool_needs_delegate_migration(pool_id: pallet_nomination_pools::PoolId) -> bool {
			NominationPools::api_pool_needs_delegate_migration(pool_id)
		}

		fn member_needs_delegate_migration(member: AccountId) -> bool {
			NominationPools::api_member_needs_delegate_migration(member)
		}
	}

	impl pallet_staking_runtime_api::StakingApi<Block, Balance, AccountId> for Runtime {
		fn nominations_quota(balance: Balance) -> u32 {
			Staking::api_nominations_quota(balance)
		}

		fn eras_stakers_page_count(era: sp_staking::EraIndex, account: AccountId) -> sp_staking::Page {
			Staking::api_eras_stakers_page_count(era, account)
		}

		fn pending_rewards(era: sp_staking::EraIndex, account: AccountId) -> bool {
			Staking::api_pending_rewards(era, account)
		}
	}

	impl sp_genesis_builder::GenesisBuilder<Block> for Runtime {
		fn build_state(config: Vec<u8>) -> sp_genesis_builder::Result {
			build_state::<RuntimeGenesisConfig>(config)
		}

		fn get_preset(id: &Option<sp_genesis_builder::PresetId>) -> Option<Vec<u8>> {
			get_preset::<RuntimeGenesisConfig>(id, |_| None)
		}

		fn preset_names() -> Vec<sp_genesis_builder::PresetId> {
			vec![]
		}
	}

	#[cfg(feature = "try-runtime")]
	impl frame_try_runtime::TryRuntime<Block> for Runtime {
		fn on_runtime_upgrade(checks: frame_try_runtime::UpgradeCheckSelect) -> (Weight, Weight) {
			log::info!("try-runtime::on_runtime_upgrade kusama.");
			let weight = Executive::try_runtime_upgrade(checks).unwrap();
			(weight, BlockWeights::get().max_block)
		}

		fn execute_block(
			block: Block,
			state_root_check: bool,
			signature_check: bool,
			select: frame_try_runtime::TryStateSelect,
		) -> Weight {
			// NOTE: intentional unwrap: we don't want to propagate the error backwards, and want to
			// have a backtrace here.
			Executive::try_execute_block(block, state_root_check, signature_check, select).unwrap()
		}
	}

	#[cfg(feature = "runtime-benchmarks")]
	impl frame_benchmarking::Benchmark<Block> for Runtime {
		fn benchmark_metadata(extra: bool) -> (
			Vec<frame_benchmarking::BenchmarkList>,
			Vec<frame_support::traits::StorageInfo>,
		) {
			use frame_benchmarking::{Benchmarking, BenchmarkList};
			use frame_support::traits::StorageInfoTrait;

			use pallet_session_benchmarking::Pallet as SessionBench;
			use pallet_offences_benchmarking::Pallet as OffencesBench;
			use pallet_election_provider_support_benchmarking::Pallet as ElectionProviderBench;
			use pallet_xcm::benchmarking::Pallet as PalletXcmExtrinsiscsBenchmark;
			use frame_system_benchmarking::Pallet as SystemBench;
			use pallet_nomination_pools_benchmarking::Pallet as NominationPoolsBench;
			use frame_benchmarking::baseline::Pallet as Baseline;

			// Benchmark files generated for `Balances/NisCounterpartBalances` instances are by default
			// `pallet_balances_balances.rs / pallet_balances_nis_counterpart_balances`, which is not really nice,
			// so with this redefinition we can change names to nicer:
			// `pallet_balances_native.rs / pallet_balances_nis_counterpart.rs`.
			type Native = pallet_balances::Pallet::<Runtime, ()>;
			type NisCounterpart = pallet_balances::Pallet::<Runtime, NisCounterpartInstance>;

			let mut list = Vec::<BenchmarkList>::new();
			list_benchmarks!(list, extra);

			let storage_info = AllPalletsWithSystem::storage_info();
			return (list, storage_info)
		}

		fn dispatch_benchmark(
			config: frame_benchmarking::BenchmarkConfig
		) -> Result<
			Vec<frame_benchmarking::BenchmarkBatch>,
			sp_runtime::RuntimeString,
		> {
			use frame_support::traits::WhitelistedStorageKeys;
			use frame_benchmarking::{Benchmarking, BenchmarkBatch, BenchmarkError};
			use sp_storage::TrackedStorageKey;
			// Trying to add benchmarks directly to some pallets caused cyclic dependency issues.
			// To get around that, we separated the benchmarks into its own crate.
			use pallet_session_benchmarking::Pallet as SessionBench;
			use pallet_offences_benchmarking::Pallet as OffencesBench;
			use pallet_election_provider_support_benchmarking::Pallet as ElectionProviderBench;
			use frame_system_benchmarking::Pallet as SystemBench;
			use pallet_nomination_pools_benchmarking::Pallet as NominationPoolsBench;
			use frame_benchmarking::baseline::Pallet as Baseline;
			use xcm::latest::prelude::*;
			use xcm_config::{
				LocalCheckAccount, SovereignAccountOf, AssetHubLocation, TokenLocation, XcmConfig,
			};

			impl pallet_session_benchmarking::Config for Runtime {}
			impl pallet_offences_benchmarking::Config for Runtime {}
			impl pallet_election_provider_support_benchmarking::Config for Runtime {}
			impl frame_system_benchmarking::Config for Runtime {}
			impl frame_benchmarking::baseline::Config for Runtime {}
			impl pallet_nomination_pools_benchmarking::Config for Runtime {}
			impl runtime_parachains::disputes::slashing::benchmarking::Config for Runtime {}

			parameter_types! {
				pub ExistentialDepositAsset: Option<Asset> = Some((
					TokenLocation::get(),
					ExistentialDeposit::get()
				).into());
				pub AssetHubParaId: ParaId = kusama_runtime_constants::system_parachain::ASSET_HUB_ID.into();
				pub const RandomParaId: ParaId = ParaId::new(43211234);
			}

			use pallet_xcm::benchmarking::Pallet as PalletXcmExtrinsiscsBenchmark;
			impl pallet_xcm::benchmarking::Config for Runtime {
				type DeliveryHelper = (
					polkadot_runtime_common::xcm_sender::ToParachainDeliveryHelper<
						XcmConfig,
						ExistentialDepositAsset,
						xcm_config::PriceForChildParachainDelivery,
						AssetHubParaId,
						(),
					>,
					polkadot_runtime_common::xcm_sender::ToParachainDeliveryHelper<
						XcmConfig,
						ExistentialDepositAsset,
						xcm_config::PriceForChildParachainDelivery,
						RandomParaId,
						(),
					>
				);

				fn reachable_dest() -> Option<Location> {
					Some(crate::xcm_config::AssetHubLocation::get())
				}

				fn teleportable_asset_and_dest() -> Option<(Asset, Location)> {
					// Relay/native token can be teleported to/from AH.
					Some((
						Asset { fun: Fungible(ExistentialDeposit::get()), id: AssetId(Here.into()) },
						crate::xcm_config::AssetHubLocation::get(),
					))
				}

				fn reserve_transferable_asset_and_dest() -> Option<(Asset, Location)> {
					// Relay can reserve transfer native token to some random parachain.
					Some((
						Asset {
							fun: Fungible(ExistentialDeposit::get()),
							id: AssetId(Here.into())
						},
						Parachain(RandomParaId::get().into()).into(),
					))
				}

				fn set_up_complex_asset_transfer(
				) -> Option<(Assets, u32, Location, Box<dyn FnOnce()>)> {
					// Relay supports only native token, either reserve transfer it to non-system parachains,
					// or teleport it to system parachain. Use the teleport case for benchmarking as it's
					// slightly heavier.
					// Relay/native token can be teleported to/from AH.
					let native_location = Here.into();
					let dest = crate::xcm_config::AssetHubLocation::get();
					pallet_xcm::benchmarking::helpers::native_teleport_as_asset_transfer::<Runtime>(
						native_location,
						dest
					)
				}

				fn get_asset() -> Asset {
					Asset {
						id: AssetId(Location::here()),
						fun: Fungible(ExistentialDeposit::get()),
					}
				}
			}

			impl pallet_xcm_benchmarks::Config for Runtime {
				type XcmConfig = XcmConfig;
				type AccountIdConverter = SovereignAccountOf;
				type DeliveryHelper = polkadot_runtime_common::xcm_sender::ToParachainDeliveryHelper<
					XcmConfig,
					ExistentialDepositAsset,
					xcm_config::PriceForChildParachainDelivery,
					AssetHubParaId,
					(),
				>;
				fn valid_destination() -> Result<Location, BenchmarkError> {
					Ok(AssetHubLocation::get())
				}
				fn worst_case_holding(_depositable_count: u32) -> Assets {
					// Kusama only knows about KSM.
					vec![Asset{
						id: AssetId(TokenLocation::get()),
						fun: Fungible(1_000_000 * UNITS),
					}].into()
				}
			}

			parameter_types! {
				pub TrustedTeleporter: Option<(Location, Asset)> = Some((
					AssetHubLocation::get(),
					Asset { fun: Fungible(1 * UNITS), id: AssetId(TokenLocation::get()) },
				));
				pub const TrustedReserve: Option<(Location, Asset)> = None;
			}

			impl pallet_xcm_benchmarks::fungible::Config for Runtime {
				type TransactAsset = Balances;

				type CheckedAccount = LocalCheckAccount;
				type TrustedTeleporter = TrustedTeleporter;
				type TrustedReserve = TrustedReserve;

				fn get_asset() -> Asset {
					Asset {
						id: AssetId(TokenLocation::get()),
						fun: Fungible(1 * UNITS),
					}
				}
			}

			impl pallet_xcm_benchmarks::generic::Config for Runtime {
				type TransactAsset = Balances;
				type RuntimeCall = RuntimeCall;

				fn worst_case_response() -> (u64, Response) {
					(0u64, Response::Version(Default::default()))
				}

				fn worst_case_asset_exchange() -> Result<(Assets, Assets), BenchmarkError> {
					// Kusama doesn't support asset exchanges
					Err(BenchmarkError::Skip)
				}

				fn universal_alias() -> Result<(Location, Junction), BenchmarkError> {
					// The XCM executor of Kusama doesn't have a configured `UniversalAliases`
					Err(BenchmarkError::Skip)
				}

				fn transact_origin_and_runtime_call() -> Result<(Location, RuntimeCall), BenchmarkError> {
					Ok((AssetHubLocation::get(), frame_system::Call::remark_with_event { remark: vec![] }.into()))
				}

				fn subscribe_origin() -> Result<Location, BenchmarkError> {
					Ok(AssetHubLocation::get())
				}

				fn claimable_asset() -> Result<(Location, Location, Assets), BenchmarkError> {
					let origin = AssetHubLocation::get();
					let assets: Assets = (AssetId(TokenLocation::get()), 1_000 * UNITS).into();
					let ticket = Location { parents: 0, interior: Here };
					Ok((origin, ticket, assets))
				}

				fn fee_asset() -> Result<Asset, BenchmarkError> {
					Ok(Asset {
						id: AssetId(TokenLocation::get()),
						fun: Fungible(1_000_000 * UNITS),
					})
				}

				fn unlockable_asset() -> Result<(Location, Location, Asset), BenchmarkError> {
					// Kusama doesn't support asset locking
					Err(BenchmarkError::Skip)
				}

				fn export_message_origin_and_destination(
				) -> Result<(Location, NetworkId, InteriorLocation), BenchmarkError> {
					// Kusama doesn't support exporting messages
					Err(BenchmarkError::Skip)
				}

				fn alias_origin() -> Result<(Location, Location), BenchmarkError> {
					// The XCM executor of Kusama doesn't have a configured `Aliasers`
					Err(BenchmarkError::Skip)
				}
			}

			type Native = pallet_balances::Pallet::<Runtime, ()>;
			type NisCounterpart = pallet_balances::Pallet::<Runtime, NisCounterpartInstance>;

			let mut whitelist: Vec<TrackedStorageKey> = AllPalletsWithSystem::whitelisted_storage_keys();
			let treasury_key = frame_system::Account::<Runtime>::hashed_key_for(Treasury::account_id());
			whitelist.push(treasury_key.to_vec().into());

			let mut batches = Vec::<BenchmarkBatch>::new();
			let params = (&config, &whitelist);

			add_benchmarks!(params, batches);

			Ok(batches)
		}
	}
}

#[cfg(test)]
mod fees_tests {
	use super::*;
	use sp_runtime::assert_eq_error_rate;

	#[test]
	fn signed_deposit_is_sensible() {
		// ensure this number does not change, or that it is checked after each change.
		// a 1 MB solution should need around 0.16 KSM deposit
		let deposit = SignedFixedDeposit::get() + (SignedDepositByte::get() * 1024 * 1024);
		assert_eq_error_rate!(deposit, UNITS * 167 / 100, UNITS / 100);
	}
}

#[cfg(test)]
mod multiplier_tests {
	use super::*;
	use frame_support::{
		dispatch::DispatchInfo,
		traits::{OnFinalize, PalletInfoAccess},
	};
	use polkadot_runtime_common::{MinimumMultiplier, TargetBlockFullness};
	use separator::Separatable;
	use sp_runtime::traits::Convert;

	fn run_with_system_weight<F>(w: Weight, mut assertions: F)
	where
		F: FnMut(),
	{
		let mut t: sp_io::TestExternalities = frame_system::GenesisConfig::<Runtime>::default()
			.build_storage()
			.unwrap()
			.into();
		t.execute_with(|| {
			System::set_block_consumed_resources(w, 0);
			assertions()
		});
	}

	#[test]
	fn multiplier_can_grow_from_zero() {
		let minimum_multiplier = MinimumMultiplier::get();
		let target = TargetBlockFullness::get() *
			BlockWeights::get().get(DispatchClass::Normal).max_total.unwrap();
		// if the min is too small, then this will not change, and we are doomed forever.
		// the weight is 1/100th bigger than target.
		run_with_system_weight(target.saturating_mul(101) / 100, || {
			let next = SlowAdjustingFeeUpdate::<Runtime>::convert(minimum_multiplier);
			assert!(next > minimum_multiplier, "{:?} !>= {:?}", next, minimum_multiplier);
		})
	}

	#[test]
	fn fast_unstake_estimate() {
		use pallet_fast_unstake::WeightInfo;
		let block_time = BlockWeights::get().max_block.ref_time() as f32;
		let on_idle = weights::pallet_fast_unstake::WeightInfo::<Runtime>::on_idle_check(
			1000,
			<Runtime as pallet_fast_unstake::Config>::BatchSize::get(),
		)
		.ref_time() as f32;
		println!("ratio of block weight for full batch fast-unstake {}", on_idle / block_time);
		assert!(on_idle / block_time <= 0.5f32)
	}

	#[test]
	fn treasury_pallet_index_is_correct() {
		assert_eq!(TREASURY_PALLET_ID, <Treasury as PalletInfoAccess>::index() as u8);
	}

	#[test]
	#[ignore]
	fn multiplier_growth_simulator() {
		// assume the multiplier is initially set to its minimum. We update it with values twice the
		//target (target is 25%, thus 50%) and we see at which point it reaches 1.
		let mut multiplier = MinimumMultiplier::get();
		let block_weight = BlockWeights::get().get(DispatchClass::Normal).max_total.unwrap();
		let mut blocks = 0;
		let mut fees_paid = 0;

		frame_system::Pallet::<Runtime>::set_block_consumed_resources(Weight::MAX, 0);
		let info = DispatchInfo { weight: Weight::MAX, ..Default::default() };

		let mut t: sp_io::TestExternalities = frame_system::GenesisConfig::<Runtime>::default()
			.build_storage()
			.unwrap()
			.into();
		// set the minimum
		t.execute_with(|| {
			pallet_transaction_payment::NextFeeMultiplier::<Runtime>::set(MinimumMultiplier::get());
		});

		while multiplier <= Multiplier::from_u32(1) {
			t.execute_with(|| {
				// imagine this tx was called.
				let fee = TransactionPayment::compute_fee(0, &info, 0);
				fees_paid += fee;

				// this will update the multiplier.
				System::set_block_consumed_resources(block_weight, 0);
				TransactionPayment::on_finalize(1);
				let next = TransactionPayment::next_fee_multiplier();

				assert!(next > multiplier, "{:?} !>= {:?}", next, multiplier);
				multiplier = next;

				println!(
					"block = {} / multiplier {:?} / fee = {:?} / fess so far {:?}",
					blocks,
					multiplier,
					fee.separated_string(),
					fees_paid.separated_string()
				);
			});
			blocks += 1;
		}
	}

	#[test]
	#[ignore]
	fn multiplier_cool_down_simulator() {
		// assume the multiplier is initially set to its minimum. We update it with values twice the
		//target (target is 25%, thus 50%) and we see at which point it reaches 1.
		let mut multiplier = Multiplier::from_u32(2);
		let mut blocks = 0;

		let mut t: sp_io::TestExternalities = frame_system::GenesisConfig::<Runtime>::default()
			.build_storage()
			.unwrap()
			.into();
		// set the minimum
		t.execute_with(|| {
			pallet_transaction_payment::NextFeeMultiplier::<Runtime>::set(multiplier);
		});

		while multiplier > Multiplier::from_u32(0) {
			t.execute_with(|| {
				// this will update the multiplier.
				TransactionPayment::on_finalize(1);
				let next = TransactionPayment::next_fee_multiplier();

				assert!(next < multiplier, "{:?} !>= {:?}", next, multiplier);
				multiplier = next;

				println!("block = {} / multiplier {:?}", blocks, multiplier);
			});
			blocks += 1;
		}
	}
}

#[cfg(all(test, feature = "try-runtime"))]
mod remote_tests {
	use super::*;
	use frame_try_runtime::{runtime_decl_for_try_runtime::TryRuntime, UpgradeCheckSelect};
	use remote_externalities::{
		Builder, Mode, OfflineConfig, OnlineConfig, SnapshotConfig, Transport,
	};
	use std::env::var;

	#[tokio::test]
	async fn run_migrations() {
		if var("RUN_MIGRATION_TESTS").is_err() {
			return
		}

		sp_tracing::try_init_simple();
		let transport: Transport =
			var("WS").unwrap_or("wss://kusama-rpc.polkadot.io:443".to_string()).into();
		let maybe_state_snapshot: Option<SnapshotConfig> = var("SNAP").map(|s| s.into()).ok();
		let mut ext = Builder::<Block>::default()
			.mode(if let Some(state_snapshot) = maybe_state_snapshot {
				Mode::OfflineOrElseOnline(
					OfflineConfig { state_snapshot: state_snapshot.clone() },
					OnlineConfig {
						transport,
						state_snapshot: Some(state_snapshot),
						..Default::default()
					},
				)
			} else {
				Mode::Online(OnlineConfig { transport, ..Default::default() })
			})
			.build()
			.await
			.unwrap();
		ext.execute_with(|| Runtime::on_runtime_upgrade(UpgradeCheckSelect::PreAndPost));
	}

	#[tokio::test]
	#[ignore = "this test is meant to be executed manually"]
	async fn try_fast_unstake_all() {
		sp_tracing::try_init_simple();
		let transport: Transport =
			var("WS").unwrap_or("wss://kusama-rpc.polkadot.io:443".to_string()).into();
		let maybe_state_snapshot: Option<SnapshotConfig> = var("SNAP").map(|s| s.into()).ok();
		let mut ext = Builder::<Block>::default()
			.mode(if let Some(state_snapshot) = maybe_state_snapshot {
				Mode::OfflineOrElseOnline(
					OfflineConfig { state_snapshot: state_snapshot.clone() },
					OnlineConfig {
						transport,
						state_snapshot: Some(state_snapshot),
						..Default::default()
					},
				)
			} else {
				Mode::Online(OnlineConfig { transport, ..Default::default() })
			})
			.build()
			.await
			.unwrap();
		ext.execute_with(|| {
			pallet_fast_unstake::ErasToCheckPerBlock::<Runtime>::put(1);
			polkadot_runtime_common::try_runtime::migrate_all_inactive_nominators::<Runtime>()
		});
	}
}<|MERGE_RESOLUTION|>--- conflicted
+++ resolved
@@ -1674,116 +1674,6 @@
 #[allow(deprecated, missing_docs)]
 pub mod migrations {
 	use super::*;
-<<<<<<< HEAD
-	use frame_support::traits::OnRuntimeUpgrade;
-	use frame_system::RawOrigin;
-	use pallet_scheduler::WeightInfo as SchedulerWeightInfo;
-	use runtime_common::auctions::WeightInfo as AuctionsWeightInfo;
-	use runtime_parachains::configuration::WeightInfo;
-
-	// We don't have a limit in the Relay Chain.
-	const IDENTITY_MIGRATION_KEY_LIMIT: u64 = u64::MAX;
-
-	pub struct GetLegacyLeaseImpl;
-	impl coretime::migration::GetLegacyLease<BlockNumber> for GetLegacyLeaseImpl {
-		fn get_parachain_lease_in_blocks(para: ParaId) -> Option<BlockNumber> {
-			let now = frame_system::Pallet::<Runtime>::block_number();
-			let lease = slots::Pallet::<Runtime>::lease(para);
-			if lease.is_empty() {
-				return None
-			}
-			// Lease not yet started/or having holes, refund (coretime can't handle this):
-			if lease.iter().any(Option::is_none) {
-				if let Err(err) = slots::Pallet::<Runtime>::clear_all_leases(
-					frame_system::RawOrigin::Root.into(),
-					para,
-				) {
-					log::error!(
-						target: "runtime",
-						"Clearing lease for para: {:?} failed, with error: {:?}",
-						para,
-						err
-					);
-				};
-				return None
-			}
-			let (index, _) =
-				<slots::Pallet<Runtime> as Leaser<BlockNumber>>::lease_period_index(now)?;
-			Some(index.saturating_add(lease.len() as u32).saturating_mul(LeasePeriod::get()))
-		}
-	}
-
-	/// Enable the elastic scaling node side feature.
-	///
-	/// This is required for Coretime to ensure the relay chain processes parachains that are
-	/// assigned to multiple cores.
-	pub struct EnableElasticScalingNodeFeature;
-	impl OnRuntimeUpgrade for EnableElasticScalingNodeFeature {
-		fn on_runtime_upgrade() -> Weight {
-			let _ = Configuration::set_node_feature(RawOrigin::Root.into(), 1, true);
-			weights::runtime_parachains_configuration::WeightInfo::<Runtime>::set_node_feature()
-		}
-	}
-
-	parameter_types! {
-		pub const StateTrieMigrationName: &'static str = "StateTrieMigration";
-	}
-
-	/// Cancel all ongoing auctions.
-	///
-	/// Any leases that come into existence after coretime was launched will not be served. Yet,
-	/// any ongoing auctions must be cancelled.
-	///
-	/// Safety:
-	///
-	/// - After coretime is launched, there are no auctions anymore. So if this forgotten to
-	/// be removed after the runtime upgrade, running this again on the next one is harmless.
-	/// - I am assuming scheduler `TaskName`s are unique, so removal of the scheduled entry
-	/// multiple times should also be fine.
-	pub struct CancelAuctions;
-	impl OnRuntimeUpgrade for CancelAuctions {
-		fn on_runtime_upgrade() -> Weight {
-			if let Err(err) = Auctions::cancel_auction(frame_system::RawOrigin::Root.into()) {
-				log::debug!(target: "runtime", "Cancelling auctions failed: {:?}", err);
-			}
-			// Cancel scheduled auction as well:
-			if let Err(err) = Scheduler::cancel_named(
-				pallet_custom_origins::Origin::AuctionAdmin.into(),
-				[
-					0x5c, 0x68, 0xbf, 0x0c, 0x2d, 0x11, 0x04, 0x91, 0x6b, 0xa5, 0xa4, 0xde, 0xe6,
-					0xb8, 0x14, 0xe8, 0x2b, 0x27, 0x93, 0x78, 0x4c, 0xb6, 0xe7, 0x69, 0x04, 0x00,
-					0x1a, 0x59, 0x49, 0xc1, 0x63, 0xb1,
-				],
-			) {
-				log::debug!(target: "runtime", "Cancelling scheduled auctions failed: {:?}", err);
-			}
-			weights::runtime_common_auctions::WeightInfo::<Runtime>::cancel_auction()
-				.saturating_add(weights::pallet_scheduler::WeightInfo::<Runtime>::cancel_named(
-					<Runtime as pallet_scheduler::Config>::MaxScheduledPerBlock::get(),
-				))
-		}
-	}
-
-	/// Unreleased migrations. Add new ones here:
-	pub type Unreleased = (
-		frame_support::migrations::RemovePallet<StateTrieMigrationName, RocksDbWeight>,
-		pallet_nomination_pools::migration::versioned::V7ToV8<Runtime>,
-		pallet_staking::migrations::v14::MigrateToV14<Runtime>,
-		parachains_configuration::migration::v10::MigrateToV10<Runtime>,
-		parachains_configuration::migration::v11::MigrateToV11<Runtime>,
-		pallet_grandpa::migrations::MigrateV4ToV5<Runtime>,
-		// Migrate Identity pallet for Usernames
-		pallet_identity::migration::versioned::V0ToV1<Runtime, IDENTITY_MIGRATION_KEY_LIMIT>,
-		parachains_scheduler::migration::MigrateV1ToV2<Runtime>,
-		// Migrate from legacy lease to coretime. Needs to run after configuration v11
-		coretime::migration::MigrateToCoretime<
-			Runtime,
-			crate::xcm_config::XcmRouter,
-			GetLegacyLeaseImpl,
-		>,
-		EnableElasticScalingNodeFeature,
-		CancelAuctions,
-=======
 
 	/// Unreleased migrations. Add new ones here:
 	pub type Unreleased = (
@@ -1791,7 +1681,6 @@
 		pallet_staking::migrations::v15::MigrateV14ToV15<Runtime>,
 		parachains_inclusion::migration::MigrateToV1<Runtime>,
 		parachains_assigner_on_demand::migration::MigrateV0ToV1<Runtime>,
->>>>>>> c5080e43
 	);
 
 	/// Migrations/checks that do not need to be versioned and can run on every update.
