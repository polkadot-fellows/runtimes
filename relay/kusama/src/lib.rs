--- conflicted
+++ resolved
@@ -2218,7 +2218,7 @@
 		[pallet_asset_rate, AssetRate]
 		[pallet_parameters, Parameters]
 		// XCM
-		[pallet_xcm, PalletXcmExtrinsiscsBenchmark::<Runtime>]
+		[pallet_xcm, PalletXcmExtrinsicsBenchmark::<Runtime>]
 		[pallet_xcm_benchmarks::fungible, pallet_xcm_benchmarks::fungible::Pallet::<Runtime>]
 		[pallet_xcm_benchmarks::generic, pallet_xcm_benchmarks::generic::Pallet::<Runtime>]
 	);
@@ -2322,7 +2322,7 @@
 	parameter_types! {
 		pub TrustedTeleporter: Option<(Location, Asset)> = Some((
 			AssetHubLocation::get(),
-			Asset { fun: Fungible(1 * UNITS), id: AssetId(TokenLocation::get()) },
+			Asset { fun: Fungible(UNITS), id: AssetId(TokenLocation::get()) },
 		));
 		pub const TrustedReserve: Option<(Location, Asset)> = None;
 	}
@@ -2335,7 +2335,7 @@
 		type TrustedReserve = TrustedReserve;
 
 		fn get_asset() -> Asset {
-			Asset { id: AssetId(TokenLocation::get()), fun: Fungible(1 * UNITS) }
+			Asset { id: AssetId(TokenLocation::get()), fun: Fungible(UNITS) }
 		}
 	}
 
@@ -2402,12 +2402,14 @@
 		baseline::Pallet as Baseline, BenchmarkBatch, BenchmarkError, BenchmarkList, Benchmarking,
 	};
 	pub use frame_support::traits::{StorageInfoTrait, WhitelistedStorageKeys};
-	pub use frame_system_benchmarking::Pallet as SystemBench;
+	pub use frame_system_benchmarking::{
+		extensions::Pallet as SystemExtensionsBench, Pallet as SystemBench,
+	};
 	pub use pallet_election_provider_support_benchmarking::Pallet as ElectionProviderBench;
 	pub use pallet_nomination_pools_benchmarking::Pallet as NominationPoolsBench;
 	pub use pallet_offences_benchmarking::Pallet as OffencesBench;
 	pub use pallet_session_benchmarking::Pallet as SessionBench;
-	pub use pallet_xcm::benchmarking::Pallet as PalletXcmExtrinsiscsBenchmark;
+	pub use pallet_xcm::benchmarking::Pallet as PalletXcmExtrinsicsBenchmark;
 	pub use sp_storage::TrackedStorageKey;
 }
 
@@ -3105,33 +3107,11 @@
 			Vec<frame_benchmarking::BenchmarkList>,
 			Vec<frame_support::traits::StorageInfo>,
 		) {
-<<<<<<< HEAD
-			use frame_benchmarking::{Benchmarking, BenchmarkList};
-			use frame_support::traits::StorageInfoTrait;
-
-			use pallet_session_benchmarking::Pallet as SessionBench;
-			use pallet_offences_benchmarking::Pallet as OffencesBench;
-			use pallet_election_provider_support_benchmarking::Pallet as ElectionProviderBench;
-			use pallet_xcm::benchmarking::Pallet as PalletXcmExtrinsiscsBenchmark;
-			use frame_system_benchmarking::Pallet as SystemBench;
-			use frame_system_benchmarking::extensions::Pallet as SystemExtensionsBench;
-			use pallet_nomination_pools_benchmarking::Pallet as NominationPoolsBench;
-			use frame_benchmarking::baseline::Pallet as Baseline;
-
-			// Benchmark files generated for `Balances/NisCounterpartBalances` instances are by default
-			// `pallet_balances_balances.rs / pallet_balances_nis_counterpart_balances`, which is not really nice,
-			// so with this redefinition we can change names to nicer:
-			// `pallet_balances_native.rs / pallet_balances_nis_counterpart.rs`.
-			type Native = pallet_balances::Pallet::<Runtime, ()>;
-			type NisCounterpart = pallet_balances::Pallet::<Runtime, NisCounterpartInstance>;
-
-=======
->>>>>>> c620a268
 			let mut list = Vec::<BenchmarkList>::new();
 			list_benchmarks!(list, extra);
 
 			let storage_info = AllPalletsWithSystem::storage_info();
-			return (list, storage_info)
+			(list, storage_info)
 		}
 
 		fn dispatch_benchmark(
@@ -3140,212 +3120,6 @@
 			Vec<frame_benchmarking::BenchmarkBatch>,
 			String,
 		> {
-<<<<<<< HEAD
-			use frame_support::traits::WhitelistedStorageKeys;
-			use frame_benchmarking::{Benchmarking, BenchmarkBatch, BenchmarkError};
-			use sp_storage::TrackedStorageKey;
-			// Trying to add benchmarks directly to some pallets caused cyclic dependency issues.
-			// To get around that, we separated the benchmarks into its own crate.
-			use pallet_session_benchmarking::Pallet as SessionBench;
-			use pallet_offences_benchmarking::Pallet as OffencesBench;
-			use pallet_election_provider_support_benchmarking::Pallet as ElectionProviderBench;
-			use frame_system_benchmarking::Pallet as SystemBench;
-			use frame_system_benchmarking::extensions::Pallet as SystemExtensionsBench;
-			use pallet_nomination_pools_benchmarking::Pallet as NominationPoolsBench;
-			use frame_benchmarking::baseline::Pallet as Baseline;
-			use xcm::latest::prelude::*;
-			use xcm_config::{
-				LocalCheckAccount, SovereignAccountOf, AssetHubLocation, TokenLocation, XcmConfig,
-			};
-
-			impl pallet_session_benchmarking::Config for Runtime {}
-			impl pallet_offences_benchmarking::Config for Runtime {}
-			impl pallet_election_provider_support_benchmarking::Config for Runtime {}
-			impl frame_system_benchmarking::Config for Runtime {}
-			impl frame_benchmarking::baseline::Config for Runtime {}
-			impl pallet_nomination_pools_benchmarking::Config for Runtime {}
-			impl runtime_parachains::disputes::slashing::benchmarking::Config for Runtime {}
-
-			parameter_types! {
-				pub ExistentialDepositAsset: Option<Asset> = Some((
-					TokenLocation::get(),
-					ExistentialDeposit::get()
-				).into());
-				pub AssetHubParaId: ParaId = kusama_runtime_constants::system_parachain::ASSET_HUB_ID.into();
-				pub const RandomParaId: ParaId = ParaId::new(43211234);
-			}
-
-			use pallet_xcm::benchmarking::Pallet as PalletXcmExtrinsiscsBenchmark;
-			impl pallet_xcm::benchmarking::Config for Runtime {
-				type DeliveryHelper = (
-					polkadot_runtime_common::xcm_sender::ToParachainDeliveryHelper<
-						XcmConfig,
-						ExistentialDepositAsset,
-						xcm_config::PriceForChildParachainDelivery,
-						AssetHubParaId,
-						(),
-					>,
-					polkadot_runtime_common::xcm_sender::ToParachainDeliveryHelper<
-						XcmConfig,
-						ExistentialDepositAsset,
-						xcm_config::PriceForChildParachainDelivery,
-						RandomParaId,
-						(),
-					>
-				);
-
-				fn reachable_dest() -> Option<Location> {
-					Some(crate::xcm_config::AssetHubLocation::get())
-				}
-
-				fn teleportable_asset_and_dest() -> Option<(Asset, Location)> {
-					// Relay/native token can be teleported to/from AH.
-					Some((
-						Asset { fun: Fungible(ExistentialDeposit::get()), id: AssetId(Here.into()) },
-						crate::xcm_config::AssetHubLocation::get(),
-					))
-				}
-
-				fn reserve_transferable_asset_and_dest() -> Option<(Asset, Location)> {
-					// Relay can reserve transfer native token to some random parachain.
-					Some((
-						Asset {
-							fun: Fungible(ExistentialDeposit::get()),
-							id: AssetId(Here.into())
-						},
-						Parachain(RandomParaId::get().into()).into(),
-					))
-				}
-
-				fn set_up_complex_asset_transfer(
-				) -> Option<(Assets, u32, Location, Box<dyn FnOnce()>)> {
-					// Relay supports only native token, either reserve transfer it to non-system parachains,
-					// or teleport it to system parachain. Use the teleport case for benchmarking as it's
-					// slightly heavier.
-					// Relay/native token can be teleported to/from AH.
-					let native_location = Here.into();
-					let dest = crate::xcm_config::AssetHubLocation::get();
-					pallet_xcm::benchmarking::helpers::native_teleport_as_asset_transfer::<Runtime>(
-						native_location,
-						dest
-					)
-				}
-
-				fn get_asset() -> Asset {
-					Asset {
-						id: AssetId(Location::here()),
-						fun: Fungible(ExistentialDeposit::get()),
-					}
-				}
-			}
-
-			impl pallet_xcm_benchmarks::Config for Runtime {
-				type XcmConfig = XcmConfig;
-				type AccountIdConverter = SovereignAccountOf;
-				type DeliveryHelper = polkadot_runtime_common::xcm_sender::ToParachainDeliveryHelper<
-					XcmConfig,
-					ExistentialDepositAsset,
-					xcm_config::PriceForChildParachainDelivery,
-					AssetHubParaId,
-					(),
-				>;
-				fn valid_destination() -> Result<Location, BenchmarkError> {
-					Ok(AssetHubLocation::get())
-				}
-				fn worst_case_holding(_depositable_count: u32) -> Assets {
-					// Kusama only knows about KSM.
-					vec![Asset{
-						id: AssetId(TokenLocation::get()),
-						fun: Fungible(1_000_000 * UNITS),
-					}].into()
-				}
-			}
-
-			parameter_types! {
-				pub TrustedTeleporter: Option<(Location, Asset)> = Some((
-					AssetHubLocation::get(),
-					Asset { fun: Fungible(1 * UNITS), id: AssetId(TokenLocation::get()) },
-				));
-				pub const TrustedReserve: Option<(Location, Asset)> = None;
-			}
-
-			impl pallet_xcm_benchmarks::fungible::Config for Runtime {
-				type TransactAsset = Balances;
-
-				type CheckedAccount = LocalCheckAccount;
-				type TrustedTeleporter = TrustedTeleporter;
-				type TrustedReserve = TrustedReserve;
-
-				fn get_asset() -> Asset {
-					Asset {
-						id: AssetId(TokenLocation::get()),
-						fun: Fungible(1 * UNITS),
-					}
-				}
-			}
-
-			impl pallet_xcm_benchmarks::generic::Config for Runtime {
-				type TransactAsset = Balances;
-				type RuntimeCall = RuntimeCall;
-
-				fn worst_case_response() -> (u64, Response) {
-					(0u64, Response::Version(Default::default()))
-				}
-
-				fn worst_case_asset_exchange() -> Result<(Assets, Assets), BenchmarkError> {
-					// Kusama doesn't support asset exchanges
-					Err(BenchmarkError::Skip)
-				}
-
-				fn universal_alias() -> Result<(Location, Junction), BenchmarkError> {
-					// The XCM executor of Kusama doesn't have a configured `UniversalAliases`
-					Err(BenchmarkError::Skip)
-				}
-
-				fn transact_origin_and_runtime_call() -> Result<(Location, RuntimeCall), BenchmarkError> {
-					Ok((AssetHubLocation::get(), frame_system::Call::remark_with_event { remark: vec![] }.into()))
-				}
-
-				fn subscribe_origin() -> Result<Location, BenchmarkError> {
-					Ok(AssetHubLocation::get())
-				}
-
-				fn claimable_asset() -> Result<(Location, Location, Assets), BenchmarkError> {
-					let origin = AssetHubLocation::get();
-					let assets: Assets = (AssetId(TokenLocation::get()), 1_000 * UNITS).into();
-					let ticket = Location { parents: 0, interior: Here };
-					Ok((origin, ticket, assets))
-				}
-
-				fn fee_asset() -> Result<Asset, BenchmarkError> {
-					Ok(Asset {
-						id: AssetId(TokenLocation::get()),
-						fun: Fungible(1_000_000 * UNITS),
-					})
-				}
-
-				fn unlockable_asset() -> Result<(Location, Location, Asset), BenchmarkError> {
-					// Kusama doesn't support asset locking
-					Err(BenchmarkError::Skip)
-				}
-
-				fn export_message_origin_and_destination(
-				) -> Result<(Location, NetworkId, InteriorLocation), BenchmarkError> {
-					// Kusama doesn't support exporting messages
-					Err(BenchmarkError::Skip)
-				}
-
-				fn alias_origin() -> Result<(Location, Location), BenchmarkError> {
-					// The XCM executor of Kusama doesn't have a configured `Aliasers`
-					Err(BenchmarkError::Skip)
-				}
-			}
-
-			type Native = pallet_balances::Pallet::<Runtime, ()>;
-			type NisCounterpart = pallet_balances::Pallet::<Runtime, NisCounterpartInstance>;
-
-=======
->>>>>>> c620a268
 			let mut whitelist: Vec<TrackedStorageKey> = AllPalletsWithSystem::whitelisted_storage_keys();
 			let treasury_key = frame_system::Account::<Runtime>::hashed_key_for(Treasury::account_id());
 			whitelist.push(treasury_key.to_vec().into());
