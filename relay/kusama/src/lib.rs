--- conflicted
+++ resolved
@@ -53,17 +53,10 @@
 		fungible::HoldConsideration,
 		schedule::DispatchTime,
 		tokens::{imbalance::ResolveTo, UnityOrOuterConversion},
-<<<<<<< HEAD
-		ConstU32, ConstU8, ConstUint, Currency, EitherOf, EitherOfDiverse, EnsureOrigin,
-		EnsureOriginWithArg, Equals, FromContains, InstanceFilter, KeyOwnerProofSystem,
-		LinearStoragePrice, OnUnbalanced, PrivilegeCmp, ProcessMessage, ProcessMessageError,
-		WithdrawReasons,
-=======
 		ConstU32, ConstU8, ConstUint, Currency, DefensiveResult, EitherOf, EitherOfDiverse,
 		EnsureOrigin, EnsureOriginWithArg, Equals, FromContains, InstanceFilter,
 		KeyOwnerProofSystem, LinearStoragePrice, OnUnbalanced, PrivilegeCmp, ProcessMessage,
 		ProcessMessageError, WithdrawReasons,
->>>>>>> 9a5bb876
 	},
 	weights::{
 		constants::{WEIGHT_PROOF_SIZE_PER_KB, WEIGHT_REF_TIME_PER_MICROS},
@@ -1916,8 +1909,6 @@
 	polkadot_primitives::MAX_POV_SIZE as u64,
 );
 
-<<<<<<< HEAD
-=======
 /// Kusama multisig members for the `Manager` privilege of the RC Migrator pallet with threshold 3.
 ///
 /// ACCOUNTS MUST BE ABLE TO SIGN VIA POLKADOTJS APPS `DEVELOPER->SIGN AND VERIFY` FEATURE.
@@ -1969,7 +1960,6 @@
 		.collect()
 }
 
->>>>>>> 9a5bb876
 parameter_types! {
 	// Exvivalent to `kusama_asset_hub_runtime::MessageQueueServiceWeight`.
 	pub AhMqServiceWeight: Weight = Perbill::from_percent(50) * AH_MAXIMUM_BLOCK_WEIGHT;
@@ -1979,12 +1969,9 @@
 	pub AhExistentialDeposit: Balance = EXISTENTIAL_DEPOSIT / 100;
 	pub const XcmResponseTimeout: BlockNumber = 30 * DAYS;
 	pub const AhUmpQueuePriorityPattern: (BlockNumber, BlockNumber) = (18, 2);
-<<<<<<< HEAD
-=======
 
 	pub MultisigMembers: Vec<AccountId32> = multisig_members();
 
->>>>>>> 9a5bb876
 }
 
 pub struct ProxyTypeAny;
@@ -2028,11 +2015,8 @@
 	type KusamaConfig = Runtime;
 	#[cfg(feature = "kusama-ahm")]
 	type RecoveryBlockNumberProvider = System;
-<<<<<<< HEAD
-=======
 	type MultisigMembers = MultisigMembers;
 	type MultisigThreshold = ConstU32<3>;
->>>>>>> 9a5bb876
 }
 
 construct_runtime! {
