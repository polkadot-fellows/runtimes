// Copyright (C) Parity Technologies (UK) Ltd.
// This file is part of Polkadot.

// Polkadot is free software: you can redistribute it and/or modify
// it under the terms of the GNU General Public License as published by
// the Free Software Foundation, either version 3 of the License, or
// (at your option) any later version.

// Polkadot is distributed in the hope that it will be useful,
// but WITHOUT ANY WARRANTY; without even the implied warranty of
// MERCHANTABILITY or FITNESS FOR A PARTICULAR PURPOSE.  See the
// GNU General Public License for more details.

// You should have received a copy of the GNU General Public License
// along with Polkadot. If not, see <http://www.gnu.org/licenses/>.

//! The Kusama runtime. This can be compiled with `#[no_std]`, ready for Wasm.

#![cfg_attr(not(feature = "std"), no_std)]
// `construct_runtime!` does a lot of recursion and requires us to increase the limit.
#![recursion_limit = "512"]

use codec::{Decode, Encode, MaxEncodedLen};
use pallet_nis::WithMaximumOf;
use polkadot_primitives::{
	slashing,
	vstaging::{ApprovalVotingParams, NodeFeatures},
	AccountId, AccountIndex, Balance, BlockNumber, CandidateEvent, CandidateHash,
	CommittedCandidateReceipt, CoreState, DisputeState, ExecutorParams, GroupRotationInfo, Hash,
	Id as ParaId, InboundDownwardMessage, InboundHrmpMessage, Moment, Nonce,
	OccupiedCoreAssumption, PersistedValidationData, ScrapedOnChainVotes, SessionInfo, Signature,
	ValidationCode, ValidationCodeHash, ValidatorId, ValidatorIndex, LOWEST_PUBLIC_ID,
	PARACHAIN_KEY_TYPE_ID,
};
use polkadot_runtime_common::{
	auctions, claims, crowdloan, impl_runtime_weights,
	impls::{
		DealWithFees, LocatableAssetConverter, VersionedLocatableAsset, VersionedLocationConverter,
	},
	paras_registrar, prod_or_fast, slots,
	traits::Leaser,
	BalanceToU256, BlockHashCount, BlockLength, CurrencyToVote, SlowAdjustingFeeUpdate,
	U256ToBalance,
};
use scale_info::TypeInfo;
use sp_std::{cmp::Ordering, collections::btree_map::BTreeMap, prelude::*};

use runtime_parachains::{
	assigner_coretime as parachains_assigner_coretime,
	assigner_on_demand as parachains_assigner_on_demand, configuration as parachains_configuration,
	configuration::ActiveConfigHrmpChannelSizeAndCapacityRatio,
	coretime, disputes as parachains_disputes,
	disputes::slashing as parachains_slashing,
	dmp as parachains_dmp, hrmp as parachains_hrmp, inclusion as parachains_inclusion,
	inclusion::{AggregateMessageOrigin, UmpQueueId},
	initializer as parachains_initializer, origin as parachains_origin, paras as parachains_paras,
	paras_inherent as parachains_paras_inherent, reward_points as parachains_reward_points,
	runtime_api_impl::{
		v7 as parachains_runtime_api_impl, vstaging as parachains_vstaging_api_impl,
	},
	scheduler as parachains_scheduler, session_info as parachains_session_info,
	shared as parachains_shared,
};

use authority_discovery_primitives::AuthorityId as AuthorityDiscoveryId;
use beefy_primitives::{
	ecdsa_crypto::{AuthorityId as BeefyId, Signature as BeefySignature},
	mmr::{BeefyDataProvider, MmrLeafVersion},
};
use frame_election_provider_support::{
	bounds::ElectionBoundsBuilder, generate_solution_type, onchain, NposSolution,
	SequentialPhragmen,
};
use frame_support::{
	construct_runtime,
	genesis_builder_helper::{build_config, create_default_config},
	parameter_types,
	traits::{
		fungible::HoldConsideration, ConstU32, Contains, EitherOf, EitherOfDiverse, Everything,
		InstanceFilter, KeyOwnerProofSystem, LinearStoragePrice, PrivilegeCmp, ProcessMessage,
		ProcessMessageError, StorageMapShim, WithdrawReasons,
	},
	weights::{ConstantMultiplier, WeightMeter},
	PalletId,
};
use frame_system::EnsureRoot;
use pallet_grandpa::{fg_primitives, AuthorityId as GrandpaId};
use pallet_session::historical as session_historical;
use pallet_transaction_payment::{FeeDetails, FungibleAdapter, RuntimeDispatchInfo};
use sp_core::{ConstU128, OpaqueMetadata, H256};
use sp_runtime::{
	create_runtime_str, generic, impl_opaque_keys,
	traits::{
		AccountIdLookup, BlakeTwo256, Block as BlockT, ConvertInto, Extrinsic as ExtrinsicT,
		IdentityLookup, Keccak256, OpaqueKeys, SaturatedConversion, Verify,
	},
	transaction_validity::{TransactionPriority, TransactionSource, TransactionValidity},
	ApplyExtrinsicResult, BoundToRuntimeAppPublic, FixedU128, KeyTypeId, Perbill, Percent, Permill,
	RuntimeAppPublic, RuntimeDebug,
};
use sp_staking::SessionIndex;
#[cfg(any(feature = "std", test))]
use sp_version::NativeVersion;
use sp_version::RuntimeVersion;
use xcm::{
	latest::{InteriorLocation, Junction, Junction::PalletInstance},
	VersionedLocation,
};
use xcm_builder::PayOverXcm;

pub use frame_system::Call as SystemCall;
pub use pallet_balances::Call as BalancesCall;
pub use pallet_election_provider_multi_phase::{Call as EPMCall, GeometricDepositBase};
#[cfg(feature = "std")]
pub use pallet_staking::StakerStatus;
use pallet_staking::UseValidatorsMap;
use sp_runtime::traits::Get;
#[cfg(any(feature = "std", test))]
pub use sp_runtime::BuildStorage;

/// Constant values used within the runtime.
use kusama_runtime_constants::{
	currency::*, fee::*, system_parachain, time::*, TREASURY_PALLET_ID,
};

// Weights used in the runtime.
mod weights;

// Voter bag threshold definitions.
mod bag_thresholds;

// Historical information of society finances.
mod past_payouts;

// XCM configurations.
pub mod xcm_config;

// Governance configurations.
pub mod governance;
use governance::{
	pallet_custom_origins, AuctionAdmin, Fellows, GeneralAdmin, LeaseAdmin, StakingAdmin,
	Treasurer, TreasurySpender,
};

// Implemented types.
pub mod impls;

#[cfg(test)]
mod tests;

use polkadot_runtime_common as runtime_common;
impl_runtime_weights!(kusama_runtime_constants);

// Make the WASM binary available.
#[cfg(feature = "std")]
include!(concat!(env!("OUT_DIR"), "/wasm_binary.rs"));

/// Runtime version (Kusama).
#[sp_version::runtime_version]
pub const VERSION: RuntimeVersion = RuntimeVersion {
	spec_name: create_runtime_str!("kusama"),
	impl_name: create_runtime_str!("parity-kusama"),
	authoring_version: 2,
	spec_version: 1_002_005,
	impl_version: 0,
	apis: RUNTIME_API_VERSIONS,
	transaction_version: 26,
	state_version: 1,
};

/// The BABE epoch configuration at genesis.
pub const BABE_GENESIS_EPOCH_CONFIG: babe_primitives::BabeEpochConfiguration =
	babe_primitives::BabeEpochConfiguration {
		c: PRIMARY_PROBABILITY,
		allowed_slots: babe_primitives::AllowedSlots::PrimaryAndSecondaryVRFSlots,
	};

/// Native version.
#[cfg(any(feature = "std", test))]
pub fn native_version() -> NativeVersion {
	NativeVersion { runtime_version: VERSION, can_author_with: Default::default() }
}

parameter_types! {
	pub const Version: RuntimeVersion = VERSION;
	pub const SS58Prefix: u8 = 2;
}

impl frame_system::Config for Runtime {
	type BaseCallFilter = Everything;
	type BlockWeights = BlockWeights;
	type BlockLength = BlockLength;
	type RuntimeOrigin = RuntimeOrigin;
	type RuntimeCall = RuntimeCall;
	type Nonce = Nonce;
	type Hash = Hash;
	type Hashing = BlakeTwo256;
	type AccountId = AccountId;
	type Lookup = AccountIdLookup<AccountId, ()>;
	type Block = Block;
	type RuntimeEvent = RuntimeEvent;
	type RuntimeTask = RuntimeTask;
	type BlockHashCount = BlockHashCount;
	type DbWeight = RocksDbWeight;
	type Version = Version;
	type PalletInfo = PalletInfo;
	type AccountData = pallet_balances::AccountData<Balance>;
	type OnNewAccount = ();
	type OnKilledAccount = ();
	type SystemWeightInfo = weights::frame_system::WeightInfo<Runtime>;
	type SS58Prefix = SS58Prefix;
	type OnSetCode = ();
	type MaxConsumers = frame_support::traits::ConstU32<16>;
}

parameter_types! {
	pub MaximumSchedulerWeight: Weight = Perbill::from_percent(80) * BlockWeights::get().max_block;
	pub const MaxScheduledPerBlock: u32 = 50;
	pub const NoPreimagePostponement: Option<u32> = Some(10);
}

/// Used the compare the privilege of an origin inside the scheduler.
pub struct OriginPrivilegeCmp;

impl PrivilegeCmp<OriginCaller> for OriginPrivilegeCmp {
	fn cmp_privilege(left: &OriginCaller, right: &OriginCaller) -> Option<Ordering> {
		if left == right {
			return Some(Ordering::Equal)
		}

		match (left, right) {
			// Root is greater than anything.
			(OriginCaller::system(frame_system::RawOrigin::Root), _) => Some(Ordering::Greater),
			// For every other origin we don't care, as they are not used for `ScheduleOrigin`.
			_ => None,
		}
	}
}

impl pallet_scheduler::Config for Runtime {
	type RuntimeOrigin = RuntimeOrigin;
	type RuntimeEvent = RuntimeEvent;
	type PalletsOrigin = OriginCaller;
	type RuntimeCall = RuntimeCall;
	type MaximumWeight = MaximumSchedulerWeight;
	// The goal of having ScheduleOrigin include AuctionAdmin is to allow the auctions track of
	// OpenGov to schedule periodic auctions.
	// Also allow Treasurer to schedule recurring payments.
	type ScheduleOrigin = EitherOf<EitherOf<EnsureRoot<AccountId>, AuctionAdmin>, Treasurer>;
	type MaxScheduledPerBlock = MaxScheduledPerBlock;
	type WeightInfo = weights::pallet_scheduler::WeightInfo<Runtime>;
	type OriginPrivilegeCmp = OriginPrivilegeCmp;
	type Preimages = Preimage;
}

parameter_types! {
	pub const PreimageBaseDeposit: Balance = deposit(2, 64);
	pub const PreimageByteDeposit: Balance = deposit(0, 1);
	pub const PreimageHoldReason: RuntimeHoldReason =
		RuntimeHoldReason::Preimage(pallet_preimage::HoldReason::Preimage);
}

impl pallet_preimage::Config for Runtime {
	type WeightInfo = weights::pallet_preimage::WeightInfo<Runtime>;
	type RuntimeEvent = RuntimeEvent;
	type Currency = Balances;
	type ManagerOrigin = EnsureRoot<AccountId>;
	type Consideration = HoldConsideration<
		AccountId,
		Balances,
		PreimageHoldReason,
		LinearStoragePrice<PreimageBaseDeposit, PreimageByteDeposit, Balance>,
	>;
}

parameter_types! {
	pub EpochDuration: u64 = prod_or_fast!(
		EPOCH_DURATION_IN_SLOTS as u64,
		2 * MINUTES as u64,
		"KSM_EPOCH_DURATION"
	);
	pub const ExpectedBlockTime: Moment = MILLISECS_PER_BLOCK;
	pub ReportLongevity: u64 =
		BondingDuration::get() as u64 * SessionsPerEra::get() as u64 * EpochDuration::get();
}

impl pallet_babe::Config for Runtime {
	type EpochDuration = EpochDuration;
	type ExpectedBlockTime = ExpectedBlockTime;

	// session module is the trigger
	type EpochChangeTrigger = pallet_babe::ExternalTrigger;

	type DisabledValidators = Session;

	type KeyOwnerProof =
		<Historical as KeyOwnerProofSystem<(KeyTypeId, pallet_babe::AuthorityId)>>::Proof;

	type EquivocationReportSystem =
		pallet_babe::EquivocationReportSystem<Self, Offences, Historical, ReportLongevity>;

	type WeightInfo = ();

	type MaxAuthorities = MaxAuthorities;
	type MaxNominators = MaxNominators;
}

parameter_types! {
	pub const IndexDeposit: Balance = 100 * CENTS;
}

impl pallet_indices::Config for Runtime {
	type AccountIndex = AccountIndex;
	type Currency = Balances;
	type Deposit = IndexDeposit;
	type RuntimeEvent = RuntimeEvent;
	type WeightInfo = weights::pallet_indices::WeightInfo<Runtime>;
}

parameter_types! {
	pub const ExistentialDeposit: Balance = EXISTENTIAL_DEPOSIT;
	pub const MaxLocks: u32 = 50;
	pub const MaxReserves: u32 = 50;
}

impl pallet_balances::Config for Runtime {
	type Balance = Balance;
	type DustRemoval = ();
	type RuntimeEvent = RuntimeEvent;
	type ExistentialDeposit = ExistentialDeposit;
	type AccountStore = System;
	type MaxLocks = MaxLocks;
	type MaxReserves = MaxReserves;
	type ReserveIdentifier = [u8; 8];
	type WeightInfo = weights::pallet_balances_native::WeightInfo<Runtime>;
	type FreezeIdentifier = RuntimeFreezeReason;
	type MaxFreezes = ConstU32<8>;
	type RuntimeHoldReason = RuntimeHoldReason;
	type RuntimeFreezeReason = RuntimeFreezeReason;
}

parameter_types! {
	pub BeefySetIdSessionEntries: u32 = BondingDuration::get() * SessionsPerEra::get();
}

impl pallet_beefy::Config for Runtime {
	type BeefyId = BeefyId;
	type MaxAuthorities = MaxAuthorities;
	type MaxNominators = MaxNominators;
	type MaxSetIdSessionEntries = BeefySetIdSessionEntries;
	type OnNewValidatorSet = BeefyMmrLeaf;
	type WeightInfo = ();
	type KeyOwnerProof = <Historical as KeyOwnerProofSystem<(KeyTypeId, BeefyId)>>::Proof;
	type EquivocationReportSystem =
		pallet_beefy::EquivocationReportSystem<Self, Offences, Historical, ReportLongevity>;
}

impl pallet_mmr::Config for Runtime {
	const INDEXING_PREFIX: &'static [u8] = mmr::INDEXING_PREFIX;
	type Hashing = Keccak256;
	type OnNewRoot = pallet_beefy_mmr::DepositBeefyDigest<Runtime>;
	type WeightInfo = ();
	type LeafData = pallet_beefy_mmr::Pallet<Runtime>;
}

/// MMR helper types.
mod mmr {
	use super::Runtime;
	pub use pallet_mmr::primitives::*;

	pub type Leaf = <<Runtime as pallet_mmr::Config>::LeafData as LeafDataProvider>::LeafData;
	pub type Hashing = <Runtime as pallet_mmr::Config>::Hashing;
	pub type Hash = <Hashing as sp_runtime::traits::Hash>::Output;
}

parameter_types! {
	/// Version of the produced MMR leaf.
	///
	/// The version consists of two parts;
	/// - `major` (3 bits)
	/// - `minor` (5 bits)
	///
	/// `major` should be updated only if decoding the previous MMR Leaf format from the payload
	/// is not possible (i.e. backward incompatible change).
	/// `minor` should be updated if fields are added to the previous MMR Leaf, which given SCALE
	/// encoding does not prevent old leafs from being decoded.
	///
	/// Hence we expect `major` to be changed really rarely (think never).
	/// See [`MmrLeafVersion`] type documentation for more details.
	pub LeafVersion: MmrLeafVersion = MmrLeafVersion::new(0, 0);
}

/// A BEEFY data provider that merkelizes all the parachain heads at the current block
/// (sorted by their parachain id).
pub struct ParaHeadsRootProvider;
impl BeefyDataProvider<H256> for ParaHeadsRootProvider {
	fn extra_data() -> H256 {
		let mut para_heads: Vec<(u32, Vec<u8>)> = Paras::parachains()
			.into_iter()
			.filter_map(|id| Paras::para_head(id).map(|head| (id.into(), head.0)))
			.collect();
		para_heads.sort_by_key(|k| k.0);
		binary_merkle_tree::merkle_root::<mmr::Hashing, _>(
			para_heads.into_iter().map(|pair| pair.encode()),
		)
	}
}

impl pallet_beefy_mmr::Config for Runtime {
	type LeafVersion = LeafVersion;
	type BeefyAuthorityToMerkleLeaf = pallet_beefy_mmr::BeefyEcdsaToEthereum;
	type LeafExtra = H256;
	type BeefyDataProvider = ParaHeadsRootProvider;
}

parameter_types! {
	pub const TransactionByteFee: Balance = kusama_runtime_constants::fee::TRANSACTION_BYTE_FEE;
	/// This value increases the priority of `Operational` transactions by adding
	/// a "virtual tip" that's equal to the `OperationalFeeMultiplier * final_fee`.
	pub const OperationalFeeMultiplier: u8 = 5;
}

impl pallet_transaction_payment::Config for Runtime {
	type RuntimeEvent = RuntimeEvent;
	type OnChargeTransaction = FungibleAdapter<Balances, DealWithFees<Self>>;
	type OperationalFeeMultiplier = OperationalFeeMultiplier;
	type WeightToFee = WeightToFee;
	type LengthToFee = ConstantMultiplier<Balance, TransactionByteFee>;
	type FeeMultiplierUpdate = SlowAdjustingFeeUpdate<Self>;
}

parameter_types! {
	pub const MinimumPeriod: u64 = SLOT_DURATION / 2;
}
impl pallet_timestamp::Config for Runtime {
	type Moment = u64;
	type OnTimestampSet = Babe;
	type MinimumPeriod = MinimumPeriod;
	type WeightInfo = weights::pallet_timestamp::WeightInfo<Runtime>;
}

impl pallet_authorship::Config for Runtime {
	type FindAuthor = pallet_session::FindAccountFromAuthorIndex<Self, Babe>;
	type EventHandler = Staking;
}

#[derive(Clone, Debug, PartialEq, Eq, Encode, Decode)]
pub struct OldSessionKeys {
	pub grandpa: <Grandpa as BoundToRuntimeAppPublic>::Public,
	pub babe: <Babe as BoundToRuntimeAppPublic>::Public,
	pub im_online: pallet_im_online::sr25519::AuthorityId,
	pub para_validator: <Initializer as BoundToRuntimeAppPublic>::Public,
	pub para_assignment: <ParaSessionInfo as BoundToRuntimeAppPublic>::Public,
	pub authority_discovery: <AuthorityDiscovery as BoundToRuntimeAppPublic>::Public,
	pub beefy: <Beefy as BoundToRuntimeAppPublic>::Public,
}

impl OpaqueKeys for OldSessionKeys {
	type KeyTypeIdProviders = ();
	fn key_ids() -> &'static [KeyTypeId] {
		&[
			<<Grandpa as BoundToRuntimeAppPublic>::Public>::ID,
			<<Babe as BoundToRuntimeAppPublic>::Public>::ID,
			sp_core::crypto::key_types::IM_ONLINE,
			<<Initializer as BoundToRuntimeAppPublic>::Public>::ID,
			<<ParaSessionInfo as BoundToRuntimeAppPublic>::Public>::ID,
			<<AuthorityDiscovery as BoundToRuntimeAppPublic>::Public>::ID,
			<<Beefy as BoundToRuntimeAppPublic>::Public>::ID,
		]
	}
	fn get_raw(&self, i: KeyTypeId) -> &[u8] {
		match i {
			<<Grandpa as BoundToRuntimeAppPublic>::Public>::ID => self.grandpa.as_ref(),
			<<Babe as BoundToRuntimeAppPublic>::Public>::ID => self.babe.as_ref(),
			sp_core::crypto::key_types::IM_ONLINE => self.im_online.as_ref(),
			<<Initializer as BoundToRuntimeAppPublic>::Public>::ID => self.para_validator.as_ref(),
			<<ParaSessionInfo as BoundToRuntimeAppPublic>::Public>::ID =>
				self.para_assignment.as_ref(),
			<<AuthorityDiscovery as BoundToRuntimeAppPublic>::Public>::ID =>
				self.authority_discovery.as_ref(),
			<<Beefy as BoundToRuntimeAppPublic>::Public>::ID => self.beefy.as_ref(),
			_ => &[],
		}
	}
}

impl_opaque_keys! {
	pub struct SessionKeys {
		pub grandpa: Grandpa,
		pub babe: Babe,
		pub para_validator: Initializer,
		pub para_assignment: ParaSessionInfo,
		pub authority_discovery: AuthorityDiscovery,
		pub beefy: Beefy,
	}
}

// remove this when removing `OldSessionKeys`
fn transform_session_keys(_val: AccountId, old: OldSessionKeys) -> SessionKeys {
	SessionKeys {
		grandpa: old.grandpa,
		babe: old.babe,
		para_validator: old.para_validator,
		para_assignment: old.para_assignment,
		authority_discovery: old.authority_discovery,
		beefy: old.beefy,
	}
}

impl pallet_session::Config for Runtime {
	type RuntimeEvent = RuntimeEvent;
	type ValidatorId = AccountId;
	type ValidatorIdOf = pallet_staking::StashOf<Self>;
	type ShouldEndSession = Babe;
	type NextSessionRotation = Babe;
	type SessionManager = pallet_session::historical::NoteHistoricalRoot<Self, Staking>;
	type SessionHandler = <SessionKeys as OpaqueKeys>::KeyTypeIdProviders;
	type Keys = SessionKeys;
	type WeightInfo = weights::pallet_session::WeightInfo<Runtime>;
}

impl pallet_session::historical::Config for Runtime {
	type FullIdentification = pallet_staking::Exposure<AccountId, Balance>;
	type FullIdentificationOf = pallet_staking::ExposureOf<Runtime>;
}

parameter_types! {
	// phase durations. 1/4 of the last session for each.
	// in testing: 1min or half of the session for each
	pub SignedPhase: u32 = prod_or_fast!(
		EPOCH_DURATION_IN_SLOTS / 4,
		MINUTES.min(EpochDuration::get().saturated_into::<u32>() / 2),
		"KSM_SIGNED_PHASE"
	);
	pub UnsignedPhase: u32 = prod_or_fast!(
		EPOCH_DURATION_IN_SLOTS / 4,
		MINUTES.min(EpochDuration::get().saturated_into::<u32>() / 2),
		"KSM_UNSIGNED_PHASE"
	);

	// signed config
	pub const SignedMaxSubmissions: u32 = 16;
	pub const SignedMaxRefunds: u32 = 16 / 4;
	pub const SignedFixedDeposit: Balance = deposit(2, 0);
	pub const SignedDepositIncreaseFactor: Percent = Percent::from_percent(10);
	pub const SignedDepositByte: Balance = deposit(0, 10) / 1024;
	// Each good submission will get 1/10 KSM as reward
	pub SignedRewardBase: Balance =  UNITS / 10;

	// 1 hour session, 15 minutes unsigned phase, 8 offchain executions.
	pub OffchainRepeat: BlockNumber = UnsignedPhase::get() / 8;

	pub const MaxElectingVoters: u32 = 12_500;
	/// We take the top 12500 nominators as electing voters and all of the validators as electable
	/// targets. Whilst this is the case, we cannot and shall not increase the size of the
	/// validator intentions.
	pub ElectionBounds: frame_election_provider_support::bounds::ElectionBounds =
		ElectionBoundsBuilder::default().voters_count(MaxElectingVoters::get().into()).build();
	pub NposSolutionPriority: TransactionPriority =
		Perbill::from_percent(90) * TransactionPriority::MAX;
	/// Setup election pallet to support maximum winners upto 2000. This will mean Staking Pallet
	/// cannot have active validators higher than this count.
	pub const MaxActiveValidators: u32 = 2000;
}

generate_solution_type!(
	#[compact]
	pub struct NposCompactSolution24::<
		VoterIndex = u32,
		TargetIndex = u16,
		Accuracy = sp_runtime::PerU16,
		MaxVoters = MaxElectingVoters,
	>(24)
);

pub struct OnChainSeqPhragmen;
impl onchain::Config for OnChainSeqPhragmen {
	type System = Runtime;
	type Solver =
		SequentialPhragmen<AccountId, polkadot_runtime_common::elections::OnChainAccuracy>;
	type DataProvider = Staking;
	type WeightInfo = weights::frame_election_provider_support::WeightInfo<Runtime>;
	type MaxWinners = MaxActiveValidators;
	type Bounds = ElectionBounds;
}

impl pallet_election_provider_multi_phase::MinerConfig for Runtime {
	type AccountId = AccountId;
	type MaxLength = OffchainSolutionLengthLimit;
	type MaxWeight = OffchainSolutionWeightLimit;
	type Solution = NposCompactSolution24;
	type MaxVotesPerVoter = <
		<Self as pallet_election_provider_multi_phase::Config>::DataProvider
		as
		frame_election_provider_support::ElectionDataProvider
	>::MaxVotesPerVoter;
	type MaxWinners = MaxActiveValidators;

	// The unsigned submissions have to respect the weight of the submit_unsigned call, thus their
	// weight estimate function is wired to this call's weight.
	fn solution_weight(v: u32, t: u32, a: u32, d: u32) -> Weight {
		<
			<Self as pallet_election_provider_multi_phase::Config>::WeightInfo
			as
			pallet_election_provider_multi_phase::WeightInfo
		>::submit_unsigned(v, t, a, d)
	}
}

impl pallet_election_provider_multi_phase::Config for Runtime {
	type RuntimeEvent = RuntimeEvent;
	type Currency = Balances;
	type EstimateCallFee = TransactionPayment;
	type UnsignedPhase = UnsignedPhase;
	type SignedMaxSubmissions = SignedMaxSubmissions;
	type SignedMaxRefunds = SignedMaxRefunds;
	type SignedRewardBase = SignedRewardBase;
	type SignedDepositBase =
		GeometricDepositBase<Balance, SignedFixedDeposit, SignedDepositIncreaseFactor>;
	type SignedDepositByte = SignedDepositByte;
	type SignedDepositWeight = ();
	type SignedMaxWeight =
		<Self::MinerConfig as pallet_election_provider_multi_phase::MinerConfig>::MaxWeight;
	type MinerConfig = Self;
	type SlashHandler = (); // burn slashes
	type RewardHandler = (); // nothing to do upon rewards
	type SignedPhase = SignedPhase;
	type BetterSignedThreshold = ();
	type OffchainRepeat = OffchainRepeat;
	type MinerTxPriority = NposSolutionPriority;
	type DataProvider = Staking;
	#[cfg(any(feature = "fast-runtime", feature = "runtime-benchmarks"))]
	type Fallback = onchain::OnChainExecution<OnChainSeqPhragmen>;
	#[cfg(not(any(feature = "fast-runtime", feature = "runtime-benchmarks")))]
	type Fallback = frame_election_provider_support::NoElection<(
		AccountId,
		BlockNumber,
		Staking,
		MaxActiveValidators,
	)>;
	type GovernanceFallback = onchain::OnChainExecution<OnChainSeqPhragmen>;
	type Solver = SequentialPhragmen<
		AccountId,
		pallet_election_provider_multi_phase::SolutionAccuracyOf<Self>,
		(),
	>;
	type BenchmarkingConfig = polkadot_runtime_common::elections::BenchmarkConfig;
	type ForceOrigin = EitherOf<EnsureRoot<Self::AccountId>, StakingAdmin>;
	type WeightInfo = weights::pallet_election_provider_multi_phase::WeightInfo<Self>;
	type MaxWinners = MaxActiveValidators;
	type ElectionBounds = ElectionBounds;
}

parameter_types! {
	pub const BagThresholds: &'static [u64] = &bag_thresholds::THRESHOLDS;
}

type VoterBagsListInstance = pallet_bags_list::Instance1;
impl pallet_bags_list::Config<VoterBagsListInstance> for Runtime {
	type RuntimeEvent = RuntimeEvent;
	type ScoreProvider = Staking;
	type WeightInfo = weights::pallet_bags_list::WeightInfo<Runtime>;
	type BagThresholds = BagThresholds;
	type Score = sp_npos_elections::VoteWeight;
}

pub struct EraPayout;
impl pallet_staking::EraPayout<Balance> for EraPayout {
	fn era_payout(
		total_staked: Balance,
		_total_issuance: Balance,
		era_duration_millis: u64,
	) -> (Balance, Balance) {
		// all para-ids that are currently active.
		let auctioned_slots = Paras::parachains()
			.into_iter()
			// all active para-ids that do not belong to a system chain is the number
			// of parachains that we should take into account for inflation.
			.filter(|i| *i >= LOWEST_PUBLIC_ID)
			.count() as u64;

		const MAX_ANNUAL_INFLATION: Perquintill = Perquintill::from_percent(10);
		const MILLISECONDS_PER_YEAR: u64 = 1000 * 3600 * 24 * 36525 / 100;

		polkadot_runtime_common::impls::era_payout(
			total_staked,
			Nis::issuance().other,
			MAX_ANNUAL_INFLATION,
			Perquintill::from_rational(era_duration_millis, MILLISECONDS_PER_YEAR),
			auctioned_slots,
		)
	}
}

parameter_types! {
	// Six sessions in an era (6 hours).
	pub const SessionsPerEra: SessionIndex = prod_or_fast!(6, 1);

	// 28 eras for unbonding (7 days).
	pub BondingDuration: sp_staking::EraIndex = prod_or_fast!(
		28,
		28,
		"DOT_BONDING_DURATION"
	);
	// 27 eras in which slashes can be cancelled (slightly less than 7 days).
	pub SlashDeferDuration: sp_staking::EraIndex = prod_or_fast!(
		27,
		27,
		"DOT_SLASH_DEFER_DURATION"
	);
	pub const MaxExposurePageSize: u32 = 512;
	// Note: this is not really correct as Max Nominators is (MaxExposurePageSize * page_count) but
	// this is an unbounded number. We just set it to a reasonably high value, 1 full page
	// of nominators.
	pub const MaxNominators: u32 = 512;
	pub const OffendingValidatorsThreshold: Perbill = Perbill::from_percent(17);
	// 24
	pub const MaxNominations: u32 = <NposCompactSolution24 as NposSolution>::LIMIT as u32;
}

impl pallet_staking::Config for Runtime {
	type Currency = Balances;
	type CurrencyBalance = Balance;
	type UnixTime = Timestamp;
	type CurrencyToVote = CurrencyToVote;
	type ElectionProvider = ElectionProviderMultiPhase;
	type GenesisElectionProvider = onchain::OnChainExecution<OnChainSeqPhragmen>;
	type RewardRemainder = Treasury;
	type RuntimeEvent = RuntimeEvent;
	type Slash = Treasury;
	type Reward = ();
	type SessionsPerEra = SessionsPerEra;
	type BondingDuration = BondingDuration;
	type SlashDeferDuration = SlashDeferDuration;
	type AdminOrigin = EitherOf<EnsureRoot<Self::AccountId>, StakingAdmin>;
	type SessionInterface = Self;
	type EraPayout = EraPayout;
	type NextNewSession = Session;
	type MaxExposurePageSize = MaxExposurePageSize;
	type OffendingValidatorsThreshold = OffendingValidatorsThreshold;
	type VoterList = VoterList;
	type TargetList = UseValidatorsMap<Self>;
	type NominationsQuota = pallet_staking::FixedNominationsQuota<{ MaxNominations::get() }>;
	type MaxUnlockingChunks = frame_support::traits::ConstU32<32>;
	type HistoryDepth = frame_support::traits::ConstU32<84>;
	type MaxControllersInDeprecationBatch = ConstU32<5169>;
	type BenchmarkingConfig = polkadot_runtime_common::StakingBenchmarkingConfig;
	type EventListeners = NominationPools;
	type WeightInfo = weights::pallet_staking::WeightInfo<Runtime>;
}

impl pallet_fast_unstake::Config for Runtime {
	type RuntimeEvent = RuntimeEvent;
	type Currency = Balances;
	type BatchSize = frame_support::traits::ConstU32<64>;
	type Deposit = frame_support::traits::ConstU128<{ CENTS * 100 }>;
	type ControlOrigin = EnsureRoot<AccountId>;
	type Staking = Staking;
	type MaxErasToCheckPerBlock = ConstU32<1>;
	type WeightInfo = weights::pallet_fast_unstake::WeightInfo<Runtime>;
}

parameter_types! {
	pub const ProposalBond: Permill = Permill::from_percent(5);
	pub const ProposalBondMinimum: Balance = 2000 * CENTS;
	pub const ProposalBondMaximum: Balance = GRAND;
	pub const SpendPeriod: BlockNumber = 6 * DAYS;
	pub const Burn: Permill = Permill::from_perthousand(2);
	pub const TreasuryPalletId: PalletId = PalletId(*b"py/trsry");
	pub const PayoutSpendPeriod: BlockNumber = 30 * DAYS;
	// The asset's interior location for the paying account. This is the Treasury
	// pallet instance (which sits at index 18).
	pub TreasuryInteriorLocation: InteriorLocation = PalletInstance(TREASURY_PALLET_ID).into();

	pub const TipCountdown: BlockNumber = DAYS;
	pub const TipFindersFee: Percent = Percent::from_percent(20);
	pub const TipReportDepositBase: Balance = 100 * CENTS;
	pub const DataDepositPerByte: Balance = CENTS;
	pub const MaxApprovals: u32 = 100;
	pub const MaxAuthorities: u32 = 100_000;
	pub const MaxKeys: u32 = 10_000;
	pub const MaxPeerInHeartbeats: u32 = 10_000;
}

impl pallet_treasury::Config for Runtime {
	type PalletId = TreasuryPalletId;
	type Currency = Balances;
	type ApproveOrigin = EitherOfDiverse<EnsureRoot<AccountId>, Treasurer>;
	type RejectOrigin = EitherOfDiverse<EnsureRoot<AccountId>, Treasurer>;
	type RuntimeEvent = RuntimeEvent;
	type OnSlash = Treasury;
	type ProposalBond = ProposalBond;
	type ProposalBondMinimum = ProposalBondMinimum;
	type ProposalBondMaximum = ProposalBondMaximum;
	type SpendPeriod = SpendPeriod;
	type Burn = Burn;
	type BurnDestination = Society;
	type MaxApprovals = MaxApprovals;
	type WeightInfo = weights::pallet_treasury::WeightInfo<Runtime>;
	type SpendFunds = Bounties;
	type SpendOrigin = TreasurySpender;
	type AssetKind = VersionedLocatableAsset;
	type Beneficiary = VersionedLocation;
	type BeneficiaryLookup = IdentityLookup<Self::Beneficiary>;
	type Paymaster = PayOverXcm<
		TreasuryInteriorLocation,
		crate::xcm_config::XcmRouter,
		crate::XcmPallet,
		ConstU32<{ 6 * HOURS }>,
		Self::Beneficiary,
		Self::AssetKind,
		LocatableAssetConverter,
		VersionedLocationConverter,
	>;
	type BalanceConverter = impls::NativeOnSystemParachain<AssetRate>;
	type PayoutPeriod = PayoutSpendPeriod;
	#[cfg(feature = "runtime-benchmarks")]
	type BenchmarkHelper = polkadot_runtime_common::impls::benchmarks::TreasuryArguments;
}

parameter_types! {
	pub const BountyDepositBase: Balance = 100 * CENTS;
	pub const BountyDepositPayoutDelay: BlockNumber = 4 * DAYS;
	pub const BountyUpdatePeriod: BlockNumber = 90 * DAYS;
	pub const MaximumReasonLength: u32 = 16384;
	pub const CuratorDepositMultiplier: Permill = Permill::from_percent(50);
	pub const CuratorDepositMin: Balance = 10 * CENTS;
	pub const CuratorDepositMax: Balance = 500 * CENTS;
	pub const BountyValueMinimum: Balance = 200 * CENTS;
}

impl pallet_bounties::Config for Runtime {
	type BountyDepositBase = BountyDepositBase;
	type BountyDepositPayoutDelay = BountyDepositPayoutDelay;
	type BountyUpdatePeriod = BountyUpdatePeriod;
	type CuratorDepositMultiplier = CuratorDepositMultiplier;
	type CuratorDepositMin = CuratorDepositMin;
	type CuratorDepositMax = CuratorDepositMax;
	type BountyValueMinimum = BountyValueMinimum;
	type ChildBountyManager = ChildBounties;
	type DataDepositPerByte = DataDepositPerByte;
	type RuntimeEvent = RuntimeEvent;
	type MaximumReasonLength = MaximumReasonLength;
	type WeightInfo = weights::pallet_bounties::WeightInfo<Runtime>;
}

parameter_types! {
	pub const MaxActiveChildBountyCount: u32 = 100;
	pub const ChildBountyValueMinimum: Balance = BountyValueMinimum::get() / 10;
}

impl pallet_child_bounties::Config for Runtime {
	type RuntimeEvent = RuntimeEvent;
	type MaxActiveChildBountyCount = MaxActiveChildBountyCount;
	type ChildBountyValueMinimum = ChildBountyValueMinimum;
	type WeightInfo = weights::pallet_child_bounties::WeightInfo<Runtime>;
}

impl pallet_offences::Config for Runtime {
	type RuntimeEvent = RuntimeEvent;
	type IdentificationTuple = pallet_session::historical::IdentificationTuple<Self>;
	type OnOffenceHandler = Staking;
}

impl pallet_authority_discovery::Config for Runtime {
	type MaxAuthorities = MaxAuthorities;
}

parameter_types! {
	pub MaxSetIdSessionEntries: u32 = BondingDuration::get() * SessionsPerEra::get();
}

impl pallet_grandpa::Config for Runtime {
	type RuntimeEvent = RuntimeEvent;

	type WeightInfo = ();
	type MaxAuthorities = MaxAuthorities;
	type MaxNominators = MaxNominators;
	type MaxSetIdSessionEntries = MaxSetIdSessionEntries;

	type KeyOwnerProof = <Historical as KeyOwnerProofSystem<(KeyTypeId, GrandpaId)>>::Proof;

	type EquivocationReportSystem =
		pallet_grandpa::EquivocationReportSystem<Self, Offences, Historical, ReportLongevity>;
}

/// Submits transaction with the node's public and signature type. Adheres to the signed extension
/// format of the chain.
impl<LocalCall> frame_system::offchain::CreateSignedTransaction<LocalCall> for Runtime
where
	RuntimeCall: From<LocalCall>,
{
	fn create_transaction<C: frame_system::offchain::AppCrypto<Self::Public, Self::Signature>>(
		call: RuntimeCall,
		public: <Signature as Verify>::Signer,
		account: AccountId,
		nonce: <Runtime as frame_system::Config>::Nonce,
	) -> Option<(RuntimeCall, <UncheckedExtrinsic as ExtrinsicT>::SignaturePayload)> {
		use sp_runtime::traits::StaticLookup;
		// take the biggest period possible.
		let period =
			BlockHashCount::get().checked_next_power_of_two().map(|c| c / 2).unwrap_or(2) as u64;

		let current_block = System::block_number()
			.saturated_into::<u64>()
			// The `System::block_number` is initialized with `n+1`,
			// so the actual block number is `n`.
			.saturating_sub(1);
		let tip = 0;
		let extra: SignedExtra = (
			frame_system::CheckNonZeroSender::<Runtime>::new(),
			frame_system::CheckSpecVersion::<Runtime>::new(),
			frame_system::CheckTxVersion::<Runtime>::new(),
			frame_system::CheckGenesis::<Runtime>::new(),
			frame_system::CheckMortality::<Runtime>::from(generic::Era::mortal(
				period,
				current_block,
			)),
			frame_system::CheckNonce::<Runtime>::from(nonce),
			frame_system::CheckWeight::<Runtime>::new(),
			pallet_transaction_payment::ChargeTransactionPayment::<Runtime>::from(tip),
			frame_metadata_hash_extension::CheckMetadataHash::new(false),
		);
		let raw_payload = SignedPayload::new(call, extra)
			.map_err(|e| {
				log::warn!("Unable to create signed payload: {:?}", e);
			})
			.ok()?;
		let signature = raw_payload.using_encoded(|payload| C::sign(payload, public))?;
		let (call, extra, _) = raw_payload.deconstruct();
		let address = <Runtime as frame_system::Config>::Lookup::unlookup(account);
		Some((call, (address, signature, extra)))
	}
}

impl frame_system::offchain::SigningTypes for Runtime {
	type Public = <Signature as Verify>::Signer;
	type Signature = Signature;
}

impl<C> frame_system::offchain::SendTransactionTypes<C> for Runtime
where
	RuntimeCall: From<C>,
{
	type Extrinsic = UncheckedExtrinsic;
	type OverarchingCall = RuntimeCall;
}

parameter_types! {
	pub Prefix: &'static [u8] = b"Pay KSMs to the Kusama account:";
}

impl claims::Config for Runtime {
	type RuntimeEvent = RuntimeEvent;
	type VestingSchedule = Vesting;
	type Prefix = Prefix;
	type MoveClaimOrigin = EnsureRoot<AccountId>;
	type WeightInfo = weights::polkadot_runtime_common_claims::WeightInfo<Runtime>;
}

<<<<<<< HEAD
=======
parameter_types! {
	// Minimum 100 bytes/KSM deposited (1 CENT/byte)
	pub const BasicDeposit: Balance = 1000 * CENTS;       // 258 bytes on-chain
	pub const ByteDeposit: Balance = deposit(0, 1);
	pub const SubAccountDeposit: Balance = 200 * CENTS;   // 53 bytes on-chain
	pub const MaxSubAccounts: u32 = 100;
	pub const MaxAdditionalFields: u32 = 100;
	pub const MaxRegistrars: u32 = 20;
}

impl pallet_identity::Config for Runtime {
	type RuntimeEvent = RuntimeEvent;
	type Currency = Balances;
	type BasicDeposit = BasicDeposit;
	type ByteDeposit = ByteDeposit;
	type SubAccountDeposit = SubAccountDeposit;
	type MaxSubAccounts = MaxSubAccounts;
	type IdentityInformation = IdentityInfo<MaxAdditionalFields>;
	type MaxRegistrars = MaxRegistrars;
	type Slashed = Treasury;
	type ForceOrigin = EitherOf<EnsureRoot<Self::AccountId>, GeneralAdmin>;
	type RegistrarOrigin = EitherOf<EnsureRoot<Self::AccountId>, GeneralAdmin>;
	type OffchainSignature = Signature;
	type SigningPublicKey = <Signature as Verify>::Signer;
	type UsernameAuthorityOrigin = EnsureRoot<Self::AccountId>;
	type PendingUsernameExpiration = ConstU32<{ 7 * DAYS }>;
	type MaxSuffixLength = ConstU32<7>;
	type MaxUsernameLength = ConstU32<32>;
	type WeightInfo = weights::pallet_identity::WeightInfo<Runtime>;
}

impl identity_migrator::Config for Runtime {
	type RuntimeEvent = RuntimeEvent;
	type Reaper = EnsureSigned<AccountId>;
	type ReapIdentityHandler = impls::ToParachainIdentityReaper<Runtime, Self::AccountId>;
	type WeightInfo = weights::polkadot_runtime_common_identity_migrator::WeightInfo<Runtime>;
}

>>>>>>> 0185f7c1
impl pallet_utility::Config for Runtime {
	type RuntimeEvent = RuntimeEvent;
	type RuntimeCall = RuntimeCall;
	type PalletsOrigin = OriginCaller;
	type WeightInfo = weights::pallet_utility::WeightInfo<Runtime>;
}

parameter_types! {
	// One storage item; key size is 32; value is size 4+4+16+32 bytes = 56 bytes.
	pub const DepositBase: Balance = deposit(1, 88);
	// Additional storage item size of 32 bytes.
	pub const DepositFactor: Balance = deposit(0, 32);
	pub const MaxSignatories: u32 = 100;
}

impl pallet_multisig::Config for Runtime {
	type RuntimeEvent = RuntimeEvent;
	type RuntimeCall = RuntimeCall;
	type Currency = Balances;
	type DepositBase = DepositBase;
	type DepositFactor = DepositFactor;
	type MaxSignatories = MaxSignatories;
	type WeightInfo = weights::pallet_multisig::WeightInfo<Runtime>;
}

parameter_types! {
	pub const ConfigDepositBase: Balance = 500 * CENTS;
	pub const FriendDepositFactor: Balance = 50 * CENTS;
	pub const MaxFriends: u16 = 9;
	pub const RecoveryDeposit: Balance = 500 * CENTS;
}

impl pallet_recovery::Config for Runtime {
	type RuntimeEvent = RuntimeEvent;
	type WeightInfo = ();
	type RuntimeCall = RuntimeCall;
	type Currency = Balances;
	type ConfigDepositBase = ConfigDepositBase;
	type FriendDepositFactor = FriendDepositFactor;
	type MaxFriends = MaxFriends;
	type RecoveryDeposit = RecoveryDeposit;
}

parameter_types! {
	pub const SocietyPalletId: PalletId = PalletId(*b"py/socie");
}

impl pallet_society::Config for Runtime {
	type RuntimeEvent = RuntimeEvent;
	type Currency = Balances;
	type Randomness = pallet_babe::RandomnessFromOneEpochAgo<Runtime>;
	type GraceStrikes = ConstU32<10>;
	type PeriodSpend = ConstU128<{ 500 * QUID }>;
	type VotingPeriod = ConstU32<{ 5 * DAYS }>;
	type ClaimPeriod = ConstU32<{ 2 * DAYS }>;
	type MaxLockDuration = ConstU32<{ 36 * 30 * DAYS }>;
	type FounderSetOrigin = EnsureRoot<AccountId>;
	type ChallengePeriod = ConstU32<{ 7 * DAYS }>;
	type MaxPayouts = ConstU32<8>;
	type MaxBids = ConstU32<512>;
	type PalletId = SocietyPalletId;
	type WeightInfo = weights::pallet_society::WeightInfo<Runtime>;
}

parameter_types! {
	pub const MinVestedTransfer: Balance = 100 * CENTS;
	pub UnvestedFundsAllowedWithdrawReasons: WithdrawReasons =
		WithdrawReasons::except(WithdrawReasons::TRANSFER | WithdrawReasons::RESERVE);
}

impl pallet_vesting::Config for Runtime {
	type RuntimeEvent = RuntimeEvent;
	type Currency = Balances;
	type BlockNumberToBalance = ConvertInto;
	type MinVestedTransfer = MinVestedTransfer;
	type WeightInfo = weights::pallet_vesting::WeightInfo<Runtime>;
	type UnvestedFundsAllowedWithdrawReasons = UnvestedFundsAllowedWithdrawReasons;
	type BlockNumberProvider = System;
	const MAX_VESTING_SCHEDULES: u32 = 28;
}

parameter_types! {
	// One storage item; key size 32, value size 8; .
	pub const ProxyDepositBase: Balance = deposit(1, 8);
	// Additional storage item size of 33 bytes.
	pub const ProxyDepositFactor: Balance = deposit(0, 33);
	pub const MaxProxies: u16 = 32;
	pub const AnnouncementDepositBase: Balance = deposit(1, 8);
	pub const AnnouncementDepositFactor: Balance = deposit(0, 66);
	pub const MaxPending: u16 = 32;
}

/// The type used to represent the kinds of proxying allowed.
#[derive(
	Copy,
	Clone,
	Eq,
	PartialEq,
	Ord,
	PartialOrd,
	Encode,
	Decode,
	RuntimeDebug,
	MaxEncodedLen,
	TypeInfo,
)]
pub enum ProxyType {
	#[codec(index = 0)]
	Any,
	#[codec(index = 1)]
	NonTransfer,
	#[codec(index = 2)]
	Governance,
	#[codec(index = 3)]
	Staking,
	// Index 4 skipped. Formerly `IdentityJudgement`.
	#[codec(index = 5)]
	CancelProxy,
	#[codec(index = 6)]
	Auction,
	#[codec(index = 7)]
	Society,
	#[codec(index = 8)]
	NominationPools,
}

impl Default for ProxyType {
	fn default() -> Self {
		Self::Any
	}
}

impl InstanceFilter<RuntimeCall> for ProxyType {
	fn filter(&self, c: &RuntimeCall) -> bool {
		match self {
			ProxyType::Any => true,
			ProxyType::NonTransfer => matches!(
				c,
				RuntimeCall::System(..) |
				RuntimeCall::Babe(..) |
				RuntimeCall::Timestamp(..) |
				RuntimeCall::Indices(pallet_indices::Call::claim {..}) |
				RuntimeCall::Indices(pallet_indices::Call::free {..}) |
				RuntimeCall::Indices(pallet_indices::Call::freeze {..}) |
				// Specifically omitting Indices `transfer`, `force_transfer`
				// Specifically omitting the entire Balances pallet
				RuntimeCall::Staking(..) |
				RuntimeCall::Session(..) |
				RuntimeCall::Grandpa(..) |
				RuntimeCall::Treasury(..) |
				RuntimeCall::Bounties(..) |
				RuntimeCall::ChildBounties(..) |
				RuntimeCall::ConvictionVoting(..) |
				RuntimeCall::Referenda(..) |
				RuntimeCall::FellowshipCollective(..) |
				RuntimeCall::FellowshipReferenda(..) |
				RuntimeCall::Whitelist(..) |
				RuntimeCall::Claims(..) |
				RuntimeCall::Utility(..) |
				RuntimeCall::Society(..) |
				RuntimeCall::Recovery(pallet_recovery::Call::as_recovered {..}) |
				RuntimeCall::Recovery(pallet_recovery::Call::vouch_recovery {..}) |
				RuntimeCall::Recovery(pallet_recovery::Call::claim_recovery {..}) |
				RuntimeCall::Recovery(pallet_recovery::Call::close_recovery {..}) |
				RuntimeCall::Recovery(pallet_recovery::Call::remove_recovery {..}) |
				RuntimeCall::Recovery(pallet_recovery::Call::cancel_recovered {..}) |
				// Specifically omitting Recovery `create_recovery`, `initiate_recovery`
				RuntimeCall::Vesting(pallet_vesting::Call::vest {..}) |
				RuntimeCall::Vesting(pallet_vesting::Call::vest_other {..}) |
				// Specifically omitting Vesting `vested_transfer`, and `force_vested_transfer`
				RuntimeCall::Scheduler(..) |
				RuntimeCall::Proxy(..) |
				RuntimeCall::Multisig(..) |
				RuntimeCall::Nis(..) |
				RuntimeCall::Registrar(paras_registrar::Call::register {..}) |
				RuntimeCall::Registrar(paras_registrar::Call::deregister {..}) |
				// Specifically omitting Registrar `swap`
				RuntimeCall::Registrar(paras_registrar::Call::reserve {..}) |
				RuntimeCall::Crowdloan(..) |
				RuntimeCall::Slots(..) |
				RuntimeCall::Auctions(..) | // Specifically omitting the entire XCM Pallet
				RuntimeCall::VoterList(..) |
				RuntimeCall::NominationPools(..) |
				RuntimeCall::FastUnstake(..)
			),
			ProxyType::Governance => matches!(
				c,
				RuntimeCall::Treasury(..) |
					RuntimeCall::Bounties(..) |
					RuntimeCall::Utility(..) |
					RuntimeCall::ChildBounties(..) |
					// OpenGov calls
					RuntimeCall::ConvictionVoting(..) |
					RuntimeCall::Referenda(..) |
					RuntimeCall::FellowshipCollective(..) |
					RuntimeCall::FellowshipReferenda(..) |
					RuntimeCall::Whitelist(..)
			),
			ProxyType::Staking => {
				matches!(
					c,
					RuntimeCall::Staking(..) |
						RuntimeCall::Session(..) | RuntimeCall::Utility(..) |
						RuntimeCall::FastUnstake(..) |
						RuntimeCall::VoterList(..) |
						RuntimeCall::NominationPools(..)
				)
			},
			ProxyType::NominationPools => {
				matches!(c, RuntimeCall::NominationPools(..) | RuntimeCall::Utility(..))
			},
			ProxyType::CancelProxy => {
				matches!(c, RuntimeCall::Proxy(pallet_proxy::Call::reject_announcement { .. }))
			},
			ProxyType::Auction => matches!(
				c,
				RuntimeCall::Auctions(..) |
					RuntimeCall::Crowdloan(..) |
					RuntimeCall::Registrar(..) |
					RuntimeCall::Slots(..)
			),
			ProxyType::Society => matches!(c, RuntimeCall::Society(..)),
		}
	}
	fn is_superset(&self, o: &Self) -> bool {
		match (self, o) {
			(x, y) if x == y => true,
			(ProxyType::Any, _) => true,
			(_, ProxyType::Any) => false,
			(ProxyType::NonTransfer, _) => true,
			_ => false,
		}
	}
}

impl pallet_proxy::Config for Runtime {
	type RuntimeEvent = RuntimeEvent;
	type RuntimeCall = RuntimeCall;
	type Currency = Balances;
	type ProxyType = ProxyType;
	type ProxyDepositBase = ProxyDepositBase;
	type ProxyDepositFactor = ProxyDepositFactor;
	type MaxProxies = MaxProxies;
	type WeightInfo = weights::pallet_proxy::WeightInfo<Runtime>;
	type MaxPending = MaxPending;
	type CallHasher = BlakeTwo256;
	type AnnouncementDepositBase = AnnouncementDepositBase;
	type AnnouncementDepositFactor = AnnouncementDepositFactor;
}

impl parachains_origin::Config for Runtime {}

impl parachains_configuration::Config for Runtime {
	type WeightInfo = weights::runtime_parachains_configuration::WeightInfo<Runtime>;
}

impl parachains_shared::Config for Runtime {
	type DisabledValidators = Session;
}

impl parachains_session_info::Config for Runtime {
	type ValidatorSet = Historical;
}

impl parachains_inclusion::Config for Runtime {
	type RuntimeEvent = RuntimeEvent;
	type DisputesHandler = ParasDisputes;
	type RewardValidators = parachains_reward_points::RewardValidatorsWithEraPoints<Runtime>;
	type MessageQueue = MessageQueue;
	type WeightInfo = weights::runtime_parachains_inclusion::WeightInfo<Runtime>;
}

parameter_types! {
	pub const ParasUnsignedPriority: TransactionPriority = TransactionPriority::MAX;
}

impl parachains_paras::Config for Runtime {
	type RuntimeEvent = RuntimeEvent;
	type WeightInfo = weights::runtime_parachains_paras::WeightInfo<Runtime>;
	type UnsignedPriority = ParasUnsignedPriority;
	type QueueFootprinter = ParaInclusion;
	type NextSessionRotation = Babe;
	type OnNewHead = Registrar;
	type AssignCoretime = CoretimeAssignmentProvider;
}

parameter_types! {
	/// Amount of weight that can be spent per block to service messages.
	///
	/// # WARNING
	///
	/// This is not a good value for para-chains since the `Scheduler` already uses up to 80% block weight.
	pub MessageQueueServiceWeight: Weight = Perbill::from_percent(20) * BlockWeights::get().max_block;
	pub const MessageQueueHeapSize: u32 = 65_536;
	pub const MessageQueueMaxStale: u32 = 16;
}

/// Message processor to handle any messages that were enqueued into the `MessageQueue` pallet.
pub struct MessageProcessor;
impl ProcessMessage for MessageProcessor {
	type Origin = AggregateMessageOrigin;

	fn process_message(
		message: &[u8],
		origin: Self::Origin,
		meter: &mut WeightMeter,
		id: &mut [u8; 32],
	) -> Result<bool, ProcessMessageError> {
		let para = match origin {
			AggregateMessageOrigin::Ump(UmpQueueId::Para(para)) => para,
		};
		xcm_builder::ProcessXcmMessage::<
			Junction,
			xcm_executor::XcmExecutor<xcm_config::XcmConfig>,
			RuntimeCall,
		>::process_message(message, Junction::Parachain(para.into()), meter, id)
	}
}

impl pallet_message_queue::Config for Runtime {
	type RuntimeEvent = RuntimeEvent;
	type Size = u32;
	type HeapSize = MessageQueueHeapSize;
	type MaxStale = MessageQueueMaxStale;
	type ServiceWeight = MessageQueueServiceWeight;
	#[cfg(not(feature = "runtime-benchmarks"))]
	type MessageProcessor = MessageProcessor;
	#[cfg(feature = "runtime-benchmarks")]
	type MessageProcessor =
		pallet_message_queue::mock_helpers::NoopMessageProcessor<AggregateMessageOrigin>;
	type QueueChangeHandler = ParaInclusion;
	type QueuePausedQuery = ();
	type WeightInfo = weights::pallet_message_queue::WeightInfo<Runtime>;
}

impl parachains_dmp::Config for Runtime {}

parameter_types! {
	pub const HrmpChannelSizeAndCapacityWithSystemRatio: Percent = Percent::from_percent(100);
}

impl parachains_hrmp::Config for Runtime {
	type RuntimeOrigin = RuntimeOrigin;
	type RuntimeEvent = RuntimeEvent;
	type ChannelManager = EitherOf<EnsureRoot<Self::AccountId>, GeneralAdmin>;
	type Currency = Balances;
	// Use the `HrmpChannelSizeAndCapacityWithSystemRatio` ratio from the actual active
	// `HostConfiguration` configuration for `hrmp_channel_max_message_size` and
	// `hrmp_channel_max_capacity`.
	type DefaultChannelSizeAndCapacityWithSystem = ActiveConfigHrmpChannelSizeAndCapacityRatio<
		Runtime,
		HrmpChannelSizeAndCapacityWithSystemRatio,
	>;
	type WeightInfo = weights::runtime_parachains_hrmp::WeightInfo<Runtime>;
}

impl parachains_paras_inherent::Config for Runtime {
	type WeightInfo = weights::runtime_parachains_paras_inherent::WeightInfo<Runtime>;
}

impl parachains_scheduler::Config for Runtime {
	// If you change this, make sure the `Assignment` type of the new provider is binary compatible,
	// otherwise provide a migration.
	type AssignmentProvider = CoretimeAssignmentProvider;
}

parameter_types! {
	pub const BrokerId: u32 = system_parachain::BROKER_ID;
}

impl coretime::Config for Runtime {
	type RuntimeOrigin = RuntimeOrigin;
	type RuntimeEvent = RuntimeEvent;
	type Currency = Balances;
	type BrokerId = BrokerId;
	type WeightInfo = weights::runtime_parachains_coretime::WeightInfo<Runtime>;
	type SendXcm = crate::xcm_config::XcmRouter;
}

parameter_types! {
	pub const OnDemandTrafficDefaultValue: FixedU128 = FixedU128::from_u32(1);
}

impl parachains_assigner_on_demand::Config for Runtime {
	type RuntimeEvent = RuntimeEvent;
	type Currency = Balances;
	type TrafficDefaultValue = OnDemandTrafficDefaultValue;
	type WeightInfo = weights::runtime_parachains_assigner_on_demand::WeightInfo<Runtime>;
}

impl parachains_assigner_coretime::Config for Runtime {}

impl parachains_initializer::Config for Runtime {
	type Randomness = pallet_babe::RandomnessFromOneEpochAgo<Runtime>;
	type ForceOrigin = EnsureRoot<AccountId>;
	type WeightInfo = weights::runtime_parachains_initializer::WeightInfo<Runtime>;
	type CoretimeOnNewSession = Coretime;
}

impl parachains_disputes::Config for Runtime {
	type RuntimeEvent = RuntimeEvent;
	type RewardValidators = parachains_reward_points::RewardValidatorsWithEraPoints<Runtime>;
	type SlashingHandler = parachains_slashing::SlashValidatorsForDisputes<ParasSlashing>;
	type WeightInfo = weights::runtime_parachains_disputes::WeightInfo<Runtime>;
}

impl parachains_slashing::Config for Runtime {
	type KeyOwnerProofSystem = Historical;
	type KeyOwnerProof =
		<Self::KeyOwnerProofSystem as KeyOwnerProofSystem<(KeyTypeId, ValidatorId)>>::Proof;
	type KeyOwnerIdentification = <Self::KeyOwnerProofSystem as KeyOwnerProofSystem<(
		KeyTypeId,
		ValidatorId,
	)>>::IdentificationTuple;
	type HandleReports = parachains_slashing::SlashingReportHandler<
		Self::KeyOwnerIdentification,
		Offences,
		ReportLongevity,
	>;
	type WeightInfo = weights::runtime_parachains_disputes_slashing::WeightInfo<Runtime>;
	type BenchmarkingConfig = parachains_slashing::BenchConfig<1000>;
}

parameter_types! {
	pub const ParaDeposit: Balance = 40 * UNITS;
}

impl paras_registrar::Config for Runtime {
	type RuntimeOrigin = RuntimeOrigin;
	type RuntimeEvent = RuntimeEvent;
	type Currency = Balances;
	type OnSwap = (Crowdloan, Slots);
	type ParaDeposit = ParaDeposit;
	type DataDepositPerByte = DataDepositPerByte;
	type WeightInfo = weights::polkadot_runtime_common_paras_registrar::WeightInfo<Runtime>;
}

parameter_types! {
	// 6 weeks
	pub LeasePeriod: BlockNumber = prod_or_fast!(6 * WEEKS, 6 * WEEKS, "KSM_LEASE_PERIOD");
}

impl slots::Config for Runtime {
	type RuntimeEvent = RuntimeEvent;
	type Currency = Balances;
	type Registrar = Registrar;
	type LeasePeriod = LeasePeriod;
	type LeaseOffset = ();
	type ForceOrigin = EitherOf<EnsureRoot<Self::AccountId>, LeaseAdmin>;
	type WeightInfo = weights::polkadot_runtime_common_slots::WeightInfo<Runtime>;
}

parameter_types! {
	pub const CrowdloanId: PalletId = PalletId(*b"py/cfund");
	pub const OldSubmissionDeposit: Balance = 3 * GRAND; // ~ 10 KSM
	pub const MinContribution: Balance = 3_000 * CENTS; // ~ .1 KSM
	pub const RemoveKeysLimit: u32 = 1000;
	// Allow 32 bytes for an additional memo to a crowdloan.
	pub const MaxMemoLength: u8 = 32;
}

impl crowdloan::Config for Runtime {
	type RuntimeEvent = RuntimeEvent;
	type PalletId = CrowdloanId;
	type SubmissionDeposit = OldSubmissionDeposit;
	type MinContribution = MinContribution;
	type RemoveKeysLimit = RemoveKeysLimit;
	type Registrar = Registrar;
	type Auctioneer = Auctions;
	type MaxMemoLength = MaxMemoLength;
	type WeightInfo = weights::polkadot_runtime_common_crowdloan::WeightInfo<Runtime>;
}

parameter_types! {
	// The average auction is 7 days long, so this will be 70% for ending period.
	// 5 Days = 72000 Blocks @ 6 sec per block
	pub const EndingPeriod: BlockNumber = 5 * DAYS;
	// ~ 1000 samples per day -> ~ 20 blocks per sample -> 2 minute samples
	pub const SampleLength: BlockNumber = 2 * MINUTES;
}

impl auctions::Config for Runtime {
	type RuntimeEvent = RuntimeEvent;
	type Leaser = Slots;
	type Registrar = Registrar;
	type EndingPeriod = EndingPeriod;
	type SampleLength = SampleLength;
	type Randomness = pallet_babe::RandomnessFromOneEpochAgo<Runtime>;
	type InitiateOrigin = EitherOf<EnsureRoot<Self::AccountId>, AuctionAdmin>;
	type WeightInfo = weights::polkadot_runtime_common_auctions::WeightInfo<Runtime>;
}

type NisCounterpartInstance = pallet_balances::Instance2;
impl pallet_balances::Config<NisCounterpartInstance> for Runtime {
	type Balance = Balance;
	type DustRemoval = ();
	type RuntimeEvent = RuntimeEvent;
	type ExistentialDeposit = ConstU128<10_000_000_000>; // One KTC cent
	type AccountStore = StorageMapShim<
		pallet_balances::Account<Runtime, NisCounterpartInstance>,
		AccountId,
		pallet_balances::AccountData<u128>,
	>;
	type MaxLocks = ConstU32<4>;
	type MaxReserves = ConstU32<4>;
	type ReserveIdentifier = [u8; 8];
	type WeightInfo = weights::pallet_balances_nis_counterpart::WeightInfo<Runtime>;
	type RuntimeHoldReason = RuntimeHoldReason;
	type RuntimeFreezeReason = RuntimeFreezeReason;
	type FreezeIdentifier = ();
	type MaxFreezes = ConstU32<1>;
}

parameter_types! {
	pub const NisBasePeriod: BlockNumber = 7 * DAYS;
	pub const MinBid: Balance = 100 * QUID;
	pub MinReceipt: Perquintill = Perquintill::from_rational(1u64, 10_000_000u64);
	pub const IntakePeriod: BlockNumber = 5 * MINUTES;
	pub MaxIntakeWeight: Weight = MAXIMUM_BLOCK_WEIGHT / 10;
	pub const ThawThrottle: (Perquintill, BlockNumber) = (Perquintill::from_percent(25), 5);
	pub storage NisTarget: Perquintill = Perquintill::zero();
	pub const NisPalletId: PalletId = PalletId(*b"py/nis  ");
}

impl pallet_nis::Config for Runtime {
	type WeightInfo = weights::pallet_nis::WeightInfo<Runtime>;
	type RuntimeEvent = RuntimeEvent;
	type Currency = Balances;
	type CurrencyBalance = Balance;
	type FundOrigin = frame_system::EnsureSigned<AccountId>;
	type Counterpart = NisCounterpartBalances;
	type CounterpartAmount = WithMaximumOf<ConstU128<21_000_000_000_000_000_000u128>>;
	type Deficit = (); // Mint
	type IgnoredIssuance = ();
	type Target = NisTarget;
	type PalletId = NisPalletId;
	type QueueCount = ConstU32<500>;
	type MaxQueueLen = ConstU32<1000>;
	type FifoQueueLen = ConstU32<250>;
	type BasePeriod = NisBasePeriod;
	type MinBid = MinBid;
	type MinReceipt = MinReceipt;
	type IntakePeriod = IntakePeriod;
	type MaxIntakeWeight = MaxIntakeWeight;
	type ThawThrottle = ThawThrottle;
	type RuntimeHoldReason = RuntimeHoldReason;
}

parameter_types! {
	pub const PoolsPalletId: PalletId = PalletId(*b"py/nopls");
	pub const MaxPointsToBalance: u8 = 10;
}

impl pallet_nomination_pools::Config for Runtime {
	type RuntimeEvent = RuntimeEvent;
	type WeightInfo = weights::pallet_nomination_pools::WeightInfo<Self>;
	type Currency = Balances;
	type RuntimeFreezeReason = RuntimeFreezeReason;
	type RewardCounter = FixedU128;
	type BalanceToU256 = BalanceToU256;
	type U256ToBalance = U256ToBalance;
	type Staking = Staking;
	type PostUnbondingPoolsWindow = ConstU32<4>;
	type MaxMetadataLen = ConstU32<256>;
	// we use the same number of allowed unlocking chunks as with staking.
	type MaxUnbonding = <Self as pallet_staking::Config>::MaxUnlockingChunks;
	type PalletId = PoolsPalletId;
	type MaxPointsToBalance = MaxPointsToBalance;
}

impl pallet_asset_rate::Config for Runtime {
	type WeightInfo = weights::pallet_asset_rate::WeightInfo<Runtime>;
	type RuntimeEvent = RuntimeEvent;
	type CreateOrigin = EitherOfDiverse<EnsureRoot<AccountId>, Treasurer>;
	type RemoveOrigin = EitherOfDiverse<EnsureRoot<AccountId>, Treasurer>;
	type UpdateOrigin = EitherOfDiverse<EnsureRoot<AccountId>, Treasurer>;
	type Currency = Balances;
	type AssetKind = <Runtime as pallet_treasury::Config>::AssetKind;
	#[cfg(feature = "runtime-benchmarks")]
	type BenchmarkHelper = polkadot_runtime_common::impls::benchmarks::AssetRateArguments;
}

// A mock pallet to keep `ImOnline` events decodable after pallet removal
pub mod pallet_im_online {
	use frame_support::pallet_prelude::*;
	pub use pallet::*;

	pub mod sr25519 {
		mod app_sr25519 {
			use sp_application_crypto::{app_crypto, key_types::IM_ONLINE, sr25519};
			app_crypto!(sr25519, IM_ONLINE);
		}
		pub type AuthorityId = app_sr25519::Public;
	}

	#[frame_support::pallet]
	pub mod pallet {
		use super::*;
		use frame_support::traits::{ValidatorSet, ValidatorSetWithIdentification};

		#[pallet::pallet]
		pub struct Pallet<T>(_);

		#[pallet::config]
		pub trait Config: frame_system::Config {
			type RuntimeEvent: From<Event<Self>>
				+ IsType<<Self as frame_system::Config>::RuntimeEvent>;
			type ValidatorSet: ValidatorSetWithIdentification<Self::AccountId>;
		}

		pub type ValidatorId<T> = <<T as Config>::ValidatorSet as ValidatorSet<
			<T as frame_system::Config>::AccountId,
		>>::ValidatorId;

		pub type IdentificationTuple<T> = (
			ValidatorId<T>,
			<<T as Config>::ValidatorSet as ValidatorSetWithIdentification<
				<T as frame_system::Config>::AccountId,
			>>::Identification,
		);

		#[pallet::event]
		pub enum Event<T: Config> {
			HeartbeatReceived { authority_id: super::sr25519::AuthorityId },
			AllGood,
			SomeOffline { offline: sp_std::vec::Vec<IdentificationTuple<T>> },
		}
	}
}

impl pallet_im_online::Config for Runtime {
	type RuntimeEvent = RuntimeEvent;
	type ValidatorSet = Historical;
}

construct_runtime! {
	pub enum Runtime
	{
		// Basic stuff.
		System: frame_system = 0,

		// Babe must be before session.
		Babe: pallet_babe = 1,

		Timestamp: pallet_timestamp = 2,
		Indices: pallet_indices = 3,
		Balances: pallet_balances = 4,
		TransactionPayment: pallet_transaction_payment = 33,

		// Consensus support.
		// Authorship must be before session in order to note author in the correct session and era
		// for staking.
		Authorship: pallet_authorship = 5,
		Staking: pallet_staking = 6,
		Offences: pallet_offences = 7,
		Historical: session_historical = 34,

		Session: pallet_session = 8,
		Grandpa: pallet_grandpa = 10,
		ImOnline: pallet_im_online::{Event<T>} = 11,
		AuthorityDiscovery: pallet_authority_discovery = 12,

		// Governance stuff.
		Treasury: pallet_treasury = 18,
		ConvictionVoting: pallet_conviction_voting = 20,
		Referenda: pallet_referenda = 21,
//		pub type FellowshipCollectiveInstance = pallet_ranked_collective::Instance1;
		FellowshipCollective: pallet_ranked_collective::<Instance1> = 22,
//		pub type FellowshipReferendaInstance = pallet_referenda::Instance2;
		FellowshipReferenda: pallet_referenda::<Instance2> = 23,
		Origins: pallet_custom_origins = 43,
		Whitelist: pallet_whitelist = 44,

		// Claims. Usable initially.
		Claims: claims = 19,

		// Utility module.
		Utility: pallet_utility = 24,

		// pallet_identity = 25 (removed post 1.2.4)

		// Society module.
		Society: pallet_society = 26,

		// Social recovery module.
		Recovery: pallet_recovery = 27,

		// Vesting. Usable initially, but removed once all vesting is finished.
		Vesting: pallet_vesting = 28,

		// System scheduler.
		Scheduler: pallet_scheduler = 29,

		// Proxy module. Late addition.
		Proxy: pallet_proxy = 30,

		// Multisig module. Late addition.
		Multisig: pallet_multisig = 31,

		// Preimage registrar.
		Preimage: pallet_preimage = 32,

		// Bounties modules.
		Bounties: pallet_bounties = 35,
		ChildBounties: pallet_child_bounties = 40,

		// Election pallet. Only works with staking, but placed here to maintain indices.
		ElectionProviderMultiPhase: pallet_election_provider_multi_phase = 37,

		// NIS pallet.
		Nis: pallet_nis = 38,
		NisCounterpartBalances: pallet_balances::<Instance2> = 45,

		// Provides a semi-sorted list of nominators for staking.
		VoterList: pallet_bags_list::<Instance1> = 39,

		// nomination pools: extension to staking.
		NominationPools: pallet_nomination_pools = 41,

		// Fast unstake pallet: extension to staking.
		FastUnstake: pallet_fast_unstake = 42,

		// Parachains pallets. Start indices at 50 to leave room.
		ParachainsOrigin: parachains_origin = 50,
		Configuration: parachains_configuration = 51,
		ParasShared: parachains_shared = 52,
		ParaInclusion: parachains_inclusion = 53,
		ParaInherent: parachains_paras_inherent = 54,
		ParaScheduler: parachains_scheduler = 55,
		Paras: parachains_paras = 56,
		Initializer: parachains_initializer = 57,
		Dmp: parachains_dmp = 58,
		Hrmp: parachains_hrmp = 60,
		ParaSessionInfo: parachains_session_info = 61,
		ParasDisputes: parachains_disputes = 62,
		ParasSlashing: parachains_slashing = 63,
		OnDemandAssignmentProvider: parachains_assigner_on_demand = 64,
		CoretimeAssignmentProvider: parachains_assigner_coretime = 65,

		// Parachain Onboarding Pallets. Start indices at 70 to leave room.
		Registrar: paras_registrar = 70,
		Slots: slots = 71,
		Auctions: auctions = 72,
		Crowdloan: crowdloan = 73,
		Coretime: coretime = 74,

		// Pallet for sending XCM.
		XcmPallet: pallet_xcm = 99,

		// Generalized message queue
		MessageQueue: pallet_message_queue = 100,

		// Asset rate.
		AssetRate: pallet_asset_rate = 101,

		// BEEFY Bridges support.
		Beefy: pallet_beefy = 200,
		// MMR leaf construction must be after session in order to have a leaf's next_auth_set
		// refer to block<N>. See issue #160 for details.
		Mmr: pallet_mmr = 201,
		BeefyMmrLeaf: pallet_beefy_mmr = 202,
	}
}

/// The address format for describing accounts.
pub type Address = sp_runtime::MultiAddress<AccountId, ()>;
/// Block header type as expected by this runtime.
pub type Header = generic::Header<BlockNumber, BlakeTwo256>;
/// Block type as expected by this runtime.
pub type Block = generic::Block<Header, UncheckedExtrinsic>;
/// A Block signed with a Justification
pub type SignedBlock = generic::SignedBlock<Block>;
/// `BlockId` type as expected by this runtime.
pub type BlockId = generic::BlockId<Block>;
/// The `SignedExtension` to the basic transaction logic.
pub type SignedExtra = (
	frame_system::CheckNonZeroSender<Runtime>,
	frame_system::CheckSpecVersion<Runtime>,
	frame_system::CheckTxVersion<Runtime>,
	frame_system::CheckGenesis<Runtime>,
	frame_system::CheckMortality<Runtime>,
	frame_system::CheckNonce<Runtime>,
	frame_system::CheckWeight<Runtime>,
	pallet_transaction_payment::ChargeTransactionPayment<Runtime>,
	frame_metadata_hash_extension::CheckMetadataHash<Runtime>,
);

pub struct NominationPoolsMigrationV4OldPallet;
impl Get<Perbill> for NominationPoolsMigrationV4OldPallet {
	fn get() -> Perbill {
		Perbill::from_percent(10)
	}
}

/// All migrations that will run on the next runtime upgrade.
///
/// This contains the combined migrations of the last 10 releases. It allows to skip runtime
/// upgrades in case governance decides to do so. THE ORDER IS IMPORTANT.
pub type Migrations = (migrations::Unreleased, migrations::Permanent);

/// The runtime migrations per release.
#[allow(deprecated, missing_docs)]
pub mod migrations {
	use super::*;
	use frame_support::traits::OnRuntimeUpgrade;
	use frame_system::RawOrigin;
	use pallet_scheduler::WeightInfo as SchedulerWeightInfo;
	use polkadot_runtime_common::auctions::WeightInfo as AuctionsWeightInfo;
	use runtime_parachains::configuration::WeightInfo;
	#[cfg(feature = "try-runtime")]
	use sp_core::crypto::ByteArray;

	pub struct GetLegacyLeaseImpl;
	impl coretime::migration::GetLegacyLease<BlockNumber> for GetLegacyLeaseImpl {
		fn get_parachain_lease_in_blocks(para: ParaId) -> Option<BlockNumber> {
			let now = frame_system::Pallet::<Runtime>::block_number();
			let lease = slots::Pallet::<Runtime>::lease(para);
			if lease.is_empty() {
				return None
			}
			// Lease not yet started/or having holes, refund (coretime can't handle this):
			if lease.iter().any(Option::is_none) {
				if let Err(err) = slots::Pallet::<Runtime>::clear_all_leases(
					frame_system::RawOrigin::Root.into(),
					para,
				) {
					log::error!(
						target: "runtime",
						"Clearing lease for para: {:?} failed, with error: {:?}",
						para,
						err
					);
				};
				return None
			}
			let (index, _) =
				<slots::Pallet<Runtime> as Leaser<BlockNumber>>::lease_period_index(now)?;
			Some(index.saturating_add(lease.len() as u32).saturating_mul(LeasePeriod::get()))
		}
	}

	/// Enable the elastic scaling node side feature.
	///
	/// This is required for Coretime to ensure the relay chain processes parachains that are
	/// assigned to multiple cores.
	pub struct EnableElasticScalingNodeFeature;
	impl OnRuntimeUpgrade for EnableElasticScalingNodeFeature {
		fn on_runtime_upgrade() -> Weight {
			let _ = Configuration::set_node_feature(RawOrigin::Root.into(), 1, true);
			weights::runtime_parachains_configuration::WeightInfo::<Runtime>::set_node_feature()
		}
	}

	parameter_types! {
		pub const StateTrieMigrationName: &'static str = "StateTrieMigration";
		pub const ImOnlinePalletName: &'static str = "ImOnline";
		pub const IdentityPalletName: &'static str = "Identity";
		pub const IdentityMigratorPalletName: &'static str = "IdentityMigrator";
	}

	/// Upgrade Session keys to exclude `ImOnline` key.
	/// When this is removed, should also remove `OldSessionKeys`.
	pub struct UpgradeSessionKeys;
	const UPGRADE_SESSION_KEYS_FROM_SPEC: u32 = 1001003;

	impl OnRuntimeUpgrade for UpgradeSessionKeys {
		#[cfg(feature = "try-runtime")]
		fn pre_upgrade() -> Result<Vec<u8>, sp_runtime::TryRuntimeError> {
			if System::last_runtime_upgrade_spec_version() > UPGRADE_SESSION_KEYS_FROM_SPEC {
				log::warn!(target: "runtime::session_keys", "Skipping session keys migration pre-upgrade check due to spec version (already applied?)");
				return Ok(Vec::new())
			}

			log::info!(target: "runtime::session_keys", "Collecting pre-upgrade session keys state");
			let key_ids = SessionKeys::key_ids();
			frame_support::ensure!(
				key_ids
					.into_iter()
					.find(|&k| *k == sp_core::crypto::key_types::IM_ONLINE)
					.is_none(),
				"New session keys contain the ImOnline key that should have been removed",
			);
			let storage_key = pallet_session::QueuedKeys::<Runtime>::hashed_key();
			let mut state: Vec<u8> = Vec::new();
			frame_support::storage::unhashed::get::<Vec<(ValidatorId, OldSessionKeys)>>(
				&storage_key,
			)
			.ok_or::<sp_runtime::TryRuntimeError>("Queued keys are not available".into())?
			.into_iter()
			.for_each(|(id, keys)| {
				state.extend_from_slice(id.as_slice());
				for key_id in key_ids {
					state.extend_from_slice(keys.get_raw(*key_id));
				}
			});
			frame_support::ensure!(state.len() > 0, "Queued keys are not empty before upgrade");
			Ok(state)
		}

		fn on_runtime_upgrade() -> Weight {
			if System::last_runtime_upgrade_spec_version() > UPGRADE_SESSION_KEYS_FROM_SPEC {
				log::info!("Skipping session keys upgrade: already applied");
				return <Runtime as frame_system::Config>::DbWeight::get().reads(1)
			}
			log::trace!("Upgrading session keys");
			Session::upgrade_keys::<OldSessionKeys, _>(transform_session_keys);
			Perbill::from_percent(50) * BlockWeights::get().max_block
		}

		#[cfg(feature = "try-runtime")]
		fn post_upgrade(
			old_state: sp_std::vec::Vec<u8>,
		) -> Result<(), sp_runtime::TryRuntimeError> {
			if System::last_runtime_upgrade_spec_version() > UPGRADE_SESSION_KEYS_FROM_SPEC {
				log::warn!(target: "runtime::session_keys", "Skipping session keys migration post-upgrade check due to spec version (already applied?)");
				return Ok(())
			}

			let key_ids = SessionKeys::key_ids();
			let mut new_state: Vec<u8> = Vec::new();
			pallet_session::QueuedKeys::<Runtime>::get().into_iter().for_each(|(id, keys)| {
				new_state.extend_from_slice(id.as_slice());
				for key_id in key_ids {
					new_state.extend_from_slice(keys.get_raw(*key_id));
				}
			});
			frame_support::ensure!(new_state.len() > 0, "Queued keys are not empty after upgrade");
			frame_support::ensure!(
				old_state == new_state,
				"Pre-upgrade and post-upgrade keys do not match!"
			);
			log::info!(target: "runtime::session_keys", "Session keys migrated successfully");
			Ok(())
		}
	}

	/// Cancel all ongoing auctions.
	///
	/// Any leases that come into existence after coretime was launched will not be served. Yet,
	/// any ongoing auctions must be cancelled.
	///
	/// Safety:
	///
	/// - After coretime is launched, there are no auctions anymore. So if this forgotten to
	/// be removed after the runtime upgrade, running this again on the next one is harmless.
	/// - I am assuming scheduler `TaskName`s are unique, so removal of the scheduled entry
	/// multiple times should also be fine.
	pub struct CancelAuctions;
	impl OnRuntimeUpgrade for CancelAuctions {
		fn on_runtime_upgrade() -> Weight {
			if let Err(err) = Auctions::cancel_auction(frame_system::RawOrigin::Root.into()) {
				log::debug!(target: "runtime", "Cancelling auctions failed: {:?}", err);
			}
			// Cancel scheduled auction as well:
			if let Err(err) = Scheduler::cancel_named(
				pallet_custom_origins::Origin::AuctionAdmin.into(),
				[
					0x5c, 0x68, 0xbf, 0x0c, 0x2d, 0x11, 0x04, 0x91, 0x6b, 0xa5, 0xa4, 0xde, 0xe6,
					0xb8, 0x14, 0xe8, 0x2b, 0x27, 0x93, 0x78, 0x4c, 0xb6, 0xe7, 0x69, 0x04, 0x00,
					0x1a, 0x59, 0x49, 0xc1, 0x63, 0xb1,
				],
			) {
				log::debug!(target: "runtime", "Cancelling scheduled auctions failed: {:?}", err);
			}
			weights::polkadot_runtime_common_auctions::WeightInfo::<Runtime>::cancel_auction()
				.saturating_add(weights::pallet_scheduler::WeightInfo::<Runtime>::cancel_named(
					<Runtime as pallet_scheduler::Config>::MaxScheduledPerBlock::get(),
				))
		}
	}

	/// Unreleased migrations. Add new ones here:
	pub type Unreleased = (
		frame_support::migrations::RemovePallet<StateTrieMigrationName, RocksDbWeight>,
		pallet_nomination_pools::migration::versioned::V7ToV8<Runtime>,
		pallet_staking::migrations::v14::MigrateToV14<Runtime>,
		parachains_configuration::migration::v10::MigrateToV10<Runtime>,
		parachains_configuration::migration::v11::MigrateToV11<Runtime>,
		pallet_grandpa::migrations::MigrateV4ToV5<Runtime>,
		parachains_scheduler::migration::MigrateV1ToV2<Runtime>,
		// Migrate from legacy lease to coretime. Needs to run after configuration v11
		coretime::migration::MigrateToCoretime<
			Runtime,
			crate::xcm_config::XcmRouter,
			GetLegacyLeaseImpl,
		>,
		EnableElasticScalingNodeFeature,
		// Upgrade `SessionKeys` to exclude `ImOnline`
		UpgradeSessionKeys,
		// Remove `im-online` pallet on-chain storage
		frame_support::migrations::RemovePallet<
			ImOnlinePalletName,
			<Runtime as frame_system::Config>::DbWeight,
		>,
		CancelAuctions,
		// Remove `identity` and `identity-migrator`.
		frame_support::migrations::RemovePallet<
			IdentityPalletName,
			<Runtime as frame_system::Config>::DbWeight,
		>,
		frame_support::migrations::RemovePallet<
			IdentityMigratorPalletName,
			<Runtime as frame_system::Config>::DbWeight,
		>,
	);

	/// Migrations/checks that do not need to be versioned and can run on every update.
	pub type Permanent = (pallet_xcm::migration::MigrateToLatestXcmVersion<Runtime>,);
}

/// Unchecked extrinsic type as expected by this runtime.
pub type UncheckedExtrinsic =
	generic::UncheckedExtrinsic<Address, RuntimeCall, Signature, SignedExtra>;
/// Executive: handles dispatch to the various modules.
pub type Executive = frame_executive::Executive<
	Runtime,
	Block,
	frame_system::ChainContext<Runtime>,
	Runtime,
	AllPalletsWithSystem,
	Migrations,
>;
/// The payload being signed in the transactions.
pub type SignedPayload = generic::SignedPayload<RuntimeCall, SignedExtra>;

#[cfg(feature = "runtime-benchmarks")]
mod benches {
	frame_benchmarking::define_benchmarks!(
		// Polkadot
<<<<<<< HEAD
		// NOTE: Make sure to prefix these with `polkadot_runtime_common::` so
		// that the path resolves correctly in the generated file.
		[runtime_common::auctions, Auctions]
		[runtime_common::crowdloan, Crowdloan]
		[runtime_common::claims, Claims]
		[runtime_common::slots, Slots]
		[runtime_common::paras_registrar, Registrar]
=======
		[polkadot_runtime_common::auctions, Auctions]
		[polkadot_runtime_common::crowdloan, Crowdloan]
		[polkadot_runtime_common::claims, Claims]
		[polkadot_runtime_common::identity_migrator, IdentityMigrator]
		[polkadot_runtime_common::slots, Slots]
		[polkadot_runtime_common::paras_registrar, Registrar]
>>>>>>> 0185f7c1
		[runtime_parachains::configuration, Configuration]
		[runtime_parachains::hrmp, Hrmp]
		[runtime_parachains::disputes, ParasDisputes]
		[runtime_parachains::disputes::slashing, ParasSlashing]
		[runtime_parachains::inclusion, ParaInclusion]
		[runtime_parachains::initializer, Initializer]
		[runtime_parachains::paras_inherent, ParaInherent]
		[runtime_parachains::paras, Paras]
		[runtime_parachains::assigner_on_demand, OnDemandAssignmentProvider]
		[runtime_parachains::coretime, Coretime]
		// Substrate
		[pallet_balances, Native]
		[pallet_balances, NisCounterpart]
		[pallet_bags_list, VoterList]
		[frame_benchmarking::baseline, Baseline::<Runtime>]
		[pallet_bounties, Bounties]
		[pallet_child_bounties, ChildBounties]
		[pallet_conviction_voting, ConvictionVoting]
		[pallet_election_provider_multi_phase, ElectionProviderMultiPhase]
		[frame_election_provider_support, ElectionProviderBench::<Runtime>]
		[pallet_fast_unstake, FastUnstake]
		[pallet_nis, Nis]
		[pallet_indices, Indices]
		[pallet_message_queue, MessageQueue]
		[pallet_multisig, Multisig]
		[pallet_nomination_pools, NominationPoolsBench::<Runtime>]
		[pallet_offences, OffencesBench::<Runtime>]
		[pallet_preimage, Preimage]
		[pallet_proxy, Proxy]
		[pallet_ranked_collective, FellowshipCollective]
		[pallet_recovery, Recovery]
		[pallet_referenda, Referenda]
		[pallet_referenda, FellowshipReferenda]
		[pallet_scheduler, Scheduler]
		[pallet_session, SessionBench::<Runtime>]
		[pallet_society, Society]
		[pallet_staking, Staking]
		[frame_system, SystemBench::<Runtime>]
		[pallet_timestamp, Timestamp]
		[pallet_treasury, Treasury]
		[pallet_utility, Utility]
		[pallet_vesting, Vesting]
		[pallet_whitelist, Whitelist]
		[pallet_asset_rate, AssetRate]
		// XCM
		[pallet_xcm, PalletXcmExtrinsiscsBenchmark::<Runtime>]
		[pallet_xcm_benchmarks::fungible, pallet_xcm_benchmarks::fungible::Pallet::<Runtime>]
		[pallet_xcm_benchmarks::generic, pallet_xcm_benchmarks::generic::Pallet::<Runtime>]
	);
}

sp_api::impl_runtime_apis! {
	impl sp_api::Core<Block> for Runtime {
		fn version() -> RuntimeVersion {
			VERSION
		}

		fn execute_block(block: Block) {
			Executive::execute_block(block);
		}

		fn initialize_block(header: &<Block as BlockT>::Header) {
			Executive::initialize_block(header)
		}
	}

	impl sp_api::Metadata<Block> for Runtime {
		fn metadata() -> OpaqueMetadata {
			OpaqueMetadata::new(Runtime::metadata().into())
		}

		fn metadata_at_version(version: u32) -> Option<OpaqueMetadata> {
			Runtime::metadata_at_version(version)
		}

		fn metadata_versions() -> sp_std::vec::Vec<u32> {
			Runtime::metadata_versions()
		}
	}

	impl sp_block_builder::BlockBuilder<Block> for Runtime {
		fn apply_extrinsic(extrinsic: <Block as BlockT>::Extrinsic) -> ApplyExtrinsicResult {
			Executive::apply_extrinsic(extrinsic)
		}

		fn finalize_block() -> <Block as BlockT>::Header {
			Executive::finalize_block()
		}

		fn inherent_extrinsics(data: sp_inherents::InherentData) -> Vec<<Block as BlockT>::Extrinsic> {
			data.create_extrinsics()
		}

		fn check_inherents(
			block: Block,
			data: sp_inherents::InherentData,
		) -> sp_inherents::CheckInherentsResult {
			data.check_extrinsics(&block)
		}
	}

	impl sp_transaction_pool::runtime_api::TaggedTransactionQueue<Block> for Runtime {
		fn validate_transaction(
			source: TransactionSource,
			tx: <Block as BlockT>::Extrinsic,
			block_hash: <Block as BlockT>::Hash,
		) -> TransactionValidity {
			Executive::validate_transaction(source, tx, block_hash)
		}
	}

	impl sp_offchain::OffchainWorkerApi<Block> for Runtime {
		fn offchain_worker(header: &<Block as BlockT>::Header) {
			Executive::offchain_worker(header)
		}
	}

	#[api_version(10)]
	impl polkadot_primitives::runtime_api::ParachainHost<Block> for Runtime {
		fn validators() -> Vec<ValidatorId> {
			parachains_runtime_api_impl::validators::<Runtime>()
		}

		fn validator_groups() -> (Vec<Vec<ValidatorIndex>>, GroupRotationInfo<BlockNumber>) {
			parachains_runtime_api_impl::validator_groups::<Runtime>()
		}

		fn availability_cores() -> Vec<CoreState<Hash, BlockNumber>> {
			parachains_runtime_api_impl::availability_cores::<Runtime>()
		}

		fn persisted_validation_data(para_id: ParaId, assumption: OccupiedCoreAssumption)
			-> Option<PersistedValidationData<Hash, BlockNumber>> {
			parachains_runtime_api_impl::persisted_validation_data::<Runtime>(para_id, assumption)
		}

		fn assumed_validation_data(
			para_id: ParaId,
			expected_persisted_validation_data_hash: Hash,
		) -> Option<(PersistedValidationData<Hash, BlockNumber>, ValidationCodeHash)> {
			parachains_runtime_api_impl::assumed_validation_data::<Runtime>(
				para_id,
				expected_persisted_validation_data_hash,
			)
		}

		fn check_validation_outputs(
			para_id: ParaId,
			outputs: polkadot_primitives::CandidateCommitments,
		) -> bool {
			parachains_runtime_api_impl::check_validation_outputs::<Runtime>(para_id, outputs)
		}

		fn session_index_for_child() -> SessionIndex {
			parachains_runtime_api_impl::session_index_for_child::<Runtime>()
		}

		fn validation_code(para_id: ParaId, assumption: OccupiedCoreAssumption)
			-> Option<ValidationCode> {
			parachains_runtime_api_impl::validation_code::<Runtime>(para_id, assumption)
		}

		fn candidate_pending_availability(para_id: ParaId) -> Option<CommittedCandidateReceipt<Hash>> {
			parachains_runtime_api_impl::candidate_pending_availability::<Runtime>(para_id)
		}

		fn candidate_events() -> Vec<CandidateEvent<Hash>> {
			parachains_runtime_api_impl::candidate_events::<Runtime, _>(|ev| {
				match ev {
					RuntimeEvent::ParaInclusion(ev) => {
						Some(ev)
					}
					_ => None,
				}
			})
		}

		fn session_info(index: SessionIndex) -> Option<SessionInfo> {
			parachains_runtime_api_impl::session_info::<Runtime>(index)
		}

		fn session_executor_params(session_index: SessionIndex) -> Option<ExecutorParams> {
			parachains_runtime_api_impl::session_executor_params::<Runtime>(session_index)
		}

		fn dmq_contents(recipient: ParaId) -> Vec<InboundDownwardMessage<BlockNumber>> {
			parachains_runtime_api_impl::dmq_contents::<Runtime>(recipient)
		}

		fn inbound_hrmp_channels_contents(
			recipient: ParaId
		) -> BTreeMap<ParaId, Vec<InboundHrmpMessage<BlockNumber>>> {
			parachains_runtime_api_impl::inbound_hrmp_channels_contents::<Runtime>(recipient)
		}

		fn validation_code_by_hash(hash: ValidationCodeHash) -> Option<ValidationCode> {
			parachains_runtime_api_impl::validation_code_by_hash::<Runtime>(hash)
		}

		fn on_chain_votes() -> Option<ScrapedOnChainVotes<Hash>> {
			parachains_runtime_api_impl::on_chain_votes::<Runtime>()
		}

		fn submit_pvf_check_statement(
			stmt: polkadot_primitives::PvfCheckStatement,
			signature: polkadot_primitives::ValidatorSignature,
		) {
			parachains_runtime_api_impl::submit_pvf_check_statement::<Runtime>(stmt, signature)
		}

		fn pvfs_require_precheck() -> Vec<ValidationCodeHash> {
			parachains_runtime_api_impl::pvfs_require_precheck::<Runtime>()
		}

		fn validation_code_hash(para_id: ParaId, assumption: OccupiedCoreAssumption)
			-> Option<ValidationCodeHash>
		{
			parachains_runtime_api_impl::validation_code_hash::<Runtime>(para_id, assumption)
		}

		fn disputes() -> Vec<(SessionIndex, CandidateHash, DisputeState<BlockNumber>)> {
			parachains_runtime_api_impl::get_session_disputes::<Runtime>()
		}

		fn unapplied_slashes(
		) -> Vec<(SessionIndex, CandidateHash, slashing::PendingSlashes)> {
			parachains_runtime_api_impl::unapplied_slashes::<Runtime>()
		}

		fn key_ownership_proof(
			validator_id: ValidatorId,
		) -> Option<slashing::OpaqueKeyOwnershipProof> {
			use codec::Encode;

			Historical::prove((PARACHAIN_KEY_TYPE_ID, validator_id))
				.map(|p| p.encode())
				.map(slashing::OpaqueKeyOwnershipProof::new)
		}

		fn submit_report_dispute_lost(
			dispute_proof: slashing::DisputeProof,
			key_ownership_proof: slashing::OpaqueKeyOwnershipProof,
		) -> Option<()> {
			parachains_runtime_api_impl::submit_unsigned_slashing_report::<Runtime>(
				dispute_proof,
				key_ownership_proof,
			)
		}

		fn minimum_backing_votes() -> u32 {
			parachains_runtime_api_impl::minimum_backing_votes::<Runtime>()
		}

		fn para_backing_state(para_id: ParaId) -> Option<polkadot_primitives::async_backing::BackingState> {
			parachains_runtime_api_impl::backing_state::<Runtime>(para_id)
		}

		fn async_backing_params() -> polkadot_primitives::AsyncBackingParams {
			parachains_runtime_api_impl::async_backing_params::<Runtime>()
		}

		fn disabled_validators() -> Vec<ValidatorIndex> {
			parachains_vstaging_api_impl::disabled_validators::<Runtime>()
		}

		fn node_features() -> NodeFeatures {
			parachains_vstaging_api_impl::node_features::<Runtime>()
		}

		fn approval_voting_params() -> ApprovalVotingParams {
			parachains_vstaging_api_impl::approval_voting_params::<Runtime>()
		}
	}

	impl beefy_primitives::BeefyApi<Block, BeefyId> for Runtime {
		fn beefy_genesis() -> Option<BlockNumber> {
			Beefy::genesis_block()
		}

		fn validator_set() -> Option<beefy_primitives::ValidatorSet<BeefyId>> {
			Beefy::validator_set()
		}

		fn submit_report_equivocation_unsigned_extrinsic(
			equivocation_proof: beefy_primitives::EquivocationProof<
				BlockNumber,
				BeefyId,
				BeefySignature,
			>,
			key_owner_proof: beefy_primitives::OpaqueKeyOwnershipProof,
		) -> Option<()> {
			let key_owner_proof = key_owner_proof.decode()?;

			Beefy::submit_unsigned_equivocation_report(
				equivocation_proof,
				key_owner_proof,
			)
		}

		fn generate_key_ownership_proof(
			_set_id: beefy_primitives::ValidatorSetId,
			authority_id: BeefyId,
		) -> Option<beefy_primitives::OpaqueKeyOwnershipProof> {
			use codec::Encode;

			Historical::prove((beefy_primitives::KEY_TYPE, authority_id))
				.map(|p| p.encode())
				.map(beefy_primitives::OpaqueKeyOwnershipProof::new)
		}
	}

	impl mmr::MmrApi<Block, Hash, BlockNumber> for Runtime {
		fn mmr_root() -> Result<mmr::Hash, mmr::Error> {
			Ok(Mmr::mmr_root())
		}

		fn mmr_leaf_count() -> Result<mmr::LeafIndex, mmr::Error> {
			Ok(Mmr::mmr_leaves())
		}

		fn generate_proof(
			block_numbers: Vec<BlockNumber>,
			best_known_block_number: Option<BlockNumber>,
		) -> Result<(Vec<mmr::EncodableOpaqueLeaf>, mmr::Proof<mmr::Hash>), mmr::Error> {
			Mmr::generate_proof(block_numbers, best_known_block_number).map(
				|(leaves, proof)| {
					(
						leaves
							.into_iter()
							.map(|leaf| mmr::EncodableOpaqueLeaf::from_leaf(&leaf))
							.collect(),
						proof,
					)
				},
			)
		}

		fn verify_proof(leaves: Vec<mmr::EncodableOpaqueLeaf>, proof: mmr::Proof<mmr::Hash>)
			-> Result<(), mmr::Error>
		{
			let leaves = leaves.into_iter().map(|leaf|
				leaf.into_opaque_leaf()
				.try_decode()
				.ok_or(mmr::Error::Verify)).collect::<Result<Vec<mmr::Leaf>, mmr::Error>>()?;
			Mmr::verify_leaves(leaves, proof)
		}

		fn verify_proof_stateless(
			root: mmr::Hash,
			leaves: Vec<mmr::EncodableOpaqueLeaf>,
			proof: mmr::Proof<mmr::Hash>
		) -> Result<(), mmr::Error> {
			let nodes = leaves.into_iter().map(|leaf|mmr::DataOrHash::Data(leaf.into_opaque_leaf())).collect();
			pallet_mmr::verify_leaves_proof::<mmr::Hashing, _>(root, nodes, proof)
		}
	}

	impl pallet_beefy_mmr::BeefyMmrApi<Block, Hash> for RuntimeApi {
		fn authority_set_proof() -> beefy_primitives::mmr::BeefyAuthoritySet<Hash> {
			BeefyMmrLeaf::authority_set_proof()
		}

		fn next_authority_set_proof() -> beefy_primitives::mmr::BeefyNextAuthoritySet<Hash> {
			BeefyMmrLeaf::next_authority_set_proof()
		}
	}

	impl fg_primitives::GrandpaApi<Block> for Runtime {
		fn grandpa_authorities() -> Vec<(GrandpaId, u64)> {
			Grandpa::grandpa_authorities()
		}

		fn current_set_id() -> fg_primitives::SetId {
			Grandpa::current_set_id()
		}

		fn submit_report_equivocation_unsigned_extrinsic(
			equivocation_proof: fg_primitives::EquivocationProof<
				<Block as BlockT>::Hash,
				sp_runtime::traits::NumberFor<Block>,
			>,
			key_owner_proof: fg_primitives::OpaqueKeyOwnershipProof,
		) -> Option<()> {
			let key_owner_proof = key_owner_proof.decode()?;

			Grandpa::submit_unsigned_equivocation_report(
				equivocation_proof,
				key_owner_proof,
			)
		}

		fn generate_key_ownership_proof(
			_set_id: fg_primitives::SetId,
			authority_id: fg_primitives::AuthorityId,
		) -> Option<fg_primitives::OpaqueKeyOwnershipProof> {
			use codec::Encode;

			Historical::prove((fg_primitives::KEY_TYPE, authority_id))
				.map(|p| p.encode())
				.map(fg_primitives::OpaqueKeyOwnershipProof::new)
		}
	}

	impl babe_primitives::BabeApi<Block> for Runtime {
		fn configuration() -> babe_primitives::BabeConfiguration {
			let epoch_config = Babe::epoch_config().unwrap_or(BABE_GENESIS_EPOCH_CONFIG);
			babe_primitives::BabeConfiguration {
				slot_duration: Babe::slot_duration(),
				epoch_length: EpochDuration::get(),
				c: epoch_config.c,
				authorities: Babe::authorities().to_vec(),
				randomness: Babe::randomness(),
				allowed_slots: epoch_config.allowed_slots,
			}
		}

		fn current_epoch_start() -> babe_primitives::Slot {
			Babe::current_epoch_start()
		}

		fn current_epoch() -> babe_primitives::Epoch {
			Babe::current_epoch()
		}

		fn next_epoch() -> babe_primitives::Epoch {
			Babe::next_epoch()
		}

		fn generate_key_ownership_proof(
			_slot: babe_primitives::Slot,
			authority_id: babe_primitives::AuthorityId,
		) -> Option<babe_primitives::OpaqueKeyOwnershipProof> {
			use codec::Encode;

			Historical::prove((babe_primitives::KEY_TYPE, authority_id))
				.map(|p| p.encode())
				.map(babe_primitives::OpaqueKeyOwnershipProof::new)
		}

		fn submit_report_equivocation_unsigned_extrinsic(
			equivocation_proof: babe_primitives::EquivocationProof<<Block as BlockT>::Header>,
			key_owner_proof: babe_primitives::OpaqueKeyOwnershipProof,
		) -> Option<()> {
			let key_owner_proof = key_owner_proof.decode()?;

			Babe::submit_unsigned_equivocation_report(
				equivocation_proof,
				key_owner_proof,
			)
		}
	}

	impl authority_discovery_primitives::AuthorityDiscoveryApi<Block> for Runtime {
		fn authorities() -> Vec<AuthorityDiscoveryId> {
			parachains_runtime_api_impl::relevant_authority_ids::<Runtime>()
		}
	}

	impl sp_session::SessionKeys<Block> for Runtime {
		fn generate_session_keys(seed: Option<Vec<u8>>) -> Vec<u8> {
			SessionKeys::generate(seed)
		}

		fn decode_session_keys(
			encoded: Vec<u8>,
		) -> Option<Vec<(Vec<u8>, sp_core::crypto::KeyTypeId)>> {
			SessionKeys::decode_into_raw_public_keys(&encoded)
		}
	}

	impl frame_system_rpc_runtime_api::AccountNonceApi<Block, AccountId, Nonce> for Runtime {
		fn account_nonce(account: AccountId) -> Nonce {
			System::account_nonce(account)
		}
	}

	impl pallet_transaction_payment_rpc_runtime_api::TransactionPaymentApi<
		Block,
		Balance,
	> for Runtime {
		fn query_info(uxt: <Block as BlockT>::Extrinsic, len: u32) -> RuntimeDispatchInfo<Balance> {
			TransactionPayment::query_info(uxt, len)
		}
		fn query_fee_details(uxt: <Block as BlockT>::Extrinsic, len: u32) -> FeeDetails<Balance> {
			TransactionPayment::query_fee_details(uxt, len)
		}
		fn query_weight_to_fee(weight: Weight) -> Balance {
			TransactionPayment::weight_to_fee(weight)
		}
		fn query_length_to_fee(length: u32) -> Balance {
			TransactionPayment::length_to_fee(length)
		}
	}

	impl pallet_transaction_payment_rpc_runtime_api::TransactionPaymentCallApi<Block, Balance, RuntimeCall>
		for Runtime
	{
		fn query_call_info(call: RuntimeCall, len: u32) -> RuntimeDispatchInfo<Balance> {
			TransactionPayment::query_call_info(call, len)
		}
		fn query_call_fee_details(call: RuntimeCall, len: u32) -> FeeDetails<Balance> {
			TransactionPayment::query_call_fee_details(call, len)
		}
		fn query_weight_to_fee(weight: Weight) -> Balance {
			TransactionPayment::weight_to_fee(weight)
		}
		fn query_length_to_fee(length: u32) -> Balance {
			TransactionPayment::length_to_fee(length)
		}
	}

	impl pallet_nomination_pools_runtime_api::NominationPoolsApi<
		Block,
		AccountId,
		Balance,
	> for Runtime {
		fn pending_rewards(member: AccountId) -> Balance {
			NominationPools::api_pending_rewards(member).unwrap_or_default()
		}

		fn points_to_balance(pool_id: pallet_nomination_pools::PoolId, points: Balance) -> Balance {
			NominationPools::api_points_to_balance(pool_id, points)
		}

		fn balance_to_points(pool_id: pallet_nomination_pools::PoolId, new_funds: Balance) -> Balance {
			NominationPools::api_balance_to_points(pool_id, new_funds)
		}
	}

	impl pallet_staking_runtime_api::StakingApi<Block, Balance, AccountId> for Runtime {
		fn nominations_quota(balance: Balance) -> u32 {
			Staking::api_nominations_quota(balance)
		}

		fn eras_stakers_page_count(era: sp_staking::EraIndex, account: AccountId) -> sp_staking::Page {
			Staking::api_eras_stakers_page_count(era, account)
		}

		fn pending_rewards(era: sp_staking::EraIndex, account: AccountId) -> bool {
			Staking::api_pending_rewards(era, account)
		}
	}

	impl sp_genesis_builder::GenesisBuilder<Block> for Runtime {
		fn create_default_config() -> Vec<u8> {
			create_default_config::<RuntimeGenesisConfig>()
		}

		fn build_config(config: Vec<u8>) -> sp_genesis_builder::Result {
			build_config::<RuntimeGenesisConfig>(config)
		}
	}

	#[cfg(feature = "try-runtime")]
	impl frame_try_runtime::TryRuntime<Block> for Runtime {
		fn on_runtime_upgrade(checks: frame_try_runtime::UpgradeCheckSelect) -> (Weight, Weight) {
			log::info!("try-runtime::on_runtime_upgrade kusama.");
			let weight = Executive::try_runtime_upgrade(checks).unwrap();
			(weight, BlockWeights::get().max_block)
		}

		fn execute_block(
			block: Block,
			state_root_check: bool,
			signature_check: bool,
			select: frame_try_runtime::TryStateSelect,
		) -> Weight {
			// NOTE: intentional unwrap: we don't want to propagate the error backwards, and want to
			// have a backtrace here.
			Executive::try_execute_block(block, state_root_check, signature_check, select).unwrap()
		}
	}

	#[cfg(feature = "runtime-benchmarks")]
	impl frame_benchmarking::Benchmark<Block> for Runtime {
		fn benchmark_metadata(extra: bool) -> (
			Vec<frame_benchmarking::BenchmarkList>,
			Vec<frame_support::traits::StorageInfo>,
		) {
			use frame_benchmarking::{Benchmarking, BenchmarkList};
			use frame_support::traits::StorageInfoTrait;

			use pallet_session_benchmarking::Pallet as SessionBench;
			use pallet_offences_benchmarking::Pallet as OffencesBench;
			use pallet_election_provider_support_benchmarking::Pallet as ElectionProviderBench;
			use pallet_xcm::benchmarking::Pallet as PalletXcmExtrinsiscsBenchmark;
			use frame_system_benchmarking::Pallet as SystemBench;
			use pallet_nomination_pools_benchmarking::Pallet as NominationPoolsBench;
			use frame_benchmarking::baseline::Pallet as Baseline;

			// Benchmark files generated for `Balances/NisCounterpartBalances` instances are by default
			// `pallet_balances_balances.rs / pallet_balances_nis_counterpart_balances`, which is not really nice,
			// so with this redefinition we can change names to nicer:
			// `pallet_balances_native.rs / pallet_balances_nis_counterpart.rs`.
			type Native = pallet_balances::Pallet::<Runtime, ()>;
			type NisCounterpart = pallet_balances::Pallet::<Runtime, NisCounterpartInstance>;

			let mut list = Vec::<BenchmarkList>::new();
			list_benchmarks!(list, extra);

			let storage_info = AllPalletsWithSystem::storage_info();
			return (list, storage_info)
		}

		fn dispatch_benchmark(
			config: frame_benchmarking::BenchmarkConfig
		) -> Result<
			Vec<frame_benchmarking::BenchmarkBatch>,
			sp_runtime::RuntimeString,
		> {
			use frame_support::traits::WhitelistedStorageKeys;
			use frame_benchmarking::{Benchmarking, BenchmarkBatch, BenchmarkError};
			use sp_storage::TrackedStorageKey;
			// Trying to add benchmarks directly to some pallets caused cyclic dependency issues.
			// To get around that, we separated the benchmarks into its own crate.
			use pallet_session_benchmarking::Pallet as SessionBench;
			use pallet_offences_benchmarking::Pallet as OffencesBench;
			use pallet_election_provider_support_benchmarking::Pallet as ElectionProviderBench;
			use frame_system_benchmarking::Pallet as SystemBench;
			use pallet_nomination_pools_benchmarking::Pallet as NominationPoolsBench;
			use frame_benchmarking::baseline::Pallet as Baseline;
			use xcm::latest::prelude::*;
			use xcm_config::{
				LocalCheckAccount, SovereignAccountOf, AssetHubLocation, TokenLocation, XcmConfig,
			};

			impl pallet_session_benchmarking::Config for Runtime {}
			impl pallet_offences_benchmarking::Config for Runtime {}
			impl pallet_election_provider_support_benchmarking::Config for Runtime {}
			impl frame_system_benchmarking::Config for Runtime {}
			impl frame_benchmarking::baseline::Config for Runtime {}
			impl pallet_nomination_pools_benchmarking::Config for Runtime {}
			impl runtime_parachains::disputes::slashing::benchmarking::Config for Runtime {}

			parameter_types! {
				pub ExistentialDepositAsset: Option<Asset> = Some((
					TokenLocation::get(),
					ExistentialDeposit::get()
				).into());
				pub AssetHubParaId: ParaId = kusama_runtime_constants::system_parachain::ASSET_HUB_ID.into();
				pub const RandomParaId: ParaId = ParaId::new(43211234);
			}

			use pallet_xcm::benchmarking::Pallet as PalletXcmExtrinsiscsBenchmark;
			impl pallet_xcm::benchmarking::Config for Runtime {
				type DeliveryHelper = (
					polkadot_runtime_common::xcm_sender::ToParachainDeliveryHelper<
						XcmConfig,
						ExistentialDepositAsset,
						xcm_config::PriceForChildParachainDelivery,
						AssetHubParaId,
						(),
					>,
					polkadot_runtime_common::xcm_sender::ToParachainDeliveryHelper<
						XcmConfig,
						ExistentialDepositAsset,
						xcm_config::PriceForChildParachainDelivery,
						RandomParaId,
						(),
					>
				);

				fn reachable_dest() -> Option<Location> {
					Some(crate::xcm_config::AssetHubLocation::get())
				}

				fn teleportable_asset_and_dest() -> Option<(Asset, Location)> {
					// Relay/native token can be teleported to/from AH.
					Some((
						Asset { fun: Fungible(ExistentialDeposit::get()), id: AssetId(Here.into()) },
						crate::xcm_config::AssetHubLocation::get(),
					))
				}

				fn reserve_transferable_asset_and_dest() -> Option<(Asset, Location)> {
					// Relay can reserve transfer native token to some random parachain.
					Some((
						Asset {
							fun: Fungible(ExistentialDeposit::get()),
							id: AssetId(Here.into())
						},
						Parachain(RandomParaId::get().into()).into(),
					))
				}

				fn set_up_complex_asset_transfer(
				) -> Option<(Assets, u32, Location, Box<dyn FnOnce()>)> {
					// Relay supports only native token, either reserve transfer it to non-system parachains,
					// or teleport it to system parachain. Use the teleport case for benchmarking as it's
					// slightly heavier.
					// Relay/native token can be teleported to/from AH.
					let native_location = Here.into();
					let dest = crate::xcm_config::AssetHubLocation::get();
					pallet_xcm::benchmarking::helpers::native_teleport_as_asset_transfer::<Runtime>(
						native_location,
						dest
					)
				}

				fn get_asset() -> Asset {
					Asset {
						id: AssetId(Location::here()),
						fun: Fungible(ExistentialDeposit::get()),
					}
				}
			}

			impl pallet_xcm_benchmarks::Config for Runtime {
				type XcmConfig = XcmConfig;
				type AccountIdConverter = SovereignAccountOf;
				type DeliveryHelper = polkadot_runtime_common::xcm_sender::ToParachainDeliveryHelper<
					XcmConfig,
					ExistentialDepositAsset,
					xcm_config::PriceForChildParachainDelivery,
					AssetHubParaId,
					(),
				>;
				fn valid_destination() -> Result<Location, BenchmarkError> {
					Ok(AssetHubLocation::get())
				}
				fn worst_case_holding(_depositable_count: u32) -> Assets {
					// Kusama only knows about KSM.
					vec![Asset{
						id: AssetId(TokenLocation::get()),
						fun: Fungible(1_000_000 * UNITS),
					}].into()
				}
			}

			parameter_types! {
				pub TrustedTeleporter: Option<(Location, Asset)> = Some((
					AssetHubLocation::get(),
					Asset { fun: Fungible(1 * UNITS), id: AssetId(TokenLocation::get()) },
				));
				pub const TrustedReserve: Option<(Location, Asset)> = None;
			}

			impl pallet_xcm_benchmarks::fungible::Config for Runtime {
				type TransactAsset = Balances;

				type CheckedAccount = LocalCheckAccount;
				type TrustedTeleporter = TrustedTeleporter;
				type TrustedReserve = TrustedReserve;

				fn get_asset() -> Asset {
					Asset {
						id: AssetId(TokenLocation::get()),
						fun: Fungible(1 * UNITS),
					}
				}
			}

			impl pallet_xcm_benchmarks::generic::Config for Runtime {
				type TransactAsset = Balances;
				type RuntimeCall = RuntimeCall;

				fn worst_case_response() -> (u64, Response) {
					(0u64, Response::Version(Default::default()))
				}

				fn worst_case_asset_exchange() -> Result<(Assets, Assets), BenchmarkError> {
					// Kusama doesn't support asset exchanges
					Err(BenchmarkError::Skip)
				}

				fn universal_alias() -> Result<(Location, Junction), BenchmarkError> {
					// The XCM executor of Kusama doesn't have a configured `UniversalAliases`
					Err(BenchmarkError::Skip)
				}

				fn transact_origin_and_runtime_call() -> Result<(Location, RuntimeCall), BenchmarkError> {
					Ok((AssetHubLocation::get(), frame_system::Call::remark_with_event { remark: vec![] }.into()))
				}

				fn subscribe_origin() -> Result<Location, BenchmarkError> {
					Ok(AssetHubLocation::get())
				}

				fn claimable_asset() -> Result<(Location, Location, Assets), BenchmarkError> {
					let origin = AssetHubLocation::get();
					let assets: Assets = (AssetId(TokenLocation::get()), 1_000 * UNITS).into();
					let ticket = Location { parents: 0, interior: Here };
					Ok((origin, ticket, assets))
				}

				fn fee_asset() -> Result<Asset, BenchmarkError> {
					Ok(Asset {
						id: AssetId(TokenLocation::get()),
						fun: Fungible(1_000_000 * UNITS),
					})
				}

				fn unlockable_asset() -> Result<(Location, Location, Asset), BenchmarkError> {
					// Kusama doesn't support asset locking
					Err(BenchmarkError::Skip)
				}

				fn export_message_origin_and_destination(
				) -> Result<(Location, NetworkId, InteriorLocation), BenchmarkError> {
					// Kusama doesn't support exporting messages
					Err(BenchmarkError::Skip)
				}

				fn alias_origin() -> Result<(Location, Location), BenchmarkError> {
					// The XCM executor of Kusama doesn't have a configured `Aliasers`
					Err(BenchmarkError::Skip)
				}
			}

			type Native = pallet_balances::Pallet::<Runtime, ()>;
			type NisCounterpart = pallet_balances::Pallet::<Runtime, NisCounterpartInstance>;

			let mut whitelist: Vec<TrackedStorageKey> = AllPalletsWithSystem::whitelisted_storage_keys();
			let treasury_key = frame_system::Account::<Runtime>::hashed_key_for(Treasury::account_id());
			whitelist.push(treasury_key.to_vec().into());

			let mut batches = Vec::<BenchmarkBatch>::new();
			let params = (&config, &whitelist);

			add_benchmarks!(params, batches);

			Ok(batches)
		}
	}
}

#[cfg(test)]
mod fees_tests {
	use super::*;
	use sp_runtime::assert_eq_error_rate;

	#[test]
	fn signed_deposit_is_sensible() {
		// ensure this number does not change, or that it is checked after each change.
		// a 1 MB solution should need around 0.16 KSM deposit
		let deposit = SignedFixedDeposit::get() + (SignedDepositByte::get() * 1024 * 1024);
		assert_eq_error_rate!(deposit, UNITS * 167 / 100, UNITS / 100);
	}
}

#[cfg(test)]
mod multiplier_tests {
	use super::*;
	use frame_support::{
		dispatch::DispatchInfo,
		traits::{OnFinalize, PalletInfoAccess},
	};
	use polkadot_runtime_common::{MinimumMultiplier, TargetBlockFullness};
	use separator::Separatable;
	use sp_runtime::traits::Convert;

	fn run_with_system_weight<F>(w: Weight, mut assertions: F)
	where
		F: FnMut(),
	{
		let mut t: sp_io::TestExternalities = frame_system::GenesisConfig::<Runtime>::default()
			.build_storage()
			.unwrap()
			.into();
		t.execute_with(|| {
			System::set_block_consumed_resources(w, 0);
			assertions()
		});
	}

	#[test]
	fn multiplier_can_grow_from_zero() {
		let minimum_multiplier = MinimumMultiplier::get();
		let target = TargetBlockFullness::get() *
			BlockWeights::get().get(DispatchClass::Normal).max_total.unwrap();
		// if the min is too small, then this will not change, and we are doomed forever.
		// the weight is 1/100th bigger than target.
		run_with_system_weight(target.saturating_mul(101) / 100, || {
			let next = SlowAdjustingFeeUpdate::<Runtime>::convert(minimum_multiplier);
			assert!(next > minimum_multiplier, "{:?} !>= {:?}", next, minimum_multiplier);
		})
	}

	#[test]
	fn fast_unstake_estimate() {
		use pallet_fast_unstake::WeightInfo;
		let block_time = BlockWeights::get().max_block.ref_time() as f32;
		let on_idle = weights::pallet_fast_unstake::WeightInfo::<Runtime>::on_idle_check(
			1000,
			<Runtime as pallet_fast_unstake::Config>::BatchSize::get(),
		)
		.ref_time() as f32;
		println!("ratio of block weight for full batch fast-unstake {}", on_idle / block_time);
		assert!(on_idle / block_time <= 0.5f32)
	}

	#[test]
	fn treasury_pallet_index_is_correct() {
		assert_eq!(TREASURY_PALLET_ID, <Treasury as PalletInfoAccess>::index() as u8);
	}

	#[test]
	#[ignore]
	fn multiplier_growth_simulator() {
		// assume the multiplier is initially set to its minimum. We update it with values twice the
		//target (target is 25%, thus 50%) and we see at which point it reaches 1.
		let mut multiplier = MinimumMultiplier::get();
		let block_weight = BlockWeights::get().get(DispatchClass::Normal).max_total.unwrap();
		let mut blocks = 0;
		let mut fees_paid = 0;

		frame_system::Pallet::<Runtime>::set_block_consumed_resources(Weight::MAX, 0);
		let info = DispatchInfo { weight: Weight::MAX, ..Default::default() };

		let mut t: sp_io::TestExternalities = frame_system::GenesisConfig::<Runtime>::default()
			.build_storage()
			.unwrap()
			.into();
		// set the minimum
		t.execute_with(|| {
			pallet_transaction_payment::NextFeeMultiplier::<Runtime>::set(MinimumMultiplier::get());
		});

		while multiplier <= Multiplier::from_u32(1) {
			t.execute_with(|| {
				// imagine this tx was called.
				let fee = TransactionPayment::compute_fee(0, &info, 0);
				fees_paid += fee;

				// this will update the multiplier.
				System::set_block_consumed_resources(block_weight, 0);
				TransactionPayment::on_finalize(1);
				let next = TransactionPayment::next_fee_multiplier();

				assert!(next > multiplier, "{:?} !>= {:?}", next, multiplier);
				multiplier = next;

				println!(
					"block = {} / multiplier {:?} / fee = {:?} / fess so far {:?}",
					blocks,
					multiplier,
					fee.separated_string(),
					fees_paid.separated_string()
				);
			});
			blocks += 1;
		}
	}

	#[test]
	#[ignore]
	fn multiplier_cool_down_simulator() {
		// assume the multiplier is initially set to its minimum. We update it with values twice the
		//target (target is 25%, thus 50%) and we see at which point it reaches 1.
		let mut multiplier = Multiplier::from_u32(2);
		let mut blocks = 0;

		let mut t: sp_io::TestExternalities = frame_system::GenesisConfig::<Runtime>::default()
			.build_storage()
			.unwrap()
			.into();
		// set the minimum
		t.execute_with(|| {
			pallet_transaction_payment::NextFeeMultiplier::<Runtime>::set(multiplier);
		});

		while multiplier > Multiplier::from_u32(0) {
			t.execute_with(|| {
				// this will update the multiplier.
				TransactionPayment::on_finalize(1);
				let next = TransactionPayment::next_fee_multiplier();

				assert!(next < multiplier, "{:?} !>= {:?}", next, multiplier);
				multiplier = next;

				println!("block = {} / multiplier {:?}", blocks, multiplier);
			});
			blocks += 1;
		}
	}
}

#[cfg(all(test, feature = "try-runtime"))]
mod remote_tests {
	use super::*;
	use frame_try_runtime::{runtime_decl_for_try_runtime::TryRuntime, UpgradeCheckSelect};
	use remote_externalities::{
		Builder, Mode, OfflineConfig, OnlineConfig, SnapshotConfig, Transport,
	};
	use std::env::var;

	#[tokio::test]
	async fn run_migrations() {
		if var("RUN_MIGRATION_TESTS").is_err() {
			return
		}

		sp_tracing::try_init_simple();
		let transport: Transport =
			var("WS").unwrap_or("wss://kusama-rpc.polkadot.io:443".to_string()).into();
		let maybe_state_snapshot: Option<SnapshotConfig> = var("SNAP").map(|s| s.into()).ok();
		let mut ext = Builder::<Block>::default()
			.mode(if let Some(state_snapshot) = maybe_state_snapshot {
				Mode::OfflineOrElseOnline(
					OfflineConfig { state_snapshot: state_snapshot.clone() },
					OnlineConfig {
						transport,
						state_snapshot: Some(state_snapshot),
						..Default::default()
					},
				)
			} else {
				Mode::Online(OnlineConfig { transport, ..Default::default() })
			})
			.build()
			.await
			.unwrap();
		ext.execute_with(|| Runtime::on_runtime_upgrade(UpgradeCheckSelect::PreAndPost));
	}

	#[tokio::test]
	#[ignore = "this test is meant to be executed manually"]
	async fn try_fast_unstake_all() {
		sp_tracing::try_init_simple();
		let transport: Transport =
			var("WS").unwrap_or("wss://kusama-rpc.polkadot.io:443".to_string()).into();
		let maybe_state_snapshot: Option<SnapshotConfig> = var("SNAP").map(|s| s.into()).ok();
		let mut ext = Builder::<Block>::default()
			.mode(if let Some(state_snapshot) = maybe_state_snapshot {
				Mode::OfflineOrElseOnline(
					OfflineConfig { state_snapshot: state_snapshot.clone() },
					OnlineConfig {
						transport,
						state_snapshot: Some(state_snapshot),
						..Default::default()
					},
				)
			} else {
				Mode::Online(OnlineConfig { transport, ..Default::default() })
			})
			.build()
			.await
			.unwrap();
		ext.execute_with(|| {
			pallet_fast_unstake::ErasToCheckPerBlock::<Runtime>::put(1);
			polkadot_runtime_common::try_runtime::migrate_all_inactive_nominators::<Runtime>()
		});
	}
}<|MERGE_RESOLUTION|>--- conflicted
+++ resolved
@@ -958,47 +958,6 @@
 	type WeightInfo = weights::polkadot_runtime_common_claims::WeightInfo<Runtime>;
 }
 
-<<<<<<< HEAD
-=======
-parameter_types! {
-	// Minimum 100 bytes/KSM deposited (1 CENT/byte)
-	pub const BasicDeposit: Balance = 1000 * CENTS;       // 258 bytes on-chain
-	pub const ByteDeposit: Balance = deposit(0, 1);
-	pub const SubAccountDeposit: Balance = 200 * CENTS;   // 53 bytes on-chain
-	pub const MaxSubAccounts: u32 = 100;
-	pub const MaxAdditionalFields: u32 = 100;
-	pub const MaxRegistrars: u32 = 20;
-}
-
-impl pallet_identity::Config for Runtime {
-	type RuntimeEvent = RuntimeEvent;
-	type Currency = Balances;
-	type BasicDeposit = BasicDeposit;
-	type ByteDeposit = ByteDeposit;
-	type SubAccountDeposit = SubAccountDeposit;
-	type MaxSubAccounts = MaxSubAccounts;
-	type IdentityInformation = IdentityInfo<MaxAdditionalFields>;
-	type MaxRegistrars = MaxRegistrars;
-	type Slashed = Treasury;
-	type ForceOrigin = EitherOf<EnsureRoot<Self::AccountId>, GeneralAdmin>;
-	type RegistrarOrigin = EitherOf<EnsureRoot<Self::AccountId>, GeneralAdmin>;
-	type OffchainSignature = Signature;
-	type SigningPublicKey = <Signature as Verify>::Signer;
-	type UsernameAuthorityOrigin = EnsureRoot<Self::AccountId>;
-	type PendingUsernameExpiration = ConstU32<{ 7 * DAYS }>;
-	type MaxSuffixLength = ConstU32<7>;
-	type MaxUsernameLength = ConstU32<32>;
-	type WeightInfo = weights::pallet_identity::WeightInfo<Runtime>;
-}
-
-impl identity_migrator::Config for Runtime {
-	type RuntimeEvent = RuntimeEvent;
-	type Reaper = EnsureSigned<AccountId>;
-	type ReapIdentityHandler = impls::ToParachainIdentityReaper<Runtime, Self::AccountId>;
-	type WeightInfo = weights::polkadot_runtime_common_identity_migrator::WeightInfo<Runtime>;
-}
-
->>>>>>> 0185f7c1
 impl pallet_utility::Config for Runtime {
 	type RuntimeEvent = RuntimeEvent;
 	type RuntimeCall = RuntimeCall;
@@ -2028,22 +1987,12 @@
 mod benches {
 	frame_benchmarking::define_benchmarks!(
 		// Polkadot
-<<<<<<< HEAD
-		// NOTE: Make sure to prefix these with `polkadot_runtime_common::` so
-		// that the path resolves correctly in the generated file.
-		[runtime_common::auctions, Auctions]
-		[runtime_common::crowdloan, Crowdloan]
-		[runtime_common::claims, Claims]
-		[runtime_common::slots, Slots]
-		[runtime_common::paras_registrar, Registrar]
-=======
 		[polkadot_runtime_common::auctions, Auctions]
 		[polkadot_runtime_common::crowdloan, Crowdloan]
 		[polkadot_runtime_common::claims, Claims]
 		[polkadot_runtime_common::identity_migrator, IdentityMigrator]
 		[polkadot_runtime_common::slots, Slots]
 		[polkadot_runtime_common::paras_registrar, Registrar]
->>>>>>> 0185f7c1
 		[runtime_parachains::configuration, Configuration]
 		[runtime_parachains::hrmp, Hrmp]
 		[runtime_parachains::disputes, ParasDisputes]
