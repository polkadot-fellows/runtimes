// Copyright (C) Parity Technologies (UK) Ltd.
// This file is part of Polkadot.

// Polkadot is free software: you can redistribute it and/or modify
// it under the terms of the GNU General Public License as published by
// the Free Software Foundation, either version 3 of the License, or
// (at your option) any later version.

// Polkadot is distributed in the hope that it will be useful,
// but WITHOUT ANY WARRANTY; without even the implied warranty of
// MERCHANTABILITY or FITNESS FOR A PARTICULAR PURPOSE.  See the
// GNU General Public License for more details.

// You should have received a copy of the GNU General Public License
// along with Polkadot. If not, see <http://www.gnu.org/licenses/>.

//! The Kusama runtime. This can be compiled with `#[no_std]`, ready for Wasm.

#![cfg_attr(not(feature = "std"), no_std)]
// `construct_runtime!` does a lot of recursion and requires us to increase the limit.
#![recursion_limit = "512"]

extern crate alloc;

use alloc::{
	collections::{btree_map::BTreeMap, vec_deque::VecDeque},
	vec,
	vec::Vec,
};
use codec::{Decode, DecodeWithMemTracking, Encode, MaxEncodedLen};
use core::cmp::Ordering;
use frame_support::{
	dispatch::RawOrigin,
	dynamic_params::{dynamic_pallet_params, dynamic_params},
<<<<<<< HEAD
	traits::{EnsureOrigin, EnsureOriginWithArg, OnRuntimeUpgrade},
=======
	traits::{Contains, EnsureOrigin, EnsureOriginWithArg, EverythingBut},
>>>>>>> e0eac41c
	weights::constants::{WEIGHT_PROOF_SIZE_PER_KB, WEIGHT_REF_TIME_PER_MICROS},
};
use kusama_runtime_constants::{proxy::ProxyType, system_parachain::coretime::TIMESLICE_PERIOD};
use pallet_nis::WithMaximumOf;
use polkadot_primitives::{
	slashing,
	vstaging::{
		async_backing::Constraints, CandidateEvent, CommittedCandidateReceiptV2, CoreState,
		ScrapedOnChainVotes,
	},
	AccountId, AccountIndex, ApprovalVotingParams, Balance, BlockNumber, CandidateHash, CoreIndex,
	DisputeState, ExecutorParams, GroupRotationInfo, Hash, Id as ParaId, InboundDownwardMessage,
	InboundHrmpMessage, Moment, NodeFeatures, Nonce, OccupiedCoreAssumption,
	PersistedValidationData, SessionInfo, Signature, ValidationCode, ValidationCodeHash,
	ValidatorId, ValidatorIndex, LOWEST_PUBLIC_ID, PARACHAIN_KEY_TYPE_ID,
};
use polkadot_runtime_common::{
	auctions, claims, crowdloan, impl_runtime_weights,
	impls::{
		ContainsParts as ContainsLocationParts, DealWithFees, LocatableAssetConverter,
		VersionedLocatableAsset, VersionedLocationConverter,
	},
	paras_registrar, prod_or_fast, slots, BalanceToU256, BlockHashCount, BlockLength,
	CurrencyToVote, SlowAdjustingFeeUpdate, U256ToBalance,
};
use relay_common::apis::*;
use scale_info::TypeInfo;
use sp_runtime::traits::Saturating;

use runtime_parachains::{
	assigner_coretime as parachains_assigner_coretime,
	configuration::{
<<<<<<< HEAD
		self as parachains_configuration, ActiveConfigHrmpChannelSizeAndCapacityRatio, WeightInfo,
=======
		self as parachains_configuration, ActiveConfigHrmpChannelSizeAndCapacityRatio,
>>>>>>> e0eac41c
	},
	coretime,
	disputes::{self as parachains_disputes, slashing as parachains_slashing},
	dmp as parachains_dmp, hrmp as parachains_hrmp,
	inclusion::{self as parachains_inclusion, AggregateMessageOrigin, UmpQueueId},
	initializer as parachains_initializer, on_demand as parachains_on_demand,
	origin as parachains_origin, paras as parachains_paras,
	paras_inherent as parachains_paras_inherent, reward_points as parachains_reward_points,
	runtime_api_impl::{
		v11 as parachains_runtime_api_impl, vstaging as parachains_runtime_api_impl_vstaging,
	},
	scheduler as parachains_scheduler, session_info as parachains_session_info,
	shared as parachains_shared,
};

use authority_discovery_primitives::AuthorityId as AuthorityDiscoveryId;
use beefy_primitives::{
	ecdsa_crypto::{AuthorityId as BeefyId, Signature as BeefySignature},
	mmr::{BeefyDataProvider, MmrLeafVersion},
	OpaqueKeyOwnershipProof,
};
use frame_election_provider_support::{
	bounds::ElectionBoundsBuilder, generate_solution_type, onchain, NposSolution,
	SequentialPhragmen,
};
use frame_support::{
	construct_runtime,
	genesis_builder_helper::{build_state, get_preset},
	parameter_types,
	traits::{
		fungible::HoldConsideration,
		tokens::{imbalance::ResolveTo, UnityOrOuterConversion},
		ConstU32, ConstU8, EitherOf, EitherOfDiverse, FromContains, InstanceFilter,
		KeyOwnerProofSystem, LinearStoragePrice, PrivilegeCmp, ProcessMessage, ProcessMessageError,
		StorageMapShim, WithdrawReasons,
	},
	weights::{ConstantMultiplier, WeightMeter, WeightToFee as _},
	PalletId,
};
use frame_system::EnsureRoot;
use pallet_grandpa::{fg_primitives, AuthorityId as GrandpaId};
use pallet_session::historical as session_historical;
use pallet_transaction_payment::{FeeDetails, FungibleAdapter, RuntimeDispatchInfo};
use sp_core::{ConstU128, OpaqueMetadata, H256};
use sp_runtime::{
	generic, impl_opaque_keys,
	traits::{
		AccountIdConversion, AccountIdLookup, BlakeTwo256, Block as BlockT, ConvertInto,
		IdentityLookup, Keccak256, OpaqueKeys, SaturatedConversion, Verify,
	},
	transaction_validity::{TransactionPriority, TransactionSource, TransactionValidity},
	ApplyExtrinsicResult, FixedU128, KeyTypeId, OpaqueValue, Perbill, Percent, Permill,
	RuntimeDebug,
};
use sp_staking::SessionIndex;
#[cfg(any(feature = "std", test))]
use sp_version::NativeVersion;
use sp_version::RuntimeVersion;
use xcm::prelude::*;
use xcm_builder::PayOverXcm;
use xcm_runtime_apis::{
	dry_run::{CallDryRunEffects, Error as XcmDryRunApiError, XcmDryRunEffects},
	fees::Error as XcmPaymentApiError,
};

pub use frame_system::Call as SystemCall;
pub use pallet_balances::Call as BalancesCall;
pub use pallet_election_provider_multi_phase::{Call as EPMCall, GeometricDepositBase};
use pallet_staking::UseValidatorsMap;
use pallet_treasury::TreasuryAccountId;
use sp_runtime::traits::Get;
#[cfg(any(feature = "std", test))]
pub use sp_runtime::BuildStorage;

/// Constant values used within the runtime.
use kusama_runtime_constants::{
	currency::*, fee::*, system_parachain, time::*, TREASURY_PALLET_ID,
};

/// Default logging target.
pub const LOG_TARGET: &str = "runtime::kusama";

// Genesis preset configurations.
pub mod genesis_config_presets;

// Weights used in the runtime.
mod weights;

// Voter bag threshold definitions.
mod bag_thresholds;

// Historical information of society finances.
mod past_payouts;

// XCM configurations.
pub mod xcm_config;

// Governance configurations.
pub mod governance;
use governance::{
	pallet_custom_origins, AuctionAdmin, Fellows, GeneralAdmin, LeaseAdmin, StakingAdmin,
	Treasurer, TreasurySpender,
};

#[cfg(test)]
mod tests;

impl_runtime_weights!(kusama_runtime_constants);

// Make the WASM binary available.
#[cfg(feature = "std")]
include!(concat!(env!("OUT_DIR"), "/wasm_binary.rs"));

/// Runtime version (Kusama).
#[sp_version::runtime_version]
pub const VERSION: RuntimeVersion = RuntimeVersion {
	spec_name: alloc::borrow::Cow::Borrowed("kusama"),
	impl_name: alloc::borrow::Cow::Borrowed("parity-kusama"),
	authoring_version: 2,
<<<<<<< HEAD
	spec_version: 1_004_001,
=======
	spec_version: 1_006_001,
>>>>>>> e0eac41c
	impl_version: 0,
	apis: RUNTIME_API_VERSIONS,
	transaction_version: 26,
	system_version: 1,
};

/// The BABE epoch configuration at genesis.
pub const BABE_GENESIS_EPOCH_CONFIG: babe_primitives::BabeEpochConfiguration =
	babe_primitives::BabeEpochConfiguration {
		c: PRIMARY_PROBABILITY,
		allowed_slots: babe_primitives::AllowedSlots::PrimaryAndSecondaryVRFSlots,
	};

/// Native version.
#[cfg(any(feature = "std", test))]
pub fn native_version() -> NativeVersion {
	NativeVersion { runtime_version: VERSION, can_author_with: Default::default() }
}

/// Contains `Nis` and `NisCounterpartBalances` pallets calls.
pub struct NisCalls;
impl Contains<RuntimeCall> for NisCalls {
	fn contains(call: &RuntimeCall) -> bool {
		matches!(call, RuntimeCall::Nis(..) | RuntimeCall::NisCounterpartBalances(..))
	}
}

parameter_types! {
	pub const Version: RuntimeVersion = VERSION;
	pub const SS58Prefix: u8 = 2;
}

impl frame_system::Config for Runtime {
	type RuntimeEvent = RuntimeEvent;
	type BaseCallFilter = EverythingBut<NisCalls>;
	type BlockWeights = BlockWeights;
	type BlockLength = BlockLength;
	type RuntimeOrigin = RuntimeOrigin;
	type RuntimeCall = RuntimeCall;
	type RuntimeTask = RuntimeTask;
	type Nonce = Nonce;
	type Hash = Hash;
	type Hashing = BlakeTwo256;
	type AccountId = AccountId;
	type Lookup = AccountIdLookup<AccountId, ()>;
	type Block = Block;
	type BlockHashCount = BlockHashCount;
	type DbWeight = RocksDbWeight;
	type Version = Version;
	type PalletInfo = PalletInfo;
	type AccountData = pallet_balances::AccountData<Balance>;
	type OnNewAccount = ();
	type OnKilledAccount = ();
	type SystemWeightInfo = weights::frame_system::WeightInfo<Runtime>;
	type ExtensionsWeightInfo = weights::frame_system_extensions::WeightInfo<Runtime>;
	type SS58Prefix = SS58Prefix;
	type OnSetCode = ();
	type MaxConsumers = frame_support::traits::ConstU32<16>;
	type SingleBlockMigrations = ();
	type MultiBlockMigrator = ();
	type PreInherents = ();
	type PostInherents = ();
	type PostTransactions = ();
}

parameter_types! {
	pub MaximumSchedulerWeight: Weight = Perbill::from_percent(80) * BlockWeights::get().max_block;
	pub const MaxScheduledPerBlock: u32 = 50;
	pub const NoPreimagePostponement: Option<u32> = Some(10);
}

/// Used the compare the privilege of an origin inside the scheduler.
pub struct OriginPrivilegeCmp;

impl PrivilegeCmp<OriginCaller> for OriginPrivilegeCmp {
	fn cmp_privilege(left: &OriginCaller, right: &OriginCaller) -> Option<Ordering> {
		if left == right {
			return Some(Ordering::Equal)
		}

		match (left, right) {
			// Root is greater than anything.
			(OriginCaller::system(RawOrigin::Root), _) => Some(Ordering::Greater),
			// For every other origin we don't care, as they are not used for `ScheduleOrigin`.
			_ => None,
		}
	}
}

impl pallet_scheduler::Config for Runtime {
	type RuntimeOrigin = RuntimeOrigin;
	type RuntimeEvent = RuntimeEvent;
	type PalletsOrigin = OriginCaller;
	type RuntimeCall = RuntimeCall;
	type MaximumWeight = MaximumSchedulerWeight;
	// The goal of having ScheduleOrigin include AuctionAdmin is to allow the auctions track of
	// OpenGov to schedule periodic auctions.
	// Also allow Treasurer to schedule recurring payments.
	type ScheduleOrigin = EitherOf<EitherOf<EnsureRoot<AccountId>, AuctionAdmin>, Treasurer>;
	type MaxScheduledPerBlock = MaxScheduledPerBlock;
	type WeightInfo = weights::pallet_scheduler::WeightInfo<Runtime>;
	type OriginPrivilegeCmp = OriginPrivilegeCmp;
	type Preimages = Preimage;
	type BlockNumberProvider = System;
}

parameter_types! {
	pub const PreimageBaseDeposit: Balance = deposit(2, 64);
	pub const PreimageByteDeposit: Balance = deposit(0, 1);
	pub const PreimageHoldReason: RuntimeHoldReason =
		RuntimeHoldReason::Preimage(pallet_preimage::HoldReason::Preimage);
}

impl pallet_preimage::Config for Runtime {
	type WeightInfo = weights::pallet_preimage::WeightInfo<Runtime>;
	type RuntimeEvent = RuntimeEvent;
	type Currency = Balances;
	type ManagerOrigin = EnsureRoot<AccountId>;
	type Consideration = HoldConsideration<
		AccountId,
		Balances,
		PreimageHoldReason,
		LinearStoragePrice<PreimageBaseDeposit, PreimageByteDeposit, Balance>,
	>;
}

parameter_types! {
	pub EpochDuration: u64 = prod_or_fast!(
		EPOCH_DURATION_IN_SLOTS as u64,
		2 * MINUTES as u64,
		"KSM_EPOCH_DURATION"
	);
	pub const ExpectedBlockTime: Moment = MILLISECS_PER_BLOCK;
	pub ReportLongevity: u64 =
		BondingDuration::get() as u64 * SessionsPerEra::get() as u64 * EpochDuration::get();
}

impl pallet_babe::Config for Runtime {
	type EpochDuration = EpochDuration;
	type ExpectedBlockTime = ExpectedBlockTime;

	// session module is the trigger
	type EpochChangeTrigger = pallet_babe::ExternalTrigger;

	type DisabledValidators = Session;

	type KeyOwnerProof =
		<Historical as KeyOwnerProofSystem<(KeyTypeId, pallet_babe::AuthorityId)>>::Proof;

	type EquivocationReportSystem =
		pallet_babe::EquivocationReportSystem<Self, Offences, Historical, ReportLongevity>;

	type WeightInfo = ();

	type MaxAuthorities = MaxAuthorities;
	type MaxNominators = MaxNominators;
}

parameter_types! {
	pub const IndexDeposit: Balance = 100 * CENTS;
}

impl pallet_indices::Config for Runtime {
	type AccountIndex = AccountIndex;
	type Currency = Balances;
	type Deposit = IndexDeposit;
	type RuntimeEvent = RuntimeEvent;
	type WeightInfo = weights::pallet_indices::WeightInfo<Runtime>;
}

parameter_types! {
	pub const ExistentialDeposit: Balance = EXISTENTIAL_DEPOSIT;
	pub const MaxLocks: u32 = 50;
	pub const MaxReserves: u32 = 50;
}

impl pallet_balances::Config for Runtime {
	type Balance = Balance;
	type DustRemoval = ();
	type RuntimeEvent = RuntimeEvent;
	type ExistentialDeposit = ExistentialDeposit;
	type AccountStore = System;
	type MaxLocks = MaxLocks;
	type MaxReserves = MaxReserves;
	type ReserveIdentifier = [u8; 8];
	type WeightInfo = weights::pallet_balances_native::WeightInfo<Runtime>;
	type FreezeIdentifier = RuntimeFreezeReason;
	type MaxFreezes = ConstU32<8>;
	type RuntimeHoldReason = RuntimeHoldReason;
	type RuntimeFreezeReason = RuntimeFreezeReason;
	type DoneSlashHandler = ();
}

parameter_types! {
	pub BeefySetIdSessionEntries: u32 = BondingDuration::get() * SessionsPerEra::get();
}

impl pallet_beefy::Config for Runtime {
	type BeefyId = BeefyId;
	type MaxAuthorities = MaxAuthorities;
	type MaxNominators = MaxNominators;
	type MaxSetIdSessionEntries = BeefySetIdSessionEntries;
	type OnNewValidatorSet = BeefyMmrLeaf;
	type AncestryHelper = BeefyMmrLeaf;
	type WeightInfo = ();
	type KeyOwnerProof = <Historical as KeyOwnerProofSystem<(KeyTypeId, BeefyId)>>::Proof;
	type EquivocationReportSystem =
		pallet_beefy::EquivocationReportSystem<Self, Offences, Historical, ReportLongevity>;
}

impl pallet_mmr::Config for Runtime {
	const INDEXING_PREFIX: &'static [u8] = mmr::INDEXING_PREFIX;
	type Hashing = Keccak256;
	type OnNewRoot = pallet_beefy_mmr::DepositBeefyDigest<Runtime>;
	type WeightInfo = ();
	type LeafData = pallet_beefy_mmr::Pallet<Runtime>;
	type BlockHashProvider = pallet_mmr::DefaultBlockHashProvider<Runtime>;
	#[cfg(feature = "runtime-benchmarks")]
	type BenchmarkHelper = parachains_paras::benchmarking::mmr_setup::MmrSetup<Runtime>;
}

/// MMR helper types.
mod mmr {
	use super::Runtime;
	pub use pallet_mmr::primitives::*;

	pub type Leaf = <<Runtime as pallet_mmr::Config>::LeafData as LeafDataProvider>::LeafData;
	pub type Hashing = <Runtime as pallet_mmr::Config>::Hashing;
	pub type Hash = <Hashing as sp_runtime::traits::Hash>::Output;
}

parameter_types! {
	/// Version of the produced MMR leaf.
	///
	/// The version consists of two parts;
	/// - `major` (3 bits)
	/// - `minor` (5 bits)
	///
	/// `major` should be updated only if decoding the previous MMR Leaf format from the payload
	/// is not possible (i.e. backward incompatible change).
	/// `minor` should be updated if fields are added to the previous MMR Leaf, which given SCALE
	/// encoding does not prevent old leafs from being decoded.
	///
	/// Hence we expect `major` to be changed really rarely (think never).
	/// See [`MmrLeafVersion`] type documentation for more details.
	pub LeafVersion: MmrLeafVersion = MmrLeafVersion::new(0, 0);
}

/// A BEEFY data provider that merkelizes all the parachain heads at the current block
/// (sorted by their parachain id).
pub struct ParaHeadsRootProvider;
impl BeefyDataProvider<H256> for ParaHeadsRootProvider {
	fn extra_data() -> H256 {
		let mut para_heads: Vec<(u32, Vec<u8>)> = parachains_paras::Parachains::<Runtime>::get()
			.into_iter()
			.filter_map(|id| {
				parachains_paras::Heads::<Runtime>::get(id).map(|head| (id.into(), head.0))
			})
			.collect();
		para_heads.sort_by_key(|k| k.0);
		binary_merkle_tree::merkle_root::<mmr::Hashing, _>(
			para_heads.into_iter().map(|pair| pair.encode()),
		)
	}
}

impl pallet_beefy_mmr::Config for Runtime {
	type LeafVersion = LeafVersion;
	type BeefyAuthorityToMerkleLeaf = pallet_beefy_mmr::BeefyEcdsaToEthereum;
	type LeafExtra = H256;
	type BeefyDataProvider = ParaHeadsRootProvider;
	type WeightInfo = weights::pallet_beefy_mmr::WeightInfo<Runtime>;
}

parameter_types! {
	pub const TransactionByteFee: Balance = kusama_runtime_constants::fee::TRANSACTION_BYTE_FEE;
	/// This value increases the priority of `Operational` transactions by adding
	/// a "virtual tip" that's equal to the `OperationalFeeMultiplier * final_fee`.
	pub const OperationalFeeMultiplier: u8 = 5;
}

impl pallet_transaction_payment::Config for Runtime {
	type RuntimeEvent = RuntimeEvent;
	type OnChargeTransaction = FungibleAdapter<Balances, DealWithFees<Self>>;
	type OperationalFeeMultiplier = OperationalFeeMultiplier;
	type WeightToFee = WeightToFee;
	type LengthToFee = ConstantMultiplier<Balance, TransactionByteFee>;
	type FeeMultiplierUpdate = SlowAdjustingFeeUpdate<Self>;
	type WeightInfo = weights::pallet_transaction_payment::WeightInfo<Self>;
}

parameter_types! {
	pub const MinimumPeriod: u64 = SLOT_DURATION / 2;
}
impl pallet_timestamp::Config for Runtime {
	type Moment = u64;
	type OnTimestampSet = Babe;
	type MinimumPeriod = MinimumPeriod;
	type WeightInfo = weights::pallet_timestamp::WeightInfo<Runtime>;
}

impl pallet_authorship::Config for Runtime {
	type FindAuthor = pallet_session::FindAccountFromAuthorIndex<Self, Babe>;
	type EventHandler = Staking;
}

impl_opaque_keys! {
	pub struct SessionKeys {
		pub grandpa: Grandpa,
		pub babe: Babe,
		pub para_validator: Initializer,
		pub para_assignment: ParaSessionInfo,
		pub authority_discovery: AuthorityDiscovery,
		pub beefy: Beefy,
	}
}

impl pallet_session::Config for Runtime {
	type RuntimeEvent = RuntimeEvent;
	type ValidatorId = AccountId;
	type ValidatorIdOf = pallet_staking::StashOf<Self>;
	type ShouldEndSession = Babe;
	type NextSessionRotation = Babe;
	type SessionManager = pallet_session::historical::NoteHistoricalRoot<Self, Staking>;
	type SessionHandler = <SessionKeys as OpaqueKeys>::KeyTypeIdProviders;
	type Keys = SessionKeys;
	type WeightInfo = weights::pallet_session::WeightInfo<Runtime>;
	type DisablingStrategy = pallet_session::disabling::UpToLimitWithReEnablingDisablingStrategy;
}

impl pallet_session::historical::Config for Runtime {
	type FullIdentification = pallet_staking::Exposure<AccountId, Balance>;
	type FullIdentificationOf = pallet_staking::ExposureOf<Runtime>;
}

parameter_types! {
	// phase durations. 1/4 of the last session for each.
	// in testing: 1min or half of the session for each
	pub SignedPhase: u32 = prod_or_fast!(
		EPOCH_DURATION_IN_SLOTS / 4,
		MINUTES.min(EpochDuration::get().saturated_into::<u32>() / 2),
		"KSM_SIGNED_PHASE"
	);
	pub UnsignedPhase: u32 = prod_or_fast!(
		EPOCH_DURATION_IN_SLOTS / 4,
		MINUTES.min(EpochDuration::get().saturated_into::<u32>() / 2),
		"KSM_UNSIGNED_PHASE"
	);

	// signed config
	pub const SignedMaxSubmissions: u32 = 16;
	pub const SignedMaxRefunds: u32 = 16 / 4;
	pub const SignedFixedDeposit: Balance = deposit(2, 0);
	pub const SignedDepositIncreaseFactor: Percent = Percent::from_percent(10);
	pub const SignedDepositByte: Balance = deposit(0, 10) / 1024;
	// Each good submission will get 1/10 KSM as reward
	pub SignedRewardBase: Balance =  UNITS / 10;

	// 1 hour session, 15 minutes unsigned phase, 8 offchain executions.
	pub OffchainRepeat: BlockNumber = UnsignedPhase::get() / 8;

	pub const MaxElectingVoters: u32 = 12_500;
	/// We take the top 12500 nominators as electing voters and all of the validators as electable
	/// targets. Whilst this is the case, we cannot and shall not increase the size of the
	/// validator intentions.
	pub ElectionBounds: frame_election_provider_support::bounds::ElectionBounds =
		ElectionBoundsBuilder::default().voters_count(MaxElectingVoters::get().into()).build();
	pub NposSolutionPriority: TransactionPriority =
		Perbill::from_percent(90) * TransactionPriority::MAX;
	/// Setup election pallet to support maximum winners upto 2000. This will mean Staking Pallet
	/// cannot have active validators higher than this count.
	pub const MaxActiveValidators: u32 = 2000;
}

generate_solution_type!(
	#[compact]
	pub struct NposCompactSolution24::<
		VoterIndex = u32,
		TargetIndex = u16,
		Accuracy = sp_runtime::PerU16,
		MaxVoters = MaxElectingVoters,
	>(24)
);

pub struct OnChainSeqPhragmen;
impl onchain::Config for OnChainSeqPhragmen {
	type System = Runtime;
	type Solver =
		SequentialPhragmen<AccountId, polkadot_runtime_common::elections::OnChainAccuracy>;
	type DataProvider = Staking;
	type WeightInfo = weights::frame_election_provider_support::WeightInfo<Runtime>;
	type MaxWinners = MaxActiveValidators;
	type Bounds = ElectionBounds;
}

impl pallet_election_provider_multi_phase::MinerConfig for Runtime {
	type AccountId = AccountId;
	type MaxLength = OffchainSolutionLengthLimit;
	type MaxWeight = OffchainSolutionWeightLimit;
	type Solution = NposCompactSolution24;
	type MaxVotesPerVoter = <
		<Self as pallet_election_provider_multi_phase::Config>::DataProvider
		as
		frame_election_provider_support::ElectionDataProvider
	>::MaxVotesPerVoter;
	type MaxWinners = MaxActiveValidators;

	// The unsigned submissions have to respect the weight of the submit_unsigned call, thus their
	// weight estimate function is wired to this call's weight.
	fn solution_weight(v: u32, t: u32, a: u32, d: u32) -> Weight {
		<
			<Self as pallet_election_provider_multi_phase::Config>::WeightInfo
			as
			pallet_election_provider_multi_phase::WeightInfo
		>::submit_unsigned(v, t, a, d)
	}
}

impl pallet_election_provider_multi_phase::Config for Runtime {
	type RuntimeEvent = RuntimeEvent;
	type Currency = Balances;
	type EstimateCallFee = TransactionPayment;
	type UnsignedPhase = UnsignedPhase;
	type SignedMaxSubmissions = SignedMaxSubmissions;
	type SignedMaxRefunds = SignedMaxRefunds;
	type SignedRewardBase = SignedRewardBase;
	type SignedDepositBase =
		GeometricDepositBase<Balance, SignedFixedDeposit, SignedDepositIncreaseFactor>;
	type SignedDepositByte = SignedDepositByte;
	type SignedDepositWeight = ();
	type SignedMaxWeight =
		<Self::MinerConfig as pallet_election_provider_multi_phase::MinerConfig>::MaxWeight;
	type MinerConfig = Self;
	type SlashHandler = (); // burn slashes
	type RewardHandler = (); // nothing to do upon rewards
	type SignedPhase = SignedPhase;
	type BetterSignedThreshold = ();
	type OffchainRepeat = OffchainRepeat;
	type MinerTxPriority = NposSolutionPriority;
	type DataProvider = Staking;
	#[cfg(any(feature = "fast-runtime", feature = "runtime-benchmarks"))]
	type Fallback = onchain::OnChainExecution<OnChainSeqPhragmen>;
	#[cfg(not(any(feature = "fast-runtime", feature = "runtime-benchmarks")))]
	type Fallback = frame_election_provider_support::NoElection<(
		AccountId,
		BlockNumber,
		Staking,
		MaxActiveValidators,
	)>;
	type GovernanceFallback = onchain::OnChainExecution<OnChainSeqPhragmen>;
	type Solver = SequentialPhragmen<
		AccountId,
		pallet_election_provider_multi_phase::SolutionAccuracyOf<Self>,
		(),
	>;
	type BenchmarkingConfig = polkadot_runtime_common::elections::BenchmarkConfig;
	type ForceOrigin = EitherOf<EnsureRoot<Self::AccountId>, StakingAdmin>;
	type WeightInfo = weights::pallet_election_provider_multi_phase::WeightInfo<Self>;
	type MaxWinners = MaxActiveValidators;
	type ElectionBounds = ElectionBounds;
}

parameter_types! {
	pub const BagThresholds: &'static [u64] = &bag_thresholds::THRESHOLDS;
}

type VoterBagsListInstance = pallet_bags_list::Instance1;
impl pallet_bags_list::Config<VoterBagsListInstance> for Runtime {
	type RuntimeEvent = RuntimeEvent;
	type ScoreProvider = Staking;
	type WeightInfo = weights::pallet_bags_list::WeightInfo<Runtime>;
	type BagThresholds = BagThresholds;
	type Score = sp_npos_elections::VoteWeight;
}

#[derive(
	Default,
	MaxEncodedLen,
	Encode,
	Decode,
	DecodeWithMemTracking,
	TypeInfo,
	Clone,
	Eq,
	PartialEq,
	Debug,
)]
pub struct BurnDestinationAccount(pub Option<AccountId>);

impl BurnDestinationAccount {
	pub fn is_set(&self) -> bool {
		self.0.is_some()
	}
}

/// Dynamic params that can be adjusted at runtime.
#[dynamic_params(RuntimeParameters, pallet_parameters::Parameters::<Runtime>)]
pub mod dynamic_params {
	use super::*;

	/// Parameters used to calculate era payouts, see
	/// [`polkadot_runtime_common::impls::EraPayoutParams`].
	#[dynamic_pallet_params]
	#[codec(index = 0)]
	pub mod inflation {
		/// Minimum inflation rate used to calculate era payouts.
		#[codec(index = 0)]
		pub static MinInflation: Perquintill = Perquintill::from_rational(25u64, 1000);

		/// Maximum inflation rate used to calculate era payouts.
		#[codec(index = 1)]
		pub static MaxInflation: Perquintill = Perquintill::from_percent(10);

		/// Ideal stake ratio used to calculate era payouts.
		#[codec(index = 2)]
		pub static IdealStake: Perquintill = Perquintill::from_percent(75);

		/// Falloff used to calculate era payouts.
		#[codec(index = 3)]
		pub static Falloff: Perquintill = Perquintill::from_percent(5);

		/// Whether to use auction slots or not in the calculation of era payouts. If true, then we
		/// subtract `num_auctioned_slots.min(60) / 200` from `ideal_stake`.
		///
		/// That is, we assume up to 60 parachains that are leased can reduce the ideal stake by a
		/// maximum of 30%.
		///
		/// With the move to Agile Coretime, this parameter does not make much sense and should
		/// generally be set to false.
		#[codec(index = 4)]
		pub static UseAuctionSlots: bool = true;
	}

	/// Parameters used by `pallet-treasury` to handle the burn process.
	#[dynamic_pallet_params]
	#[codec(index = 1)]
	pub mod treasury {
		#[codec(index = 0)]
		pub static BurnPortion: Permill = Permill::from_percent(0);

		#[codec(index = 1)]
		pub static BurnDestination: BurnDestinationAccount = Default::default();
	}
}

#[cfg(feature = "runtime-benchmarks")]
impl Default for RuntimeParameters {
	fn default() -> Self {
		RuntimeParameters::Inflation(dynamic_params::inflation::Parameters::MinInflation(
			dynamic_params::inflation::MinInflation,
			Some(Perquintill::from_rational(25u64, 1000u64)),
		))
	}
}

/// Defines what origin can modify which dynamic parameters.
pub struct DynamicParameterOrigin;
impl EnsureOriginWithArg<RuntimeOrigin, RuntimeParametersKey> for DynamicParameterOrigin {
	type Success = ();

	fn try_origin(
		origin: RuntimeOrigin,
		key: &RuntimeParametersKey,
	) -> Result<Self::Success, RuntimeOrigin> {
		use crate::RuntimeParametersKey::*;

		match key {
			Inflation(_) => frame_system::ensure_root(origin.clone()),
			Treasury(_) =>
				EitherOf::<EnsureRoot<AccountId>, GeneralAdmin>::ensure_origin(origin.clone()),
		}
		.map_err(|_| origin)
	}

	#[cfg(feature = "runtime-benchmarks")]
	fn try_successful_origin(_key: &RuntimeParametersKey) -> Result<RuntimeOrigin, ()> {
		// Provide the origin for the parameter returned by `Default`:
		Ok(RuntimeOrigin::root())
	}
}

impl pallet_parameters::Config for Runtime {
	type RuntimeEvent = RuntimeEvent;
	type RuntimeParameters = RuntimeParameters;
	type AdminOrigin = DynamicParameterOrigin;
	type WeightInfo = weights::pallet_parameters::WeightInfo<Runtime>;
}

pub struct EraPayout;
impl pallet_staking::EraPayout<Balance> for EraPayout {
	fn era_payout(
		total_staked: Balance,
		_total_issuance: Balance,
		era_duration_millis: u64,
	) -> (Balance, Balance) {
		const MILLISECONDS_PER_YEAR: u64 = 1000 * 3600 * 24 * 36525 / 100;

		let params = relay_common::EraPayoutParams {
			total_staked,
			total_stakable: Nis::issuance().other,
			ideal_stake: dynamic_params::inflation::IdealStake::get(),
			max_annual_inflation: dynamic_params::inflation::MaxInflation::get(),
			min_annual_inflation: dynamic_params::inflation::MinInflation::get(),
			falloff: dynamic_params::inflation::Falloff::get(),
			period_fraction: Perquintill::from_rational(era_duration_millis, MILLISECONDS_PER_YEAR),
			legacy_auction_proportion: if dynamic_params::inflation::UseAuctionSlots::get() {
				let auctioned_slots = parachains_paras::Parachains::<Runtime>::get()
					.into_iter()
					// All active para-ids that do not belong to a system chain is the number of
					// parachains that we should take into account for inflation.
					.filter(|i| *i >= LOWEST_PUBLIC_ID)
					.count() as u64;
				Some(Perquintill::from_rational(auctioned_slots.min(60), 200u64))
			} else {
				None
			},
		};
		log::debug!(target: "runtime::kusama", "params: {:?}", params);
		relay_common::relay_era_payout(params)
	}
}

parameter_types! {
	// Six sessions in an era (6 hours).
	pub const SessionsPerEra: SessionIndex = prod_or_fast!(6, 1);

	// 28 eras for unbonding (7 days).
	pub BondingDuration: sp_staking::EraIndex = prod_or_fast!(
		28,
		28,
		"DOT_BONDING_DURATION"
	);
	// 27 eras in which slashes can be cancelled (slightly less than 7 days).
	pub SlashDeferDuration: sp_staking::EraIndex = prod_or_fast!(
		27,
		27,
		"DOT_SLASH_DEFER_DURATION"
	);
	pub const MaxExposurePageSize: u32 = 512;
	// Note: this is not really correct as Max Nominators is (MaxExposurePageSize * page_count) but
	// this is an unbounded number. We just set it to a reasonably high value, 1 full page
	// of nominators.
	pub const MaxNominators: u32 = 512;
	pub const OffendingValidatorsThreshold: Perbill = Perbill::from_percent(17);
	// 24
	pub const MaxNominations: u32 = <NposCompactSolution24 as NposSolution>::LIMIT as u32;
	pub TreasuryAccount: AccountId = Treasury::account_id();
}

impl pallet_staking::Config for Runtime {
	type OldCurrency = Balances;
	type Currency = Balances;
	type CurrencyBalance = Balance;
	type RuntimeHoldReason = RuntimeHoldReason;
	type UnixTime = Timestamp;
	type CurrencyToVote = CurrencyToVote;
	type ElectionProvider = ElectionProviderMultiPhase;
	type GenesisElectionProvider = onchain::OnChainExecution<OnChainSeqPhragmen>;
	type RewardRemainder = ResolveTo<TreasuryAccount, Balances>;
	type RuntimeEvent = RuntimeEvent;
	type Slash = ResolveTo<TreasuryAccount, Balances>;
	type Reward = ();
	type SessionsPerEra = SessionsPerEra;
	type BondingDuration = BondingDuration;
	type SlashDeferDuration = SlashDeferDuration;
	type AdminOrigin = EitherOf<EnsureRoot<Self::AccountId>, StakingAdmin>;
	type SessionInterface = Self;
	type EraPayout = EraPayout;
	type NextNewSession = Session;
	type MaxExposurePageSize = MaxExposurePageSize;
	type VoterList = VoterList;
	type TargetList = UseValidatorsMap<Self>;
	type NominationsQuota = pallet_staking::FixedNominationsQuota<{ MaxNominations::get() }>;
	type MaxUnlockingChunks = frame_support::traits::ConstU32<32>;
	type HistoryDepth = frame_support::traits::ConstU32<84>;
	type MaxControllersInDeprecationBatch = ConstU32<5169>;
	type BenchmarkingConfig = polkadot_runtime_common::StakingBenchmarkingConfig;
	type EventListeners = (NominationPools, DelegatedStaking);
	type WeightInfo = weights::pallet_staking::WeightInfo<Runtime>;
<<<<<<< HEAD
	type Filter = pallet_nomination_pools::AllPoolMembers<Runtime>;
=======
	type Filter = ();
>>>>>>> e0eac41c
}

impl pallet_fast_unstake::Config for Runtime {
	type RuntimeEvent = RuntimeEvent;
	type Currency = Balances;
	type BatchSize = frame_support::traits::ConstU32<64>;
	type Deposit = frame_support::traits::ConstU128<{ CENTS * 100 }>;
	type ControlOrigin = EnsureRoot<AccountId>;
	type Staking = Staking;
	type MaxErasToCheckPerBlock = ConstU32<1>;
	type WeightInfo = weights::pallet_fast_unstake::WeightInfo<Runtime>;
}

parameter_types! {
	pub const ProposalBond: Permill = Permill::from_percent(5);
	pub const ProposalBondMinimum: Balance = 2000 * CENTS;
	pub const ProposalBondMaximum: Balance = GRAND;
	pub const SpendPeriod: BlockNumber = 6 * DAYS;
	pub const TreasuryPalletId: PalletId = PalletId(*b"py/trsry");
	pub const PayoutSpendPeriod: BlockNumber = 90 * DAYS;
	// The asset's interior location for the paying account. This is the Treasury
	// pallet instance (which sits at index 18).
	pub TreasuryInteriorLocation: InteriorLocation = PalletInstance(TREASURY_PALLET_ID).into();

	pub const TipCountdown: BlockNumber = DAYS;
	pub const TipFindersFee: Percent = Percent::from_percent(20);
	pub const TipReportDepositBase: Balance = 100 * CENTS;
	pub const DataDepositPerByte: Balance = CENTS / 10;
	pub const MaxApprovals: u32 = 100;
	pub const MaxAuthorities: u32 = 100_000;
	pub const MaxKeys: u32 = 10_000;
	pub const MaxPeerInHeartbeats: u32 = 10_000;
}

use frame_support::traits::{Currency, OnUnbalanced};

pub type BalancesNegativeImbalance = <Balances as Currency<AccountId>>::NegativeImbalance;
pub struct TreasuryBurnHandler;

impl OnUnbalanced<BalancesNegativeImbalance> for TreasuryBurnHandler {
	fn on_nonzero_unbalanced(amount: BalancesNegativeImbalance) {
		let destination = dynamic_params::treasury::BurnDestination::get();

		if let BurnDestinationAccount(Some(account)) = destination {
			// Must resolve into existing but better to be safe.
			Balances::resolve_creating(&account, amount);
		} else {
			// If no account to destinate the funds to, just drop the
			// imbalance.
			<() as OnUnbalanced<_>>::on_nonzero_unbalanced(amount)
		}
	}
}

impl Get<Permill> for TreasuryBurnHandler {
	fn get() -> Permill {
		let destination = dynamic_params::treasury::BurnDestination::get();

		if destination.is_set() {
			dynamic_params::treasury::BurnPortion::get()
		} else {
			Permill::zero()
		}
	}
}

impl pallet_treasury::Config for Runtime {
	type PalletId = TreasuryPalletId;
	type Currency = Balances;
	type RejectOrigin = EitherOfDiverse<EnsureRoot<AccountId>, Treasurer>;
	type RuntimeEvent = RuntimeEvent;
	type SpendPeriod = SpendPeriod;
	type Burn = TreasuryBurnHandler;
	type BurnDestination = TreasuryBurnHandler;
	type MaxApprovals = MaxApprovals;
	type WeightInfo = weights::pallet_treasury::WeightInfo<Runtime>;
	type SpendFunds = Bounties;
	type SpendOrigin = TreasurySpender;
	type AssetKind = VersionedLocatableAsset;
	type Beneficiary = VersionedLocation;
	type BeneficiaryLookup = IdentityLookup<Self::Beneficiary>;
	type Paymaster = PayOverXcm<
		TreasuryInteriorLocation,
		crate::xcm_config::XcmRouter,
		crate::XcmPallet,
		ConstU32<{ 6 * HOURS }>,
		Self::Beneficiary,
		Self::AssetKind,
		LocatableAssetConverter,
		VersionedLocationConverter,
	>;
	type BalanceConverter = AssetRateWithNative;
	type PayoutPeriod = PayoutSpendPeriod;
	#[cfg(feature = "runtime-benchmarks")]
	type BenchmarkHelper = polkadot_runtime_common::impls::benchmarks::TreasuryArguments;
	type BlockNumberProvider = System;
}

parameter_types! {
	pub const BountyDepositBase: Balance = 100 * CENTS;
	pub const BountyDepositPayoutDelay: BlockNumber = 0;
	pub const BountyUpdatePeriod: BlockNumber = 10 * 12 * 30 * DAYS;
	pub const MaximumReasonLength: u32 = 16384;
	pub const CuratorDepositMultiplier: Permill = Permill::from_percent(50);
	pub const CuratorDepositMin: Balance = 10 * CENTS;
	pub const CuratorDepositMax: Balance = 500 * CENTS;
	pub const BountyValueMinimum: Balance = 200 * CENTS;
}

impl pallet_bounties::Config for Runtime {
	type BountyDepositBase = BountyDepositBase;
	type BountyDepositPayoutDelay = BountyDepositPayoutDelay;
	type BountyUpdatePeriod = BountyUpdatePeriod;
	type CuratorDepositMultiplier = CuratorDepositMultiplier;
	type CuratorDepositMin = CuratorDepositMin;
	type CuratorDepositMax = CuratorDepositMax;
	type BountyValueMinimum = BountyValueMinimum;
	type ChildBountyManager = ChildBounties;
	type DataDepositPerByte = DataDepositPerByte;
	type RuntimeEvent = RuntimeEvent;
	type MaximumReasonLength = MaximumReasonLength;
	type OnSlash = Treasury;
	type WeightInfo = weights::pallet_bounties::WeightInfo<Runtime>;
}

parameter_types! {
	pub const MaxActiveChildBountyCount: u32 = 100;
	pub const ChildBountyValueMinimum: Balance = BountyValueMinimum::get() / 10;
}

impl pallet_child_bounties::Config for Runtime {
	type RuntimeEvent = RuntimeEvent;
	type MaxActiveChildBountyCount = MaxActiveChildBountyCount;
	type ChildBountyValueMinimum = ChildBountyValueMinimum;
	type WeightInfo = weights::pallet_child_bounties::WeightInfo<Runtime>;
}

impl pallet_offences::Config for Runtime {
	type RuntimeEvent = RuntimeEvent;
	type IdentificationTuple = pallet_session::historical::IdentificationTuple<Self>;
	type OnOffenceHandler = Staking;
}

impl pallet_authority_discovery::Config for Runtime {
	type MaxAuthorities = MaxAuthorities;
}

parameter_types! {
	pub MaxSetIdSessionEntries: u32 = BondingDuration::get() * SessionsPerEra::get();
}

impl pallet_grandpa::Config for Runtime {
	type RuntimeEvent = RuntimeEvent;

	type WeightInfo = ();
	type MaxAuthorities = MaxAuthorities;
	type MaxNominators = MaxNominators;
	type MaxSetIdSessionEntries = MaxSetIdSessionEntries;

	type KeyOwnerProof = <Historical as KeyOwnerProofSystem<(KeyTypeId, GrandpaId)>>::Proof;

	type EquivocationReportSystem =
		pallet_grandpa::EquivocationReportSystem<Self, Offences, Historical, ReportLongevity>;
}

impl frame_system::offchain::SigningTypes for Runtime {
	type Public = <Signature as Verify>::Signer;
	type Signature = Signature;
}

impl<C> frame_system::offchain::CreateTransactionBase<C> for Runtime
where
	RuntimeCall: From<C>,
{
	type Extrinsic = UncheckedExtrinsic;
	type RuntimeCall = RuntimeCall;
}

/// Submits transaction with the node's public and signature type. Adheres to the signed extension
/// format of the chain.
impl<LocalCall> frame_system::offchain::CreateSignedTransaction<LocalCall> for Runtime
where
	RuntimeCall: From<LocalCall>,
{
	fn create_signed_transaction<
		C: frame_system::offchain::AppCrypto<Self::Public, Self::Signature>,
	>(
		call: RuntimeCall,
		public: <Signature as Verify>::Signer,
		account: AccountId,
		nonce: <Runtime as frame_system::Config>::Nonce,
	) -> Option<UncheckedExtrinsic> {
		use sp_runtime::traits::StaticLookup;
		// take the biggest period possible.
		let period =
			BlockHashCount::get().checked_next_power_of_two().map(|c| c / 2).unwrap_or(2) as u64;

		let current_block = System::block_number()
			.saturated_into::<u64>()
			// The `System::block_number` is initialized with `n+1`,
			// so the actual block number is `n`.
			.saturating_sub(1);
		let tip = 0;
		let tx_ext: TxExtension = (
			frame_system::CheckNonZeroSender::<Runtime>::new(),
			frame_system::CheckSpecVersion::<Runtime>::new(),
			frame_system::CheckTxVersion::<Runtime>::new(),
			frame_system::CheckGenesis::<Runtime>::new(),
			frame_system::CheckMortality::<Runtime>::from(generic::Era::mortal(
				period,
				current_block,
			)),
			frame_system::CheckNonce::<Runtime>::from(nonce),
			frame_system::CheckWeight::<Runtime>::new(),
			pallet_transaction_payment::ChargeTransactionPayment::<Runtime>::from(tip),
			frame_metadata_hash_extension::CheckMetadataHash::new(false),
		);
		let raw_payload = SignedPayload::new(call, tx_ext)
			.map_err(|e| {
				log::warn!("Unable to create signed payload: {:?}", e);
			})
			.ok()?;
		let signature = raw_payload.using_encoded(|payload| C::sign(payload, public))?;
		let (call, tx_ext, _) = raw_payload.deconstruct();
		let address = <Runtime as frame_system::Config>::Lookup::unlookup(account);
		let transaction = UncheckedExtrinsic::new_signed(call, address, signature, tx_ext);
		Some(transaction)
	}
}

impl<LocalCall> frame_system::offchain::CreateTransaction<LocalCall> for Runtime
where
	RuntimeCall: From<LocalCall>,
{
	type Extension = TxExtension;

	fn create_transaction(call: RuntimeCall, extension: TxExtension) -> UncheckedExtrinsic {
		UncheckedExtrinsic::new_transaction(call, extension)
	}
}

impl<LocalCall> frame_system::offchain::CreateInherent<LocalCall> for Runtime
where
	RuntimeCall: From<LocalCall>,
{
	fn create_inherent(call: RuntimeCall) -> UncheckedExtrinsic {
		UncheckedExtrinsic::new_bare(call)
	}
}

parameter_types! {
	pub Prefix: &'static [u8] = b"Pay KSMs to the Kusama account:";
}

impl claims::Config for Runtime {
	type RuntimeEvent = RuntimeEvent;
	type VestingSchedule = Vesting;
	type Prefix = Prefix;
	type MoveClaimOrigin = EnsureRoot<AccountId>;
	type WeightInfo = weights::polkadot_runtime_common_claims::WeightInfo<Runtime>;
}

impl pallet_utility::Config for Runtime {
	type RuntimeEvent = RuntimeEvent;
	type RuntimeCall = RuntimeCall;
	type PalletsOrigin = OriginCaller;
	type WeightInfo = weights::pallet_utility::WeightInfo<Runtime>;
}

parameter_types! {
	// One storage item; key size is 32; value is size 4+4+16+32 bytes = 56 bytes.
	pub const DepositBase: Balance = deposit(1, 88);
	// Additional storage item size of 32 bytes.
	pub const DepositFactor: Balance = deposit(0, 32);
	pub const MaxSignatories: u32 = 100;
}

impl pallet_multisig::Config for Runtime {
	type RuntimeEvent = RuntimeEvent;
	type RuntimeCall = RuntimeCall;
	type Currency = Balances;
	type DepositBase = DepositBase;
	type DepositFactor = DepositFactor;
	type MaxSignatories = MaxSignatories;
	type WeightInfo = weights::pallet_multisig::WeightInfo<Runtime>;
	type BlockNumberProvider = System;
}

parameter_types! {
	pub const ConfigDepositBase: Balance = 500 * CENTS;
	pub const FriendDepositFactor: Balance = 50 * CENTS;
	pub const MaxFriends: u16 = 9;
	pub const RecoveryDeposit: Balance = 500 * CENTS;
}

impl pallet_recovery::Config for Runtime {
	type RuntimeEvent = RuntimeEvent;
	type WeightInfo = ();
	type RuntimeCall = RuntimeCall;
	type Currency = Balances;
	type ConfigDepositBase = ConfigDepositBase;
	type FriendDepositFactor = FriendDepositFactor;
	type MaxFriends = MaxFriends;
	type RecoveryDeposit = RecoveryDeposit;
	type BlockNumberProvider = System;
}

parameter_types! {
	pub const SocietyPalletId: PalletId = PalletId(*b"py/socie");
}

impl pallet_society::Config for Runtime {
	type RuntimeEvent = RuntimeEvent;
	type Currency = Balances;
	type Randomness = pallet_babe::RandomnessFromOneEpochAgo<Runtime>;
	type GraceStrikes = ConstU32<10>;
	type PeriodSpend = ConstU128<{ 500 * QUID }>;
	type VotingPeriod = ConstU32<{ 5 * DAYS }>;
	type ClaimPeriod = ConstU32<{ 2 * DAYS }>;
	type MaxLockDuration = ConstU32<{ 36 * 30 * DAYS }>;
	type FounderSetOrigin = EnsureRoot<AccountId>;
	type ChallengePeriod = ConstU32<{ 7 * DAYS }>;
	type MaxPayouts = ConstU32<8>;
	type MaxBids = ConstU32<512>;
	type PalletId = SocietyPalletId;
	type WeightInfo = weights::pallet_society::WeightInfo<Runtime>;
	type BlockNumberProvider = System;
}

parameter_types! {
	pub const MinVestedTransfer: Balance = 100 * CENTS;
	pub UnvestedFundsAllowedWithdrawReasons: WithdrawReasons =
		WithdrawReasons::except(WithdrawReasons::TRANSFER | WithdrawReasons::RESERVE);
}

impl pallet_vesting::Config for Runtime {
	type RuntimeEvent = RuntimeEvent;
	type Currency = Balances;
	type BlockNumberToBalance = ConvertInto;
	type MinVestedTransfer = MinVestedTransfer;
	type WeightInfo = weights::pallet_vesting::WeightInfo<Runtime>;
	type UnvestedFundsAllowedWithdrawReasons = UnvestedFundsAllowedWithdrawReasons;
	type BlockNumberProvider = System;
	const MAX_VESTING_SCHEDULES: u32 = 28;
}

parameter_types! {
	// One storage item; key size 32, value size 8; .
	pub const ProxyDepositBase: Balance = deposit(1, 8);
	// Additional storage item size of 33 bytes.
	pub const ProxyDepositFactor: Balance = deposit(0, 33);
	pub const MaxProxies: u16 = 32;
	pub const AnnouncementDepositBase: Balance = deposit(1, 8);
	pub const AnnouncementDepositFactor: Balance = deposit(0, 66);
	pub const MaxPending: u16 = 32;
}

/// Transparent wrapper around the actual [`ProxyType`].
///
/// This is done to have [`ProxyType`] declared in a different crate (constants) and being able to
/// implement [`InstanceFilter`] in this crate.
#[derive(
	Copy,
	Clone,
	Eq,
	PartialEq,
	Ord,
	PartialOrd,
	Encode,
	Decode,
	DecodeWithMemTracking,
	RuntimeDebug,
	MaxEncodedLen,
	Default,
)]
pub struct TransparentProxyType(ProxyType);

impl scale_info::TypeInfo for TransparentProxyType {
	type Identity = <ProxyType as TypeInfo>::Identity;

	fn type_info() -> scale_info::Type {
		ProxyType::type_info()
	}
}

impl InstanceFilter<RuntimeCall> for TransparentProxyType {
	fn filter(&self, c: &RuntimeCall) -> bool {
		match self.0 {
			ProxyType::Any => true,
			ProxyType::NonTransfer => matches!(
				c,
				RuntimeCall::System(..) |
				RuntimeCall::Babe(..) |
				RuntimeCall::Timestamp(..) |
				RuntimeCall::Indices(pallet_indices::Call::claim {..}) |
				RuntimeCall::Indices(pallet_indices::Call::free {..}) |
				RuntimeCall::Indices(pallet_indices::Call::freeze {..}) |
				// Specifically omitting Indices `transfer`, `force_transfer`
				// Specifically omitting the entire Balances pallet
				RuntimeCall::Staking(..) |
				RuntimeCall::Session(..) |
				RuntimeCall::Grandpa(..) |
				RuntimeCall::Treasury(..) |
				RuntimeCall::Bounties(..) |
				RuntimeCall::ChildBounties(..) |
				RuntimeCall::ConvictionVoting(..) |
				RuntimeCall::Referenda(..) |
				RuntimeCall::FellowshipCollective(..) |
				RuntimeCall::FellowshipReferenda(..) |
				RuntimeCall::Whitelist(..) |
				RuntimeCall::Claims(..) |
				RuntimeCall::Utility(..) |
				RuntimeCall::Society(..) |
				RuntimeCall::Recovery(pallet_recovery::Call::as_recovered {..}) |
				RuntimeCall::Recovery(pallet_recovery::Call::vouch_recovery {..}) |
				RuntimeCall::Recovery(pallet_recovery::Call::claim_recovery {..}) |
				RuntimeCall::Recovery(pallet_recovery::Call::close_recovery {..}) |
				RuntimeCall::Recovery(pallet_recovery::Call::remove_recovery {..}) |
				RuntimeCall::Recovery(pallet_recovery::Call::cancel_recovered {..}) |
				// Specifically omitting Recovery `create_recovery`, `initiate_recovery`
				RuntimeCall::Vesting(pallet_vesting::Call::vest {..}) |
				RuntimeCall::Vesting(pallet_vesting::Call::vest_other {..}) |
				// Specifically omitting Vesting `vested_transfer`, and `force_vested_transfer`
				RuntimeCall::Scheduler(..) |
				RuntimeCall::Proxy(..) |
				RuntimeCall::Multisig(..) |
				RuntimeCall::Nis(..) |
				RuntimeCall::Registrar(paras_registrar::Call::register {..}) |
				RuntimeCall::Registrar(paras_registrar::Call::deregister {..}) |
				// Specifically omitting Registrar `swap`
				RuntimeCall::Registrar(paras_registrar::Call::reserve {..}) |
				RuntimeCall::Crowdloan(..) |
				RuntimeCall::Slots(..) |
				RuntimeCall::Auctions(..) | // Specifically omitting the entire XCM Pallet
				RuntimeCall::VoterList(..) |
				RuntimeCall::NominationPools(..) |
				RuntimeCall::FastUnstake(..)
			),
			ProxyType::Governance => matches!(
				c,
				RuntimeCall::Treasury(..) |
					RuntimeCall::Bounties(..) |
					RuntimeCall::Utility(..) |
					RuntimeCall::ChildBounties(..) |
					// OpenGov calls
					RuntimeCall::ConvictionVoting(..) |
					RuntimeCall::Referenda(..) |
					RuntimeCall::FellowshipCollective(..) |
					RuntimeCall::FellowshipReferenda(..) |
					RuntimeCall::Whitelist(..)
			),
			ProxyType::Staking => {
				matches!(
					c,
					RuntimeCall::Staking(..) |
						RuntimeCall::Session(..) |
						RuntimeCall::Utility(..) |
						RuntimeCall::FastUnstake(..) |
						RuntimeCall::VoterList(..) |
						RuntimeCall::NominationPools(..)
				)
			},
			ProxyType::NominationPools => {
				matches!(c, RuntimeCall::NominationPools(..) | RuntimeCall::Utility(..))
			},
			ProxyType::CancelProxy => {
				matches!(
					c,
					RuntimeCall::Proxy(pallet_proxy::Call::reject_announcement { .. }) |
						RuntimeCall::Utility { .. } |
						RuntimeCall::Multisig { .. }
				)
			},
			ProxyType::Auction => matches!(
				c,
				RuntimeCall::Auctions(..) |
					RuntimeCall::Crowdloan(..) |
					RuntimeCall::Registrar(..) |
					RuntimeCall::Slots(..)
			),
			ProxyType::Society => matches!(c, RuntimeCall::Society(..)),
			ProxyType::Spokesperson => matches!(
				c,
				RuntimeCall::System(frame_system::Call::remark { .. }) |
					RuntimeCall::System(frame_system::Call::remark_with_event { .. })
			),
			ProxyType::ParaRegistration => matches!(
				c,
				RuntimeCall::Registrar(paras_registrar::Call::reserve { .. }) |
					RuntimeCall::Registrar(paras_registrar::Call::register { .. }) |
					RuntimeCall::Utility(pallet_utility::Call::batch { .. }) |
					RuntimeCall::Utility(pallet_utility::Call::batch_all { .. }) |
					RuntimeCall::Utility(pallet_utility::Call::force_batch { .. }) |
					RuntimeCall::Proxy(pallet_proxy::Call::remove_proxy { .. })
			),
		}
	}
	fn is_superset(&self, o: &Self) -> bool {
		match (self.0, o.0) {
			(x, y) if x == y => true,
			(ProxyType::Any, _) => true,
			(_, ProxyType::Any) => false,
			(ProxyType::NonTransfer, _) => true,
			_ => false,
		}
	}
}

impl pallet_proxy::Config for Runtime {
	type RuntimeEvent = RuntimeEvent;
	type RuntimeCall = RuntimeCall;
	type Currency = Balances;
	type ProxyType = TransparentProxyType;
	type ProxyDepositBase = ProxyDepositBase;
	type ProxyDepositFactor = ProxyDepositFactor;
	type MaxProxies = MaxProxies;
	type WeightInfo = weights::pallet_proxy::WeightInfo<Runtime>;
	type MaxPending = MaxPending;
	type CallHasher = BlakeTwo256;
	type AnnouncementDepositBase = AnnouncementDepositBase;
	type AnnouncementDepositFactor = AnnouncementDepositFactor;
	type BlockNumberProvider = System;
}

impl parachains_origin::Config for Runtime {}

impl parachains_configuration::Config for Runtime {
	type WeightInfo = weights::runtime_parachains_configuration::WeightInfo<Runtime>;
}

impl parachains_shared::Config for Runtime {
	type DisabledValidators = Session;
}

impl parachains_session_info::Config for Runtime {
	type ValidatorSet = Historical;
}

impl parachains_inclusion::Config for Runtime {
	type RuntimeEvent = RuntimeEvent;
	type DisputesHandler = ParasDisputes;
	type RewardValidators = parachains_reward_points::RewardValidatorsWithEraPoints<Runtime>;
	type MessageQueue = MessageQueue;
	type WeightInfo = weights::runtime_parachains_inclusion::WeightInfo<Runtime>;
}

parameter_types! {
	pub const ParasUnsignedPriority: TransactionPriority = TransactionPriority::MAX;
}

impl parachains_paras::Config for Runtime {
	type RuntimeEvent = RuntimeEvent;
	type WeightInfo = weights::runtime_parachains_paras::WeightInfo<Runtime>;
	type UnsignedPriority = ParasUnsignedPriority;
	type QueueFootprinter = ParaInclusion;
	type NextSessionRotation = Babe;
	type OnNewHead = Registrar;
	type AssignCoretime = CoretimeAssignmentProvider;
}

parameter_types! {
	/// Amount of weight that can be spent per block to service messages.
	///
	/// # WARNING
	///
	/// This is not a good value for para-chains since the `Scheduler` already uses up to 80% block weight.
	pub MessageQueueServiceWeight: Weight = Perbill::from_percent(20) * BlockWeights::get().max_block;
	pub MessageQueueIdleServiceWeight: Weight = Perbill::from_percent(20) * BlockWeights::get().max_block;
	pub const MessageQueueHeapSize: u32 = 65_536;
	pub const MessageQueueMaxStale: u32 = 16;
}

/// Message processor to handle any messages that were enqueued into the `MessageQueue` pallet.
pub struct MessageProcessor;
impl ProcessMessage for MessageProcessor {
	type Origin = AggregateMessageOrigin;

	fn process_message(
		message: &[u8],
		origin: Self::Origin,
		meter: &mut WeightMeter,
		id: &mut [u8; 32],
	) -> Result<bool, ProcessMessageError> {
		let para = match origin {
			AggregateMessageOrigin::Ump(UmpQueueId::Para(para)) => para,
		};
		xcm_builder::ProcessXcmMessage::<
			Junction,
			xcm_executor::XcmExecutor<xcm_config::XcmConfig>,
			RuntimeCall,
		>::process_message(message, Junction::Parachain(para.into()), meter, id)
	}
}

impl pallet_message_queue::Config for Runtime {
	type RuntimeEvent = RuntimeEvent;
	type Size = u32;
	type HeapSize = MessageQueueHeapSize;
	type MaxStale = MessageQueueMaxStale;
	type ServiceWeight = MessageQueueServiceWeight;
	#[cfg(not(feature = "runtime-benchmarks"))]
	type MessageProcessor = MessageProcessor;
	#[cfg(feature = "runtime-benchmarks")]
	type MessageProcessor =
		pallet_message_queue::mock_helpers::NoopMessageProcessor<AggregateMessageOrigin>;
	type QueueChangeHandler = ParaInclusion;
	type QueuePausedQuery = ();
	type WeightInfo = weights::pallet_message_queue::WeightInfo<Runtime>;
	type IdleMaxServiceWeight = MessageQueueIdleServiceWeight;
}

impl parachains_dmp::Config for Runtime {}

parameter_types! {
	pub const HrmpChannelSizeAndCapacityWithSystemRatio: Percent = Percent::from_percent(100);
}

impl parachains_hrmp::Config for Runtime {
	type RuntimeOrigin = RuntimeOrigin;
	type RuntimeEvent = RuntimeEvent;
	type ChannelManager = EitherOf<EnsureRoot<Self::AccountId>, GeneralAdmin>;
	type Currency = Balances;
	// Use the `HrmpChannelSizeAndCapacityWithSystemRatio` ratio from the actual active
	// `HostConfiguration` configuration for `hrmp_channel_max_message_size` and
	// `hrmp_channel_max_capacity`.
	type DefaultChannelSizeAndCapacityWithSystem = ActiveConfigHrmpChannelSizeAndCapacityRatio<
		Runtime,
		HrmpChannelSizeAndCapacityWithSystemRatio,
	>;
	type WeightInfo = weights::runtime_parachains_hrmp::WeightInfo<Runtime>;
	type VersionWrapper = XcmPallet;
}

impl parachains_paras_inherent::Config for Runtime {
	type WeightInfo = weights::runtime_parachains_paras_inherent::WeightInfo<Runtime>;
}

impl parachains_scheduler::Config for Runtime {
	// If you change this, make sure the `Assignment` type of the new provider is binary compatible,
	// otherwise provide a migration.
	type AssignmentProvider = CoretimeAssignmentProvider;
}

parameter_types! {
	pub const BrokerId: u32 = system_parachain::BROKER_ID;
	pub const BrokerPalletId: PalletId = PalletId(*b"py/broke");
	pub MaxXcmTransactWeight: Weight = Weight::from_parts(
		250 * WEIGHT_REF_TIME_PER_MICROS,
		20 * WEIGHT_PROOF_SIZE_PER_KB
	);
}

pub struct BrokerPot;
impl Get<InteriorLocation> for BrokerPot {
	fn get() -> InteriorLocation {
		Junction::AccountId32 { network: None, id: BrokerPalletId::get().into_account_truncating() }
			.into()
	}
}

impl coretime::Config for Runtime {
	type RuntimeOrigin = RuntimeOrigin;
	type RuntimeEvent = RuntimeEvent;
	type BrokerId = BrokerId;
	type WeightInfo = weights::runtime_parachains_coretime::WeightInfo<Runtime>;
	type SendXcm = crate::xcm_config::XcmRouter;
	type MaxXcmTransactWeight = MaxXcmTransactWeight;
	type BrokerPotLocation = BrokerPot;
	type AssetTransactor = crate::xcm_config::LocalAssetTransactor;
	type AccountToLocation = xcm_builder::AliasesIntoAccountId32<
		xcm_config::ThisNetwork,
		<Runtime as frame_system::Config>::AccountId,
	>;
}

parameter_types! {
	pub const OnDemandTrafficDefaultValue: FixedU128 = FixedU128::from_u32(1);
	pub const MaxHistoricalRevenue: BlockNumber = 2 * TIMESLICE_PERIOD;
	pub const OnDemandPalletId: PalletId = PalletId(*b"py/ondmd");
}

impl parachains_on_demand::Config for Runtime {
	type RuntimeEvent = RuntimeEvent;
	type Currency = Balances;
	type TrafficDefaultValue = OnDemandTrafficDefaultValue;
	type WeightInfo = weights::runtime_parachains_on_demand::WeightInfo<Runtime>;
	type MaxHistoricalRevenue = MaxHistoricalRevenue;
	type PalletId = OnDemandPalletId;
}

impl parachains_assigner_coretime::Config for Runtime {}

impl parachains_initializer::Config for Runtime {
	type Randomness = pallet_babe::RandomnessFromOneEpochAgo<Runtime>;
	type ForceOrigin = EnsureRoot<AccountId>;
	type WeightInfo = weights::runtime_parachains_initializer::WeightInfo<Runtime>;
	type CoretimeOnNewSession = Coretime;
}

impl parachains_disputes::Config for Runtime {
	type RuntimeEvent = RuntimeEvent;
	type RewardValidators = parachains_reward_points::RewardValidatorsWithEraPoints<Runtime>;
	type SlashingHandler = parachains_slashing::SlashValidatorsForDisputes<ParasSlashing>;
	type WeightInfo = weights::runtime_parachains_disputes::WeightInfo<Runtime>;
}

impl parachains_slashing::Config for Runtime {
	type KeyOwnerProofSystem = Historical;
	type KeyOwnerProof =
		<Self::KeyOwnerProofSystem as KeyOwnerProofSystem<(KeyTypeId, ValidatorId)>>::Proof;
	type KeyOwnerIdentification = <Self::KeyOwnerProofSystem as KeyOwnerProofSystem<(
		KeyTypeId,
		ValidatorId,
	)>>::IdentificationTuple;
	type HandleReports = parachains_slashing::SlashingReportHandler<
		Self::KeyOwnerIdentification,
		Offences,
		ReportLongevity,
	>;
	type WeightInfo = weights::runtime_parachains_disputes_slashing::WeightInfo<Runtime>;
	type BenchmarkingConfig = parachains_slashing::BenchConfig<1000>;
}

parameter_types! {
	pub const ParaDeposit: Balance = 4 * UNITS;
}

impl paras_registrar::Config for Runtime {
	type RuntimeOrigin = RuntimeOrigin;
	type RuntimeEvent = RuntimeEvent;
	type Currency = Balances;
	type OnSwap = (Crowdloan, Slots);
	type ParaDeposit = ParaDeposit;
	type DataDepositPerByte = DataDepositPerByte;
	type WeightInfo = weights::polkadot_runtime_common_paras_registrar::WeightInfo<Runtime>;
}

parameter_types! {
	// 6 weeks
	pub LeasePeriod: BlockNumber = prod_or_fast!(6 * WEEKS, 6 * WEEKS, "KSM_LEASE_PERIOD");
}

impl slots::Config for Runtime {
	type RuntimeEvent = RuntimeEvent;
	type Currency = Balances;
	type Registrar = Registrar;
	type LeasePeriod = LeasePeriod;
	type LeaseOffset = ();
	type ForceOrigin = EitherOf<EnsureRoot<Self::AccountId>, LeaseAdmin>;
	type WeightInfo = weights::polkadot_runtime_common_slots::WeightInfo<Runtime>;
}

parameter_types! {
	pub const CrowdloanId: PalletId = PalletId(*b"py/cfund");
	pub const OldSubmissionDeposit: Balance = 3 * GRAND; // ~ 10 KSM
	pub const MinContribution: Balance = 3_000 * CENTS; // ~ .1 KSM
	pub const RemoveKeysLimit: u32 = 1000;
	// Allow 32 bytes for an additional memo to a crowdloan.
	pub const MaxMemoLength: u8 = 32;
}

impl crowdloan::Config for Runtime {
	type RuntimeEvent = RuntimeEvent;
	type PalletId = CrowdloanId;
	type SubmissionDeposit = OldSubmissionDeposit;
	type MinContribution = MinContribution;
	type RemoveKeysLimit = RemoveKeysLimit;
	type Registrar = Registrar;
	type Auctioneer = Auctions;
	type MaxMemoLength = MaxMemoLength;
	type WeightInfo = weights::polkadot_runtime_common_crowdloan::WeightInfo<Runtime>;
}

parameter_types! {
	// The average auction is 7 days long, so this will be 70% for ending period.
	// 5 Days = 72000 Blocks @ 6 sec per block
	pub const EndingPeriod: BlockNumber = 5 * DAYS;
	// ~ 1000 samples per day -> ~ 20 blocks per sample -> 2 minute samples
	pub const SampleLength: BlockNumber = 2 * MINUTES;
}

impl auctions::Config for Runtime {
	type RuntimeEvent = RuntimeEvent;
	type Leaser = Slots;
	type Registrar = Registrar;
	type EndingPeriod = EndingPeriod;
	type SampleLength = SampleLength;
	type Randomness = pallet_babe::RandomnessFromOneEpochAgo<Runtime>;
	type InitiateOrigin = EitherOf<EnsureRoot<Self::AccountId>, AuctionAdmin>;
	type WeightInfo = weights::polkadot_runtime_common_auctions::WeightInfo<Runtime>;
}

type NisCounterpartInstance = pallet_balances::Instance2;
impl pallet_balances::Config<NisCounterpartInstance> for Runtime {
	type Balance = Balance;
	type DustRemoval = ();
	type RuntimeEvent = RuntimeEvent;
	type ExistentialDeposit = ConstU128<10_000_000_000>; // One KTC cent
	type AccountStore = StorageMapShim<
		pallet_balances::Account<Runtime, NisCounterpartInstance>,
		AccountId,
		pallet_balances::AccountData<u128>,
	>;
	type MaxLocks = ConstU32<4>;
	type MaxReserves = ConstU32<4>;
	type ReserveIdentifier = [u8; 8];
	type WeightInfo = weights::pallet_balances_nis_counterpart::WeightInfo<Runtime>;
	type RuntimeHoldReason = RuntimeHoldReason;
	type RuntimeFreezeReason = RuntimeFreezeReason;
	type FreezeIdentifier = ();
	type MaxFreezes = ConstU32<1>;
	type DoneSlashHandler = ();
}

parameter_types! {
	pub const NisBasePeriod: BlockNumber = 7 * DAYS;
	pub const MinBid: Balance = 100 * QUID;
	pub MinReceipt: Perquintill = Perquintill::from_rational(1u64, 10_000_000u64);
	pub const IntakePeriod: BlockNumber = 5 * MINUTES;
	pub MaxIntakeWeight: Weight = MAXIMUM_BLOCK_WEIGHT / 10;
	pub const ThawThrottle: (Perquintill, BlockNumber) = (Perquintill::from_percent(25), 5);
	pub storage NisTarget: Perquintill = Perquintill::zero();
	pub const NisPalletId: PalletId = PalletId(*b"py/nis  ");
}

impl pallet_nis::Config for Runtime {
	type WeightInfo = weights::pallet_nis::WeightInfo<Runtime>;
	type RuntimeEvent = RuntimeEvent;
	type Currency = Balances;
	type CurrencyBalance = Balance;
	type FundOrigin = frame_system::EnsureSigned<AccountId>;
	type Counterpart = NisCounterpartBalances;
	type CounterpartAmount = WithMaximumOf<ConstU128<21_000_000_000_000_000_000u128>>;
	type Deficit = (); // Mint
	type IgnoredIssuance = ();
	type Target = NisTarget;
	type PalletId = NisPalletId;
	type QueueCount = ConstU32<500>;
	type MaxQueueLen = ConstU32<1000>;
	type FifoQueueLen = ConstU32<250>;
	type BasePeriod = NisBasePeriod;
	type MinBid = MinBid;
	type MinReceipt = MinReceipt;
	type IntakePeriod = IntakePeriod;
	type MaxIntakeWeight = MaxIntakeWeight;
	type ThawThrottle = ThawThrottle;
	type RuntimeHoldReason = RuntimeHoldReason;
	#[cfg(feature = "runtime-benchmarks")]
	type BenchmarkSetup = ();
}

parameter_types! {
	pub const PoolsPalletId: PalletId = PalletId(*b"py/nopls");
	pub const MaxPointsToBalance: u8 = 10;
}

impl pallet_nomination_pools::Config for Runtime {
	type RuntimeEvent = RuntimeEvent;
	type WeightInfo = weights::pallet_nomination_pools::WeightInfo<Self>;
	type Currency = Balances;
	type RuntimeFreezeReason = RuntimeFreezeReason;
	type RewardCounter = FixedU128;
	type BalanceToU256 = BalanceToU256;
	type U256ToBalance = U256ToBalance;
	type StakeAdapter =
		pallet_nomination_pools::adapter::DelegateStake<Self, Staking, DelegatedStaking>;
	type PostUnbondingPoolsWindow = ConstU32<4>;
	type MaxMetadataLen = ConstU32<256>;
	// we use the same number of allowed unlocking chunks as with staking.
	type MaxUnbonding = <Self as pallet_staking::Config>::MaxUnlockingChunks;
	type PalletId = PoolsPalletId;
	type MaxPointsToBalance = MaxPointsToBalance;
	type AdminOrigin = EitherOf<EnsureRoot<AccountId>, StakingAdmin>;
<<<<<<< HEAD
	type Filter = pallet_staking::AllStakers<Runtime>;
=======
	type Filter = ();
	type BlockNumberProvider = System;
>>>>>>> e0eac41c
}

parameter_types! {
	pub const DelegatedStakingPalletId: PalletId = PalletId(*b"py/dlstk");
	pub const SlashRewardFraction: Perbill = Perbill::from_percent(1);
}

impl pallet_delegated_staking::Config for Runtime {
	type RuntimeEvent = RuntimeEvent;
	type PalletId = DelegatedStakingPalletId;
	type Currency = Balances;
	// slashes are sent to the treasury.
	type OnSlash = ResolveTo<TreasuryAccountId<Self>, Balances>;
	type SlashRewardFraction = SlashRewardFraction;
	type RuntimeHoldReason = RuntimeHoldReason;
	type CoreStaking = Staking;
}

/// The [frame_support::traits::tokens::ConversionFromAssetBalance] implementation provided by the
/// `AssetRate` pallet instance.
///
/// With additional decoration to identify different IDs/locations of native asset and provide a
/// one-to-one balance conversion for them.
pub type AssetRateWithNative = UnityOrOuterConversion<
	ContainsLocationParts<
		FromContains<
			xcm_builder::IsChildSystemParachain<ParaId>,
			xcm_builder::IsParentsOnly<ConstU8<1>>,
		>,
	>,
	AssetRate,
>;

impl pallet_asset_rate::Config for Runtime {
	type WeightInfo = weights::pallet_asset_rate::WeightInfo<Runtime>;
	type RuntimeEvent = RuntimeEvent;
	type CreateOrigin = EitherOfDiverse<EnsureRoot<AccountId>, Treasurer>;
	type RemoveOrigin = EitherOfDiverse<EnsureRoot<AccountId>, Treasurer>;
	type UpdateOrigin = EitherOfDiverse<EnsureRoot<AccountId>, Treasurer>;
	type Currency = Balances;
	type AssetKind = <Runtime as pallet_treasury::Config>::AssetKind;
	#[cfg(feature = "runtime-benchmarks")]
	type BenchmarkHelper = polkadot_runtime_common::impls::benchmarks::AssetRateArguments;
}

construct_runtime! {
	pub enum Runtime
	{
		// Basic stuff.
		System: frame_system = 0,

		// Babe must be before session.
		Babe: pallet_babe = 1,

		Timestamp: pallet_timestamp = 2,
		Indices: pallet_indices = 3,
		Balances: pallet_balances = 4,
		TransactionPayment: pallet_transaction_payment = 33,

		// Consensus support.
		// Authorship must be before session in order to note author in the correct session and era
		// for staking.
		Authorship: pallet_authorship = 5,
		Staking: pallet_staking = 6,
		Offences: pallet_offences = 7,
		Historical: session_historical = 34,

		Session: pallet_session = 8,
		Grandpa: pallet_grandpa = 10,
		AuthorityDiscovery: pallet_authority_discovery = 12,

		// Governance stuff.
		Treasury: pallet_treasury = 18,
		ConvictionVoting: pallet_conviction_voting = 20,
		Referenda: pallet_referenda = 21,
//		pub type FellowshipCollectiveInstance = pallet_ranked_collective::Instance1;
		FellowshipCollective: pallet_ranked_collective::<Instance1> = 22,
//		pub type FellowshipReferendaInstance = pallet_referenda::Instance2;
		FellowshipReferenda: pallet_referenda::<Instance2> = 23,
		Origins: pallet_custom_origins = 43,
		Whitelist: pallet_whitelist = 44,
		Parameters: pallet_parameters = 46,

		// Claims. Usable initially.
		Claims: claims = 19,

		// Utility module.
		Utility: pallet_utility = 24,

		// pallet_identity = 25 (removed post 1.2.4)

		// Society module.
		Society: pallet_society = 26,

		// Social recovery module.
		Recovery: pallet_recovery = 27,

		// Vesting. Usable initially, but removed once all vesting is finished.
		Vesting: pallet_vesting = 28,

		// System scheduler.
		Scheduler: pallet_scheduler = 29,

		// Proxy module. Late addition.
		Proxy: pallet_proxy = 30,

		// Multisig module. Late addition.
		Multisig: pallet_multisig = 31,

		// Preimage registrar.
		Preimage: pallet_preimage = 32,

		// Bounties modules.
		Bounties: pallet_bounties = 35,
		ChildBounties: pallet_child_bounties = 40,

		// Election pallet. Only works with staking, but placed here to maintain indices.
		ElectionProviderMultiPhase: pallet_election_provider_multi_phase = 37,

		// NIS pallet.
		Nis: pallet_nis = 38,
		NisCounterpartBalances: pallet_balances::<Instance2> = 45,

		// Provides a semi-sorted list of nominators for staking.
		VoterList: pallet_bags_list::<Instance1> = 39,

		// nomination pools: extension to staking.
		NominationPools: pallet_nomination_pools = 41,

		// Fast unstake pallet: extension to staking.
		FastUnstake: pallet_fast_unstake = 42,

		// Staking extension for delegation
		DelegatedStaking: pallet_delegated_staking = 47,

		// Parachains pallets. Start indices at 50 to leave room.
		ParachainsOrigin: parachains_origin = 50,
		Configuration: parachains_configuration = 51,
		ParasShared: parachains_shared = 52,
		ParaInclusion: parachains_inclusion = 53,
		ParaInherent: parachains_paras_inherent = 54,
		ParaScheduler: parachains_scheduler = 55,
		Paras: parachains_paras = 56,
		Initializer: parachains_initializer = 57,
		Dmp: parachains_dmp = 58,
		Hrmp: parachains_hrmp = 60,
		ParaSessionInfo: parachains_session_info = 61,
		ParasDisputes: parachains_disputes = 62,
		ParasSlashing: parachains_slashing = 63,
		OnDemandAssignmentProvider: parachains_on_demand = 64,
		CoretimeAssignmentProvider: parachains_assigner_coretime = 65,

		// Parachain Onboarding Pallets. Start indices at 70 to leave room.
		Registrar: paras_registrar = 70,
		Slots: slots = 71,
		Auctions: auctions = 72,
		Crowdloan: crowdloan = 73,
		Coretime: coretime = 74,

		// Pallet for sending XCM.
		XcmPallet: pallet_xcm = 99,

		// Generalized message queue
		MessageQueue: pallet_message_queue = 100,

		// Asset rate.
		AssetRate: pallet_asset_rate = 101,

		// BEEFY Bridges support.
		Beefy: pallet_beefy = 200,
		// MMR leaf construction must be after session in order to have a leaf's next_auth_set
		// refer to block<N>. See issue #160 for details.
		Mmr: pallet_mmr = 201,
		BeefyMmrLeaf: pallet_beefy_mmr = 202,
	}
}

/// The address format for describing accounts.
pub type Address = sp_runtime::MultiAddress<AccountId, ()>;
/// Block header type as expected by this runtime.
pub type Header = generic::Header<BlockNumber, BlakeTwo256>;
/// Block type as expected by this runtime.
pub type Block = generic::Block<Header, UncheckedExtrinsic>;
/// A Block signed with a Justification
pub type SignedBlock = generic::SignedBlock<Block>;
/// `BlockId` type as expected by this runtime.
pub type BlockId = generic::BlockId<Block>;
/// The `TransactionExtension` to the basic transaction logic.
pub type TxExtension = (
	frame_system::CheckNonZeroSender<Runtime>,
	frame_system::CheckSpecVersion<Runtime>,
	frame_system::CheckTxVersion<Runtime>,
	frame_system::CheckGenesis<Runtime>,
	frame_system::CheckMortality<Runtime>,
	frame_system::CheckNonce<Runtime>,
	frame_system::CheckWeight<Runtime>,
	pallet_transaction_payment::ChargeTransactionPayment<Runtime>,
	frame_metadata_hash_extension::CheckMetadataHash<Runtime>,
);

<<<<<<< HEAD
pub struct NominationPoolsMigrationV4OldPallet;
impl Get<Perbill> for NominationPoolsMigrationV4OldPallet {
	fn get() -> Perbill {
		Perbill::from_percent(10)
	}
}

parameter_types! {
	// This is used to limit max pools that migrates in the runtime upgrade. This is set to
	// ~existing_pool_count * 2 to also account for any new pools getting created before the
	// migration is actually executed.
	pub const MaxPoolsToMigrate: u32 = 500;
}

const NEW_MAX_POV: u32 = 10 * 1024 * 1024;

pub struct Activate10MbPovs;
impl OnRuntimeUpgrade for Activate10MbPovs {
	#[cfg(feature = "try-runtime")]
	fn pre_upgrade() -> Result<Vec<u8>, sp_runtime::TryRuntimeError> {
		// The pre-upgrade state doesn't matter
		Ok(vec![])
	}

	fn on_runtime_upgrade() -> Weight {
		match parachains_configuration::Pallet::<Runtime>::set_max_pov_size(
			frame_system::RawOrigin::Root.into(),
			NEW_MAX_POV,
		) {
			Ok(()) =>
				weights::runtime_parachains_configuration::WeightInfo::<Runtime>::set_config_with_u32(),
			Err(e) => {
				log::warn!(
					target: LOG_TARGET,
					"Failed to set max PoV size. Error: {e:?}"
				);
				Weight::zero()
			},
		}
	}

	#[cfg(feature = "try-runtime")]
	fn post_upgrade(_state: Vec<u8>) -> Result<(), sp_runtime::TryRuntimeError> {
		let pending = parachains_configuration::PendingConfigs::<Runtime>::get();
		let Some((_, last_pending)) = pending.last() else {
			return Err(sp_runtime::TryRuntimeError::CannotLookup);
		};
		frame_support::ensure!(
			last_pending.max_pov_size == NEW_MAX_POV,
			"Setting max PoV size to 10 Mb should be pending"
		);
		Ok(())
	}
}

=======
>>>>>>> e0eac41c
/// All migrations that will run on the next runtime upgrade.
///
/// This contains the combined migrations of the last 10 releases. It allows to skip runtime
/// upgrades in case governance decides to do so. THE ORDER IS IMPORTANT.
pub type Migrations = (migrations::Unreleased, migrations::Permanent);

/// The runtime migrations per release.
#[allow(deprecated, missing_docs)]
pub mod migrations {
	use super::*;
	use pallet_balances::WeightInfo;

	parameter_types! {
		/// Weight for balance unreservations
		pub BalanceTransferAllowDeath: Weight = weights::pallet_balances_native::WeightInfo::<Runtime>::transfer_allow_death();
	}

	/// Unreleased migrations. Add new ones here:
	pub type Unreleased = (
		pallet_staking::migrations::v16::MigrateV15ToV16<Runtime>,
		pallet_session::migrations::v1::MigrateV0ToV1<
			Runtime,
			pallet_staking::migrations::v17::MigrateDisabledToSession<Runtime>,
		>,
		Activate10MbPovs,
	);

	/// Migrations/checks that do not need to be versioned and can run on every update.
	pub type Permanent = (pallet_xcm::migration::MigrateToLatestXcmVersion<Runtime>,);
}

/// Unchecked extrinsic type as expected by this runtime.
pub type UncheckedExtrinsic =
	generic::UncheckedExtrinsic<Address, RuntimeCall, Signature, TxExtension>;
/// Executive: handles dispatch to the various modules.
pub type Executive = frame_executive::Executive<
	Runtime,
	Block,
	frame_system::ChainContext<Runtime>,
	Runtime,
	AllPalletsWithSystem,
	Migrations,
>;
/// The payload being signed in the transactions.
pub type SignedPayload = generic::SignedPayload<RuntimeCall, TxExtension>;

#[cfg(feature = "runtime-benchmarks")]
mod benches {
	use super::*;
<<<<<<< HEAD
=======
	use kusama_runtime_constants::system_parachain::AssetHubParaId;
>>>>>>> e0eac41c

	frame_benchmarking::define_benchmarks!(
		// Polkadot
		[polkadot_runtime_common::auctions, Auctions]
		[polkadot_runtime_common::crowdloan, Crowdloan]
		[polkadot_runtime_common::claims, Claims]
		[polkadot_runtime_common::slots, Slots]
		[polkadot_runtime_common::paras_registrar, Registrar]
		[runtime_parachains::configuration, Configuration]
		[runtime_parachains::hrmp, Hrmp]
		[runtime_parachains::disputes, ParasDisputes]
		[runtime_parachains::disputes::slashing, ParasSlashing]
		[runtime_parachains::inclusion, ParaInclusion]
		[runtime_parachains::initializer, Initializer]
		[runtime_parachains::paras_inherent, ParaInherent]
		[runtime_parachains::paras, Paras]
		[runtime_parachains::on_demand, OnDemandAssignmentProvider]
		[runtime_parachains::coretime, Coretime]
		// Substrate
		[pallet_balances, Native]
		[pallet_balances, NisCounterpart]
		[pallet_bags_list, VoterList]
		[pallet_beefy_mmr, BeefyMmrLeaf]
		[frame_benchmarking::baseline, Baseline::<Runtime>]
		[pallet_bounties, Bounties]
		[pallet_child_bounties, ChildBounties]
		[pallet_conviction_voting, ConvictionVoting]
		[pallet_election_provider_multi_phase, ElectionProviderMultiPhase]
		[frame_election_provider_support, ElectionProviderBench::<Runtime>]
		[pallet_fast_unstake, FastUnstake]
		[pallet_nis, Nis]
		[pallet_indices, Indices]
		[pallet_message_queue, MessageQueue]
		[pallet_multisig, Multisig]
		[pallet_nomination_pools, NominationPoolsBench::<Runtime>]
		[pallet_offences, OffencesBench::<Runtime>]
		[pallet_preimage, Preimage]
		[pallet_proxy, Proxy]
		[pallet_ranked_collective, FellowshipCollective]
		[pallet_recovery, Recovery]
		[pallet_referenda, Referenda]
		[pallet_referenda, FellowshipReferenda]
		[pallet_scheduler, Scheduler]
		[pallet_session, SessionBench::<Runtime>]
		[pallet_society, Society]
		[pallet_staking, Staking]
		[frame_system, SystemBench::<Runtime>]
		[frame_system_extensions, SystemExtensionsBench::<Runtime>]
		[pallet_timestamp, Timestamp]
		[pallet_transaction_payment, TransactionPayment]
		[pallet_treasury, Treasury]
		[pallet_utility, Utility]
		[pallet_vesting, Vesting]
		[pallet_whitelist, Whitelist]
		[pallet_asset_rate, AssetRate]
		[pallet_parameters, Parameters]
		// XCM
		[pallet_xcm, PalletXcmExtrinsicsBenchmark::<Runtime>]
		[pallet_xcm_benchmarks::fungible, pallet_xcm_benchmarks::fungible::Pallet::<Runtime>]
		[pallet_xcm_benchmarks::generic, pallet_xcm_benchmarks::generic::Pallet::<Runtime>]
	);
	use xcm_config::{
		AssetHubLocation, LocalCheckAccount, SovereignAccountOf, TokenLocation, XcmConfig,
	};

	impl pallet_session_benchmarking::Config for Runtime {}
	impl pallet_offences_benchmarking::Config for Runtime {}
	impl pallet_election_provider_support_benchmarking::Config for Runtime {}
	impl frame_system_benchmarking::Config for Runtime {}
	impl frame_benchmarking::baseline::Config for Runtime {}
	impl pallet_nomination_pools_benchmarking::Config for Runtime {}
	impl runtime_parachains::disputes::slashing::benchmarking::Config for Runtime {}

	parameter_types! {
		pub ExistentialDepositAsset: Option<Asset> = Some((
			TokenLocation::get(),
			ExistentialDeposit::get()
		).into());
<<<<<<< HEAD
		pub AssetHubParaId: ParaId = kusama_runtime_constants::system_parachain::ASSET_HUB_ID.into();
=======
>>>>>>> e0eac41c
		pub const RandomParaId: ParaId = ParaId::new(43211234);
	}

	impl pallet_xcm::benchmarking::Config for Runtime {
		type DeliveryHelper = (
			polkadot_runtime_common::xcm_sender::ToParachainDeliveryHelper<
				XcmConfig,
				ExistentialDepositAsset,
				xcm_config::PriceForChildParachainDelivery,
				AssetHubParaId,
<<<<<<< HEAD
				(),
=======
				Dmp,
>>>>>>> e0eac41c
			>,
			polkadot_runtime_common::xcm_sender::ToParachainDeliveryHelper<
				XcmConfig,
				ExistentialDepositAsset,
				xcm_config::PriceForChildParachainDelivery,
				RandomParaId,
<<<<<<< HEAD
				(),
=======
				Dmp,
>>>>>>> e0eac41c
			>,
		);

		fn reachable_dest() -> Option<Location> {
<<<<<<< HEAD
			Some(crate::xcm_config::AssetHubLocation::get())
=======
			Some(AssetHubLocation::get())
>>>>>>> e0eac41c
		}

		fn teleportable_asset_and_dest() -> Option<(Asset, Location)> {
			// Relay/native token can be teleported to/from AH.
			Some((
				Asset { fun: Fungible(ExistentialDeposit::get()), id: AssetId(Here.into()) },
<<<<<<< HEAD
				crate::xcm_config::AssetHubLocation::get(),
=======
				AssetHubLocation::get(),
>>>>>>> e0eac41c
			))
		}

		fn reserve_transferable_asset_and_dest() -> Option<(Asset, Location)> {
			// Relay can reserve transfer native token to some random parachain.
			Some((
				Asset { fun: Fungible(ExistentialDeposit::get()), id: AssetId(Here.into()) },
				Parachain(RandomParaId::get().into()).into(),
			))
		}

<<<<<<< HEAD
		fn set_up_complex_asset_transfer() -> Option<(Assets, u32, Location, Box<dyn FnOnce()>)> {
=======
		fn set_up_complex_asset_transfer(
		) -> Option<(Assets, u32, Location, alloc::boxed::Box<dyn FnOnce()>)> {
>>>>>>> e0eac41c
			// Relay supports only native token, either reserve transfer it to non-system
			// parachains, or teleport it to system parachain. Use the teleport case for
			// benchmarking as it's slightly heavier.
			// Relay/native token can be teleported to/from AH.
			let native_location = Here.into();
<<<<<<< HEAD
			let dest = crate::xcm_config::AssetHubLocation::get();
=======
			let dest = AssetHubLocation::get();
>>>>>>> e0eac41c
			pallet_xcm::benchmarking::helpers::native_teleport_as_asset_transfer::<Runtime>(
				native_location,
				dest,
			)
		}

		fn get_asset() -> Asset {
			Asset { id: AssetId(Location::here()), fun: Fungible(ExistentialDeposit::get()) }
		}
	}

	impl pallet_xcm_benchmarks::Config for Runtime {
		type XcmConfig = XcmConfig;
		type AccountIdConverter = SovereignAccountOf;
		type DeliveryHelper = polkadot_runtime_common::xcm_sender::ToParachainDeliveryHelper<
			XcmConfig,
			ExistentialDepositAsset,
			xcm_config::PriceForChildParachainDelivery,
			AssetHubParaId,
<<<<<<< HEAD
			(),
=======
			Dmp,
>>>>>>> e0eac41c
		>;
		fn valid_destination() -> Result<Location, BenchmarkError> {
			Ok(AssetHubLocation::get())
		}
		fn worst_case_holding(_depositable_count: u32) -> Assets {
			// Kusama only knows about KSM.
			vec![Asset { id: AssetId(TokenLocation::get()), fun: Fungible(1_000_000 * UNITS) }]
				.into()
		}
	}

	parameter_types! {
		pub TrustedTeleporter: Option<(Location, Asset)> = Some((
			AssetHubLocation::get(),
<<<<<<< HEAD
			Asset { fun: Fungible(1 * UNITS), id: AssetId(TokenLocation::get()) },
=======
			Asset { fun: Fungible(UNITS), id: AssetId(TokenLocation::get()) },
>>>>>>> e0eac41c
		));
		pub const TrustedReserve: Option<(Location, Asset)> = None;
	}

	impl pallet_xcm_benchmarks::fungible::Config for Runtime {
		type TransactAsset = Balances;

		type CheckedAccount = LocalCheckAccount;
		type TrustedTeleporter = TrustedTeleporter;
		type TrustedReserve = TrustedReserve;

		fn get_asset() -> Asset {
<<<<<<< HEAD
			Asset { id: AssetId(TokenLocation::get()), fun: Fungible(1 * UNITS) }
=======
			// We put more than ED here for being able to keep accounts alive when transferring
			// and paying the delivery fees.
			Asset {
				id: AssetId(TokenLocation::get()),
				fun: Fungible(1_000_000 * ExistentialDeposit::get()),
			}
>>>>>>> e0eac41c
		}
	}

	impl pallet_xcm_benchmarks::generic::Config for Runtime {
		type TransactAsset = Balances;
		type RuntimeCall = RuntimeCall;

		fn worst_case_response() -> (u64, Response) {
			(0u64, Response::Version(Default::default()))
		}

		fn worst_case_asset_exchange() -> Result<(Assets, Assets), BenchmarkError> {
			// Kusama doesn't support asset exchanges
			Err(BenchmarkError::Skip)
		}

		fn universal_alias() -> Result<(Location, Junction), BenchmarkError> {
			// The XCM executor of Kusama doesn't have a configured `UniversalAliases`
			Err(BenchmarkError::Skip)
		}

		fn transact_origin_and_runtime_call() -> Result<(Location, RuntimeCall), BenchmarkError> {
			Ok((
				AssetHubLocation::get(),
				frame_system::Call::remark_with_event { remark: vec![] }.into(),
			))
		}

		fn subscribe_origin() -> Result<Location, BenchmarkError> {
			Ok(AssetHubLocation::get())
		}

		fn claimable_asset() -> Result<(Location, Location, Assets), BenchmarkError> {
			let origin = AssetHubLocation::get();
			let assets: Assets = (AssetId(TokenLocation::get()), 1_000 * UNITS).into();
			let ticket = Location { parents: 0, interior: Here };
			Ok((origin, ticket, assets))
		}

		fn fee_asset() -> Result<Asset, BenchmarkError> {
			Ok(Asset { id: AssetId(TokenLocation::get()), fun: Fungible(1_000_000 * UNITS) })
		}

		fn unlockable_asset() -> Result<(Location, Location, Asset), BenchmarkError> {
			// Kusama doesn't support asset locking
			Err(BenchmarkError::Skip)
		}

		fn export_message_origin_and_destination(
		) -> Result<(Location, NetworkId, InteriorLocation), BenchmarkError> {
			// Kusama doesn't support exporting messages
			Err(BenchmarkError::Skip)
		}

		fn alias_origin() -> Result<(Location, Location), BenchmarkError> {
			// The XCM executor of Kusama doesn't have a configured `Aliasers`
			Err(BenchmarkError::Skip)
		}
	}

	pub type Native = pallet_balances::Pallet<Runtime, ()>;
	pub type NisCounterpart = pallet_balances::Pallet<Runtime, NisCounterpartInstance>;
	pub use frame_benchmarking::{
<<<<<<< HEAD
		baseline::Pallet as Baseline, BenchmarkBatch, BenchmarkError, BenchmarkList, Benchmarking,
	};
	pub use frame_support::traits::{StorageInfoTrait, WhitelistedStorageKeys};
	pub use frame_system_benchmarking::Pallet as SystemBench;
=======
		baseline::Pallet as Baseline, BenchmarkBatch, BenchmarkError, BenchmarkList,
	};
	pub use frame_support::traits::{StorageInfoTrait, WhitelistedStorageKeys};
	pub use frame_system_benchmarking::{
		extensions::Pallet as SystemExtensionsBench, Pallet as SystemBench,
	};
>>>>>>> e0eac41c
	pub use pallet_election_provider_support_benchmarking::Pallet as ElectionProviderBench;
	pub use pallet_nomination_pools_benchmarking::Pallet as NominationPoolsBench;
	pub use pallet_offences_benchmarking::Pallet as OffencesBench;
	pub use pallet_session_benchmarking::Pallet as SessionBench;
<<<<<<< HEAD
	pub use pallet_xcm::benchmarking::Pallet as PalletXcmExtrinsiscsBenchmark;
=======
	pub use pallet_xcm::benchmarking::Pallet as PalletXcmExtrinsicsBenchmark;
>>>>>>> e0eac41c
	pub use sp_storage::TrackedStorageKey;
}

#[cfg(feature = "runtime-benchmarks")]
use benches::*;

impl Runtime {
	fn impl_experimental_inflation_info() -> InflationInfo {
		use pallet_staking::{ActiveEra, EraPayout, ErasTotalStake};
		let (staked, _start) = ActiveEra::<Runtime>::get()
			.map(|ae| (ErasTotalStake::<Runtime>::get(ae.index), ae.start.unwrap_or(0)))
			.unwrap_or((0, 0));
		let stake_able_issuance = Nis::issuance().other;

		let ideal_staking_rate = dynamic_params::inflation::IdealStake::get();
		let inflation = if dynamic_params::inflation::UseAuctionSlots::get() {
			let auctioned_slots = parachains_paras::Parachains::<Runtime>::get()
				.into_iter()
				// All active para-ids that do not belong to a system chain is the number of
				// parachains that we should take into account for inflation.
				.filter(|i| *i >= LOWEST_PUBLIC_ID)
				.count() as u64;
			ideal_staking_rate
				.saturating_sub(Perquintill::from_rational(auctioned_slots.min(60), 200u64))
		} else {
			ideal_staking_rate
		};

		// We assume un-delayed 6h eras.
		let era_duration = 6 * (HOURS as Moment) * MILLISECS_PER_BLOCK;
		let next_mint = <Self as pallet_staking::Config>::EraPayout::era_payout(
			staked,
			stake_able_issuance,
			era_duration,
		);

		InflationInfo { inflation, next_mint }
	}
}

sp_api::impl_runtime_apis! {
	impl relay_common::apis::Inflation<Block> for Runtime {
		fn experimental_inflation_prediction_info() -> InflationInfo {
			Runtime::impl_experimental_inflation_info()
		}
	}

	impl sp_api::Core<Block> for Runtime {
		fn version() -> RuntimeVersion {
			VERSION
		}

		fn execute_block(block: Block) {
			Executive::execute_block(block);
		}

		fn initialize_block(header: &<Block as BlockT>::Header) -> sp_runtime::ExtrinsicInclusionMode {
			Executive::initialize_block(header)
		}
	}

	impl sp_api::Metadata<Block> for Runtime {
		fn metadata() -> OpaqueMetadata {
			OpaqueMetadata::new(Runtime::metadata().into())
		}

		fn metadata_at_version(version: u32) -> Option<OpaqueMetadata> {
			Runtime::metadata_at_version(version)
		}

		fn metadata_versions() -> Vec<u32> {
			Runtime::metadata_versions()
		}
	}

	impl sp_block_builder::BlockBuilder<Block> for Runtime {
		fn apply_extrinsic(extrinsic: <Block as BlockT>::Extrinsic) -> ApplyExtrinsicResult {
			Executive::apply_extrinsic(extrinsic)
		}

		fn finalize_block() -> <Block as BlockT>::Header {
			Executive::finalize_block()
		}

		fn inherent_extrinsics(data: sp_inherents::InherentData) -> Vec<<Block as BlockT>::Extrinsic> {
			data.create_extrinsics()
		}

		fn check_inherents(
			block: Block,
			data: sp_inherents::InherentData,
		) -> sp_inherents::CheckInherentsResult {
			data.check_extrinsics(&block)
		}
	}

	impl sp_transaction_pool::runtime_api::TaggedTransactionQueue<Block> for Runtime {
		fn validate_transaction(
			source: TransactionSource,
			tx: <Block as BlockT>::Extrinsic,
			block_hash: <Block as BlockT>::Hash,
		) -> TransactionValidity {
			Executive::validate_transaction(source, tx, block_hash)
		}
	}

	impl sp_offchain::OffchainWorkerApi<Block> for Runtime {
		fn offchain_worker(header: &<Block as BlockT>::Header) {
			Executive::offchain_worker(header)
		}
	}

	#[api_version(13)]
	impl polkadot_primitives::runtime_api::ParachainHost<Block> for Runtime {
		fn validators() -> Vec<ValidatorId> {
			parachains_runtime_api_impl::validators::<Runtime>()
		}

		fn validator_groups() -> (Vec<Vec<ValidatorIndex>>, GroupRotationInfo<BlockNumber>) {
			parachains_runtime_api_impl::validator_groups::<Runtime>()
		}

		fn availability_cores() -> Vec<CoreState<Hash, BlockNumber>> {
			parachains_runtime_api_impl::availability_cores::<Runtime>()
		}

		fn persisted_validation_data(para_id: ParaId, assumption: OccupiedCoreAssumption)
			-> Option<PersistedValidationData<Hash, BlockNumber>> {
			parachains_runtime_api_impl::persisted_validation_data::<Runtime>(para_id, assumption)
		}

		fn assumed_validation_data(
			para_id: ParaId,
			expected_persisted_validation_data_hash: Hash,
		) -> Option<(PersistedValidationData<Hash, BlockNumber>, ValidationCodeHash)> {
			parachains_runtime_api_impl::assumed_validation_data::<Runtime>(
				para_id,
				expected_persisted_validation_data_hash,
			)
		}

		fn check_validation_outputs(
			para_id: ParaId,
			outputs: polkadot_primitives::CandidateCommitments,
		) -> bool {
			parachains_runtime_api_impl::check_validation_outputs::<Runtime>(para_id, outputs)
		}

		fn session_index_for_child() -> SessionIndex {
			parachains_runtime_api_impl::session_index_for_child::<Runtime>()
		}

		fn validation_code(para_id: ParaId, assumption: OccupiedCoreAssumption)
			-> Option<ValidationCode> {
			parachains_runtime_api_impl::validation_code::<Runtime>(para_id, assumption)
		}

		fn candidate_pending_availability(para_id: ParaId) -> Option<CommittedCandidateReceiptV2<Hash>> {
			#[allow(deprecated)]
			parachains_runtime_api_impl::candidate_pending_availability::<Runtime>(para_id)
		}

		fn candidate_events() -> Vec<CandidateEvent<Hash>> {
			parachains_runtime_api_impl::candidate_events::<Runtime, _>(|ev| {
				match ev {
					RuntimeEvent::ParaInclusion(ev) => {
						Some(ev)
					}
					_ => None,
				}
			})
		}

		fn session_info(index: SessionIndex) -> Option<SessionInfo> {
			parachains_runtime_api_impl::session_info::<Runtime>(index)
		}

		fn session_executor_params(session_index: SessionIndex) -> Option<ExecutorParams> {
			parachains_runtime_api_impl::session_executor_params::<Runtime>(session_index)
		}

		fn dmq_contents(recipient: ParaId) -> Vec<InboundDownwardMessage<BlockNumber>> {
			parachains_runtime_api_impl::dmq_contents::<Runtime>(recipient)
		}

		fn inbound_hrmp_channels_contents(
			recipient: ParaId
		) -> BTreeMap<ParaId, Vec<InboundHrmpMessage<BlockNumber>>> {
			parachains_runtime_api_impl::inbound_hrmp_channels_contents::<Runtime>(recipient)
		}

		fn validation_code_by_hash(hash: ValidationCodeHash) -> Option<ValidationCode> {
			parachains_runtime_api_impl::validation_code_by_hash::<Runtime>(hash)
		}

		fn on_chain_votes() -> Option<ScrapedOnChainVotes<Hash>> {
			parachains_runtime_api_impl::on_chain_votes::<Runtime>()
		}

		fn submit_pvf_check_statement(
			stmt: polkadot_primitives::PvfCheckStatement,
			signature: polkadot_primitives::ValidatorSignature,
		) {
			parachains_runtime_api_impl::submit_pvf_check_statement::<Runtime>(stmt, signature)
		}

		fn pvfs_require_precheck() -> Vec<ValidationCodeHash> {
			parachains_runtime_api_impl::pvfs_require_precheck::<Runtime>()
		}

		fn validation_code_hash(para_id: ParaId, assumption: OccupiedCoreAssumption)
			-> Option<ValidationCodeHash>
		{
			parachains_runtime_api_impl::validation_code_hash::<Runtime>(para_id, assumption)
		}

		fn disputes() -> Vec<(SessionIndex, CandidateHash, DisputeState<BlockNumber>)> {
			parachains_runtime_api_impl::get_session_disputes::<Runtime>()
		}

		fn unapplied_slashes(
		) -> Vec<(SessionIndex, CandidateHash, slashing::PendingSlashes)> {
			parachains_runtime_api_impl::unapplied_slashes::<Runtime>()
		}

		fn key_ownership_proof(
			validator_id: ValidatorId,
		) -> Option<slashing::OpaqueKeyOwnershipProof> {
			use codec::Encode;

			Historical::prove((PARACHAIN_KEY_TYPE_ID, validator_id))
				.map(|p| p.encode())
				.map(slashing::OpaqueKeyOwnershipProof::new)
		}

		fn submit_report_dispute_lost(
			dispute_proof: slashing::DisputeProof,
			key_ownership_proof: slashing::OpaqueKeyOwnershipProof,
		) -> Option<()> {
			parachains_runtime_api_impl::submit_unsigned_slashing_report::<Runtime>(
				dispute_proof,
				key_ownership_proof,
			)
		}

		fn minimum_backing_votes() -> u32 {
			parachains_runtime_api_impl::minimum_backing_votes::<Runtime>()
		}

		fn para_backing_state(para_id: ParaId) -> Option<polkadot_primitives::vstaging::async_backing::BackingState> {
			#[allow(deprecated)]
			parachains_runtime_api_impl::backing_state::<Runtime>(para_id)
		}

		fn async_backing_params() -> polkadot_primitives::AsyncBackingParams {
			#[allow(deprecated)]
			parachains_runtime_api_impl::async_backing_params::<Runtime>()
		}

		fn disabled_validators() -> Vec<ValidatorIndex> {
			parachains_runtime_api_impl::disabled_validators::<Runtime>()
		}

		fn node_features() -> NodeFeatures {
			parachains_runtime_api_impl::node_features::<Runtime>()
		}

		fn approval_voting_params() -> ApprovalVotingParams {
			parachains_runtime_api_impl::approval_voting_params::<Runtime>()
		}

		fn claim_queue() -> BTreeMap<CoreIndex, VecDeque<ParaId>> {
			parachains_runtime_api_impl::claim_queue::<Runtime>()
		}

		fn candidates_pending_availability(para_id: ParaId) -> Vec<CommittedCandidateReceiptV2<Hash>> {
			parachains_runtime_api_impl::candidates_pending_availability::<Runtime>(para_id)
		}

		fn validation_code_bomb_limit() -> u32 {
			parachains_runtime_api_impl_vstaging::validation_code_bomb_limit::<Runtime>()
		}

		fn backing_constraints(para_id: ParaId) -> Option<Constraints> {
			parachains_runtime_api_impl_vstaging::backing_constraints::<Runtime>(para_id)
		}

		fn scheduling_lookahead() -> u32 {
			parachains_runtime_api_impl_vstaging::scheduling_lookahead::<Runtime>()
		}
	}

	impl beefy_primitives::BeefyApi<Block, BeefyId> for Runtime {
		fn beefy_genesis() -> Option<BlockNumber> {
			pallet_beefy::GenesisBlock::<Runtime>::get()
		}

		fn validator_set() -> Option<beefy_primitives::ValidatorSet<BeefyId>> {
			Beefy::validator_set()
		}

		fn submit_report_double_voting_unsigned_extrinsic(
			equivocation_proof:
				beefy_primitives::DoubleVotingProof<BlockNumber, BeefyId, BeefySignature>,
			key_owner_proof: OpaqueKeyOwnershipProof,
		) -> Option<()> {
			let key_owner_proof = key_owner_proof.decode()?;

			Beefy::submit_unsigned_double_voting_report(
				equivocation_proof,
				key_owner_proof,
			)
		}

		fn submit_report_fork_voting_unsigned_extrinsic(
			equivocation_proof: beefy_primitives::ForkVotingProof<Header, BeefyId, OpaqueValue>,
			key_owner_proof: OpaqueKeyOwnershipProof,
		) -> Option<()> {
			Beefy::submit_unsigned_fork_voting_report(
				equivocation_proof.try_into()?,
				key_owner_proof.decode()?,
			)
		}

		fn submit_report_future_block_voting_unsigned_extrinsic(
			equivocation_proof: beefy_primitives::FutureBlockVotingProof<BlockNumber,BeefyId> ,
			key_owner_proof: OpaqueKeyOwnershipProof,
		) -> Option<()> {
			Beefy::submit_unsigned_future_block_voting_report(
				equivocation_proof,
				key_owner_proof.decode()?,
			)
		}

		fn generate_key_ownership_proof(
			_set_id: beefy_primitives::ValidatorSetId,
			authority_id: BeefyId,
		) -> Option<beefy_primitives::OpaqueKeyOwnershipProof> {
			use codec::Encode;

			Historical::prove((beefy_primitives::KEY_TYPE, authority_id))
				.map(|p| p.encode())
				.map(beefy_primitives::OpaqueKeyOwnershipProof::new)
		}

		fn generate_ancestry_proof(
			prev_block_number: BlockNumber,
			best_known_block_number: Option<BlockNumber>,
		) -> Option<sp_runtime::OpaqueValue> {
			Mmr::generate_ancestry_proof(prev_block_number, best_known_block_number)
				.map(|p| p.encode())
				.map(OpaqueKeyOwnershipProof::new)
				.ok()
		}
	}

	impl mmr::MmrApi<Block, Hash, BlockNumber> for Runtime {
		fn mmr_root() -> Result<mmr::Hash, mmr::Error> {
			Ok(Mmr::mmr_root())
		}

		fn mmr_leaf_count() -> Result<mmr::LeafIndex, mmr::Error> {
			Ok(Mmr::mmr_leaves())
		}

		fn generate_proof(
			block_numbers: Vec<BlockNumber>,
			best_known_block_number: Option<BlockNumber>,
		) -> Result<(Vec<mmr::EncodableOpaqueLeaf>, mmr::LeafProof<mmr::Hash>), mmr::Error> {
			Mmr::generate_proof(block_numbers, best_known_block_number).map(
				|(leaves, proof)| {
					(
						leaves
							.into_iter()
							.map(|leaf| mmr::EncodableOpaqueLeaf::from_leaf(&leaf))
							.collect(),
						proof,
					)
				},
			)
		}

		fn verify_proof(leaves: Vec<mmr::EncodableOpaqueLeaf>, proof: mmr::LeafProof<mmr::Hash>)
			-> Result<(), mmr::Error>
		{
			let leaves = leaves.into_iter().map(|leaf|
				leaf.into_opaque_leaf()
				.try_decode()
				.ok_or(mmr::Error::Verify)).collect::<Result<Vec<mmr::Leaf>, mmr::Error>>()?;
			Mmr::verify_leaves(leaves, proof)
		}

		fn verify_proof_stateless(
			root: mmr::Hash,
			leaves: Vec<mmr::EncodableOpaqueLeaf>,
			proof: mmr::LeafProof<mmr::Hash>
		) -> Result<(), mmr::Error> {
			let nodes = leaves.into_iter().map(|leaf|mmr::DataOrHash::Data(leaf.into_opaque_leaf())).collect();
			pallet_mmr::verify_leaves_proof::<mmr::Hashing, _>(root, nodes, proof)
		}
	}

	impl pallet_beefy_mmr::BeefyMmrApi<Block, Hash> for RuntimeApi {
		fn authority_set_proof() -> beefy_primitives::mmr::BeefyAuthoritySet<Hash> {
			BeefyMmrLeaf::authority_set_proof()
		}

		fn next_authority_set_proof() -> beefy_primitives::mmr::BeefyNextAuthoritySet<Hash> {
			BeefyMmrLeaf::next_authority_set_proof()
		}
	}

	impl fg_primitives::GrandpaApi<Block> for Runtime {
		fn grandpa_authorities() -> Vec<(GrandpaId, u64)> {
			Grandpa::grandpa_authorities()
		}

		fn current_set_id() -> fg_primitives::SetId {
			Grandpa::current_set_id()
		}

		fn submit_report_equivocation_unsigned_extrinsic(
			equivocation_proof: fg_primitives::EquivocationProof<
				<Block as BlockT>::Hash,
				sp_runtime::traits::NumberFor<Block>,
			>,
			key_owner_proof: fg_primitives::OpaqueKeyOwnershipProof,
		) -> Option<()> {
			let key_owner_proof = key_owner_proof.decode()?;

			Grandpa::submit_unsigned_equivocation_report(
				equivocation_proof,
				key_owner_proof,
			)
		}

		fn generate_key_ownership_proof(
			_set_id: fg_primitives::SetId,
			authority_id: fg_primitives::AuthorityId,
		) -> Option<fg_primitives::OpaqueKeyOwnershipProof> {
			use codec::Encode;

			Historical::prove((fg_primitives::KEY_TYPE, authority_id))
				.map(|p| p.encode())
				.map(fg_primitives::OpaqueKeyOwnershipProof::new)
		}
	}

	impl babe_primitives::BabeApi<Block> for Runtime {
		fn configuration() -> babe_primitives::BabeConfiguration {
			let epoch_config = Babe::epoch_config().unwrap_or(BABE_GENESIS_EPOCH_CONFIG);
			babe_primitives::BabeConfiguration {
				slot_duration: Babe::slot_duration(),
				epoch_length: EpochDuration::get(),
				c: epoch_config.c,
				authorities: Babe::authorities().to_vec(),
				randomness: Babe::randomness(),
				allowed_slots: epoch_config.allowed_slots,
			}
		}

		fn current_epoch_start() -> babe_primitives::Slot {
			Babe::current_epoch_start()
		}

		fn current_epoch() -> babe_primitives::Epoch {
			Babe::current_epoch()
		}

		fn next_epoch() -> babe_primitives::Epoch {
			Babe::next_epoch()
		}

		fn generate_key_ownership_proof(
			_slot: babe_primitives::Slot,
			authority_id: babe_primitives::AuthorityId,
		) -> Option<babe_primitives::OpaqueKeyOwnershipProof> {
			use codec::Encode;

			Historical::prove((babe_primitives::KEY_TYPE, authority_id))
				.map(|p| p.encode())
				.map(babe_primitives::OpaqueKeyOwnershipProof::new)
		}

		fn submit_report_equivocation_unsigned_extrinsic(
			equivocation_proof: babe_primitives::EquivocationProof<<Block as BlockT>::Header>,
			key_owner_proof: babe_primitives::OpaqueKeyOwnershipProof,
		) -> Option<()> {
			let key_owner_proof = key_owner_proof.decode()?;

			Babe::submit_unsigned_equivocation_report(
				equivocation_proof,
				key_owner_proof,
			)
		}
	}

	impl authority_discovery_primitives::AuthorityDiscoveryApi<Block> for Runtime {
		fn authorities() -> Vec<AuthorityDiscoveryId> {
			parachains_runtime_api_impl::relevant_authority_ids::<Runtime>()
		}
	}

	impl sp_session::SessionKeys<Block> for Runtime {
		fn generate_session_keys(seed: Option<Vec<u8>>) -> Vec<u8> {
			SessionKeys::generate(seed)
		}

		fn decode_session_keys(
			encoded: Vec<u8>,
		) -> Option<Vec<(Vec<u8>, sp_core::crypto::KeyTypeId)>> {
			SessionKeys::decode_into_raw_public_keys(&encoded)
		}
	}

	impl frame_system_rpc_runtime_api::AccountNonceApi<Block, AccountId, Nonce> for Runtime {
		fn account_nonce(account: AccountId) -> Nonce {
			System::account_nonce(account)
		}
	}

	impl pallet_transaction_payment_rpc_runtime_api::TransactionPaymentApi<
		Block,
		Balance,
	> for Runtime {
		fn query_info(uxt: <Block as BlockT>::Extrinsic, len: u32) -> RuntimeDispatchInfo<Balance> {
			TransactionPayment::query_info(uxt, len)
		}
		fn query_fee_details(uxt: <Block as BlockT>::Extrinsic, len: u32) -> FeeDetails<Balance> {
			TransactionPayment::query_fee_details(uxt, len)
		}
		fn query_weight_to_fee(weight: Weight) -> Balance {
			TransactionPayment::weight_to_fee(weight)
		}
		fn query_length_to_fee(length: u32) -> Balance {
			TransactionPayment::length_to_fee(length)
		}
	}

	impl pallet_transaction_payment_rpc_runtime_api::TransactionPaymentCallApi<Block, Balance, RuntimeCall>
		for Runtime
	{
		fn query_call_info(call: RuntimeCall, len: u32) -> RuntimeDispatchInfo<Balance> {
			TransactionPayment::query_call_info(call, len)
		}
		fn query_call_fee_details(call: RuntimeCall, len: u32) -> FeeDetails<Balance> {
			TransactionPayment::query_call_fee_details(call, len)
		}
		fn query_weight_to_fee(weight: Weight) -> Balance {
			TransactionPayment::weight_to_fee(weight)
		}
		fn query_length_to_fee(length: u32) -> Balance {
			TransactionPayment::length_to_fee(length)
		}
	}

	impl xcm_runtime_apis::fees::XcmPaymentApi<Block> for Runtime {
		fn query_acceptable_payment_assets(xcm_version: xcm::Version) -> Result<Vec<VersionedAssetId>, XcmPaymentApiError> {
			let acceptable_assets = vec![AssetId(xcm_config::TokenLocation::get())];
			XcmPallet::query_acceptable_payment_assets(xcm_version, acceptable_assets)
		}

		fn query_weight_to_asset_fee(weight: Weight, asset: VersionedAssetId) -> Result<u128, XcmPaymentApiError> {
			let latest_asset_id: Result<AssetId, ()> = asset.clone().try_into();
			match latest_asset_id {
				Ok(asset_id) if asset_id.0 == xcm_config::TokenLocation::get() => {
					// for native token
					Ok(WeightToFee::weight_to_fee(&weight))
				},
				Ok(asset_id) => {
					log::trace!(target: "xcm::xcm_runtime_apis", "query_weight_to_asset_fee - unhandled asset_id: {asset_id:?}!");
					Err(XcmPaymentApiError::AssetNotFound)
				},
				Err(_) => {
					log::trace!(target: "xcm::xcm_runtime_apis", "query_weight_to_asset_fee - failed to convert asset: {asset:?}!");
					Err(XcmPaymentApiError::VersionedConversionFailed)
				}
			}
		}

		fn query_xcm_weight(message: VersionedXcm<()>) -> Result<Weight, XcmPaymentApiError> {
			XcmPallet::query_xcm_weight(message)
		}

		fn query_delivery_fees(destination: VersionedLocation, message: VersionedXcm<()>) -> Result<VersionedAssets, XcmPaymentApiError> {
			XcmPallet::query_delivery_fees(destination, message)
		}
	}

	impl xcm_runtime_apis::dry_run::DryRunApi<Block, RuntimeCall, RuntimeEvent, OriginCaller> for Runtime {
		fn dry_run_call(origin: OriginCaller, call: RuntimeCall, result_xcms_version: XcmVersion) -> Result<CallDryRunEffects<RuntimeEvent>, XcmDryRunApiError> {
			XcmPallet::dry_run_call::<Runtime, xcm_config::XcmRouter, OriginCaller, RuntimeCall>(origin, call, result_xcms_version)
		}

		fn dry_run_xcm(origin_location: VersionedLocation, xcm: VersionedXcm<RuntimeCall>) -> Result<XcmDryRunEffects<RuntimeEvent>, XcmDryRunApiError> {
			XcmPallet::dry_run_xcm::<Runtime, xcm_config::XcmRouter, RuntimeCall, xcm_config::XcmConfig>(origin_location, xcm)
		}
	}

	impl xcm_runtime_apis::conversions::LocationToAccountApi<Block, AccountId> for Runtime {
		fn convert_location(location: VersionedLocation) -> Result<
			AccountId,
			xcm_runtime_apis::conversions::Error
		> {
			xcm_runtime_apis::conversions::LocationToAccountHelper::<
				AccountId,
				xcm_config::SovereignAccountOf,
			>::convert_location(location)
		}
	}

	impl pallet_nomination_pools_runtime_api::NominationPoolsApi<
		Block,
		AccountId,
		Balance,
	> for Runtime {
		fn pending_rewards(member: AccountId) -> Balance {
			NominationPools::api_pending_rewards(member).unwrap_or_default()
		}

		fn points_to_balance(pool_id: pallet_nomination_pools::PoolId, points: Balance) -> Balance {
			NominationPools::api_points_to_balance(pool_id, points)
		}

		fn balance_to_points(pool_id: pallet_nomination_pools::PoolId, new_funds: Balance) -> Balance {
			NominationPools::api_balance_to_points(pool_id, new_funds)
		}

		fn pool_pending_slash(pool_id: pallet_nomination_pools::PoolId) -> Balance {
			NominationPools::api_pool_pending_slash(pool_id)
		}

		fn member_pending_slash(member: AccountId) -> Balance {
			NominationPools::api_member_pending_slash(member)
		}

		fn pool_needs_delegate_migration(pool_id: pallet_nomination_pools::PoolId) -> bool {
			NominationPools::api_pool_needs_delegate_migration(pool_id)
		}

		fn member_needs_delegate_migration(member: AccountId) -> bool {
			NominationPools::api_member_needs_delegate_migration(member)
		}

		fn member_total_balance(who: AccountId) -> Balance {
			NominationPools::api_member_total_balance(who)
		}

		fn pool_balance(pool_id: pallet_nomination_pools::PoolId) -> Balance {
			NominationPools::api_pool_balance(pool_id)
		}

		fn pool_accounts(pool_id: pallet_nomination_pools::PoolId) -> (AccountId, AccountId) {
			NominationPools::api_pool_accounts(pool_id)
		}
	}

	impl pallet_staking_runtime_api::StakingApi<Block, Balance, AccountId> for Runtime {
		fn nominations_quota(balance: Balance) -> u32 {
			Staking::api_nominations_quota(balance)
		}

		fn eras_stakers_page_count(era: sp_staking::EraIndex, account: AccountId) -> sp_staking::Page {
			Staking::api_eras_stakers_page_count(era, account)
		}

		fn pending_rewards(era: sp_staking::EraIndex, account: AccountId) -> bool {
			Staking::api_pending_rewards(era, account)
		}
	}

	impl sp_genesis_builder::GenesisBuilder<Block> for Runtime {
		fn build_state(config: Vec<u8>) -> sp_genesis_builder::Result {
			build_state::<RuntimeGenesisConfig>(config)
		}

		fn get_preset(id: &Option<sp_genesis_builder::PresetId>) -> Option<Vec<u8>> {
			get_preset::<RuntimeGenesisConfig>(id, &genesis_config_presets::get_preset)
		}

		fn preset_names() -> Vec<sp_genesis_builder::PresetId> {
			genesis_config_presets::preset_names()
		}
	}

	#[cfg(feature = "try-runtime")]
	impl frame_try_runtime::TryRuntime<Block> for Runtime {
		fn on_runtime_upgrade(checks: frame_try_runtime::UpgradeCheckSelect) -> (Weight, Weight) {
			log::info!("try-runtime::on_runtime_upgrade kusama.");
			let weight = Executive::try_runtime_upgrade(checks).unwrap();
			(weight, BlockWeights::get().max_block)
		}

		fn execute_block(
			block: Block,
			state_root_check: bool,
			signature_check: bool,
			select: frame_try_runtime::TryStateSelect,
		) -> Weight {
			// NOTE: intentional unwrap: we don't want to propagate the error backwards, and want to
			// have a backtrace here.
			Executive::try_execute_block(block, state_root_check, signature_check, select).unwrap()
		}
	}

	#[cfg(feature = "runtime-benchmarks")]
	impl frame_benchmarking::Benchmark<Block> for Runtime {
		fn benchmark_metadata(extra: bool) -> (
			Vec<frame_benchmarking::BenchmarkList>,
			Vec<frame_support::traits::StorageInfo>,
		) {
			let mut list = Vec::<BenchmarkList>::new();
			list_benchmarks!(list, extra);

			let storage_info = AllPalletsWithSystem::storage_info();
			(list, storage_info)
		}

		fn dispatch_benchmark(
			config: frame_benchmarking::BenchmarkConfig
		) -> Result<
			Vec<frame_benchmarking::BenchmarkBatch>,
			alloc::string::String,
		> {
			let mut whitelist: Vec<TrackedStorageKey> = AllPalletsWithSystem::whitelisted_storage_keys();
			let treasury_key = frame_system::Account::<Runtime>::hashed_key_for(Treasury::account_id());
			whitelist.push(treasury_key.to_vec().into());

			let mut batches = Vec::<BenchmarkBatch>::new();
			let params = (&config, &whitelist);

			add_benchmarks!(params, batches);

			Ok(batches)
		}
	}
}

#[cfg(test)]
mod fees_tests {
	use super::*;
	use sp_runtime::assert_eq_error_rate;

	#[test]
	fn signed_deposit_is_sensible() {
		// ensure this number does not change, or that it is checked after each change.
		// a 1 MB solution should need around 0.16 KSM deposit
		let deposit = SignedFixedDeposit::get() + (SignedDepositByte::get() * 1024 * 1024);
		assert_eq_error_rate!(deposit, UNITS * 167 / 100, UNITS / 100);
	}
}

#[cfg(test)]
mod multiplier_tests {
	use super::*;
	use frame_support::{
		dispatch::DispatchInfo,
		traits::{OnFinalize, PalletInfoAccess},
	};
	use polkadot_runtime_common::{MinimumMultiplier, TargetBlockFullness};
	use separator::Separatable;
	use sp_runtime::traits::Convert;

	fn run_with_system_weight<F>(w: Weight, mut assertions: F)
	where
		F: FnMut(),
	{
		let mut t: sp_io::TestExternalities = frame_system::GenesisConfig::<Runtime>::default()
			.build_storage()
			.unwrap()
			.into();
		t.execute_with(|| {
			System::set_block_consumed_resources(w, 0);
			assertions()
		});
	}

	#[test]
	fn multiplier_can_grow_from_zero() {
		let minimum_multiplier = MinimumMultiplier::get();
		let target = TargetBlockFullness::get() *
			BlockWeights::get().get(DispatchClass::Normal).max_total.unwrap();
		// if the min is too small, then this will not change, and we are doomed forever.
		// the weight is 1/100th bigger than target.
		run_with_system_weight(target.saturating_mul(101) / 100, || {
			let next = SlowAdjustingFeeUpdate::<Runtime>::convert(minimum_multiplier);
			assert!(next > minimum_multiplier, "{:?} !>= {:?}", next, minimum_multiplier);
		})
	}

	#[test]
	fn fast_unstake_estimate() {
		use pallet_fast_unstake::WeightInfo;
		let block_time = BlockWeights::get().max_block.ref_time() as f32;
		let on_idle = weights::pallet_fast_unstake::WeightInfo::<Runtime>::on_idle_check(
			1000,
			<Runtime as pallet_fast_unstake::Config>::BatchSize::get(),
		)
		.ref_time() as f32;
		println!("ratio of block weight for full batch fast-unstake {}", on_idle / block_time);
		assert!(on_idle / block_time <= 0.5f32)
	}

	#[test]
	fn treasury_pallet_index_is_correct() {
		assert_eq!(TREASURY_PALLET_ID, <Treasury as PalletInfoAccess>::index() as u8);
	}

	#[test]
	#[ignore]
	fn multiplier_growth_simulator() {
		// assume the multiplier is initially set to its minimum. We update it with values twice the
		//target (target is 25%, thus 50%) and we see at which point it reaches 1.
		let mut multiplier = MinimumMultiplier::get();
		let block_weight = BlockWeights::get().get(DispatchClass::Normal).max_total.unwrap();
		let mut blocks = 0;
		let mut fees_paid = 0;

		frame_system::Pallet::<Runtime>::set_block_consumed_resources(Weight::MAX, 0);
		let info = DispatchInfo { call_weight: Weight::MAX, ..Default::default() };

		let mut t: sp_io::TestExternalities = frame_system::GenesisConfig::<Runtime>::default()
			.build_storage()
			.unwrap()
			.into();
		// set the minimum
		t.execute_with(|| {
			pallet_transaction_payment::NextFeeMultiplier::<Runtime>::set(MinimumMultiplier::get());
		});

		while multiplier <= Multiplier::from_u32(1) {
			t.execute_with(|| {
				// imagine this tx was called.
				let fee = TransactionPayment::compute_fee(0, &info, 0);
				fees_paid += fee;

				// this will update the multiplier.
				System::set_block_consumed_resources(block_weight, 0);
				TransactionPayment::on_finalize(1);
				let next = TransactionPayment::next_fee_multiplier();

				assert!(next > multiplier, "{:?} !>= {:?}", next, multiplier);
				multiplier = next;

				println!(
					"block = {} / multiplier {:?} / fee = {:?} / fess so far {:?}",
					blocks,
					multiplier,
					fee.separated_string(),
					fees_paid.separated_string()
				);
			});
			blocks += 1;
		}
	}

	#[test]
	#[ignore]
	fn multiplier_cool_down_simulator() {
		// assume the multiplier is initially set to its minimum. We update it with values twice the
		//target (target is 25%, thus 50%) and we see at which point it reaches 1.
		let mut multiplier = Multiplier::from_u32(2);
		let mut blocks = 0;

		let mut t: sp_io::TestExternalities = frame_system::GenesisConfig::<Runtime>::default()
			.build_storage()
			.unwrap()
			.into();
		// set the minimum
		t.execute_with(|| {
			pallet_transaction_payment::NextFeeMultiplier::<Runtime>::set(multiplier);
		});

		while multiplier > Multiplier::from_u32(0) {
			t.execute_with(|| {
				// this will update the multiplier.
				TransactionPayment::on_finalize(1);
				let next = TransactionPayment::next_fee_multiplier();

				assert!(next < multiplier, "{:?} !>= {:?}", next, multiplier);
				multiplier = next;

				println!("block = {} / multiplier {:?}", blocks, multiplier);
			});
			blocks += 1;
		}
	}
}

#[cfg(all(test, feature = "try-runtime"))]
mod remote_tests {
	use super::*;
	use frame_try_runtime::{runtime_decl_for_try_runtime::TryRuntime, UpgradeCheckSelect};
	use remote_externalities::{
		Builder, Mode, OfflineConfig, OnlineConfig, SnapshotConfig, Transport,
	};
	use std::env::var;

	#[tokio::test]
	async fn run_migrations() {
		if var("RUN_MIGRATION_TESTS").is_err() {
			return
		}

		sp_tracing::try_init_simple();
		let transport: Transport =
			var("WS").unwrap_or("wss://kusama-rpc.polkadot.io:443".to_string()).into();
		let maybe_state_snapshot: Option<SnapshotConfig> = var("SNAP").map(|s| s.into()).ok();
		let mut ext = Builder::<Block>::default()
			.mode(if let Some(state_snapshot) = maybe_state_snapshot {
				Mode::OfflineOrElseOnline(
					OfflineConfig { state_snapshot: state_snapshot.clone() },
					OnlineConfig {
						transport,
						state_snapshot: Some(state_snapshot),
						..Default::default()
					},
				)
			} else {
				Mode::Online(OnlineConfig { transport, ..Default::default() })
			})
			.build()
			.await
			.unwrap();
		ext.execute_with(|| Runtime::on_runtime_upgrade(UpgradeCheckSelect::PreAndPost));
	}

	#[tokio::test]
	async fn next_inflation() {
		use hex_literal::hex;
		sp_tracing::try_init_simple();
		let transport: Transport =
			var("WS").unwrap_or("wss://rpc.dotters.network/kusama".to_string()).into();
		let mut ext = Builder::<Block>::default()
			.mode(Mode::Online(OnlineConfig {
				transport,
				hashed_prefixes: vec![
					// entire nis pallet
					hex!("928fa8b8d92aa31f47ed74f188a43f70").to_vec(),
					// staking eras total stake
					hex!("5f3e4907f716ac89b6347d15ececedcaa141c4fe67c2d11f4a10c6aca7a79a04")
						.to_vec(),
				],
				hashed_keys: vec![
					// staking active era
					hex!("5f3e4907f716ac89b6347d15ececedca487df464e44a534ba6b0cbb32407b587")
						.to_vec(),
					// balances ti
					hex!("c2261276cc9d1f8598ea4b6a74b15c2f57c875e4cff74148e4628f264b974c80")
						.to_vec(),
					// timestamp now
					hex!("f0c365c3cf59d671eb72da0e7a4113c49f1f0515f462cdcf84e0f1d6045dfcbb")
						.to_vec(),
					// para-ids
					hex!("cd710b30bd2eab0352ddcc26417aa1940b76934f4cc08dee01012d059e1b83ee")
						.to_vec(),
				],
				..Default::default()
			}))
			.build()
			.await
			.unwrap();
		ext.execute_with(|| {
			use pallet_staking::EraPayout;
			let (total_staked, started) = pallet_staking::ActiveEra::<Runtime>::get()
				.map(|ae| {
					(pallet_staking::ErasTotalStake::<Runtime>::get(ae.index), ae.start.unwrap())
				})
				.unwrap();
			let total_issuance = Nis::issuance().other;
			let _real_era_duration_millis =
				pallet_timestamp::Now::<Runtime>::get().saturating_sub(started);
			// 6h in milliseconds
			let average_era_duration_millis = 6 * 60 * 60 * 1000;
			let (staking, leftover) = <Runtime as pallet_staking::Config>::EraPayout::era_payout(
				total_staked,
				total_issuance,
				average_era_duration_millis,
			);
			use ss58_registry::TokenRegistry;
			let token: ss58_registry::Token = TokenRegistry::Ksm.into();

			log::info!(target: LOG_TARGET, "total-staked = {:?}", token.amount(total_staked));
			log::info!(target: LOG_TARGET, "total-issuance = {:?}", token.amount(total_issuance));
			log::info!(target: LOG_TARGET, "staking-rate = {:?}", Perquintill::from_rational(total_staked, total_issuance));
			log::info!(target: LOG_TARGET, "era-duration = {:?}", average_era_duration_millis);
			log::info!(target: LOG_TARGET, "min-inflation = {:?}", dynamic_params::inflation::MinInflation::get());
			log::info!(target: LOG_TARGET, "max-inflation = {:?}", dynamic_params::inflation::MaxInflation::get());
			log::info!(target: LOG_TARGET, "falloff = {:?}", dynamic_params::inflation::Falloff::get());
			log::info!(target: LOG_TARGET, "useAuctionSlots = {:?}", dynamic_params::inflation::UseAuctionSlots::get());
			log::info!(target: LOG_TARGET, "idealStake = {:?}", dynamic_params::inflation::IdealStake::get());
			log::info!(target: LOG_TARGET, "maxStakingRewards = {:?}", pallet_staking::MaxStakedRewards::<Runtime>::get());
			log::info!(target: LOG_TARGET, "💰 Inflation ==> staking = {:?} / leftover = {:?}", token.amount(staking), token.amount(leftover));
		});
	}

	#[tokio::test]
	#[ignore = "this test is meant to be executed manually"]
	async fn try_fast_unstake_all() {
		sp_tracing::try_init_simple();
		let transport: Transport =
			var("WS").unwrap_or("wss://kusama-rpc.polkadot.io:443".to_string()).into();
		let maybe_state_snapshot: Option<SnapshotConfig> = var("SNAP").map(|s| s.into()).ok();
		let mut ext = Builder::<Block>::default()
			.mode(if let Some(state_snapshot) = maybe_state_snapshot {
				Mode::OfflineOrElseOnline(
					OfflineConfig { state_snapshot: state_snapshot.clone() },
					OnlineConfig {
						transport,
						state_snapshot: Some(state_snapshot),
						..Default::default()
					},
				)
			} else {
				Mode::Online(OnlineConfig { transport, ..Default::default() })
			})
			.build()
			.await
			.unwrap();
		ext.execute_with(|| {
			pallet_fast_unstake::ErasToCheckPerBlock::<Runtime>::put(1);
			polkadot_runtime_common::try_runtime::migrate_all_inactive_nominators::<Runtime>()
		});
	}
}<|MERGE_RESOLUTION|>--- conflicted
+++ resolved
@@ -32,11 +32,7 @@
 use frame_support::{
 	dispatch::RawOrigin,
 	dynamic_params::{dynamic_pallet_params, dynamic_params},
-<<<<<<< HEAD
-	traits::{EnsureOrigin, EnsureOriginWithArg, OnRuntimeUpgrade},
-=======
 	traits::{Contains, EnsureOrigin, EnsureOriginWithArg, EverythingBut},
->>>>>>> e0eac41c
 	weights::constants::{WEIGHT_PROOF_SIZE_PER_KB, WEIGHT_REF_TIME_PER_MICROS},
 };
 use kusama_runtime_constants::{proxy::ProxyType, system_parachain::coretime::TIMESLICE_PERIOD};
@@ -69,11 +65,7 @@
 use runtime_parachains::{
 	assigner_coretime as parachains_assigner_coretime,
 	configuration::{
-<<<<<<< HEAD
-		self as parachains_configuration, ActiveConfigHrmpChannelSizeAndCapacityRatio, WeightInfo,
-=======
 		self as parachains_configuration, ActiveConfigHrmpChannelSizeAndCapacityRatio,
->>>>>>> e0eac41c
 	},
 	coretime,
 	disputes::{self as parachains_disputes, slashing as parachains_slashing},
@@ -193,11 +185,7 @@
 	spec_name: alloc::borrow::Cow::Borrowed("kusama"),
 	impl_name: alloc::borrow::Cow::Borrowed("parity-kusama"),
 	authoring_version: 2,
-<<<<<<< HEAD
-	spec_version: 1_004_001,
-=======
 	spec_version: 1_006_001,
->>>>>>> e0eac41c
 	impl_version: 0,
 	apis: RUNTIME_API_VERSIONS,
 	transaction_version: 26,
@@ -877,11 +865,7 @@
 	type BenchmarkingConfig = polkadot_runtime_common::StakingBenchmarkingConfig;
 	type EventListeners = (NominationPools, DelegatedStaking);
 	type WeightInfo = weights::pallet_staking::WeightInfo<Runtime>;
-<<<<<<< HEAD
-	type Filter = pallet_nomination_pools::AllPoolMembers<Runtime>;
-=======
 	type Filter = ();
->>>>>>> e0eac41c
 }
 
 impl pallet_fast_unstake::Config for Runtime {
@@ -1755,12 +1739,8 @@
 	type PalletId = PoolsPalletId;
 	type MaxPointsToBalance = MaxPointsToBalance;
 	type AdminOrigin = EitherOf<EnsureRoot<AccountId>, StakingAdmin>;
-<<<<<<< HEAD
-	type Filter = pallet_staking::AllStakers<Runtime>;
-=======
 	type Filter = ();
 	type BlockNumberProvider = System;
->>>>>>> e0eac41c
 }
 
 parameter_types! {
@@ -1961,64 +1941,6 @@
 	frame_metadata_hash_extension::CheckMetadataHash<Runtime>,
 );
 
-<<<<<<< HEAD
-pub struct NominationPoolsMigrationV4OldPallet;
-impl Get<Perbill> for NominationPoolsMigrationV4OldPallet {
-	fn get() -> Perbill {
-		Perbill::from_percent(10)
-	}
-}
-
-parameter_types! {
-	// This is used to limit max pools that migrates in the runtime upgrade. This is set to
-	// ~existing_pool_count * 2 to also account for any new pools getting created before the
-	// migration is actually executed.
-	pub const MaxPoolsToMigrate: u32 = 500;
-}
-
-const NEW_MAX_POV: u32 = 10 * 1024 * 1024;
-
-pub struct Activate10MbPovs;
-impl OnRuntimeUpgrade for Activate10MbPovs {
-	#[cfg(feature = "try-runtime")]
-	fn pre_upgrade() -> Result<Vec<u8>, sp_runtime::TryRuntimeError> {
-		// The pre-upgrade state doesn't matter
-		Ok(vec![])
-	}
-
-	fn on_runtime_upgrade() -> Weight {
-		match parachains_configuration::Pallet::<Runtime>::set_max_pov_size(
-			frame_system::RawOrigin::Root.into(),
-			NEW_MAX_POV,
-		) {
-			Ok(()) =>
-				weights::runtime_parachains_configuration::WeightInfo::<Runtime>::set_config_with_u32(),
-			Err(e) => {
-				log::warn!(
-					target: LOG_TARGET,
-					"Failed to set max PoV size. Error: {e:?}"
-				);
-				Weight::zero()
-			},
-		}
-	}
-
-	#[cfg(feature = "try-runtime")]
-	fn post_upgrade(_state: Vec<u8>) -> Result<(), sp_runtime::TryRuntimeError> {
-		let pending = parachains_configuration::PendingConfigs::<Runtime>::get();
-		let Some((_, last_pending)) = pending.last() else {
-			return Err(sp_runtime::TryRuntimeError::CannotLookup);
-		};
-		frame_support::ensure!(
-			last_pending.max_pov_size == NEW_MAX_POV,
-			"Setting max PoV size to 10 Mb should be pending"
-		);
-		Ok(())
-	}
-}
-
-=======
->>>>>>> e0eac41c
 /// All migrations that will run on the next runtime upgrade.
 ///
 /// This contains the combined migrations of the last 10 releases. It allows to skip runtime
@@ -2043,7 +1965,6 @@
 			Runtime,
 			pallet_staking::migrations::v17::MigrateDisabledToSession<Runtime>,
 		>,
-		Activate10MbPovs,
 	);
 
 	/// Migrations/checks that do not need to be versioned and can run on every update.
@@ -2068,10 +1989,7 @@
 #[cfg(feature = "runtime-benchmarks")]
 mod benches {
 	use super::*;
-<<<<<<< HEAD
-=======
 	use kusama_runtime_constants::system_parachain::AssetHubParaId;
->>>>>>> e0eac41c
 
 	frame_benchmarking::define_benchmarks!(
 		// Polkadot
@@ -2150,10 +2068,6 @@
 			TokenLocation::get(),
 			ExistentialDeposit::get()
 		).into());
-<<<<<<< HEAD
-		pub AssetHubParaId: ParaId = kusama_runtime_constants::system_parachain::ASSET_HUB_ID.into();
-=======
->>>>>>> e0eac41c
 		pub const RandomParaId: ParaId = ParaId::new(43211234);
 	}
 
@@ -2164,42 +2078,26 @@
 				ExistentialDepositAsset,
 				xcm_config::PriceForChildParachainDelivery,
 				AssetHubParaId,
-<<<<<<< HEAD
-				(),
-=======
 				Dmp,
->>>>>>> e0eac41c
 			>,
 			polkadot_runtime_common::xcm_sender::ToParachainDeliveryHelper<
 				XcmConfig,
 				ExistentialDepositAsset,
 				xcm_config::PriceForChildParachainDelivery,
 				RandomParaId,
-<<<<<<< HEAD
-				(),
-=======
 				Dmp,
->>>>>>> e0eac41c
 			>,
 		);
 
 		fn reachable_dest() -> Option<Location> {
-<<<<<<< HEAD
-			Some(crate::xcm_config::AssetHubLocation::get())
-=======
 			Some(AssetHubLocation::get())
->>>>>>> e0eac41c
 		}
 
 		fn teleportable_asset_and_dest() -> Option<(Asset, Location)> {
 			// Relay/native token can be teleported to/from AH.
 			Some((
 				Asset { fun: Fungible(ExistentialDeposit::get()), id: AssetId(Here.into()) },
-<<<<<<< HEAD
-				crate::xcm_config::AssetHubLocation::get(),
-=======
 				AssetHubLocation::get(),
->>>>>>> e0eac41c
 			))
 		}
 
@@ -2211,22 +2109,14 @@
 			))
 		}
 
-<<<<<<< HEAD
-		fn set_up_complex_asset_transfer() -> Option<(Assets, u32, Location, Box<dyn FnOnce()>)> {
-=======
 		fn set_up_complex_asset_transfer(
 		) -> Option<(Assets, u32, Location, alloc::boxed::Box<dyn FnOnce()>)> {
->>>>>>> e0eac41c
 			// Relay supports only native token, either reserve transfer it to non-system
 			// parachains, or teleport it to system parachain. Use the teleport case for
 			// benchmarking as it's slightly heavier.
 			// Relay/native token can be teleported to/from AH.
 			let native_location = Here.into();
-<<<<<<< HEAD
-			let dest = crate::xcm_config::AssetHubLocation::get();
-=======
 			let dest = AssetHubLocation::get();
->>>>>>> e0eac41c
 			pallet_xcm::benchmarking::helpers::native_teleport_as_asset_transfer::<Runtime>(
 				native_location,
 				dest,
@@ -2246,11 +2136,7 @@
 			ExistentialDepositAsset,
 			xcm_config::PriceForChildParachainDelivery,
 			AssetHubParaId,
-<<<<<<< HEAD
-			(),
-=======
 			Dmp,
->>>>>>> e0eac41c
 		>;
 		fn valid_destination() -> Result<Location, BenchmarkError> {
 			Ok(AssetHubLocation::get())
@@ -2265,11 +2151,7 @@
 	parameter_types! {
 		pub TrustedTeleporter: Option<(Location, Asset)> = Some((
 			AssetHubLocation::get(),
-<<<<<<< HEAD
-			Asset { fun: Fungible(1 * UNITS), id: AssetId(TokenLocation::get()) },
-=======
 			Asset { fun: Fungible(UNITS), id: AssetId(TokenLocation::get()) },
->>>>>>> e0eac41c
 		));
 		pub const TrustedReserve: Option<(Location, Asset)> = None;
 	}
@@ -2282,16 +2164,12 @@
 		type TrustedReserve = TrustedReserve;
 
 		fn get_asset() -> Asset {
-<<<<<<< HEAD
-			Asset { id: AssetId(TokenLocation::get()), fun: Fungible(1 * UNITS) }
-=======
 			// We put more than ED here for being able to keep accounts alive when transferring
 			// and paying the delivery fees.
 			Asset {
 				id: AssetId(TokenLocation::get()),
 				fun: Fungible(1_000_000 * ExistentialDeposit::get()),
 			}
->>>>>>> e0eac41c
 		}
 	}
 
@@ -2355,28 +2233,17 @@
 	pub type Native = pallet_balances::Pallet<Runtime, ()>;
 	pub type NisCounterpart = pallet_balances::Pallet<Runtime, NisCounterpartInstance>;
 	pub use frame_benchmarking::{
-<<<<<<< HEAD
-		baseline::Pallet as Baseline, BenchmarkBatch, BenchmarkError, BenchmarkList, Benchmarking,
-	};
-	pub use frame_support::traits::{StorageInfoTrait, WhitelistedStorageKeys};
-	pub use frame_system_benchmarking::Pallet as SystemBench;
-=======
 		baseline::Pallet as Baseline, BenchmarkBatch, BenchmarkError, BenchmarkList,
 	};
 	pub use frame_support::traits::{StorageInfoTrait, WhitelistedStorageKeys};
 	pub use frame_system_benchmarking::{
 		extensions::Pallet as SystemExtensionsBench, Pallet as SystemBench,
 	};
->>>>>>> e0eac41c
 	pub use pallet_election_provider_support_benchmarking::Pallet as ElectionProviderBench;
 	pub use pallet_nomination_pools_benchmarking::Pallet as NominationPoolsBench;
 	pub use pallet_offences_benchmarking::Pallet as OffencesBench;
 	pub use pallet_session_benchmarking::Pallet as SessionBench;
-<<<<<<< HEAD
-	pub use pallet_xcm::benchmarking::Pallet as PalletXcmExtrinsiscsBenchmark;
-=======
 	pub use pallet_xcm::benchmarking::Pallet as PalletXcmExtrinsicsBenchmark;
->>>>>>> e0eac41c
 	pub use sp_storage::TrackedStorageKey;
 }
 
