// Copyright (C) Parity Technologies (UK) Ltd.
// This file is part of Polkadot.

// Polkadot is free software: you can redistribute it and/or modify
// it under the terms of the GNU General Public License as published by
// the Free Software Foundation, either version 3 of the License, or
// (at your option) any later version.

// Polkadot is distributed in the hope that it will be useful,
// but WITHOUT ANY WARRANTY; without even the implied warranty of
// MERCHANTABILITY or FITNESS FOR A PARTICULAR PURPOSE.  See the
// GNU General Public License for more details.

// You should have received a copy of the GNU General Public License
// along with Polkadot. If not, see <http://www.gnu.org/licenses/>.

//! The Kusama runtime. This can be compiled with `#[no_std]`, ready for Wasm.

#![cfg_attr(not(feature = "std"), no_std)]
// `construct_runtime!` does a lot of recursion and requires us to increase the limit.
#![recursion_limit = "512"]

extern crate alloc;

use alloc::{
	collections::{btree_map::BTreeMap, vec_deque::VecDeque},
	vec,
	vec::Vec,
};
use codec::{Decode, Encode, MaxEncodedLen};
use core::{cmp::Ordering, marker::PhantomData};
use frame_support::{
	dynamic_params::{dynamic_pallet_params, dynamic_params},
	traits::{EnsureOrigin, EnsureOriginWithArg},
	weights::constants::{WEIGHT_PROOF_SIZE_PER_KB, WEIGHT_REF_TIME_PER_MICROS},
};
use kusama_runtime_constants::{proxy::ProxyType, system_parachain::coretime::TIMESLICE_PERIOD};
use pallet_nis::WithMaximumOf;
use polkadot_primitives::{
	slashing,
	vstaging::{CandidateEvent, CommittedCandidateReceiptV2, CoreState, ScrapedOnChainVotes},
	AccountId, AccountIndex, ApprovalVotingParams, Balance, BlockNumber, CandidateHash, CoreIndex,
	DisputeState, ExecutorParams, GroupRotationInfo, Hash, Id as ParaId, InboundDownwardMessage,
	InboundHrmpMessage, Moment, NodeFeatures, Nonce, OccupiedCoreAssumption,
	PersistedValidationData, SessionInfo, Signature, ValidationCode, ValidationCodeHash,
	ValidatorId, ValidatorIndex, LOWEST_PUBLIC_ID, PARACHAIN_KEY_TYPE_ID,
};
use polkadot_runtime_common::{
	auctions, claims, crowdloan, impl_runtime_weights,
	impls::{
		ContainsParts as ContainsLocationParts, DealWithFees, LocatableAssetConverter,
		VersionedLocatableAsset, VersionedLocationConverter,
	},
	paras_registrar, prod_or_fast, slots, BalanceToU256, BlockHashCount, BlockLength,
	CurrencyToVote, SlowAdjustingFeeUpdate, U256ToBalance,
};
use relay_common::apis::*;
use scale_info::TypeInfo;
use sp_runtime::traits::Saturating;

use runtime_parachains::{
<<<<<<< HEAD
	assigner_coretime as parachains_assigner_coretime, configuration as parachains_configuration,
	configuration::{ActiveConfigHrmpChannelSizeAndCapacityRatio, WeightInfo},
	coretime, disputes as parachains_disputes,
	disputes::slashing as parachains_slashing,
	dmp as parachains_dmp, hrmp as parachains_hrmp, inclusion as parachains_inclusion,
	inclusion::{AggregateMessageOrigin, UmpQueueId},
=======
	assigner_coretime as parachains_assigner_coretime,
	configuration::{
		self as parachains_configuration, ActiveConfigHrmpChannelSizeAndCapacityRatio,
	},
	coretime,
	disputes::{self as parachains_disputes, slashing as parachains_slashing},
	dmp as parachains_dmp, hrmp as parachains_hrmp,
	inclusion::{self as parachains_inclusion, AggregateMessageOrigin, UmpQueueId},
>>>>>>> a186a8ec
	initializer as parachains_initializer, on_demand as parachains_on_demand,
	origin as parachains_origin, paras as parachains_paras,
	paras_inherent as parachains_paras_inherent, reward_points as parachains_reward_points,
	runtime_api_impl::{
		v11 as parachains_runtime_api_impl, vstaging as parachains_runtime_api_impl_vstaging,
	},
	scheduler as parachains_scheduler, session_info as parachains_session_info,
	shared as parachains_shared,
};

use authority_discovery_primitives::AuthorityId as AuthorityDiscoveryId;
use beefy_primitives::{
	ecdsa_crypto::{AuthorityId as BeefyId, Signature as BeefySignature},
	mmr::{BeefyDataProvider, MmrLeafVersion},
	OpaqueKeyOwnershipProof,
};
use frame_election_provider_support::{
	bounds::ElectionBoundsBuilder, generate_solution_type, onchain, NposSolution,
	SequentialPhragmen,
};
use frame_support::{
	construct_runtime,
	genesis_builder_helper::{build_state, get_preset},
	parameter_types,
	traits::{
		fungible::HoldConsideration,
		tokens::{imbalance::ResolveTo, UnityOrOuterConversion},
		ConstU32, ConstU8, EitherOf, EitherOfDiverse, Everything, FromContains, InstanceFilter,
		KeyOwnerProofSystem, LinearStoragePrice, PrivilegeCmp, ProcessMessage, ProcessMessageError,
		StorageMapShim, WithdrawReasons,
	},
	weights::{ConstantMultiplier, WeightMeter, WeightToFee as _},
	PalletId,
};
use frame_system::EnsureRoot;
use pallet_grandpa::{fg_primitives, AuthorityId as GrandpaId};
use pallet_session::historical as session_historical;
use pallet_transaction_payment::{FeeDetails, FungibleAdapter, RuntimeDispatchInfo};
use sp_core::{ConstU128, OpaqueMetadata, H256};
use sp_runtime::{
	generic, impl_opaque_keys,
	traits::{
		AccountIdConversion, AccountIdLookup, BlakeTwo256, Block as BlockT, ConvertInto,
		IdentityLookup, Keccak256, OpaqueKeys, SaturatedConversion, Verify,
	},
	transaction_validity::{TransactionPriority, TransactionSource, TransactionValidity},
	ApplyExtrinsicResult, FixedU128, KeyTypeId, OpaqueValue, Perbill, Percent, Permill,
	RuntimeDebug,
};
use sp_staking::SessionIndex;
#[cfg(any(feature = "std", test))]
use sp_version::NativeVersion;
use sp_version::RuntimeVersion;
use xcm::prelude::*;
use xcm_builder::PayOverXcm;
use xcm_runtime_apis::{
	dry_run::{CallDryRunEffects, Error as XcmDryRunApiError, XcmDryRunEffects},
	fees::Error as XcmPaymentApiError,
};

pub use frame_system::Call as SystemCall;
pub use pallet_balances::Call as BalancesCall;
pub use pallet_election_provider_multi_phase::{Call as EPMCall, GeometricDepositBase};
use pallet_staking::UseValidatorsMap;
use pallet_treasury::TreasuryAccountId;
use sp_runtime::traits::Get;
#[cfg(any(feature = "std", test))]
pub use sp_runtime::BuildStorage;

/// Constant values used within the runtime.
use kusama_runtime_constants::{
	currency::*, fee::*, system_parachain, time::*, TREASURY_PALLET_ID,
};

/// Default logging target.
pub const LOG_TARGET: &str = "runtime::kusama";

// Genesis preset configurations.
pub mod genesis_config_presets;

// Weights used in the runtime.
mod weights;

// Voter bag threshold definitions.
mod bag_thresholds;

// Historical information of society finances.
mod past_payouts;

// XCM configurations.
pub mod xcm_config;

// Governance configurations.
pub mod governance;
use governance::{
	pallet_custom_origins, AuctionAdmin, Fellows, GeneralAdmin, LeaseAdmin, StakingAdmin,
	Treasurer, TreasurySpender,
};

#[cfg(test)]
mod tests;

impl_runtime_weights!(kusama_runtime_constants);

// Make the WASM binary available.
#[cfg(feature = "std")]
include!(concat!(env!("OUT_DIR"), "/wasm_binary.rs"));

/// Runtime version (Kusama).
#[sp_version::runtime_version]
pub const VERSION: RuntimeVersion = RuntimeVersion {
	spec_name: alloc::borrow::Cow::Borrowed("kusama"),
	impl_name: alloc::borrow::Cow::Borrowed("parity-kusama"),
	authoring_version: 2,
	spec_version: 1_004_001,
	impl_version: 0,
	apis: RUNTIME_API_VERSIONS,
	transaction_version: 26,
	system_version: 1,
};

/// The BABE epoch configuration at genesis.
pub const BABE_GENESIS_EPOCH_CONFIG: babe_primitives::BabeEpochConfiguration =
	babe_primitives::BabeEpochConfiguration {
		c: PRIMARY_PROBABILITY,
		allowed_slots: babe_primitives::AllowedSlots::PrimaryAndSecondaryVRFSlots,
	};

/// Native version.
#[cfg(any(feature = "std", test))]
pub fn native_version() -> NativeVersion {
	NativeVersion { runtime_version: VERSION, can_author_with: Default::default() }
}

parameter_types! {
	pub const Version: RuntimeVersion = VERSION;
	pub const SS58Prefix: u8 = 2;
}

impl frame_system::Config for Runtime {
	type RuntimeEvent = RuntimeEvent;
	type BaseCallFilter = Everything;
	type BlockWeights = BlockWeights;
	type BlockLength = BlockLength;
	type RuntimeOrigin = RuntimeOrigin;
	type RuntimeCall = RuntimeCall;
	type RuntimeTask = RuntimeTask;
	type Nonce = Nonce;
	type Hash = Hash;
	type Hashing = BlakeTwo256;
	type AccountId = AccountId;
	type Lookup = AccountIdLookup<AccountId, ()>;
	type Block = Block;
	type BlockHashCount = BlockHashCount;
	type DbWeight = RocksDbWeight;
	type Version = Version;
	type PalletInfo = PalletInfo;
	type AccountData = pallet_balances::AccountData<Balance>;
	type OnNewAccount = ();
	type OnKilledAccount = ();
	type SystemWeightInfo = weights::frame_system::WeightInfo<Runtime>;
	type ExtensionsWeightInfo = weights::frame_system_extensions::WeightInfo<Runtime>;
	type SS58Prefix = SS58Prefix;
	type OnSetCode = ();
	type MaxConsumers = frame_support::traits::ConstU32<16>;
	type SingleBlockMigrations = ();
	type MultiBlockMigrator = ();
	type PreInherents = ();
	type PostInherents = ();
	type PostTransactions = ();
}

parameter_types! {
	pub MaximumSchedulerWeight: Weight = Perbill::from_percent(80) * BlockWeights::get().max_block;
	pub const MaxScheduledPerBlock: u32 = 50;
	pub const NoPreimagePostponement: Option<u32> = Some(10);
}

/// Used the compare the privilege of an origin inside the scheduler.
pub struct OriginPrivilegeCmp;

impl PrivilegeCmp<OriginCaller> for OriginPrivilegeCmp {
	fn cmp_privilege(left: &OriginCaller, right: &OriginCaller) -> Option<Ordering> {
		if left == right {
			return Some(Ordering::Equal)
		}

		match (left, right) {
			// Root is greater than anything.
			(OriginCaller::system(frame_system::RawOrigin::Root), _) => Some(Ordering::Greater),
			// For every other origin we don't care, as they are not used for `ScheduleOrigin`.
			_ => None,
		}
	}
}

impl pallet_scheduler::Config for Runtime {
	type RuntimeOrigin = RuntimeOrigin;
	type RuntimeEvent = RuntimeEvent;
	type PalletsOrigin = OriginCaller;
	type RuntimeCall = RuntimeCall;
	type MaximumWeight = MaximumSchedulerWeight;
	// The goal of having ScheduleOrigin include AuctionAdmin is to allow the auctions track of
	// OpenGov to schedule periodic auctions.
	// Also allow Treasurer to schedule recurring payments.
	type ScheduleOrigin = EitherOf<EitherOf<EnsureRoot<AccountId>, AuctionAdmin>, Treasurer>;
	type MaxScheduledPerBlock = MaxScheduledPerBlock;
	type WeightInfo = weights::pallet_scheduler::WeightInfo<Runtime>;
	type OriginPrivilegeCmp = OriginPrivilegeCmp;
	type Preimages = Preimage;
}

parameter_types! {
	pub const PreimageBaseDeposit: Balance = deposit(2, 64);
	pub const PreimageByteDeposit: Balance = deposit(0, 1);
	pub const PreimageHoldReason: RuntimeHoldReason =
		RuntimeHoldReason::Preimage(pallet_preimage::HoldReason::Preimage);
}

impl pallet_preimage::Config for Runtime {
	type WeightInfo = weights::pallet_preimage::WeightInfo<Runtime>;
	type RuntimeEvent = RuntimeEvent;
	type Currency = Balances;
	type ManagerOrigin = EnsureRoot<AccountId>;
	type Consideration = HoldConsideration<
		AccountId,
		Balances,
		PreimageHoldReason,
		LinearStoragePrice<PreimageBaseDeposit, PreimageByteDeposit, Balance>,
	>;
}

parameter_types! {
	pub EpochDuration: u64 = prod_or_fast!(
		EPOCH_DURATION_IN_SLOTS as u64,
		2 * MINUTES as u64,
		"KSM_EPOCH_DURATION"
	);
	pub const ExpectedBlockTime: Moment = MILLISECS_PER_BLOCK;
	pub ReportLongevity: u64 =
		BondingDuration::get() as u64 * SessionsPerEra::get() as u64 * EpochDuration::get();
}

impl pallet_babe::Config for Runtime {
	type EpochDuration = EpochDuration;
	type ExpectedBlockTime = ExpectedBlockTime;

	// session module is the trigger
	type EpochChangeTrigger = pallet_babe::ExternalTrigger;

	type DisabledValidators = Session;

	type KeyOwnerProof =
		<Historical as KeyOwnerProofSystem<(KeyTypeId, pallet_babe::AuthorityId)>>::Proof;

	type EquivocationReportSystem =
		pallet_babe::EquivocationReportSystem<Self, Offences, Historical, ReportLongevity>;

	type WeightInfo = ();

	type MaxAuthorities = MaxAuthorities;
	type MaxNominators = MaxNominators;
}

parameter_types! {
	pub const IndexDeposit: Balance = 100 * CENTS;
}

impl pallet_indices::Config for Runtime {
	type AccountIndex = AccountIndex;
	type Currency = Balances;
	type Deposit = IndexDeposit;
	type RuntimeEvent = RuntimeEvent;
	type WeightInfo = weights::pallet_indices::WeightInfo<Runtime>;
}

parameter_types! {
	pub const ExistentialDeposit: Balance = EXISTENTIAL_DEPOSIT;
	pub const MaxLocks: u32 = 50;
	pub const MaxReserves: u32 = 50;
}

impl pallet_balances::Config for Runtime {
	type Balance = Balance;
	type DustRemoval = ();
	type RuntimeEvent = RuntimeEvent;
	type ExistentialDeposit = ExistentialDeposit;
	type AccountStore = System;
	type MaxLocks = MaxLocks;
	type MaxReserves = MaxReserves;
	type ReserveIdentifier = [u8; 8];
	type WeightInfo = weights::pallet_balances_native::WeightInfo<Runtime>;
	type FreezeIdentifier = RuntimeFreezeReason;
	type MaxFreezes = ConstU32<8>;
	type RuntimeHoldReason = RuntimeHoldReason;
	type RuntimeFreezeReason = RuntimeFreezeReason;
	type DoneSlashHandler = ();
}

parameter_types! {
	pub BeefySetIdSessionEntries: u32 = BondingDuration::get() * SessionsPerEra::get();
}

impl pallet_beefy::Config for Runtime {
	type BeefyId = BeefyId;
	type MaxAuthorities = MaxAuthorities;
	type MaxNominators = MaxNominators;
	type MaxSetIdSessionEntries = BeefySetIdSessionEntries;
	type OnNewValidatorSet = BeefyMmrLeaf;
	type AncestryHelper = BeefyMmrLeaf;
	type WeightInfo = ();
	type KeyOwnerProof = <Historical as KeyOwnerProofSystem<(KeyTypeId, BeefyId)>>::Proof;
	type EquivocationReportSystem =
		pallet_beefy::EquivocationReportSystem<Self, Offences, Historical, ReportLongevity>;
}

impl pallet_mmr::Config for Runtime {
	const INDEXING_PREFIX: &'static [u8] = mmr::INDEXING_PREFIX;
	type Hashing = Keccak256;
	type OnNewRoot = pallet_beefy_mmr::DepositBeefyDigest<Runtime>;
	type WeightInfo = ();
	type LeafData = pallet_beefy_mmr::Pallet<Runtime>;
	type BlockHashProvider = pallet_mmr::DefaultBlockHashProvider<Runtime>;
	#[cfg(feature = "runtime-benchmarks")]
	type BenchmarkHelper = parachains_paras::benchmarking::mmr_setup::MmrSetup<Runtime>;
}

/// MMR helper types.
mod mmr {
	use super::Runtime;
	pub use pallet_mmr::primitives::*;

	pub type Leaf = <<Runtime as pallet_mmr::Config>::LeafData as LeafDataProvider>::LeafData;
	pub type Hashing = <Runtime as pallet_mmr::Config>::Hashing;
	pub type Hash = <Hashing as sp_runtime::traits::Hash>::Output;
}

parameter_types! {
	/// Version of the produced MMR leaf.
	///
	/// The version consists of two parts;
	/// - `major` (3 bits)
	/// - `minor` (5 bits)
	///
	/// `major` should be updated only if decoding the previous MMR Leaf format from the payload
	/// is not possible (i.e. backward incompatible change).
	/// `minor` should be updated if fields are added to the previous MMR Leaf, which given SCALE
	/// encoding does not prevent old leafs from being decoded.
	///
	/// Hence we expect `major` to be changed really rarely (think never).
	/// See [`MmrLeafVersion`] type documentation for more details.
	pub LeafVersion: MmrLeafVersion = MmrLeafVersion::new(0, 0);
}

/// A BEEFY data provider that merkelizes all the parachain heads at the current block
/// (sorted by their parachain id).
pub struct ParaHeadsRootProvider;
impl BeefyDataProvider<H256> for ParaHeadsRootProvider {
	fn extra_data() -> H256 {
		let mut para_heads: Vec<(u32, Vec<u8>)> = parachains_paras::Parachains::<Runtime>::get()
			.into_iter()
			.filter_map(|id| {
				parachains_paras::Heads::<Runtime>::get(id).map(|head| (id.into(), head.0))
			})
			.collect();
		para_heads.sort_by_key(|k| k.0);
		binary_merkle_tree::merkle_root::<mmr::Hashing, _>(
			para_heads.into_iter().map(|pair| pair.encode()),
		)
	}
}

impl pallet_beefy_mmr::Config for Runtime {
	type LeafVersion = LeafVersion;
	type BeefyAuthorityToMerkleLeaf = pallet_beefy_mmr::BeefyEcdsaToEthereum;
	type LeafExtra = H256;
	type BeefyDataProvider = ParaHeadsRootProvider;
	type WeightInfo = weights::pallet_beefy_mmr::WeightInfo<Runtime>;
}

parameter_types! {
	pub const TransactionByteFee: Balance = kusama_runtime_constants::fee::TRANSACTION_BYTE_FEE;
	/// This value increases the priority of `Operational` transactions by adding
	/// a "virtual tip" that's equal to the `OperationalFeeMultiplier * final_fee`.
	pub const OperationalFeeMultiplier: u8 = 5;
}

impl pallet_transaction_payment::Config for Runtime {
	type RuntimeEvent = RuntimeEvent;
	type OnChargeTransaction = FungibleAdapter<Balances, DealWithFees<Self>>;
	type OperationalFeeMultiplier = OperationalFeeMultiplier;
	type WeightToFee = WeightToFee;
	type LengthToFee = ConstantMultiplier<Balance, TransactionByteFee>;
	type FeeMultiplierUpdate = SlowAdjustingFeeUpdate<Self>;
	type WeightInfo = weights::pallet_transaction_payment::WeightInfo<Self>;
}

parameter_types! {
	pub const MinimumPeriod: u64 = SLOT_DURATION / 2;
}
impl pallet_timestamp::Config for Runtime {
	type Moment = u64;
	type OnTimestampSet = Babe;
	type MinimumPeriod = MinimumPeriod;
	type WeightInfo = weights::pallet_timestamp::WeightInfo<Runtime>;
}

impl pallet_authorship::Config for Runtime {
	type FindAuthor = pallet_session::FindAccountFromAuthorIndex<Self, Babe>;
	type EventHandler = Staking;
}

impl_opaque_keys! {
	pub struct SessionKeys {
		pub grandpa: Grandpa,
		pub babe: Babe,
		pub para_validator: Initializer,
		pub para_assignment: ParaSessionInfo,
		pub authority_discovery: AuthorityDiscovery,
		pub beefy: Beefy,
	}
}

impl pallet_session::Config for Runtime {
	type RuntimeEvent = RuntimeEvent;
	type ValidatorId = AccountId;
	type ValidatorIdOf = pallet_staking::StashOf<Self>;
	type ShouldEndSession = Babe;
	type NextSessionRotation = Babe;
	type SessionManager = pallet_session::historical::NoteHistoricalRoot<Self, Staking>;
	type SessionHandler = <SessionKeys as OpaqueKeys>::KeyTypeIdProviders;
	type Keys = SessionKeys;
	type WeightInfo = weights::pallet_session::WeightInfo<Runtime>;
}

impl pallet_session::historical::Config for Runtime {
	type FullIdentification = pallet_staking::Exposure<AccountId, Balance>;
	type FullIdentificationOf = pallet_staking::ExposureOf<Runtime>;
}

parameter_types! {
	// phase durations. 1/4 of the last session for each.
	// in testing: 1min or half of the session for each
	pub SignedPhase: u32 = prod_or_fast!(
		EPOCH_DURATION_IN_SLOTS / 4,
		MINUTES.min(EpochDuration::get().saturated_into::<u32>() / 2),
		"KSM_SIGNED_PHASE"
	);
	pub UnsignedPhase: u32 = prod_or_fast!(
		EPOCH_DURATION_IN_SLOTS / 4,
		MINUTES.min(EpochDuration::get().saturated_into::<u32>() / 2),
		"KSM_UNSIGNED_PHASE"
	);

	// signed config
	pub const SignedMaxSubmissions: u32 = 16;
	pub const SignedMaxRefunds: u32 = 16 / 4;
	pub const SignedFixedDeposit: Balance = deposit(2, 0);
	pub const SignedDepositIncreaseFactor: Percent = Percent::from_percent(10);
	pub const SignedDepositByte: Balance = deposit(0, 10) / 1024;
	// Each good submission will get 1/10 KSM as reward
	pub SignedRewardBase: Balance =  UNITS / 10;

	// 1 hour session, 15 minutes unsigned phase, 8 offchain executions.
	pub OffchainRepeat: BlockNumber = UnsignedPhase::get() / 8;

	pub const MaxElectingVoters: u32 = 12_500;
	/// We take the top 12500 nominators as electing voters and all of the validators as electable
	/// targets. Whilst this is the case, we cannot and shall not increase the size of the
	/// validator intentions.
	pub ElectionBounds: frame_election_provider_support::bounds::ElectionBounds =
		ElectionBoundsBuilder::default().voters_count(MaxElectingVoters::get().into()).build();
	pub NposSolutionPriority: TransactionPriority =
		Perbill::from_percent(90) * TransactionPriority::MAX;
	/// Setup election pallet to support maximum winners upto 2000. This will mean Staking Pallet
	/// cannot have active validators higher than this count.
	pub const MaxActiveValidators: u32 = 2000;
}

generate_solution_type!(
	#[compact]
	pub struct NposCompactSolution24::<
		VoterIndex = u32,
		TargetIndex = u16,
		Accuracy = sp_runtime::PerU16,
		MaxVoters = MaxElectingVoters,
	>(24)
);

pub struct OnChainSeqPhragmen;
impl onchain::Config for OnChainSeqPhragmen {
	type System = Runtime;
	type Solver =
		SequentialPhragmen<AccountId, polkadot_runtime_common::elections::OnChainAccuracy>;
	type DataProvider = Staking;
	type WeightInfo = weights::frame_election_provider_support::WeightInfo<Runtime>;
	type MaxWinners = MaxActiveValidators;
	type Bounds = ElectionBounds;
}

impl pallet_election_provider_multi_phase::MinerConfig for Runtime {
	type AccountId = AccountId;
	type MaxLength = OffchainSolutionLengthLimit;
	type MaxWeight = OffchainSolutionWeightLimit;
	type Solution = NposCompactSolution24;
	type MaxVotesPerVoter = <
		<Self as pallet_election_provider_multi_phase::Config>::DataProvider
		as
		frame_election_provider_support::ElectionDataProvider
	>::MaxVotesPerVoter;
	type MaxWinners = MaxActiveValidators;

	// The unsigned submissions have to respect the weight of the submit_unsigned call, thus their
	// weight estimate function is wired to this call's weight.
	fn solution_weight(v: u32, t: u32, a: u32, d: u32) -> Weight {
		<
			<Self as pallet_election_provider_multi_phase::Config>::WeightInfo
			as
			pallet_election_provider_multi_phase::WeightInfo
		>::submit_unsigned(v, t, a, d)
	}
}

impl pallet_election_provider_multi_phase::Config for Runtime {
	type RuntimeEvent = RuntimeEvent;
	type Currency = Balances;
	type EstimateCallFee = TransactionPayment;
	type UnsignedPhase = UnsignedPhase;
	type SignedMaxSubmissions = SignedMaxSubmissions;
	type SignedMaxRefunds = SignedMaxRefunds;
	type SignedRewardBase = SignedRewardBase;
	type SignedDepositBase =
		GeometricDepositBase<Balance, SignedFixedDeposit, SignedDepositIncreaseFactor>;
	type SignedDepositByte = SignedDepositByte;
	type SignedDepositWeight = ();
	type SignedMaxWeight =
		<Self::MinerConfig as pallet_election_provider_multi_phase::MinerConfig>::MaxWeight;
	type MinerConfig = Self;
	type SlashHandler = (); // burn slashes
	type RewardHandler = (); // nothing to do upon rewards
	type SignedPhase = SignedPhase;
	type BetterSignedThreshold = ();
	type OffchainRepeat = OffchainRepeat;
	type MinerTxPriority = NposSolutionPriority;
	type DataProvider = Staking;
	#[cfg(any(feature = "fast-runtime", feature = "runtime-benchmarks"))]
	type Fallback = onchain::OnChainExecution<OnChainSeqPhragmen>;
	#[cfg(not(any(feature = "fast-runtime", feature = "runtime-benchmarks")))]
	type Fallback = frame_election_provider_support::NoElection<(
		AccountId,
		BlockNumber,
		Staking,
		MaxActiveValidators,
	)>;
	type GovernanceFallback = onchain::OnChainExecution<OnChainSeqPhragmen>;
	type Solver = SequentialPhragmen<
		AccountId,
		pallet_election_provider_multi_phase::SolutionAccuracyOf<Self>,
		(),
	>;
	type BenchmarkingConfig = polkadot_runtime_common::elections::BenchmarkConfig;
	type ForceOrigin = EitherOf<EnsureRoot<Self::AccountId>, StakingAdmin>;
	type WeightInfo = weights::pallet_election_provider_multi_phase::WeightInfo<Self>;
	type MaxWinners = MaxActiveValidators;
	type ElectionBounds = ElectionBounds;
}

parameter_types! {
	pub const BagThresholds: &'static [u64] = &bag_thresholds::THRESHOLDS;
}

type VoterBagsListInstance = pallet_bags_list::Instance1;
impl pallet_bags_list::Config<VoterBagsListInstance> for Runtime {
	type RuntimeEvent = RuntimeEvent;
	type ScoreProvider = Staking;
	type WeightInfo = weights::pallet_bags_list::WeightInfo<Runtime>;
	type BagThresholds = BagThresholds;
	type Score = sp_npos_elections::VoteWeight;
}

#[derive(Default, MaxEncodedLen, Encode, Decode, TypeInfo, Clone, Eq, PartialEq, Debug)]
pub struct BurnDestinationAccount(pub Option<AccountId>);

impl BurnDestinationAccount {
	pub fn is_set(&self) -> bool {
		self.0.is_some()
	}
}

/// Dynamic params that can be adjusted at runtime.
#[dynamic_params(RuntimeParameters, pallet_parameters::Parameters::<Runtime>)]
pub mod dynamic_params {
	use super::*;

	/// Parameters used to calculate era payouts, see
	/// [`polkadot_runtime_common::impls::EraPayoutParams`].
	#[dynamic_pallet_params]
	#[codec(index = 0)]
	pub mod inflation {
		/// Minimum inflation rate used to calculate era payouts.
		#[codec(index = 0)]
		pub static MinInflation: Perquintill = Perquintill::from_rational(25u64, 1000);

		/// Maximum inflation rate used to calculate era payouts.
		#[codec(index = 1)]
		pub static MaxInflation: Perquintill = Perquintill::from_percent(10);

		/// Ideal stake ratio used to calculate era payouts.
		#[codec(index = 2)]
		pub static IdealStake: Perquintill = Perquintill::from_percent(75);

		/// Falloff used to calculate era payouts.
		#[codec(index = 3)]
		pub static Falloff: Perquintill = Perquintill::from_percent(5);

		/// Whether to use auction slots or not in the calculation of era payouts. If true, then we
		/// subtract `num_auctioned_slots.min(60) / 200` from `ideal_stake`.
		///
		/// That is, we assume up to 60 parachains that are leased can reduce the ideal stake by a
		/// maximum of 30%.
		///
		/// With the move to Agile Coretime, this parameter does not make much sense and should
		/// generally be set to false.
		#[codec(index = 4)]
		pub static UseAuctionSlots: bool = true;
	}

	/// Parameters used by `pallet-treasury` to handle the burn process.
	#[dynamic_pallet_params]
	#[codec(index = 1)]
	pub mod treasury {
		#[codec(index = 0)]
		pub static BurnPortion: Permill = Permill::from_percent(0);

		#[codec(index = 1)]
		pub static BurnDestination: BurnDestinationAccount = Default::default();
	}
}

#[cfg(feature = "runtime-benchmarks")]
impl Default for RuntimeParameters {
	fn default() -> Self {
		RuntimeParameters::Inflation(dynamic_params::inflation::Parameters::MinInflation(
			dynamic_params::inflation::MinInflation,
			Some(Perquintill::from_rational(25u64, 1000u64)),
		))
	}
}

/// Defines what origin can modify which dynamic parameters.
pub struct DynamicParameterOrigin;
impl EnsureOriginWithArg<RuntimeOrigin, RuntimeParametersKey> for DynamicParameterOrigin {
	type Success = ();

	fn try_origin(
		origin: RuntimeOrigin,
		key: &RuntimeParametersKey,
	) -> Result<Self::Success, RuntimeOrigin> {
		use crate::RuntimeParametersKey::*;

		match key {
			Inflation(_) => frame_system::ensure_root(origin.clone()),
			Treasury(_) =>
				EitherOf::<EnsureRoot<AccountId>, GeneralAdmin>::ensure_origin(origin.clone()),
		}
		.map_err(|_| origin)
	}

	#[cfg(feature = "runtime-benchmarks")]
	fn try_successful_origin(_key: &RuntimeParametersKey) -> Result<RuntimeOrigin, ()> {
		// Provide the origin for the parameter returned by `Default`:
		Ok(RuntimeOrigin::root())
	}
}

impl pallet_parameters::Config for Runtime {
	type RuntimeEvent = RuntimeEvent;
	type RuntimeParameters = RuntimeParameters;
	type AdminOrigin = DynamicParameterOrigin;
	type WeightInfo = weights::pallet_parameters::WeightInfo<Runtime>;
}

pub struct EraPayout;
impl pallet_staking::EraPayout<Balance> for EraPayout {
	fn era_payout(
		total_staked: Balance,
		_total_issuance: Balance,
		era_duration_millis: u64,
	) -> (Balance, Balance) {
		const MILLISECONDS_PER_YEAR: u64 = 1000 * 3600 * 24 * 36525 / 100;

		let params = relay_common::EraPayoutParams {
			total_staked,
			total_stakable: Nis::issuance().other,
			ideal_stake: dynamic_params::inflation::IdealStake::get(),
			max_annual_inflation: dynamic_params::inflation::MaxInflation::get(),
			min_annual_inflation: dynamic_params::inflation::MinInflation::get(),
			falloff: dynamic_params::inflation::Falloff::get(),
			period_fraction: Perquintill::from_rational(era_duration_millis, MILLISECONDS_PER_YEAR),
			legacy_auction_proportion: if dynamic_params::inflation::UseAuctionSlots::get() {
				let auctioned_slots = parachains_paras::Parachains::<Runtime>::get()
					.into_iter()
					// All active para-ids that do not belong to a system chain is the number of
					// parachains that we should take into account for inflation.
					.filter(|i| *i >= LOWEST_PUBLIC_ID)
					.count() as u64;
				Some(Perquintill::from_rational(auctioned_slots.min(60), 200u64))
			} else {
				None
			},
		};
		log::debug!(target: "runtime::kusama", "params: {:?}", params);
		relay_common::relay_era_payout(params)
	}
}

parameter_types! {
	// Six sessions in an era (6 hours).
	pub const SessionsPerEra: SessionIndex = prod_or_fast!(6, 1);

	// 28 eras for unbonding (7 days).
	pub BondingDuration: sp_staking::EraIndex = prod_or_fast!(
		28,
		28,
		"DOT_BONDING_DURATION"
	);
	// 27 eras in which slashes can be cancelled (slightly less than 7 days).
	pub SlashDeferDuration: sp_staking::EraIndex = prod_or_fast!(
		27,
		27,
		"DOT_SLASH_DEFER_DURATION"
	);
	pub const MaxExposurePageSize: u32 = 512;
	// Note: this is not really correct as Max Nominators is (MaxExposurePageSize * page_count) but
	// this is an unbounded number. We just set it to a reasonably high value, 1 full page
	// of nominators.
	pub const MaxNominators: u32 = 512;
	pub const OffendingValidatorsThreshold: Perbill = Perbill::from_percent(17);
	// 24
	pub const MaxNominations: u32 = <NposCompactSolution24 as NposSolution>::LIMIT as u32;
}

impl pallet_staking::Config for Runtime {
	type Currency = Balances;
	type CurrencyBalance = Balance;
	type UnixTime = Timestamp;
	type CurrencyToVote = CurrencyToVote;
	type ElectionProvider = ElectionProviderMultiPhase;
	type GenesisElectionProvider = onchain::OnChainExecution<OnChainSeqPhragmen>;
	type RewardRemainder = Treasury;
	type RuntimeEvent = RuntimeEvent;
	type Slash = Treasury;
	type Reward = ();
	type SessionsPerEra = SessionsPerEra;
	type BondingDuration = BondingDuration;
	type SlashDeferDuration = SlashDeferDuration;
	type AdminOrigin = EitherOf<EnsureRoot<Self::AccountId>, StakingAdmin>;
	type SessionInterface = Self;
	type EraPayout = EraPayout;
	type NextNewSession = Session;
	type MaxExposurePageSize = MaxExposurePageSize;
	type VoterList = VoterList;
	type TargetList = UseValidatorsMap<Self>;
	type NominationsQuota = pallet_staking::FixedNominationsQuota<{ MaxNominations::get() }>;
	type MaxUnlockingChunks = frame_support::traits::ConstU32<32>;
	type HistoryDepth = frame_support::traits::ConstU32<84>;
	type MaxControllersInDeprecationBatch = ConstU32<5169>;
	type BenchmarkingConfig = polkadot_runtime_common::StakingBenchmarkingConfig;
	type EventListeners = (NominationPools, DelegatedStaking);
	type DisablingStrategy = pallet_staking::UpToLimitDisablingStrategy;
	type WeightInfo = weights::pallet_staking::WeightInfo<Runtime>;
}

impl pallet_fast_unstake::Config for Runtime {
	type RuntimeEvent = RuntimeEvent;
	type Currency = Balances;
	type BatchSize = frame_support::traits::ConstU32<64>;
	type Deposit = frame_support::traits::ConstU128<{ CENTS * 100 }>;
	type ControlOrigin = EnsureRoot<AccountId>;
	type Staking = Staking;
	type MaxErasToCheckPerBlock = ConstU32<1>;
	type WeightInfo = weights::pallet_fast_unstake::WeightInfo<Runtime>;
}

parameter_types! {
	pub const ProposalBond: Permill = Permill::from_percent(5);
	pub const ProposalBondMinimum: Balance = 2000 * CENTS;
	pub const ProposalBondMaximum: Balance = GRAND;
	pub const SpendPeriod: BlockNumber = 6 * DAYS;
	pub const TreasuryPalletId: PalletId = PalletId(*b"py/trsry");
	pub const PayoutSpendPeriod: BlockNumber = 30 * DAYS;
	// The asset's interior location for the paying account. This is the Treasury
	// pallet instance (which sits at index 18).
	pub TreasuryInteriorLocation: InteriorLocation = PalletInstance(TREASURY_PALLET_ID).into();

	pub const TipCountdown: BlockNumber = DAYS;
	pub const TipFindersFee: Percent = Percent::from_percent(20);
	pub const TipReportDepositBase: Balance = 100 * CENTS;
	pub const DataDepositPerByte: Balance = CENTS / 10;
	pub const MaxApprovals: u32 = 100;
	pub const MaxAuthorities: u32 = 100_000;
	pub const MaxKeys: u32 = 10_000;
	pub const MaxPeerInHeartbeats: u32 = 10_000;
}

use frame_support::traits::{Currency, OnUnbalanced};

pub type BalancesNegativeImbalance = <Balances as Currency<AccountId>>::NegativeImbalance;
pub struct TreasuryBurnHandler;

impl OnUnbalanced<BalancesNegativeImbalance> for TreasuryBurnHandler {
	fn on_nonzero_unbalanced(amount: BalancesNegativeImbalance) {
		let destination = dynamic_params::treasury::BurnDestination::get();

		if let BurnDestinationAccount(Some(account)) = destination {
			// Must resolve into existing but better to be safe.
			Balances::resolve_creating(&account, amount);
		} else {
			// If no account to destinate the funds to, just drop the
			// imbalance.
			<() as OnUnbalanced<_>>::on_nonzero_unbalanced(amount)
		}
	}
}

impl Get<Permill> for TreasuryBurnHandler {
	fn get() -> Permill {
		let destination = dynamic_params::treasury::BurnDestination::get();

		if destination.is_set() {
			dynamic_params::treasury::BurnPortion::get()
		} else {
			Permill::zero()
		}
	}
}

impl pallet_treasury::Config for Runtime {
	type PalletId = TreasuryPalletId;
	type Currency = Balances;
	type RejectOrigin = EitherOfDiverse<EnsureRoot<AccountId>, Treasurer>;
	type RuntimeEvent = RuntimeEvent;
	type SpendPeriod = SpendPeriod;
	type Burn = TreasuryBurnHandler;
	type BurnDestination = TreasuryBurnHandler;
	type MaxApprovals = MaxApprovals;
	type WeightInfo = weights::pallet_treasury::WeightInfo<Runtime>;
	type SpendFunds = Bounties;
	type SpendOrigin = TreasurySpender;
	type AssetKind = VersionedLocatableAsset;
	type Beneficiary = VersionedLocation;
	type BeneficiaryLookup = IdentityLookup<Self::Beneficiary>;
	type Paymaster = PayOverXcm<
		TreasuryInteriorLocation,
		crate::xcm_config::XcmRouter,
		crate::XcmPallet,
		ConstU32<{ 6 * HOURS }>,
		Self::Beneficiary,
		Self::AssetKind,
		LocatableAssetConverter,
		VersionedLocationConverter,
	>;
	type BalanceConverter = AssetRateWithNative;
	type PayoutPeriod = PayoutSpendPeriod;
	#[cfg(feature = "runtime-benchmarks")]
	type BenchmarkHelper = polkadot_runtime_common::impls::benchmarks::TreasuryArguments;
	type BlockNumberProvider = System;
}

parameter_types! {
	pub const BountyDepositBase: Balance = 100 * CENTS;
	pub const BountyDepositPayoutDelay: BlockNumber = 0;
	pub const BountyUpdatePeriod: BlockNumber = 90 * DAYS;
	pub const MaximumReasonLength: u32 = 16384;
	pub const CuratorDepositMultiplier: Permill = Permill::from_percent(50);
	pub const CuratorDepositMin: Balance = 10 * CENTS;
	pub const CuratorDepositMax: Balance = 500 * CENTS;
	pub const BountyValueMinimum: Balance = 200 * CENTS;
}

impl pallet_bounties::Config for Runtime {
	type BountyDepositBase = BountyDepositBase;
	type BountyDepositPayoutDelay = BountyDepositPayoutDelay;
	type BountyUpdatePeriod = BountyUpdatePeriod;
	type CuratorDepositMultiplier = CuratorDepositMultiplier;
	type CuratorDepositMin = CuratorDepositMin;
	type CuratorDepositMax = CuratorDepositMax;
	type BountyValueMinimum = BountyValueMinimum;
	type ChildBountyManager = ChildBounties;
	type DataDepositPerByte = DataDepositPerByte;
	type RuntimeEvent = RuntimeEvent;
	type MaximumReasonLength = MaximumReasonLength;
	type OnSlash = Treasury;
	type WeightInfo = weights::pallet_bounties::WeightInfo<Runtime>;
}

parameter_types! {
	pub const MaxActiveChildBountyCount: u32 = 100;
	pub const ChildBountyValueMinimum: Balance = BountyValueMinimum::get() / 10;
}

impl pallet_child_bounties::Config for Runtime {
	type RuntimeEvent = RuntimeEvent;
	type MaxActiveChildBountyCount = MaxActiveChildBountyCount;
	type ChildBountyValueMinimum = ChildBountyValueMinimum;
	type WeightInfo = weights::pallet_child_bounties::WeightInfo<Runtime>;
}

impl pallet_offences::Config for Runtime {
	type RuntimeEvent = RuntimeEvent;
	type IdentificationTuple = pallet_session::historical::IdentificationTuple<Self>;
	type OnOffenceHandler = Staking;
}

impl pallet_authority_discovery::Config for Runtime {
	type MaxAuthorities = MaxAuthorities;
}

parameter_types! {
	pub MaxSetIdSessionEntries: u32 = BondingDuration::get() * SessionsPerEra::get();
}

impl pallet_grandpa::Config for Runtime {
	type RuntimeEvent = RuntimeEvent;

	type WeightInfo = ();
	type MaxAuthorities = MaxAuthorities;
	type MaxNominators = MaxNominators;
	type MaxSetIdSessionEntries = MaxSetIdSessionEntries;

	type KeyOwnerProof = <Historical as KeyOwnerProofSystem<(KeyTypeId, GrandpaId)>>::Proof;

	type EquivocationReportSystem =
		pallet_grandpa::EquivocationReportSystem<Self, Offences, Historical, ReportLongevity>;
}

impl frame_system::offchain::SigningTypes for Runtime {
	type Public = <Signature as Verify>::Signer;
	type Signature = Signature;
}

impl<C> frame_system::offchain::CreateTransactionBase<C> for Runtime
where
	RuntimeCall: From<C>,
{
	type Extrinsic = UncheckedExtrinsic;
	type RuntimeCall = RuntimeCall;
}

/// Submits transaction with the node's public and signature type. Adheres to the signed extension
/// format of the chain.
impl<LocalCall> frame_system::offchain::CreateSignedTransaction<LocalCall> for Runtime
where
	RuntimeCall: From<LocalCall>,
{
	fn create_signed_transaction<
		C: frame_system::offchain::AppCrypto<Self::Public, Self::Signature>,
	>(
		call: RuntimeCall,
		public: <Signature as Verify>::Signer,
		account: AccountId,
		nonce: <Runtime as frame_system::Config>::Nonce,
	) -> Option<UncheckedExtrinsic> {
		use sp_runtime::traits::StaticLookup;
		// take the biggest period possible.
		let period =
			BlockHashCount::get().checked_next_power_of_two().map(|c| c / 2).unwrap_or(2) as u64;

		let current_block = System::block_number()
			.saturated_into::<u64>()
			// The `System::block_number` is initialized with `n+1`,
			// so the actual block number is `n`.
			.saturating_sub(1);
		let tip = 0;
		let tx_ext: TxExtension = (
			frame_system::CheckNonZeroSender::<Runtime>::new(),
			frame_system::CheckSpecVersion::<Runtime>::new(),
			frame_system::CheckTxVersion::<Runtime>::new(),
			frame_system::CheckGenesis::<Runtime>::new(),
			frame_system::CheckMortality::<Runtime>::from(generic::Era::mortal(
				period,
				current_block,
			)),
			frame_system::CheckNonce::<Runtime>::from(nonce),
			frame_system::CheckWeight::<Runtime>::new(),
			pallet_transaction_payment::ChargeTransactionPayment::<Runtime>::from(tip),
			frame_metadata_hash_extension::CheckMetadataHash::new(false),
		);
		let raw_payload = SignedPayload::new(call, tx_ext)
			.map_err(|e| {
				log::warn!("Unable to create signed payload: {:?}", e);
			})
			.ok()?;
		let signature = raw_payload.using_encoded(|payload| C::sign(payload, public))?;
		let (call, tx_ext, _) = raw_payload.deconstruct();
		let address = <Runtime as frame_system::Config>::Lookup::unlookup(account);
		let transaction = UncheckedExtrinsic::new_signed(call, address, signature, tx_ext);
		Some(transaction)
	}
}

impl<LocalCall> frame_system::offchain::CreateTransaction<LocalCall> for Runtime
where
	RuntimeCall: From<LocalCall>,
{
	type Extension = TxExtension;

	fn create_transaction(call: RuntimeCall, extension: TxExtension) -> UncheckedExtrinsic {
		UncheckedExtrinsic::new_transaction(call, extension)
	}
}

impl<LocalCall> frame_system::offchain::CreateInherent<LocalCall> for Runtime
where
	RuntimeCall: From<LocalCall>,
{
	fn create_inherent(call: RuntimeCall) -> UncheckedExtrinsic {
		UncheckedExtrinsic::new_bare(call)
	}
}

parameter_types! {
	pub Prefix: &'static [u8] = b"Pay KSMs to the Kusama account:";
}

impl claims::Config for Runtime {
	type RuntimeEvent = RuntimeEvent;
	type VestingSchedule = Vesting;
	type Prefix = Prefix;
	type MoveClaimOrigin = EnsureRoot<AccountId>;
	type WeightInfo = weights::polkadot_runtime_common_claims::WeightInfo<Runtime>;
}

impl pallet_utility::Config for Runtime {
	type RuntimeEvent = RuntimeEvent;
	type RuntimeCall = RuntimeCall;
	type PalletsOrigin = OriginCaller;
	type WeightInfo = weights::pallet_utility::WeightInfo<Runtime>;
}

parameter_types! {
	// One storage item; key size is 32; value is size 4+4+16+32 bytes = 56 bytes.
	pub const DepositBase: Balance = deposit(1, 88);
	// Additional storage item size of 32 bytes.
	pub const DepositFactor: Balance = deposit(0, 32);
	pub const MaxSignatories: u32 = 100;
}

impl pallet_multisig::Config for Runtime {
	type RuntimeEvent = RuntimeEvent;
	type RuntimeCall = RuntimeCall;
	type Currency = Balances;
	type DepositBase = DepositBase;
	type DepositFactor = DepositFactor;
	type MaxSignatories = MaxSignatories;
	type WeightInfo = weights::pallet_multisig::WeightInfo<Runtime>;
}

parameter_types! {
	pub const ConfigDepositBase: Balance = 500 * CENTS;
	pub const FriendDepositFactor: Balance = 50 * CENTS;
	pub const MaxFriends: u16 = 9;
	pub const RecoveryDeposit: Balance = 500 * CENTS;
}

impl pallet_recovery::Config for Runtime {
	type RuntimeEvent = RuntimeEvent;
	type WeightInfo = ();
	type RuntimeCall = RuntimeCall;
	type Currency = Balances;
	type ConfigDepositBase = ConfigDepositBase;
	type FriendDepositFactor = FriendDepositFactor;
	type MaxFriends = MaxFriends;
	type RecoveryDeposit = RecoveryDeposit;
}

parameter_types! {
	pub const SocietyPalletId: PalletId = PalletId(*b"py/socie");
}

impl pallet_society::Config for Runtime {
	type RuntimeEvent = RuntimeEvent;
	type Currency = Balances;
	type Randomness = pallet_babe::RandomnessFromOneEpochAgo<Runtime>;
	type GraceStrikes = ConstU32<10>;
	type PeriodSpend = ConstU128<{ 500 * QUID }>;
	type VotingPeriod = ConstU32<{ 5 * DAYS }>;
	type ClaimPeriod = ConstU32<{ 2 * DAYS }>;
	type MaxLockDuration = ConstU32<{ 36 * 30 * DAYS }>;
	type FounderSetOrigin = EnsureRoot<AccountId>;
	type ChallengePeriod = ConstU32<{ 7 * DAYS }>;
	type MaxPayouts = ConstU32<8>;
	type MaxBids = ConstU32<512>;
	type PalletId = SocietyPalletId;
	type WeightInfo = weights::pallet_society::WeightInfo<Runtime>;
}

parameter_types! {
	pub const MinVestedTransfer: Balance = 100 * CENTS;
	pub UnvestedFundsAllowedWithdrawReasons: WithdrawReasons =
		WithdrawReasons::except(WithdrawReasons::TRANSFER | WithdrawReasons::RESERVE);
}

impl pallet_vesting::Config for Runtime {
	type RuntimeEvent = RuntimeEvent;
	type Currency = Balances;
	type BlockNumberToBalance = ConvertInto;
	type MinVestedTransfer = MinVestedTransfer;
	type WeightInfo = weights::pallet_vesting::WeightInfo<Runtime>;
	type UnvestedFundsAllowedWithdrawReasons = UnvestedFundsAllowedWithdrawReasons;
	type BlockNumberProvider = System;
	const MAX_VESTING_SCHEDULES: u32 = 28;
}

parameter_types! {
	// One storage item; key size 32, value size 8; .
	pub const ProxyDepositBase: Balance = deposit(1, 8);
	// Additional storage item size of 33 bytes.
	pub const ProxyDepositFactor: Balance = deposit(0, 33);
	pub const MaxProxies: u16 = 32;
	pub const AnnouncementDepositBase: Balance = deposit(1, 8);
	pub const AnnouncementDepositFactor: Balance = deposit(0, 66);
	pub const MaxPending: u16 = 32;
}

/// Transparent wrapper around the actual [`ProxyType`].
///
/// This is done to have [`ProxyType`] declared in a different crate (constants) and being able to
/// implement [`InstanceFilter`] in this crate.
#[derive(
	Copy,
	Clone,
	Eq,
	PartialEq,
	Ord,
	PartialOrd,
	Encode,
	Decode,
	RuntimeDebug,
	MaxEncodedLen,
	Default,
)]
pub struct TransparentProxyType(ProxyType);

impl scale_info::TypeInfo for TransparentProxyType {
	type Identity = <ProxyType as TypeInfo>::Identity;

	fn type_info() -> scale_info::Type {
		ProxyType::type_info()
	}
}

impl InstanceFilter<RuntimeCall> for TransparentProxyType {
	fn filter(&self, c: &RuntimeCall) -> bool {
		match self.0 {
			ProxyType::Any => true,
			ProxyType::NonTransfer => matches!(
				c,
				RuntimeCall::System(..) |
				RuntimeCall::Babe(..) |
				RuntimeCall::Timestamp(..) |
				RuntimeCall::Indices(pallet_indices::Call::claim {..}) |
				RuntimeCall::Indices(pallet_indices::Call::free {..}) |
				RuntimeCall::Indices(pallet_indices::Call::freeze {..}) |
				// Specifically omitting Indices `transfer`, `force_transfer`
				// Specifically omitting the entire Balances pallet
				RuntimeCall::Staking(..) |
				RuntimeCall::Session(..) |
				RuntimeCall::Grandpa(..) |
				RuntimeCall::Treasury(..) |
				RuntimeCall::Bounties(..) |
				RuntimeCall::ChildBounties(..) |
				RuntimeCall::ConvictionVoting(..) |
				RuntimeCall::Referenda(..) |
				RuntimeCall::FellowshipCollective(..) |
				RuntimeCall::FellowshipReferenda(..) |
				RuntimeCall::Whitelist(..) |
				RuntimeCall::Claims(..) |
				RuntimeCall::Utility(..) |
				RuntimeCall::Society(..) |
				RuntimeCall::Recovery(pallet_recovery::Call::as_recovered {..}) |
				RuntimeCall::Recovery(pallet_recovery::Call::vouch_recovery {..}) |
				RuntimeCall::Recovery(pallet_recovery::Call::claim_recovery {..}) |
				RuntimeCall::Recovery(pallet_recovery::Call::close_recovery {..}) |
				RuntimeCall::Recovery(pallet_recovery::Call::remove_recovery {..}) |
				RuntimeCall::Recovery(pallet_recovery::Call::cancel_recovered {..}) |
				// Specifically omitting Recovery `create_recovery`, `initiate_recovery`
				RuntimeCall::Vesting(pallet_vesting::Call::vest {..}) |
				RuntimeCall::Vesting(pallet_vesting::Call::vest_other {..}) |
				// Specifically omitting Vesting `vested_transfer`, and `force_vested_transfer`
				RuntimeCall::Scheduler(..) |
				RuntimeCall::Proxy(..) |
				RuntimeCall::Multisig(..) |
				RuntimeCall::Nis(..) |
				RuntimeCall::Registrar(paras_registrar::Call::register {..}) |
				RuntimeCall::Registrar(paras_registrar::Call::deregister {..}) |
				// Specifically omitting Registrar `swap`
				RuntimeCall::Registrar(paras_registrar::Call::reserve {..}) |
				RuntimeCall::Crowdloan(..) |
				RuntimeCall::Slots(..) |
				RuntimeCall::Auctions(..) | // Specifically omitting the entire XCM Pallet
				RuntimeCall::VoterList(..) |
				RuntimeCall::NominationPools(..) |
				RuntimeCall::FastUnstake(..)
			),
			ProxyType::Governance => matches!(
				c,
				RuntimeCall::Treasury(..) |
					RuntimeCall::Bounties(..) |
					RuntimeCall::Utility(..) |
					RuntimeCall::ChildBounties(..) |
					// OpenGov calls
					RuntimeCall::ConvictionVoting(..) |
					RuntimeCall::Referenda(..) |
					RuntimeCall::FellowshipCollective(..) |
					RuntimeCall::FellowshipReferenda(..) |
					RuntimeCall::Whitelist(..)
			),
			ProxyType::Staking => {
				matches!(
					c,
					RuntimeCall::Staking(..) |
						RuntimeCall::Session(..) |
						RuntimeCall::Utility(..) |
						RuntimeCall::FastUnstake(..) |
						RuntimeCall::VoterList(..) |
						RuntimeCall::NominationPools(..)
				)
			},
			ProxyType::NominationPools => {
				matches!(c, RuntimeCall::NominationPools(..) | RuntimeCall::Utility(..))
			},
			ProxyType::CancelProxy => {
				matches!(c, RuntimeCall::Proxy(pallet_proxy::Call::reject_announcement { .. }))
			},
			ProxyType::Auction => matches!(
				c,
				RuntimeCall::Auctions(..) |
					RuntimeCall::Crowdloan(..) |
					RuntimeCall::Registrar(..) |
					RuntimeCall::Slots(..)
			),
			ProxyType::Society => matches!(c, RuntimeCall::Society(..)),
			ProxyType::Spokesperson => matches!(
				c,
				RuntimeCall::System(frame_system::Call::remark { .. }) |
					RuntimeCall::System(frame_system::Call::remark_with_event { .. })
			),
			ProxyType::ParaRegistration => matches!(
				c,
				RuntimeCall::Registrar(paras_registrar::Call::reserve { .. }) |
					RuntimeCall::Registrar(paras_registrar::Call::register { .. }) |
					RuntimeCall::Utility(pallet_utility::Call::batch { .. }) |
					RuntimeCall::Utility(pallet_utility::Call::batch_all { .. }) |
					RuntimeCall::Utility(pallet_utility::Call::force_batch { .. }) |
					RuntimeCall::Proxy(pallet_proxy::Call::remove_proxy { .. })
			),
		}
	}
	fn is_superset(&self, o: &Self) -> bool {
		match (self.0, o.0) {
			(x, y) if x == y => true,
			(ProxyType::Any, _) => true,
			(_, ProxyType::Any) => false,
			(ProxyType::NonTransfer, _) => true,
			_ => false,
		}
	}
}

impl pallet_proxy::Config for Runtime {
	type RuntimeEvent = RuntimeEvent;
	type RuntimeCall = RuntimeCall;
	type Currency = Balances;
	type ProxyType = TransparentProxyType;
	type ProxyDepositBase = ProxyDepositBase;
	type ProxyDepositFactor = ProxyDepositFactor;
	type MaxProxies = MaxProxies;
	type WeightInfo = weights::pallet_proxy::WeightInfo<Runtime>;
	type MaxPending = MaxPending;
	type CallHasher = BlakeTwo256;
	type AnnouncementDepositBase = AnnouncementDepositBase;
	type AnnouncementDepositFactor = AnnouncementDepositFactor;
}

impl parachains_origin::Config for Runtime {}

impl parachains_configuration::Config for Runtime {
	type WeightInfo = weights::runtime_parachains_configuration::WeightInfo<Runtime>;
}

impl parachains_shared::Config for Runtime {
	type DisabledValidators = Session;
}

impl parachains_session_info::Config for Runtime {
	type ValidatorSet = Historical;
}

impl parachains_inclusion::Config for Runtime {
	type RuntimeEvent = RuntimeEvent;
	type DisputesHandler = ParasDisputes;
	type RewardValidators = parachains_reward_points::RewardValidatorsWithEraPoints<Runtime>;
	type MessageQueue = MessageQueue;
	type WeightInfo = weights::runtime_parachains_inclusion::WeightInfo<Runtime>;
}

parameter_types! {
	pub const ParasUnsignedPriority: TransactionPriority = TransactionPriority::MAX;
}

impl parachains_paras::Config for Runtime {
	type RuntimeEvent = RuntimeEvent;
	type WeightInfo = weights::runtime_parachains_paras::WeightInfo<Runtime>;
	type UnsignedPriority = ParasUnsignedPriority;
	type QueueFootprinter = ParaInclusion;
	type NextSessionRotation = Babe;
	type OnNewHead = Registrar;
	type AssignCoretime = CoretimeAssignmentProvider;
}

parameter_types! {
	/// Amount of weight that can be spent per block to service messages.
	///
	/// # WARNING
	///
	/// This is not a good value for para-chains since the `Scheduler` already uses up to 80% block weight.
	pub MessageQueueServiceWeight: Weight = Perbill::from_percent(20) * BlockWeights::get().max_block;
	pub MessageQueueIdleServiceWeight: Weight = Perbill::from_percent(20) * BlockWeights::get().max_block;
	pub const MessageQueueHeapSize: u32 = 65_536;
	pub const MessageQueueMaxStale: u32 = 16;
}

/// Message processor to handle any messages that were enqueued into the `MessageQueue` pallet.
pub struct MessageProcessor;
impl ProcessMessage for MessageProcessor {
	type Origin = AggregateMessageOrigin;

	fn process_message(
		message: &[u8],
		origin: Self::Origin,
		meter: &mut WeightMeter,
		id: &mut [u8; 32],
	) -> Result<bool, ProcessMessageError> {
		let para = match origin {
			AggregateMessageOrigin::Ump(UmpQueueId::Para(para)) => para,
		};
		xcm_builder::ProcessXcmMessage::<
			Junction,
			xcm_executor::XcmExecutor<xcm_config::XcmConfig>,
			RuntimeCall,
		>::process_message(message, Junction::Parachain(para.into()), meter, id)
	}
}

impl pallet_message_queue::Config for Runtime {
	type RuntimeEvent = RuntimeEvent;
	type Size = u32;
	type HeapSize = MessageQueueHeapSize;
	type MaxStale = MessageQueueMaxStale;
	type ServiceWeight = MessageQueueServiceWeight;
	#[cfg(not(feature = "runtime-benchmarks"))]
	type MessageProcessor = MessageProcessor;
	#[cfg(feature = "runtime-benchmarks")]
	type MessageProcessor =
		pallet_message_queue::mock_helpers::NoopMessageProcessor<AggregateMessageOrigin>;
	type QueueChangeHandler = ParaInclusion;
	type QueuePausedQuery = ();
	type WeightInfo = weights::pallet_message_queue::WeightInfo<Runtime>;
	type IdleMaxServiceWeight = MessageQueueIdleServiceWeight;
}

impl parachains_dmp::Config for Runtime {}

parameter_types! {
	pub const HrmpChannelSizeAndCapacityWithSystemRatio: Percent = Percent::from_percent(100);
}

impl parachains_hrmp::Config for Runtime {
	type RuntimeOrigin = RuntimeOrigin;
	type RuntimeEvent = RuntimeEvent;
	type ChannelManager = EitherOf<EnsureRoot<Self::AccountId>, GeneralAdmin>;
	type Currency = Balances;
	// Use the `HrmpChannelSizeAndCapacityWithSystemRatio` ratio from the actual active
	// `HostConfiguration` configuration for `hrmp_channel_max_message_size` and
	// `hrmp_channel_max_capacity`.
	type DefaultChannelSizeAndCapacityWithSystem = ActiveConfigHrmpChannelSizeAndCapacityRatio<
		Runtime,
		HrmpChannelSizeAndCapacityWithSystemRatio,
	>;
	type WeightInfo = weights::runtime_parachains_hrmp::WeightInfo<Runtime>;
	type VersionWrapper = XcmPallet;
}

impl parachains_paras_inherent::Config for Runtime {
	type WeightInfo = weights::runtime_parachains_paras_inherent::WeightInfo<Runtime>;
}

impl parachains_scheduler::Config for Runtime {
	// If you change this, make sure the `Assignment` type of the new provider is binary compatible,
	// otherwise provide a migration.
	type AssignmentProvider = CoretimeAssignmentProvider;
}

parameter_types! {
	pub const BrokerId: u32 = system_parachain::BROKER_ID;
	pub const BrokerPalletId: PalletId = PalletId(*b"py/broke");
	pub MaxXcmTransactWeight: Weight = Weight::from_parts(
		250 * WEIGHT_REF_TIME_PER_MICROS,
		20 * WEIGHT_PROOF_SIZE_PER_KB
	);
}

pub struct BrokerPot;
impl Get<InteriorLocation> for BrokerPot {
	fn get() -> InteriorLocation {
		Junction::AccountId32 { network: None, id: BrokerPalletId::get().into_account_truncating() }
			.into()
	}
}

impl coretime::Config for Runtime {
	type RuntimeOrigin = RuntimeOrigin;
	type RuntimeEvent = RuntimeEvent;
	type Currency = Balances;
	type BrokerId = BrokerId;
	type WeightInfo = weights::runtime_parachains_coretime::WeightInfo<Runtime>;
	type SendXcm = crate::xcm_config::XcmRouter;
	type MaxXcmTransactWeight = MaxXcmTransactWeight;
	type BrokerPotLocation = BrokerPot;
	type AssetTransactor = crate::xcm_config::LocalAssetTransactor;
	type AccountToLocation = xcm_builder::AliasesIntoAccountId32<
		xcm_config::ThisNetwork,
		<Runtime as frame_system::Config>::AccountId,
	>;
}

parameter_types! {
	pub const OnDemandTrafficDefaultValue: FixedU128 = FixedU128::from_u32(1);
	pub const MaxHistoricalRevenue: BlockNumber = 2 * TIMESLICE_PERIOD;
	pub const OnDemandPalletId: PalletId = PalletId(*b"py/ondmd");
}

impl parachains_on_demand::Config for Runtime {
	type RuntimeEvent = RuntimeEvent;
	type Currency = Balances;
	type TrafficDefaultValue = OnDemandTrafficDefaultValue;
	type WeightInfo = weights::runtime_parachains_on_demand::WeightInfo<Runtime>;
	type MaxHistoricalRevenue = MaxHistoricalRevenue;
	type PalletId = OnDemandPalletId;
}

impl parachains_assigner_coretime::Config for Runtime {}

impl parachains_initializer::Config for Runtime {
	type Randomness = pallet_babe::RandomnessFromOneEpochAgo<Runtime>;
	type ForceOrigin = EnsureRoot<AccountId>;
	type WeightInfo = weights::runtime_parachains_initializer::WeightInfo<Runtime>;
	type CoretimeOnNewSession = Coretime;
}

impl parachains_disputes::Config for Runtime {
	type RuntimeEvent = RuntimeEvent;
	type RewardValidators = parachains_reward_points::RewardValidatorsWithEraPoints<Runtime>;
	type SlashingHandler = parachains_slashing::SlashValidatorsForDisputes<ParasSlashing>;
	type WeightInfo = weights::runtime_parachains_disputes::WeightInfo<Runtime>;
}

impl parachains_slashing::Config for Runtime {
	type KeyOwnerProofSystem = Historical;
	type KeyOwnerProof =
		<Self::KeyOwnerProofSystem as KeyOwnerProofSystem<(KeyTypeId, ValidatorId)>>::Proof;
	type KeyOwnerIdentification = <Self::KeyOwnerProofSystem as KeyOwnerProofSystem<(
		KeyTypeId,
		ValidatorId,
	)>>::IdentificationTuple;
	type HandleReports = parachains_slashing::SlashingReportHandler<
		Self::KeyOwnerIdentification,
		Offences,
		ReportLongevity,
	>;
	type WeightInfo = weights::runtime_parachains_disputes_slashing::WeightInfo<Runtime>;
	type BenchmarkingConfig = parachains_slashing::BenchConfig<1000>;
}

parameter_types! {
	pub const ParaDeposit: Balance = 4 * UNITS;
}

impl paras_registrar::Config for Runtime {
	type RuntimeOrigin = RuntimeOrigin;
	type RuntimeEvent = RuntimeEvent;
	type Currency = Balances;
	type OnSwap = (Crowdloan, Slots);
	type ParaDeposit = ParaDeposit;
	type DataDepositPerByte = DataDepositPerByte;
	type WeightInfo = weights::polkadot_runtime_common_paras_registrar::WeightInfo<Runtime>;
}

parameter_types! {
	// 6 weeks
	pub LeasePeriod: BlockNumber = prod_or_fast!(6 * WEEKS, 6 * WEEKS, "KSM_LEASE_PERIOD");
}

impl slots::Config for Runtime {
	type RuntimeEvent = RuntimeEvent;
	type Currency = Balances;
	type Registrar = Registrar;
	type LeasePeriod = LeasePeriod;
	type LeaseOffset = ();
	type ForceOrigin = EitherOf<EnsureRoot<Self::AccountId>, LeaseAdmin>;
	type WeightInfo = weights::polkadot_runtime_common_slots::WeightInfo<Runtime>;
}

parameter_types! {
	pub const CrowdloanId: PalletId = PalletId(*b"py/cfund");
	pub const OldSubmissionDeposit: Balance = 3 * GRAND; // ~ 10 KSM
	pub const MinContribution: Balance = 3_000 * CENTS; // ~ .1 KSM
	pub const RemoveKeysLimit: u32 = 1000;
	// Allow 32 bytes for an additional memo to a crowdloan.
	pub const MaxMemoLength: u8 = 32;
}

impl crowdloan::Config for Runtime {
	type RuntimeEvent = RuntimeEvent;
	type PalletId = CrowdloanId;
	type SubmissionDeposit = OldSubmissionDeposit;
	type MinContribution = MinContribution;
	type RemoveKeysLimit = RemoveKeysLimit;
	type Registrar = Registrar;
	type Auctioneer = Auctions;
	type MaxMemoLength = MaxMemoLength;
	type WeightInfo = weights::polkadot_runtime_common_crowdloan::WeightInfo<Runtime>;
}

parameter_types! {
	// The average auction is 7 days long, so this will be 70% for ending period.
	// 5 Days = 72000 Blocks @ 6 sec per block
	pub const EndingPeriod: BlockNumber = 5 * DAYS;
	// ~ 1000 samples per day -> ~ 20 blocks per sample -> 2 minute samples
	pub const SampleLength: BlockNumber = 2 * MINUTES;
}

impl auctions::Config for Runtime {
	type RuntimeEvent = RuntimeEvent;
	type Leaser = Slots;
	type Registrar = Registrar;
	type EndingPeriod = EndingPeriod;
	type SampleLength = SampleLength;
	type Randomness = pallet_babe::RandomnessFromOneEpochAgo<Runtime>;
	type InitiateOrigin = EitherOf<EnsureRoot<Self::AccountId>, AuctionAdmin>;
	type WeightInfo = weights::polkadot_runtime_common_auctions::WeightInfo<Runtime>;
}

type NisCounterpartInstance = pallet_balances::Instance2;
impl pallet_balances::Config<NisCounterpartInstance> for Runtime {
	type Balance = Balance;
	type DustRemoval = ();
	type RuntimeEvent = RuntimeEvent;
	type ExistentialDeposit = ConstU128<10_000_000_000>; // One KTC cent
	type AccountStore = StorageMapShim<
		pallet_balances::Account<Runtime, NisCounterpartInstance>,
		AccountId,
		pallet_balances::AccountData<u128>,
	>;
	type MaxLocks = ConstU32<4>;
	type MaxReserves = ConstU32<4>;
	type ReserveIdentifier = [u8; 8];
	type WeightInfo = weights::pallet_balances_nis_counterpart::WeightInfo<Runtime>;
	type RuntimeHoldReason = RuntimeHoldReason;
	type RuntimeFreezeReason = RuntimeFreezeReason;
	type FreezeIdentifier = ();
	type MaxFreezes = ConstU32<1>;
	type DoneSlashHandler = ();
}

parameter_types! {
	pub const NisBasePeriod: BlockNumber = 7 * DAYS;
	pub const MinBid: Balance = 100 * QUID;
	pub MinReceipt: Perquintill = Perquintill::from_rational(1u64, 10_000_000u64);
	pub const IntakePeriod: BlockNumber = 5 * MINUTES;
	pub MaxIntakeWeight: Weight = MAXIMUM_BLOCK_WEIGHT / 10;
	pub const ThawThrottle: (Perquintill, BlockNumber) = (Perquintill::from_percent(25), 5);
	pub storage NisTarget: Perquintill = Perquintill::zero();
	pub const NisPalletId: PalletId = PalletId(*b"py/nis  ");
}

impl pallet_nis::Config for Runtime {
	type WeightInfo = weights::pallet_nis::WeightInfo<Runtime>;
	type RuntimeEvent = RuntimeEvent;
	type Currency = Balances;
	type CurrencyBalance = Balance;
	type FundOrigin = frame_system::EnsureSigned<AccountId>;
	type Counterpart = NisCounterpartBalances;
	type CounterpartAmount = WithMaximumOf<ConstU128<21_000_000_000_000_000_000u128>>;
	type Deficit = (); // Mint
	type IgnoredIssuance = ();
	type Target = NisTarget;
	type PalletId = NisPalletId;
	type QueueCount = ConstU32<500>;
	type MaxQueueLen = ConstU32<1000>;
	type FifoQueueLen = ConstU32<250>;
	type BasePeriod = NisBasePeriod;
	type MinBid = MinBid;
	type MinReceipt = MinReceipt;
	type IntakePeriod = IntakePeriod;
	type MaxIntakeWeight = MaxIntakeWeight;
	type ThawThrottle = ThawThrottle;
	type RuntimeHoldReason = RuntimeHoldReason;
	#[cfg(feature = "runtime-benchmarks")]
	type BenchmarkSetup = ();
}

parameter_types! {
	pub const PoolsPalletId: PalletId = PalletId(*b"py/nopls");
	pub const MaxPointsToBalance: u8 = 10;
}

impl pallet_nomination_pools::Config for Runtime {
	type RuntimeEvent = RuntimeEvent;
	type WeightInfo = weights::pallet_nomination_pools::WeightInfo<Self>;
	type Currency = Balances;
	type RuntimeFreezeReason = RuntimeFreezeReason;
	type RewardCounter = FixedU128;
	type BalanceToU256 = BalanceToU256;
	type U256ToBalance = U256ToBalance;
	type StakeAdapter =
		pallet_nomination_pools::adapter::DelegateStake<Self, Staking, DelegatedStaking>;
	type PostUnbondingPoolsWindow = ConstU32<4>;
	type MaxMetadataLen = ConstU32<256>;
	// we use the same number of allowed unlocking chunks as with staking.
	type MaxUnbonding = <Self as pallet_staking::Config>::MaxUnlockingChunks;
	type PalletId = PoolsPalletId;
	type MaxPointsToBalance = MaxPointsToBalance;
	type AdminOrigin = EitherOf<EnsureRoot<AccountId>, StakingAdmin>;
}

parameter_types! {
	pub const DelegatedStakingPalletId: PalletId = PalletId(*b"py/dlstk");
	pub const SlashRewardFraction: Perbill = Perbill::from_percent(1);
}

impl pallet_delegated_staking::Config for Runtime {
	type RuntimeEvent = RuntimeEvent;
	type PalletId = DelegatedStakingPalletId;
	type Currency = Balances;
	// slashes are sent to the treasury.
	type OnSlash = ResolveTo<TreasuryAccountId<Self>, Balances>;
	type SlashRewardFraction = SlashRewardFraction;
	type RuntimeHoldReason = RuntimeHoldReason;
	type CoreStaking = Staking;
}

/// The [frame_support::traits::tokens::ConversionFromAssetBalance] implementation provided by the
/// `AssetRate` pallet instance.
///
/// With additional decoration to identify different IDs/locations of native asset and provide a
/// one-to-one balance conversion for them.
pub type AssetRateWithNative = UnityOrOuterConversion<
	ContainsLocationParts<
		FromContains<
			xcm_builder::IsChildSystemParachain<ParaId>,
			xcm_builder::IsParentsOnly<ConstU8<1>>,
		>,
	>,
	AssetRate,
>;

impl pallet_asset_rate::Config for Runtime {
	type WeightInfo = weights::pallet_asset_rate::WeightInfo<Runtime>;
	type RuntimeEvent = RuntimeEvent;
	type CreateOrigin = EitherOfDiverse<EnsureRoot<AccountId>, Treasurer>;
	type RemoveOrigin = EitherOfDiverse<EnsureRoot<AccountId>, Treasurer>;
	type UpdateOrigin = EitherOfDiverse<EnsureRoot<AccountId>, Treasurer>;
	type Currency = Balances;
	type AssetKind = <Runtime as pallet_treasury::Config>::AssetKind;
	#[cfg(feature = "runtime-benchmarks")]
	type BenchmarkHelper = polkadot_runtime_common::impls::benchmarks::AssetRateArguments;
}

construct_runtime! {
	pub enum Runtime
	{
		// Basic stuff.
		System: frame_system = 0,

		// Babe must be before session.
		Babe: pallet_babe = 1,

		Timestamp: pallet_timestamp = 2,
		Indices: pallet_indices = 3,
		Balances: pallet_balances = 4,
		TransactionPayment: pallet_transaction_payment = 33,

		// Consensus support.
		// Authorship must be before session in order to note author in the correct session and era
		// for staking.
		Authorship: pallet_authorship = 5,
		Staking: pallet_staking = 6,
		Offences: pallet_offences = 7,
		Historical: session_historical = 34,

		Session: pallet_session = 8,
		Grandpa: pallet_grandpa = 10,
		AuthorityDiscovery: pallet_authority_discovery = 12,

		// Governance stuff.
		Treasury: pallet_treasury = 18,
		ConvictionVoting: pallet_conviction_voting = 20,
		Referenda: pallet_referenda = 21,
//		pub type FellowshipCollectiveInstance = pallet_ranked_collective::Instance1;
		FellowshipCollective: pallet_ranked_collective::<Instance1> = 22,
//		pub type FellowshipReferendaInstance = pallet_referenda::Instance2;
		FellowshipReferenda: pallet_referenda::<Instance2> = 23,
		Origins: pallet_custom_origins = 43,
		Whitelist: pallet_whitelist = 44,
		Parameters: pallet_parameters = 46,

		// Claims. Usable initially.
		Claims: claims = 19,

		// Utility module.
		Utility: pallet_utility = 24,

		// pallet_identity = 25 (removed post 1.2.4)

		// Society module.
		Society: pallet_society = 26,

		// Social recovery module.
		Recovery: pallet_recovery = 27,

		// Vesting. Usable initially, but removed once all vesting is finished.
		Vesting: pallet_vesting = 28,

		// System scheduler.
		Scheduler: pallet_scheduler = 29,

		// Proxy module. Late addition.
		Proxy: pallet_proxy = 30,

		// Multisig module. Late addition.
		Multisig: pallet_multisig = 31,

		// Preimage registrar.
		Preimage: pallet_preimage = 32,

		// Bounties modules.
		Bounties: pallet_bounties = 35,
		ChildBounties: pallet_child_bounties = 40,

		// Election pallet. Only works with staking, but placed here to maintain indices.
		ElectionProviderMultiPhase: pallet_election_provider_multi_phase = 37,

		// NIS pallet.
		Nis: pallet_nis = 38,
		NisCounterpartBalances: pallet_balances::<Instance2> = 45,

		// Provides a semi-sorted list of nominators for staking.
		VoterList: pallet_bags_list::<Instance1> = 39,

		// nomination pools: extension to staking.
		NominationPools: pallet_nomination_pools = 41,

		// Fast unstake pallet: extension to staking.
		FastUnstake: pallet_fast_unstake = 42,

		// Staking extension for delegation
		DelegatedStaking: pallet_delegated_staking = 47,

		// Parachains pallets. Start indices at 50 to leave room.
		ParachainsOrigin: parachains_origin = 50,
		Configuration: parachains_configuration = 51,
		ParasShared: parachains_shared = 52,
		ParaInclusion: parachains_inclusion = 53,
		ParaInherent: parachains_paras_inherent = 54,
		ParaScheduler: parachains_scheduler = 55,
		Paras: parachains_paras = 56,
		Initializer: parachains_initializer = 57,
		Dmp: parachains_dmp = 58,
		Hrmp: parachains_hrmp = 60,
		ParaSessionInfo: parachains_session_info = 61,
		ParasDisputes: parachains_disputes = 62,
		ParasSlashing: parachains_slashing = 63,
		OnDemandAssignmentProvider: parachains_on_demand = 64,
		CoretimeAssignmentProvider: parachains_assigner_coretime = 65,

		// Parachain Onboarding Pallets. Start indices at 70 to leave room.
		Registrar: paras_registrar = 70,
		Slots: slots = 71,
		Auctions: auctions = 72,
		Crowdloan: crowdloan = 73,
		Coretime: coretime = 74,

		// Pallet for sending XCM.
		XcmPallet: pallet_xcm = 99,

		// Generalized message queue
		MessageQueue: pallet_message_queue = 100,

		// Asset rate.
		AssetRate: pallet_asset_rate = 101,

		// BEEFY Bridges support.
		Beefy: pallet_beefy = 200,
		// MMR leaf construction must be after session in order to have a leaf's next_auth_set
		// refer to block<N>. See issue #160 for details.
		Mmr: pallet_mmr = 201,
		BeefyMmrLeaf: pallet_beefy_mmr = 202,
	}
}

/// The address format for describing accounts.
pub type Address = sp_runtime::MultiAddress<AccountId, ()>;
/// Block header type as expected by this runtime.
pub type Header = generic::Header<BlockNumber, BlakeTwo256>;
/// Block type as expected by this runtime.
pub type Block = generic::Block<Header, UncheckedExtrinsic>;
/// A Block signed with a Justification
pub type SignedBlock = generic::SignedBlock<Block>;
/// `BlockId` type as expected by this runtime.
pub type BlockId = generic::BlockId<Block>;
/// The `TransactionExtension` to the basic transaction logic.
pub type TxExtension = (
	frame_system::CheckNonZeroSender<Runtime>,
	frame_system::CheckSpecVersion<Runtime>,
	frame_system::CheckTxVersion<Runtime>,
	frame_system::CheckGenesis<Runtime>,
	frame_system::CheckMortality<Runtime>,
	frame_system::CheckNonce<Runtime>,
	frame_system::CheckWeight<Runtime>,
	pallet_transaction_payment::ChargeTransactionPayment<Runtime>,
	frame_metadata_hash_extension::CheckMetadataHash<Runtime>,
);

/// All migrations that will run on the next runtime upgrade.
///
/// This contains the combined migrations of the last 10 releases. It allows to skip runtime
/// upgrades in case governance decides to do so. THE ORDER IS IMPORTANT.
pub type Migrations = (migrations::Unreleased, migrations::Permanent);

/// The runtime migrations per release.
#[allow(deprecated, missing_docs)]
pub mod migrations {
	use super::*;

	/// Unreleased migrations. Add new ones here:
<<<<<<< HEAD
	pub type Unreleased = (
		parachains_shared::migration::MigrateToV1<Runtime>,
		parachains_scheduler::migration::MigrateV2ToV3<Runtime>,
		parachains_configuration::migration::v12::MigrateToV12<Runtime>,
		pallet_staking::migrations::v15::MigrateV14ToV15<Runtime>,
		parachains_inclusion::migration::MigrateToV1<Runtime>,
		parachains_on_demand::migration::MigrateV0ToV1<Runtime>,
		restore_corrupted_ledgers::Migrate<Runtime>,
		// Migrate NominationPools to `DelegateStake` adapter. This is an unversioned upgrade.
		pallet_nomination_pools::migration::unversioned::DelegationStakeMigration<
			Runtime,
			MaxPoolsToMigrate,
		>,
		Activate10MbPovs,
	);
=======
	pub type Unreleased = ();
>>>>>>> a186a8ec

	/// Migrations/checks that do not need to be versioned and can run on every update.
	pub type Permanent = (pallet_xcm::migration::MigrateToLatestXcmVersion<Runtime>,);
}

<<<<<<< HEAD
/// Migration to fix current corrupted staking ledgers in Kusama.
///
/// It consists of:
/// * Call into `pallet_staking::Pallet::<T>::restore_ledger` with:
///   * Root origin;
///   * Default `None` paramters.
/// * Forces unstake of recovered ledger if the final restored ledger has higher stake than the
///   stash's free balance.
///
/// The stashes associated with corrupted ledgers that will be "migrated" are set in
/// [`CorruptedStashes`].
///
/// For more details about the corrupt ledgers issue, recovery and which stashes to migrate, check
/// <https://hackmd.io/m_h9DRutSZaUqCwM9tqZ3g?view>.
pub(crate) mod restore_corrupted_ledgers {
	use super::*;

	use frame_support::traits::{Currency, OnRuntimeUpgrade};
	use frame_system::RawOrigin;

	use pallet_staking::WeightInfo;
	use sp_staking::StakingAccount;

	parameter_types! {
		pub CorruptedStashes: Vec<AccountId> = vec![
			// stash account ESGsxFePah1qb96ooTU4QJMxMKUG7NZvgTig3eJxP9f3wLa
			hex_literal::hex!["52559f2c7324385aade778eca4d7837c7492d92ee79b66d6b416373066869d2e"].into(),
			// stash account DggTJdwWEbPS4gERc3SRQL4heQufMeayrZGDpjHNC1iEiui
			hex_literal::hex!["31162f413661f3f5351169299728ab6139725696ac6f98db9665e8b76d73d300"].into(),
			// stash account Du2LiHk1D1kAoaQ8wsx5jiNEG5CNRQEg6xME5iYtGkeQAJP
			hex_literal::hex!["3a8012a52ec2715e711b1811f87684fe6646fc97a276043da7e75cd6a6516d29"].into(),
		];
	}

	pub struct Migrate<T>(PhantomData<T>);
	impl<T: pallet_staking::Config> OnRuntimeUpgrade for Migrate<T> {
		fn on_runtime_upgrade() -> Weight {
			let mut total_weight: Weight = Default::default();
			let mut ok_migration = 0;
			let mut err_migration = 0;

			for stash in CorruptedStashes::get().into_iter() {
				let stash_account: T::AccountId = if let Ok(stash_account) =
					T::AccountId::decode(&mut &Into::<[u8; 32]>::into(stash.clone())[..])
				{
					stash_account
				} else {
					log::error!(
						target: LOG_TARGET,
						"migrations::corrupted_ledgers: error converting account {:?}. skipping.",
						stash.clone(),
					);
					err_migration += 1;
					continue
				};

				// restore currupted ledger.
				match pallet_staking::Pallet::<T>::restore_ledger(
					RawOrigin::Root.into(),
					stash_account.clone(),
					None,
					None,
					None,
				) {
					Ok(_) => (), // proceed.
					Err(err) => {
						// note: after first migration run, restoring ledger will fail with
						// `staking::pallet::Error::<T>CannotRestoreLedger`.
						log::error!(
							target: LOG_TARGET,
							"migrations::corrupted_ledgers: error restoring ledger {:?}, unexpected (unless running try-state idempotency round).",
							err
						);
						continue
					},
				};

				// check if restored ledger total is higher than the stash's free balance. If
				// that's the case, force unstake the ledger.
				let weight = if let Ok(ledger) = pallet_staking::Pallet::<T>::ledger(
					StakingAccount::Stash(stash_account.clone()),
				) {
					// force unstake the ledger.
					if ledger.total > T::Currency::free_balance(&stash_account) {
						let slashing_spans = 10; // default slashing spans for migration.
						let _ = pallet_staking::Pallet::<T>::force_unstake(
							RawOrigin::Root.into(),
							stash_account.clone(),
							slashing_spans,
						)
						.inspect_err(|err| {
							log::error!(
								target: LOG_TARGET,
								"migrations::corrupted_ledgers: error force unstaking ledger, unexpected. {:?}",
								err
							);
							err_migration += 1;
						});

						log::info!(
							target: LOG_TARGET,
							"migrations::corrupted_ledgers: ledger of {:?} restored (with force unstake).",
							stash_account,
						);
						ok_migration += 1;

						<T::WeightInfo>::restore_ledger()
							.saturating_add(<T::WeightInfo>::force_unstake(slashing_spans))
					} else {
						log::info!(
							target: LOG_TARGET,
							"migrations::corrupted_ledgers: ledger of {:?} restored.",
							stash,
						);
						ok_migration += 1;

						<T::WeightInfo>::restore_ledger()
					}
				} else {
					log::error!(
						target: LOG_TARGET,
						"migrations::corrupted_ledgers: ledger does not exist, unexpected."
					);
					err_migration += 1;
					<T::WeightInfo>::restore_ledger()
				};

				total_weight.saturating_accrue(weight);
			}

			log::info!(
				target: LOG_TARGET,
				"migrations::corrupted_ledgers: done. success: {}, error: {}",
				ok_migration, err_migration
			);

			total_weight
		}
	}
}

=======
>>>>>>> a186a8ec
/// Unchecked extrinsic type as expected by this runtime.
pub type UncheckedExtrinsic =
	generic::UncheckedExtrinsic<Address, RuntimeCall, Signature, TxExtension>;
/// Executive: handles dispatch to the various modules.
pub type Executive = frame_executive::Executive<
	Runtime,
	Block,
	frame_system::ChainContext<Runtime>,
	Runtime,
	AllPalletsWithSystem,
	Migrations,
>;
/// The payload being signed in the transactions.
pub type SignedPayload = generic::SignedPayload<RuntimeCall, TxExtension>;

#[cfg(feature = "runtime-benchmarks")]
mod benches {
	use super::*;

	frame_benchmarking::define_benchmarks!(
		// Polkadot
		[polkadot_runtime_common::auctions, Auctions]
		[polkadot_runtime_common::crowdloan, Crowdloan]
		[polkadot_runtime_common::claims, Claims]
		[polkadot_runtime_common::slots, Slots]
		[polkadot_runtime_common::paras_registrar, Registrar]
		[runtime_parachains::configuration, Configuration]
		[runtime_parachains::hrmp, Hrmp]
		[runtime_parachains::disputes, ParasDisputes]
		[runtime_parachains::disputes::slashing, ParasSlashing]
		[runtime_parachains::inclusion, ParaInclusion]
		[runtime_parachains::initializer, Initializer]
		[runtime_parachains::paras_inherent, ParaInherent]
		[runtime_parachains::paras, Paras]
		[runtime_parachains::on_demand, OnDemandAssignmentProvider]
		[runtime_parachains::coretime, Coretime]
		// Substrate
		[pallet_balances, Native]
		[pallet_balances, NisCounterpart]
		[pallet_bags_list, VoterList]
		[pallet_beefy_mmr, BeefyMmrLeaf]
		[frame_benchmarking::baseline, Baseline::<Runtime>]
		[pallet_bounties, Bounties]
		[pallet_child_bounties, ChildBounties]
		[pallet_conviction_voting, ConvictionVoting]
		[pallet_election_provider_multi_phase, ElectionProviderMultiPhase]
		[frame_election_provider_support, ElectionProviderBench::<Runtime>]
		[pallet_fast_unstake, FastUnstake]
		[pallet_nis, Nis]
		[pallet_indices, Indices]
		[pallet_message_queue, MessageQueue]
		[pallet_multisig, Multisig]
		[pallet_nomination_pools, NominationPoolsBench::<Runtime>]
		[pallet_offences, OffencesBench::<Runtime>]
		[pallet_preimage, Preimage]
		[pallet_proxy, Proxy]
		[pallet_ranked_collective, FellowshipCollective]
		[pallet_recovery, Recovery]
		[pallet_referenda, Referenda]
		[pallet_referenda, FellowshipReferenda]
		[pallet_scheduler, Scheduler]
		[pallet_session, SessionBench::<Runtime>]
		[pallet_society, Society]
		[pallet_staking, Staking]
		[frame_system, SystemBench::<Runtime>]
		[frame_system_extensions, SystemExtensionsBench::<Runtime>]
		[pallet_timestamp, Timestamp]
		[pallet_transaction_payment, TransactionPayment]
		[pallet_treasury, Treasury]
		[pallet_utility, Utility]
		[pallet_vesting, Vesting]
		[pallet_whitelist, Whitelist]
		[pallet_asset_rate, AssetRate]
		[pallet_parameters, Parameters]
		// XCM
		[pallet_xcm, PalletXcmExtrinsicsBenchmark::<Runtime>]
		[pallet_xcm_benchmarks::fungible, pallet_xcm_benchmarks::fungible::Pallet::<Runtime>]
		[pallet_xcm_benchmarks::generic, pallet_xcm_benchmarks::generic::Pallet::<Runtime>]
	);
	use xcm_config::{
		AssetHubLocation, LocalCheckAccount, SovereignAccountOf, TokenLocation, XcmConfig,
	};

	impl pallet_session_benchmarking::Config for Runtime {}
	impl pallet_offences_benchmarking::Config for Runtime {}
	impl pallet_election_provider_support_benchmarking::Config for Runtime {}
	impl frame_system_benchmarking::Config for Runtime {}
	impl frame_benchmarking::baseline::Config for Runtime {}
	impl pallet_nomination_pools_benchmarking::Config for Runtime {}
	impl runtime_parachains::disputes::slashing::benchmarking::Config for Runtime {}

	parameter_types! {
		pub ExistentialDepositAsset: Option<Asset> = Some((
			TokenLocation::get(),
			ExistentialDeposit::get()
		).into());
		pub AssetHubParaId: ParaId = kusama_runtime_constants::system_parachain::ASSET_HUB_ID.into();
		pub const RandomParaId: ParaId = ParaId::new(43211234);
	}

	impl pallet_xcm::benchmarking::Config for Runtime {
		type DeliveryHelper = (
			polkadot_runtime_common::xcm_sender::ToParachainDeliveryHelper<
				XcmConfig,
				ExistentialDepositAsset,
				xcm_config::PriceForChildParachainDelivery,
				AssetHubParaId,
				(),
			>,
			polkadot_runtime_common::xcm_sender::ToParachainDeliveryHelper<
				XcmConfig,
				ExistentialDepositAsset,
				xcm_config::PriceForChildParachainDelivery,
				RandomParaId,
				(),
			>,
		);

		fn reachable_dest() -> Option<Location> {
			Some(crate::xcm_config::AssetHubLocation::get())
		}

		fn teleportable_asset_and_dest() -> Option<(Asset, Location)> {
			// Relay/native token can be teleported to/from AH.
			Some((
				Asset { fun: Fungible(ExistentialDeposit::get()), id: AssetId(Here.into()) },
				crate::xcm_config::AssetHubLocation::get(),
			))
		}

		fn reserve_transferable_asset_and_dest() -> Option<(Asset, Location)> {
			// Relay can reserve transfer native token to some random parachain.
			Some((
				Asset { fun: Fungible(ExistentialDeposit::get()), id: AssetId(Here.into()) },
				Parachain(RandomParaId::get().into()).into(),
			))
		}

		fn set_up_complex_asset_transfer(
		) -> Option<(Assets, u32, Location, alloc::boxed::Box<dyn FnOnce()>)> {
			// Relay supports only native token, either reserve transfer it to non-system
			// parachains, or teleport it to system parachain. Use the teleport case for
			// benchmarking as it's slightly heavier.
			// Relay/native token can be teleported to/from AH.
			let native_location = Here.into();
			let dest = crate::xcm_config::AssetHubLocation::get();
			pallet_xcm::benchmarking::helpers::native_teleport_as_asset_transfer::<Runtime>(
				native_location,
				dest,
			)
		}

		fn get_asset() -> Asset {
			Asset { id: AssetId(Location::here()), fun: Fungible(ExistentialDeposit::get()) }
		}
	}

	impl pallet_xcm_benchmarks::Config for Runtime {
		type XcmConfig = XcmConfig;
		type AccountIdConverter = SovereignAccountOf;
		type DeliveryHelper = polkadot_runtime_common::xcm_sender::ToParachainDeliveryHelper<
			XcmConfig,
			ExistentialDepositAsset,
			xcm_config::PriceForChildParachainDelivery,
			AssetHubParaId,
			(),
		>;
		fn valid_destination() -> Result<Location, BenchmarkError> {
			Ok(AssetHubLocation::get())
		}
		fn worst_case_holding(_depositable_count: u32) -> Assets {
			// Kusama only knows about KSM.
			vec![Asset { id: AssetId(TokenLocation::get()), fun: Fungible(1_000_000 * UNITS) }]
				.into()
		}
	}

	parameter_types! {
		pub TrustedTeleporter: Option<(Location, Asset)> = Some((
			AssetHubLocation::get(),
			Asset { fun: Fungible(UNITS), id: AssetId(TokenLocation::get()) },
		));
		pub const TrustedReserve: Option<(Location, Asset)> = None;
	}

	impl pallet_xcm_benchmarks::fungible::Config for Runtime {
		type TransactAsset = Balances;

		type CheckedAccount = LocalCheckAccount;
		type TrustedTeleporter = TrustedTeleporter;
		type TrustedReserve = TrustedReserve;

		fn get_asset() -> Asset {
			Asset { id: AssetId(TokenLocation::get()), fun: Fungible(UNITS) }
		}
	}

	impl pallet_xcm_benchmarks::generic::Config for Runtime {
		type TransactAsset = Balances;
		type RuntimeCall = RuntimeCall;

		fn worst_case_response() -> (u64, Response) {
			(0u64, Response::Version(Default::default()))
		}

		fn worst_case_asset_exchange() -> Result<(Assets, Assets), BenchmarkError> {
			// Kusama doesn't support asset exchanges
			Err(BenchmarkError::Skip)
		}

		fn universal_alias() -> Result<(Location, Junction), BenchmarkError> {
			// The XCM executor of Kusama doesn't have a configured `UniversalAliases`
			Err(BenchmarkError::Skip)
		}

		fn transact_origin_and_runtime_call() -> Result<(Location, RuntimeCall), BenchmarkError> {
			Ok((
				AssetHubLocation::get(),
				frame_system::Call::remark_with_event { remark: vec![] }.into(),
			))
		}

		fn subscribe_origin() -> Result<Location, BenchmarkError> {
			Ok(AssetHubLocation::get())
		}

		fn claimable_asset() -> Result<(Location, Location, Assets), BenchmarkError> {
			let origin = AssetHubLocation::get();
			let assets: Assets = (AssetId(TokenLocation::get()), 1_000 * UNITS).into();
			let ticket = Location { parents: 0, interior: Here };
			Ok((origin, ticket, assets))
		}

		fn fee_asset() -> Result<Asset, BenchmarkError> {
			Ok(Asset { id: AssetId(TokenLocation::get()), fun: Fungible(1_000_000 * UNITS) })
		}

		fn unlockable_asset() -> Result<(Location, Location, Asset), BenchmarkError> {
			// Kusama doesn't support asset locking
			Err(BenchmarkError::Skip)
		}

		fn export_message_origin_and_destination(
		) -> Result<(Location, NetworkId, InteriorLocation), BenchmarkError> {
			// Kusama doesn't support exporting messages
			Err(BenchmarkError::Skip)
		}

		fn alias_origin() -> Result<(Location, Location), BenchmarkError> {
			// The XCM executor of Kusama doesn't have a configured `Aliasers`
			Err(BenchmarkError::Skip)
		}
	}

	pub type Native = pallet_balances::Pallet<Runtime, ()>;
	pub type NisCounterpart = pallet_balances::Pallet<Runtime, NisCounterpartInstance>;
	pub use frame_benchmarking::{
		baseline::Pallet as Baseline, BenchmarkBatch, BenchmarkError, BenchmarkList, Benchmarking,
	};
	pub use frame_support::traits::{StorageInfoTrait, WhitelistedStorageKeys};
	pub use frame_system_benchmarking::{
		extensions::Pallet as SystemExtensionsBench, Pallet as SystemBench,
	};
	pub use pallet_election_provider_support_benchmarking::Pallet as ElectionProviderBench;
	pub use pallet_nomination_pools_benchmarking::Pallet as NominationPoolsBench;
	pub use pallet_offences_benchmarking::Pallet as OffencesBench;
	pub use pallet_session_benchmarking::Pallet as SessionBench;
	pub use pallet_xcm::benchmarking::Pallet as PalletXcmExtrinsicsBenchmark;
	pub use sp_storage::TrackedStorageKey;
}

#[cfg(feature = "runtime-benchmarks")]
use benches::*;

impl Runtime {
	fn impl_experimental_inflation_info() -> InflationInfo {
		use pallet_staking::{ActiveEra, EraPayout, ErasTotalStake};
		let (staked, _start) = ActiveEra::<Runtime>::get()
			.map(|ae| (ErasTotalStake::<Runtime>::get(ae.index), ae.start.unwrap_or(0)))
			.unwrap_or((0, 0));
		let stake_able_issuance = Nis::issuance().other;

		let ideal_staking_rate = dynamic_params::inflation::IdealStake::get();
		let inflation = if dynamic_params::inflation::UseAuctionSlots::get() {
			let auctioned_slots = parachains_paras::Parachains::<Runtime>::get()
				.into_iter()
				// All active para-ids that do not belong to a system chain is the number of
				// parachains that we should take into account for inflation.
				.filter(|i| *i >= LOWEST_PUBLIC_ID)
				.count() as u64;
			ideal_staking_rate
				.saturating_sub(Perquintill::from_rational(auctioned_slots.min(60), 200u64))
		} else {
			ideal_staking_rate
		};

		// We assume un-delayed 6h eras.
		let era_duration = 6 * (HOURS as Moment) * MILLISECS_PER_BLOCK;
		let next_mint = <Self as pallet_staking::Config>::EraPayout::era_payout(
			staked,
			stake_able_issuance,
			era_duration,
		);

		InflationInfo { inflation, next_mint }
	}
}

sp_api::impl_runtime_apis! {
	impl relay_common::apis::Inflation<Block> for Runtime {
		fn experimental_inflation_prediction_info() -> InflationInfo {
			Runtime::impl_experimental_inflation_info()
		}
	}

	impl sp_api::Core<Block> for Runtime {
		fn version() -> RuntimeVersion {
			VERSION
		}

		fn execute_block(block: Block) {
			Executive::execute_block(block);
		}

		fn initialize_block(header: &<Block as BlockT>::Header) -> sp_runtime::ExtrinsicInclusionMode {
			Executive::initialize_block(header)
		}
	}

	impl sp_api::Metadata<Block> for Runtime {
		fn metadata() -> OpaqueMetadata {
			OpaqueMetadata::new(Runtime::metadata().into())
		}

		fn metadata_at_version(version: u32) -> Option<OpaqueMetadata> {
			Runtime::metadata_at_version(version)
		}

		fn metadata_versions() -> Vec<u32> {
			Runtime::metadata_versions()
		}
	}

	impl sp_block_builder::BlockBuilder<Block> for Runtime {
		fn apply_extrinsic(extrinsic: <Block as BlockT>::Extrinsic) -> ApplyExtrinsicResult {
			Executive::apply_extrinsic(extrinsic)
		}

		fn finalize_block() -> <Block as BlockT>::Header {
			Executive::finalize_block()
		}

		fn inherent_extrinsics(data: sp_inherents::InherentData) -> Vec<<Block as BlockT>::Extrinsic> {
			data.create_extrinsics()
		}

		fn check_inherents(
			block: Block,
			data: sp_inherents::InherentData,
		) -> sp_inherents::CheckInherentsResult {
			data.check_extrinsics(&block)
		}
	}

	impl sp_transaction_pool::runtime_api::TaggedTransactionQueue<Block> for Runtime {
		fn validate_transaction(
			source: TransactionSource,
			tx: <Block as BlockT>::Extrinsic,
			block_hash: <Block as BlockT>::Hash,
		) -> TransactionValidity {
			Executive::validate_transaction(source, tx, block_hash)
		}
	}

	impl sp_offchain::OffchainWorkerApi<Block> for Runtime {
		fn offchain_worker(header: &<Block as BlockT>::Header) {
			Executive::offchain_worker(header)
		}
	}

	#[api_version(12)]
	impl polkadot_primitives::runtime_api::ParachainHost<Block> for Runtime {
		fn validators() -> Vec<ValidatorId> {
			parachains_runtime_api_impl::validators::<Runtime>()
		}

		fn validator_groups() -> (Vec<Vec<ValidatorIndex>>, GroupRotationInfo<BlockNumber>) {
			parachains_runtime_api_impl::validator_groups::<Runtime>()
		}

		fn availability_cores() -> Vec<CoreState<Hash, BlockNumber>> {
			parachains_runtime_api_impl::availability_cores::<Runtime>()
		}

		fn persisted_validation_data(para_id: ParaId, assumption: OccupiedCoreAssumption)
			-> Option<PersistedValidationData<Hash, BlockNumber>> {
			parachains_runtime_api_impl::persisted_validation_data::<Runtime>(para_id, assumption)
		}

		fn assumed_validation_data(
			para_id: ParaId,
			expected_persisted_validation_data_hash: Hash,
		) -> Option<(PersistedValidationData<Hash, BlockNumber>, ValidationCodeHash)> {
			parachains_runtime_api_impl::assumed_validation_data::<Runtime>(
				para_id,
				expected_persisted_validation_data_hash,
			)
		}

		fn check_validation_outputs(
			para_id: ParaId,
			outputs: polkadot_primitives::CandidateCommitments,
		) -> bool {
			parachains_runtime_api_impl::check_validation_outputs::<Runtime>(para_id, outputs)
		}

		fn session_index_for_child() -> SessionIndex {
			parachains_runtime_api_impl::session_index_for_child::<Runtime>()
		}

		fn validation_code(para_id: ParaId, assumption: OccupiedCoreAssumption)
			-> Option<ValidationCode> {
			parachains_runtime_api_impl::validation_code::<Runtime>(para_id, assumption)
		}

		fn candidate_pending_availability(para_id: ParaId) -> Option<CommittedCandidateReceiptV2<Hash>> {
			#[allow(deprecated)]
			parachains_runtime_api_impl::candidate_pending_availability::<Runtime>(para_id)
		}

		fn candidate_events() -> Vec<CandidateEvent<Hash>> {
			parachains_runtime_api_impl::candidate_events::<Runtime, _>(|ev| {
				match ev {
					RuntimeEvent::ParaInclusion(ev) => {
						Some(ev)
					}
					_ => None,
				}
			})
		}

		fn session_info(index: SessionIndex) -> Option<SessionInfo> {
			parachains_runtime_api_impl::session_info::<Runtime>(index)
		}

		fn session_executor_params(session_index: SessionIndex) -> Option<ExecutorParams> {
			parachains_runtime_api_impl::session_executor_params::<Runtime>(session_index)
		}

		fn dmq_contents(recipient: ParaId) -> Vec<InboundDownwardMessage<BlockNumber>> {
			parachains_runtime_api_impl::dmq_contents::<Runtime>(recipient)
		}

		fn inbound_hrmp_channels_contents(
			recipient: ParaId
		) -> BTreeMap<ParaId, Vec<InboundHrmpMessage<BlockNumber>>> {
			parachains_runtime_api_impl::inbound_hrmp_channels_contents::<Runtime>(recipient)
		}

		fn validation_code_by_hash(hash: ValidationCodeHash) -> Option<ValidationCode> {
			parachains_runtime_api_impl::validation_code_by_hash::<Runtime>(hash)
		}

		fn on_chain_votes() -> Option<ScrapedOnChainVotes<Hash>> {
			parachains_runtime_api_impl::on_chain_votes::<Runtime>()
		}

		fn submit_pvf_check_statement(
			stmt: polkadot_primitives::PvfCheckStatement,
			signature: polkadot_primitives::ValidatorSignature,
		) {
			parachains_runtime_api_impl::submit_pvf_check_statement::<Runtime>(stmt, signature)
		}

		fn pvfs_require_precheck() -> Vec<ValidationCodeHash> {
			parachains_runtime_api_impl::pvfs_require_precheck::<Runtime>()
		}

		fn validation_code_hash(para_id: ParaId, assumption: OccupiedCoreAssumption)
			-> Option<ValidationCodeHash>
		{
			parachains_runtime_api_impl::validation_code_hash::<Runtime>(para_id, assumption)
		}

		fn disputes() -> Vec<(SessionIndex, CandidateHash, DisputeState<BlockNumber>)> {
			parachains_runtime_api_impl::get_session_disputes::<Runtime>()
		}

		fn unapplied_slashes(
		) -> Vec<(SessionIndex, CandidateHash, slashing::PendingSlashes)> {
			parachains_runtime_api_impl::unapplied_slashes::<Runtime>()
		}

		fn key_ownership_proof(
			validator_id: ValidatorId,
		) -> Option<slashing::OpaqueKeyOwnershipProof> {
			use codec::Encode;

			Historical::prove((PARACHAIN_KEY_TYPE_ID, validator_id))
				.map(|p| p.encode())
				.map(slashing::OpaqueKeyOwnershipProof::new)
		}

		fn submit_report_dispute_lost(
			dispute_proof: slashing::DisputeProof,
			key_ownership_proof: slashing::OpaqueKeyOwnershipProof,
		) -> Option<()> {
			parachains_runtime_api_impl::submit_unsigned_slashing_report::<Runtime>(
				dispute_proof,
				key_ownership_proof,
			)
		}

		fn minimum_backing_votes() -> u32 {
			parachains_runtime_api_impl::minimum_backing_votes::<Runtime>()
		}

		fn para_backing_state(para_id: ParaId) -> Option<polkadot_primitives::vstaging::async_backing::BackingState> {
			parachains_runtime_api_impl::backing_state::<Runtime>(para_id)
		}

		fn async_backing_params() -> polkadot_primitives::AsyncBackingParams {
			parachains_runtime_api_impl::async_backing_params::<Runtime>()
		}

		fn disabled_validators() -> Vec<ValidatorIndex> {
			parachains_runtime_api_impl::disabled_validators::<Runtime>()
		}

		fn node_features() -> NodeFeatures {
			parachains_runtime_api_impl::node_features::<Runtime>()
		}

		fn approval_voting_params() -> ApprovalVotingParams {
			parachains_runtime_api_impl::approval_voting_params::<Runtime>()
		}

		fn claim_queue() -> BTreeMap<CoreIndex, VecDeque<ParaId>> {
			parachains_runtime_api_impl::claim_queue::<Runtime>()
		}

		fn candidates_pending_availability(para_id: ParaId) -> Vec<CommittedCandidateReceiptV2<Hash>> {
			parachains_runtime_api_impl::candidates_pending_availability::<Runtime>(para_id)
		}

		fn validation_code_bomb_limit() -> u32 {
			parachains_runtime_api_impl_vstaging::validation_code_bomb_limit::<Runtime>()
		}
	}

	impl beefy_primitives::BeefyApi<Block, BeefyId> for Runtime {
		fn beefy_genesis() -> Option<BlockNumber> {
			pallet_beefy::GenesisBlock::<Runtime>::get()
		}

		fn validator_set() -> Option<beefy_primitives::ValidatorSet<BeefyId>> {
			Beefy::validator_set()
		}

		fn submit_report_double_voting_unsigned_extrinsic(
			equivocation_proof:
				beefy_primitives::DoubleVotingProof<BlockNumber, BeefyId, BeefySignature>,
			key_owner_proof: OpaqueKeyOwnershipProof,
		) -> Option<()> {
			let key_owner_proof = key_owner_proof.decode()?;

			Beefy::submit_unsigned_double_voting_report(
				equivocation_proof,
				key_owner_proof,
			)
		}

		fn submit_report_fork_voting_unsigned_extrinsic(
			equivocation_proof: beefy_primitives::ForkVotingProof<Header, BeefyId, OpaqueValue>,
			key_owner_proof: OpaqueKeyOwnershipProof,
		) -> Option<()> {
			Beefy::submit_unsigned_fork_voting_report(
				equivocation_proof.try_into()?,
				key_owner_proof.decode()?,
			)
		}

		fn submit_report_future_block_voting_unsigned_extrinsic(
			equivocation_proof: beefy_primitives::FutureBlockVotingProof<BlockNumber,BeefyId> ,
			key_owner_proof: OpaqueKeyOwnershipProof,
		) -> Option<()> {
			Beefy::submit_unsigned_future_block_voting_report(
				equivocation_proof,
				key_owner_proof.decode()?,
			)
		}

		fn generate_key_ownership_proof(
			_set_id: beefy_primitives::ValidatorSetId,
			authority_id: BeefyId,
		) -> Option<beefy_primitives::OpaqueKeyOwnershipProof> {
			use codec::Encode;

			Historical::prove((beefy_primitives::KEY_TYPE, authority_id))
				.map(|p| p.encode())
				.map(beefy_primitives::OpaqueKeyOwnershipProof::new)
		}

		fn generate_ancestry_proof(
			prev_block_number: BlockNumber,
			best_known_block_number: Option<BlockNumber>,
		) -> Option<sp_runtime::OpaqueValue> {
			Mmr::generate_ancestry_proof(prev_block_number, best_known_block_number)
				.map(|p| p.encode())
				.map(OpaqueKeyOwnershipProof::new)
				.ok()
		}
	}

	impl mmr::MmrApi<Block, Hash, BlockNumber> for Runtime {
		fn mmr_root() -> Result<mmr::Hash, mmr::Error> {
			Ok(Mmr::mmr_root())
		}

		fn mmr_leaf_count() -> Result<mmr::LeafIndex, mmr::Error> {
			Ok(Mmr::mmr_leaves())
		}

		fn generate_proof(
			block_numbers: Vec<BlockNumber>,
			best_known_block_number: Option<BlockNumber>,
		) -> Result<(Vec<mmr::EncodableOpaqueLeaf>, mmr::LeafProof<mmr::Hash>), mmr::Error> {
			Mmr::generate_proof(block_numbers, best_known_block_number).map(
				|(leaves, proof)| {
					(
						leaves
							.into_iter()
							.map(|leaf| mmr::EncodableOpaqueLeaf::from_leaf(&leaf))
							.collect(),
						proof,
					)
				},
			)
		}

		fn verify_proof(leaves: Vec<mmr::EncodableOpaqueLeaf>, proof: mmr::LeafProof<mmr::Hash>)
			-> Result<(), mmr::Error>
		{
			let leaves = leaves.into_iter().map(|leaf|
				leaf.into_opaque_leaf()
				.try_decode()
				.ok_or(mmr::Error::Verify)).collect::<Result<Vec<mmr::Leaf>, mmr::Error>>()?;
			Mmr::verify_leaves(leaves, proof)
		}

		fn verify_proof_stateless(
			root: mmr::Hash,
			leaves: Vec<mmr::EncodableOpaqueLeaf>,
			proof: mmr::LeafProof<mmr::Hash>
		) -> Result<(), mmr::Error> {
			let nodes = leaves.into_iter().map(|leaf|mmr::DataOrHash::Data(leaf.into_opaque_leaf())).collect();
			pallet_mmr::verify_leaves_proof::<mmr::Hashing, _>(root, nodes, proof)
		}
	}

	impl pallet_beefy_mmr::BeefyMmrApi<Block, Hash> for RuntimeApi {
		fn authority_set_proof() -> beefy_primitives::mmr::BeefyAuthoritySet<Hash> {
			BeefyMmrLeaf::authority_set_proof()
		}

		fn next_authority_set_proof() -> beefy_primitives::mmr::BeefyNextAuthoritySet<Hash> {
			BeefyMmrLeaf::next_authority_set_proof()
		}
	}

	impl fg_primitives::GrandpaApi<Block> for Runtime {
		fn grandpa_authorities() -> Vec<(GrandpaId, u64)> {
			Grandpa::grandpa_authorities()
		}

		fn current_set_id() -> fg_primitives::SetId {
			Grandpa::current_set_id()
		}

		fn submit_report_equivocation_unsigned_extrinsic(
			equivocation_proof: fg_primitives::EquivocationProof<
				<Block as BlockT>::Hash,
				sp_runtime::traits::NumberFor<Block>,
			>,
			key_owner_proof: fg_primitives::OpaqueKeyOwnershipProof,
		) -> Option<()> {
			let key_owner_proof = key_owner_proof.decode()?;

			Grandpa::submit_unsigned_equivocation_report(
				equivocation_proof,
				key_owner_proof,
			)
		}

		fn generate_key_ownership_proof(
			_set_id: fg_primitives::SetId,
			authority_id: fg_primitives::AuthorityId,
		) -> Option<fg_primitives::OpaqueKeyOwnershipProof> {
			use codec::Encode;

			Historical::prove((fg_primitives::KEY_TYPE, authority_id))
				.map(|p| p.encode())
				.map(fg_primitives::OpaqueKeyOwnershipProof::new)
		}
	}

	impl babe_primitives::BabeApi<Block> for Runtime {
		fn configuration() -> babe_primitives::BabeConfiguration {
			let epoch_config = Babe::epoch_config().unwrap_or(BABE_GENESIS_EPOCH_CONFIG);
			babe_primitives::BabeConfiguration {
				slot_duration: Babe::slot_duration(),
				epoch_length: EpochDuration::get(),
				c: epoch_config.c,
				authorities: Babe::authorities().to_vec(),
				randomness: Babe::randomness(),
				allowed_slots: epoch_config.allowed_slots,
			}
		}

		fn current_epoch_start() -> babe_primitives::Slot {
			Babe::current_epoch_start()
		}

		fn current_epoch() -> babe_primitives::Epoch {
			Babe::current_epoch()
		}

		fn next_epoch() -> babe_primitives::Epoch {
			Babe::next_epoch()
		}

		fn generate_key_ownership_proof(
			_slot: babe_primitives::Slot,
			authority_id: babe_primitives::AuthorityId,
		) -> Option<babe_primitives::OpaqueKeyOwnershipProof> {
			use codec::Encode;

			Historical::prove((babe_primitives::KEY_TYPE, authority_id))
				.map(|p| p.encode())
				.map(babe_primitives::OpaqueKeyOwnershipProof::new)
		}

		fn submit_report_equivocation_unsigned_extrinsic(
			equivocation_proof: babe_primitives::EquivocationProof<<Block as BlockT>::Header>,
			key_owner_proof: babe_primitives::OpaqueKeyOwnershipProof,
		) -> Option<()> {
			let key_owner_proof = key_owner_proof.decode()?;

			Babe::submit_unsigned_equivocation_report(
				equivocation_proof,
				key_owner_proof,
			)
		}
	}

	impl authority_discovery_primitives::AuthorityDiscoveryApi<Block> for Runtime {
		fn authorities() -> Vec<AuthorityDiscoveryId> {
			parachains_runtime_api_impl::relevant_authority_ids::<Runtime>()
		}
	}

	impl sp_session::SessionKeys<Block> for Runtime {
		fn generate_session_keys(seed: Option<Vec<u8>>) -> Vec<u8> {
			SessionKeys::generate(seed)
		}

		fn decode_session_keys(
			encoded: Vec<u8>,
		) -> Option<Vec<(Vec<u8>, sp_core::crypto::KeyTypeId)>> {
			SessionKeys::decode_into_raw_public_keys(&encoded)
		}
	}

	impl frame_system_rpc_runtime_api::AccountNonceApi<Block, AccountId, Nonce> for Runtime {
		fn account_nonce(account: AccountId) -> Nonce {
			System::account_nonce(account)
		}
	}

	impl pallet_transaction_payment_rpc_runtime_api::TransactionPaymentApi<
		Block,
		Balance,
	> for Runtime {
		fn query_info(uxt: <Block as BlockT>::Extrinsic, len: u32) -> RuntimeDispatchInfo<Balance> {
			TransactionPayment::query_info(uxt, len)
		}
		fn query_fee_details(uxt: <Block as BlockT>::Extrinsic, len: u32) -> FeeDetails<Balance> {
			TransactionPayment::query_fee_details(uxt, len)
		}
		fn query_weight_to_fee(weight: Weight) -> Balance {
			TransactionPayment::weight_to_fee(weight)
		}
		fn query_length_to_fee(length: u32) -> Balance {
			TransactionPayment::length_to_fee(length)
		}
	}

	impl pallet_transaction_payment_rpc_runtime_api::TransactionPaymentCallApi<Block, Balance, RuntimeCall>
		for Runtime
	{
		fn query_call_info(call: RuntimeCall, len: u32) -> RuntimeDispatchInfo<Balance> {
			TransactionPayment::query_call_info(call, len)
		}
		fn query_call_fee_details(call: RuntimeCall, len: u32) -> FeeDetails<Balance> {
			TransactionPayment::query_call_fee_details(call, len)
		}
		fn query_weight_to_fee(weight: Weight) -> Balance {
			TransactionPayment::weight_to_fee(weight)
		}
		fn query_length_to_fee(length: u32) -> Balance {
			TransactionPayment::length_to_fee(length)
		}
	}

	impl xcm_runtime_apis::fees::XcmPaymentApi<Block> for Runtime {
		fn query_acceptable_payment_assets(xcm_version: xcm::Version) -> Result<Vec<VersionedAssetId>, XcmPaymentApiError> {
			let acceptable_assets = vec![AssetId(xcm_config::TokenLocation::get())];
			XcmPallet::query_acceptable_payment_assets(xcm_version, acceptable_assets)
		}

		fn query_weight_to_asset_fee(weight: Weight, asset: VersionedAssetId) -> Result<u128, XcmPaymentApiError> {
			let latest_asset_id: Result<AssetId, ()> = asset.clone().try_into();
			match latest_asset_id {
				Ok(asset_id) if asset_id.0 == xcm_config::TokenLocation::get() => {
					// for native token
					Ok(WeightToFee::weight_to_fee(&weight))
				},
				Ok(asset_id) => {
					log::trace!(target: "xcm::xcm_runtime_apis", "query_weight_to_asset_fee - unhandled asset_id: {asset_id:?}!");
					Err(XcmPaymentApiError::AssetNotFound)
				},
				Err(_) => {
					log::trace!(target: "xcm::xcm_runtime_apis", "query_weight_to_asset_fee - failed to convert asset: {asset:?}!");
					Err(XcmPaymentApiError::VersionedConversionFailed)
				}
			}
		}

		fn query_xcm_weight(message: VersionedXcm<()>) -> Result<Weight, XcmPaymentApiError> {
			XcmPallet::query_xcm_weight(message)
		}

		fn query_delivery_fees(destination: VersionedLocation, message: VersionedXcm<()>) -> Result<VersionedAssets, XcmPaymentApiError> {
			XcmPallet::query_delivery_fees(destination, message)
		}
	}

	impl xcm_runtime_apis::dry_run::DryRunApi<Block, RuntimeCall, RuntimeEvent, OriginCaller> for Runtime {
		fn dry_run_call(
			origin: OriginCaller,
			call: RuntimeCall,
			result_xcms_version: XcmVersion
		) -> Result<CallDryRunEffects<RuntimeEvent>, XcmDryRunApiError> {
			XcmPallet::dry_run_call::<Runtime, xcm_config::XcmRouter, OriginCaller, RuntimeCall>(origin, call, result_xcms_version)
		}

		fn dry_run_xcm(origin_location: VersionedLocation, xcm: VersionedXcm<RuntimeCall>) -> Result<XcmDryRunEffects<RuntimeEvent>, XcmDryRunApiError> {
			XcmPallet::dry_run_xcm::<Runtime, xcm_config::XcmRouter, RuntimeCall, xcm_config::XcmConfig>(origin_location, xcm)
		}
	}

	impl xcm_runtime_apis::conversions::LocationToAccountApi<Block, AccountId> for Runtime {
		fn convert_location(location: VersionedLocation) -> Result<
			AccountId,
			xcm_runtime_apis::conversions::Error
		> {
			xcm_runtime_apis::conversions::LocationToAccountHelper::<
				AccountId,
				xcm_config::SovereignAccountOf,
			>::convert_location(location)
		}
	}

	impl pallet_nomination_pools_runtime_api::NominationPoolsApi<
		Block,
		AccountId,
		Balance,
	> for Runtime {
		fn pending_rewards(member: AccountId) -> Balance {
			NominationPools::api_pending_rewards(member).unwrap_or_default()
		}

		fn points_to_balance(pool_id: pallet_nomination_pools::PoolId, points: Balance) -> Balance {
			NominationPools::api_points_to_balance(pool_id, points)
		}

		fn balance_to_points(pool_id: pallet_nomination_pools::PoolId, new_funds: Balance) -> Balance {
			NominationPools::api_balance_to_points(pool_id, new_funds)
		}

		fn pool_pending_slash(pool_id: pallet_nomination_pools::PoolId) -> Balance {
			NominationPools::api_pool_pending_slash(pool_id)
		}

		fn member_pending_slash(member: AccountId) -> Balance {
			NominationPools::api_member_pending_slash(member)
		}

		fn pool_needs_delegate_migration(pool_id: pallet_nomination_pools::PoolId) -> bool {
			NominationPools::api_pool_needs_delegate_migration(pool_id)
		}

		fn member_needs_delegate_migration(member: AccountId) -> bool {
			NominationPools::api_member_needs_delegate_migration(member)
		}

		fn member_total_balance(who: AccountId) -> Balance {
			NominationPools::api_member_total_balance(who)
		}

		fn pool_balance(pool_id: pallet_nomination_pools::PoolId) -> Balance {
			NominationPools::api_pool_balance(pool_id)
		}

		fn pool_accounts(pool_id: pallet_nomination_pools::PoolId) -> (AccountId, AccountId) {
			NominationPools::api_pool_accounts(pool_id)
		}
	}

	impl pallet_staking_runtime_api::StakingApi<Block, Balance, AccountId> for Runtime {
		fn nominations_quota(balance: Balance) -> u32 {
			Staking::api_nominations_quota(balance)
		}

		fn eras_stakers_page_count(era: sp_staking::EraIndex, account: AccountId) -> sp_staking::Page {
			Staking::api_eras_stakers_page_count(era, account)
		}

		fn pending_rewards(era: sp_staking::EraIndex, account: AccountId) -> bool {
			Staking::api_pending_rewards(era, account)
		}
	}

	impl sp_genesis_builder::GenesisBuilder<Block> for Runtime {
		fn build_state(config: Vec<u8>) -> sp_genesis_builder::Result {
			build_state::<RuntimeGenesisConfig>(config)
		}

		fn get_preset(id: &Option<sp_genesis_builder::PresetId>) -> Option<Vec<u8>> {
			get_preset::<RuntimeGenesisConfig>(id, &genesis_config_presets::get_preset)
		}

		fn preset_names() -> Vec<sp_genesis_builder::PresetId> {
			genesis_config_presets::preset_names()
		}
	}

	#[cfg(feature = "try-runtime")]
	impl frame_try_runtime::TryRuntime<Block> for Runtime {
		fn on_runtime_upgrade(checks: frame_try_runtime::UpgradeCheckSelect) -> (Weight, Weight) {
			log::info!("try-runtime::on_runtime_upgrade kusama.");
			let weight = Executive::try_runtime_upgrade(checks).unwrap();
			(weight, BlockWeights::get().max_block)
		}

		fn execute_block(
			block: Block,
			state_root_check: bool,
			signature_check: bool,
			select: frame_try_runtime::TryStateSelect,
		) -> Weight {
			// NOTE: intentional unwrap: we don't want to propagate the error backwards, and want to
			// have a backtrace here.
			Executive::try_execute_block(block, state_root_check, signature_check, select).unwrap()
		}
	}

	#[cfg(feature = "runtime-benchmarks")]
	impl frame_benchmarking::Benchmark<Block> for Runtime {
		fn benchmark_metadata(extra: bool) -> (
			Vec<frame_benchmarking::BenchmarkList>,
			Vec<frame_support::traits::StorageInfo>,
		) {
			let mut list = Vec::<BenchmarkList>::new();
			list_benchmarks!(list, extra);

			let storage_info = AllPalletsWithSystem::storage_info();
			(list, storage_info)
		}

		fn dispatch_benchmark(
			config: frame_benchmarking::BenchmarkConfig
		) -> Result<
			Vec<frame_benchmarking::BenchmarkBatch>,
			alloc::string::String,
		> {
			let mut whitelist: Vec<TrackedStorageKey> = AllPalletsWithSystem::whitelisted_storage_keys();
			let treasury_key = frame_system::Account::<Runtime>::hashed_key_for(Treasury::account_id());
			whitelist.push(treasury_key.to_vec().into());

			let mut batches = Vec::<BenchmarkBatch>::new();
			let params = (&config, &whitelist);

			add_benchmarks!(params, batches);

			Ok(batches)
		}
	}
}

#[cfg(test)]
mod fees_tests {
	use super::*;
	use sp_runtime::assert_eq_error_rate;

	#[test]
	fn signed_deposit_is_sensible() {
		// ensure this number does not change, or that it is checked after each change.
		// a 1 MB solution should need around 0.16 KSM deposit
		let deposit = SignedFixedDeposit::get() + (SignedDepositByte::get() * 1024 * 1024);
		assert_eq_error_rate!(deposit, UNITS * 167 / 100, UNITS / 100);
	}
}

#[cfg(test)]
mod multiplier_tests {
	use super::*;
	use frame_support::{
		dispatch::DispatchInfo,
		traits::{OnFinalize, PalletInfoAccess},
	};
	use polkadot_runtime_common::{MinimumMultiplier, TargetBlockFullness};
	use separator::Separatable;
	use sp_runtime::traits::Convert;

	fn run_with_system_weight<F>(w: Weight, mut assertions: F)
	where
		F: FnMut(),
	{
		let mut t: sp_io::TestExternalities = frame_system::GenesisConfig::<Runtime>::default()
			.build_storage()
			.unwrap()
			.into();
		t.execute_with(|| {
			System::set_block_consumed_resources(w, 0);
			assertions()
		});
	}

	#[test]
	fn multiplier_can_grow_from_zero() {
		let minimum_multiplier = MinimumMultiplier::get();
		let target = TargetBlockFullness::get() *
			BlockWeights::get().get(DispatchClass::Normal).max_total.unwrap();
		// if the min is too small, then this will not change, and we are doomed forever.
		// the weight is 1/100th bigger than target.
		run_with_system_weight(target.saturating_mul(101) / 100, || {
			let next = SlowAdjustingFeeUpdate::<Runtime>::convert(minimum_multiplier);
			assert!(next > minimum_multiplier, "{:?} !>= {:?}", next, minimum_multiplier);
		})
	}

	#[test]
	fn fast_unstake_estimate() {
		use pallet_fast_unstake::WeightInfo;
		let block_time = BlockWeights::get().max_block.ref_time() as f32;
		let on_idle = weights::pallet_fast_unstake::WeightInfo::<Runtime>::on_idle_check(
			1000,
			<Runtime as pallet_fast_unstake::Config>::BatchSize::get(),
		)
		.ref_time() as f32;
		println!("ratio of block weight for full batch fast-unstake {}", on_idle / block_time);
		assert!(on_idle / block_time <= 0.5f32)
	}

	#[test]
	fn treasury_pallet_index_is_correct() {
		assert_eq!(TREASURY_PALLET_ID, <Treasury as PalletInfoAccess>::index() as u8);
	}

	#[test]
	#[ignore]
	fn multiplier_growth_simulator() {
		// assume the multiplier is initially set to its minimum. We update it with values twice the
		//target (target is 25%, thus 50%) and we see at which point it reaches 1.
		let mut multiplier = MinimumMultiplier::get();
		let block_weight = BlockWeights::get().get(DispatchClass::Normal).max_total.unwrap();
		let mut blocks = 0;
		let mut fees_paid = 0;

		frame_system::Pallet::<Runtime>::set_block_consumed_resources(Weight::MAX, 0);
		// TODO: Find out if this test is correct, since we're not yet considering
		// `extension_weight`
		let info = DispatchInfo { call_weight: Weight::MAX, ..Default::default() };

		let mut t: sp_io::TestExternalities = frame_system::GenesisConfig::<Runtime>::default()
			.build_storage()
			.unwrap()
			.into();
		// set the minimum
		t.execute_with(|| {
			pallet_transaction_payment::NextFeeMultiplier::<Runtime>::set(MinimumMultiplier::get());
		});

		while multiplier <= Multiplier::from_u32(1) {
			t.execute_with(|| {
				// imagine this tx was called.
				let fee = TransactionPayment::compute_fee(0, &info, 0);
				fees_paid += fee;

				// this will update the multiplier.
				System::set_block_consumed_resources(block_weight, 0);
				TransactionPayment::on_finalize(1);
				let next = TransactionPayment::next_fee_multiplier();

				assert!(next > multiplier, "{:?} !>= {:?}", next, multiplier);
				multiplier = next;

				println!(
					"block = {} / multiplier {:?} / fee = {:?} / fess so far {:?}",
					blocks,
					multiplier,
					fee.separated_string(),
					fees_paid.separated_string()
				);
			});
			blocks += 1;
		}
	}

	#[test]
	#[ignore]
	fn multiplier_cool_down_simulator() {
		// assume the multiplier is initially set to its minimum. We update it with values twice the
		//target (target is 25%, thus 50%) and we see at which point it reaches 1.
		let mut multiplier = Multiplier::from_u32(2);
		let mut blocks = 0;

		let mut t: sp_io::TestExternalities = frame_system::GenesisConfig::<Runtime>::default()
			.build_storage()
			.unwrap()
			.into();
		// set the minimum
		t.execute_with(|| {
			pallet_transaction_payment::NextFeeMultiplier::<Runtime>::set(multiplier);
		});

		while multiplier > Multiplier::from_u32(0) {
			t.execute_with(|| {
				// this will update the multiplier.
				TransactionPayment::on_finalize(1);
				let next = TransactionPayment::next_fee_multiplier();

				assert!(next < multiplier, "{:?} !>= {:?}", next, multiplier);
				multiplier = next;

				println!("block = {} / multiplier {:?}", blocks, multiplier);
			});
			blocks += 1;
		}
	}
}

#[cfg(all(test, feature = "try-runtime"))]
mod remote_tests {
	use super::*;
	use frame_try_runtime::{runtime_decl_for_try_runtime::TryRuntime, UpgradeCheckSelect};
	use remote_externalities::{
		Builder, Mode, OfflineConfig, OnlineConfig, SnapshotConfig, Transport,
	};
	use std::env::var;

	#[tokio::test]
	async fn run_migrations() {
		if var("RUN_MIGRATION_TESTS").is_err() {
			return
		}

		sp_tracing::try_init_simple();
		let transport: Transport =
			var("WS").unwrap_or("wss://kusama-rpc.polkadot.io:443".to_string()).into();
		let maybe_state_snapshot: Option<SnapshotConfig> = var("SNAP").map(|s| s.into()).ok();
		let mut ext = Builder::<Block>::default()
			.mode(if let Some(state_snapshot) = maybe_state_snapshot {
				Mode::OfflineOrElseOnline(
					OfflineConfig { state_snapshot: state_snapshot.clone() },
					OnlineConfig {
						transport,
						state_snapshot: Some(state_snapshot),
						..Default::default()
					},
				)
			} else {
				Mode::Online(OnlineConfig { transport, ..Default::default() })
			})
			.build()
			.await
			.unwrap();
		ext.execute_with(|| Runtime::on_runtime_upgrade(UpgradeCheckSelect::PreAndPost));
	}

	#[tokio::test]
	async fn next_inflation() {
		use hex_literal::hex;
		sp_tracing::try_init_simple();
		let transport: Transport =
			var("WS").unwrap_or("wss://rpc.dotters.network/kusama".to_string()).into();
		let mut ext = Builder::<Block>::default()
			.mode(Mode::Online(OnlineConfig {
				transport,
				hashed_prefixes: vec![
					// entire nis pallet
					hex!("928fa8b8d92aa31f47ed74f188a43f70").to_vec(),
					// staking eras total stake
					hex!("5f3e4907f716ac89b6347d15ececedcaa141c4fe67c2d11f4a10c6aca7a79a04")
						.to_vec(),
				],
				hashed_keys: vec![
					// staking active era
					hex!("5f3e4907f716ac89b6347d15ececedca487df464e44a534ba6b0cbb32407b587")
						.to_vec(),
					// balances ti
					hex!("c2261276cc9d1f8598ea4b6a74b15c2f57c875e4cff74148e4628f264b974c80")
						.to_vec(),
					// timestamp now
					hex!("f0c365c3cf59d671eb72da0e7a4113c49f1f0515f462cdcf84e0f1d6045dfcbb")
						.to_vec(),
					// para-ids
					hex!("cd710b30bd2eab0352ddcc26417aa1940b76934f4cc08dee01012d059e1b83ee")
						.to_vec(),
				],
				..Default::default()
			}))
			.build()
			.await
			.unwrap();
		ext.execute_with(|| {
			use pallet_staking::EraPayout;
			let (total_staked, started) = pallet_staking::ActiveEra::<Runtime>::get()
				.map(|ae| {
					(pallet_staking::ErasTotalStake::<Runtime>::get(ae.index), ae.start.unwrap())
				})
				.unwrap();
			let total_issuance = Nis::issuance().other;
			let _real_era_duration_millis =
				pallet_timestamp::Now::<Runtime>::get().saturating_sub(started);
			// 6h in milliseconds
			let average_era_duration_millis = 6 * 60 * 60 * 1000;
			let (staking, leftover) = <Runtime as pallet_staking::Config>::EraPayout::era_payout(
				total_staked,
				total_issuance,
				average_era_duration_millis,
			);
			use ss58_registry::TokenRegistry;
			let token: ss58_registry::Token = TokenRegistry::Ksm.into();

			log::info!(target: LOG_TARGET, "total-staked = {:?}", token.amount(total_staked));
			log::info!(target: LOG_TARGET, "total-issuance = {:?}", token.amount(total_issuance));
			log::info!(target: LOG_TARGET, "staking-rate = {:?}", Perquintill::from_rational(total_staked, total_issuance));
			log::info!(target: LOG_TARGET, "era-duration = {:?}", average_era_duration_millis);
			log::info!(target: LOG_TARGET, "min-inflation = {:?}", dynamic_params::inflation::MinInflation::get());
			log::info!(target: LOG_TARGET, "max-inflation = {:?}", dynamic_params::inflation::MaxInflation::get());
			log::info!(target: LOG_TARGET, "falloff = {:?}", dynamic_params::inflation::Falloff::get());
			log::info!(target: LOG_TARGET, "useAuctionSlots = {:?}", dynamic_params::inflation::UseAuctionSlots::get());
			log::info!(target: LOG_TARGET, "idealStake = {:?}", dynamic_params::inflation::IdealStake::get());
			log::info!(target: LOG_TARGET, "maxStakingRewards = {:?}", pallet_staking::MaxStakedRewards::<Runtime>::get());
			log::info!(target: LOG_TARGET, "💰 Inflation ==> staking = {:?} / leftover = {:?}", token.amount(staking), token.amount(leftover));
		});
	}

	#[tokio::test]
	#[ignore = "this test is meant to be executed manually"]
	async fn try_fast_unstake_all() {
		sp_tracing::try_init_simple();
		let transport: Transport =
			var("WS").unwrap_or("wss://kusama-rpc.polkadot.io:443".to_string()).into();
		let maybe_state_snapshot: Option<SnapshotConfig> = var("SNAP").map(|s| s.into()).ok();
		let mut ext = Builder::<Block>::default()
			.mode(if let Some(state_snapshot) = maybe_state_snapshot {
				Mode::OfflineOrElseOnline(
					OfflineConfig { state_snapshot: state_snapshot.clone() },
					OnlineConfig {
						transport,
						state_snapshot: Some(state_snapshot),
						..Default::default()
					},
				)
			} else {
				Mode::Online(OnlineConfig { transport, ..Default::default() })
			})
			.build()
			.await
			.unwrap();
		ext.execute_with(|| {
			pallet_fast_unstake::ErasToCheckPerBlock::<Runtime>::put(1);
			polkadot_runtime_common::try_runtime::migrate_all_inactive_nominators::<Runtime>()
		});
	}
}<|MERGE_RESOLUTION|>--- conflicted
+++ resolved
@@ -59,14 +59,6 @@
 use sp_runtime::traits::Saturating;
 
 use runtime_parachains::{
-<<<<<<< HEAD
-	assigner_coretime as parachains_assigner_coretime, configuration as parachains_configuration,
-	configuration::{ActiveConfigHrmpChannelSizeAndCapacityRatio, WeightInfo},
-	coretime, disputes as parachains_disputes,
-	disputes::slashing as parachains_slashing,
-	dmp as parachains_dmp, hrmp as parachains_hrmp, inclusion as parachains_inclusion,
-	inclusion::{AggregateMessageOrigin, UmpQueueId},
-=======
 	assigner_coretime as parachains_assigner_coretime,
 	configuration::{
 		self as parachains_configuration, ActiveConfigHrmpChannelSizeAndCapacityRatio,
@@ -75,7 +67,6 @@
 	disputes::{self as parachains_disputes, slashing as parachains_slashing},
 	dmp as parachains_dmp, hrmp as parachains_hrmp,
 	inclusion::{self as parachains_inclusion, AggregateMessageOrigin, UmpQueueId},
->>>>>>> a186a8ec
 	initializer as parachains_initializer, on_demand as parachains_on_demand,
 	origin as parachains_origin, paras as parachains_paras,
 	paras_inherent as parachains_paras_inherent, reward_points as parachains_reward_points,
@@ -1923,174 +1914,15 @@
 	use super::*;
 
 	/// Unreleased migrations. Add new ones here:
-<<<<<<< HEAD
 	pub type Unreleased = (
 		parachains_shared::migration::MigrateToV1<Runtime>,
 		parachains_scheduler::migration::MigrateV2ToV3<Runtime>,
-		parachains_configuration::migration::v12::MigrateToV12<Runtime>,
-		pallet_staking::migrations::v15::MigrateV14ToV15<Runtime>,
-		parachains_inclusion::migration::MigrateToV1<Runtime>,
-		parachains_on_demand::migration::MigrateV0ToV1<Runtime>,
-		restore_corrupted_ledgers::Migrate<Runtime>,
-		// Migrate NominationPools to `DelegateStake` adapter. This is an unversioned upgrade.
-		pallet_nomination_pools::migration::unversioned::DelegationStakeMigration<
-			Runtime,
-			MaxPoolsToMigrate,
-		>,
-		Activate10MbPovs,
 	);
-=======
-	pub type Unreleased = ();
->>>>>>> a186a8ec
 
 	/// Migrations/checks that do not need to be versioned and can run on every update.
 	pub type Permanent = (pallet_xcm::migration::MigrateToLatestXcmVersion<Runtime>,);
 }
 
-<<<<<<< HEAD
-/// Migration to fix current corrupted staking ledgers in Kusama.
-///
-/// It consists of:
-/// * Call into `pallet_staking::Pallet::<T>::restore_ledger` with:
-///   * Root origin;
-///   * Default `None` paramters.
-/// * Forces unstake of recovered ledger if the final restored ledger has higher stake than the
-///   stash's free balance.
-///
-/// The stashes associated with corrupted ledgers that will be "migrated" are set in
-/// [`CorruptedStashes`].
-///
-/// For more details about the corrupt ledgers issue, recovery and which stashes to migrate, check
-/// <https://hackmd.io/m_h9DRutSZaUqCwM9tqZ3g?view>.
-pub(crate) mod restore_corrupted_ledgers {
-	use super::*;
-
-	use frame_support::traits::{Currency, OnRuntimeUpgrade};
-	use frame_system::RawOrigin;
-
-	use pallet_staking::WeightInfo;
-	use sp_staking::StakingAccount;
-
-	parameter_types! {
-		pub CorruptedStashes: Vec<AccountId> = vec![
-			// stash account ESGsxFePah1qb96ooTU4QJMxMKUG7NZvgTig3eJxP9f3wLa
-			hex_literal::hex!["52559f2c7324385aade778eca4d7837c7492d92ee79b66d6b416373066869d2e"].into(),
-			// stash account DggTJdwWEbPS4gERc3SRQL4heQufMeayrZGDpjHNC1iEiui
-			hex_literal::hex!["31162f413661f3f5351169299728ab6139725696ac6f98db9665e8b76d73d300"].into(),
-			// stash account Du2LiHk1D1kAoaQ8wsx5jiNEG5CNRQEg6xME5iYtGkeQAJP
-			hex_literal::hex!["3a8012a52ec2715e711b1811f87684fe6646fc97a276043da7e75cd6a6516d29"].into(),
-		];
-	}
-
-	pub struct Migrate<T>(PhantomData<T>);
-	impl<T: pallet_staking::Config> OnRuntimeUpgrade for Migrate<T> {
-		fn on_runtime_upgrade() -> Weight {
-			let mut total_weight: Weight = Default::default();
-			let mut ok_migration = 0;
-			let mut err_migration = 0;
-
-			for stash in CorruptedStashes::get().into_iter() {
-				let stash_account: T::AccountId = if let Ok(stash_account) =
-					T::AccountId::decode(&mut &Into::<[u8; 32]>::into(stash.clone())[..])
-				{
-					stash_account
-				} else {
-					log::error!(
-						target: LOG_TARGET,
-						"migrations::corrupted_ledgers: error converting account {:?}. skipping.",
-						stash.clone(),
-					);
-					err_migration += 1;
-					continue
-				};
-
-				// restore currupted ledger.
-				match pallet_staking::Pallet::<T>::restore_ledger(
-					RawOrigin::Root.into(),
-					stash_account.clone(),
-					None,
-					None,
-					None,
-				) {
-					Ok(_) => (), // proceed.
-					Err(err) => {
-						// note: after first migration run, restoring ledger will fail with
-						// `staking::pallet::Error::<T>CannotRestoreLedger`.
-						log::error!(
-							target: LOG_TARGET,
-							"migrations::corrupted_ledgers: error restoring ledger {:?}, unexpected (unless running try-state idempotency round).",
-							err
-						);
-						continue
-					},
-				};
-
-				// check if restored ledger total is higher than the stash's free balance. If
-				// that's the case, force unstake the ledger.
-				let weight = if let Ok(ledger) = pallet_staking::Pallet::<T>::ledger(
-					StakingAccount::Stash(stash_account.clone()),
-				) {
-					// force unstake the ledger.
-					if ledger.total > T::Currency::free_balance(&stash_account) {
-						let slashing_spans = 10; // default slashing spans for migration.
-						let _ = pallet_staking::Pallet::<T>::force_unstake(
-							RawOrigin::Root.into(),
-							stash_account.clone(),
-							slashing_spans,
-						)
-						.inspect_err(|err| {
-							log::error!(
-								target: LOG_TARGET,
-								"migrations::corrupted_ledgers: error force unstaking ledger, unexpected. {:?}",
-								err
-							);
-							err_migration += 1;
-						});
-
-						log::info!(
-							target: LOG_TARGET,
-							"migrations::corrupted_ledgers: ledger of {:?} restored (with force unstake).",
-							stash_account,
-						);
-						ok_migration += 1;
-
-						<T::WeightInfo>::restore_ledger()
-							.saturating_add(<T::WeightInfo>::force_unstake(slashing_spans))
-					} else {
-						log::info!(
-							target: LOG_TARGET,
-							"migrations::corrupted_ledgers: ledger of {:?} restored.",
-							stash,
-						);
-						ok_migration += 1;
-
-						<T::WeightInfo>::restore_ledger()
-					}
-				} else {
-					log::error!(
-						target: LOG_TARGET,
-						"migrations::corrupted_ledgers: ledger does not exist, unexpected."
-					);
-					err_migration += 1;
-					<T::WeightInfo>::restore_ledger()
-				};
-
-				total_weight.saturating_accrue(weight);
-			}
-
-			log::info!(
-				target: LOG_TARGET,
-				"migrations::corrupted_ledgers: done. success: {}, error: {}",
-				ok_migration, err_migration
-			);
-
-			total_weight
-		}
-	}
-}
-
-=======
->>>>>>> a186a8ec
 /// Unchecked extrinsic type as expected by this runtime.
 pub type UncheckedExtrinsic =
 	generic::UncheckedExtrinsic<Address, RuntimeCall, Signature, TxExtension>;
