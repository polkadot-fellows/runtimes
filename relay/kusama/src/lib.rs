// Copyright (C) Parity Technologies (UK) Ltd.
// This file is part of Polkadot.

// Polkadot is free software: you can redistribute it and/or modify
// it under the terms of the GNU General Public License as published by
// the Free Software Foundation, either version 3 of the License, or
// (at your option) any later version.

// Polkadot is distributed in the hope that it will be useful,
// but WITHOUT ANY WARRANTY; without even the implied warranty of
// MERCHANTABILITY or FITNESS FOR A PARTICULAR PURPOSE.  See the
// GNU General Public License for more details.

// You should have received a copy of the GNU General Public License
// along with Polkadot. If not, see <http://www.gnu.org/licenses/>.

//! The Kusama runtime. This can be compiled with `#[no_std]`, ready for Wasm.

#![cfg_attr(not(feature = "std"), no_std)]
// `construct_runtime!` does a lot of recursion and requires us to increase the limit.
#![recursion_limit = "512"]

<<<<<<< HEAD
#[cfg(not(feature = "kusama"))]
=======
#[cfg(all(not(feature = "kusama-ahm"), feature = "on-chain-release-build"))]
>>>>>>> 416eb6ba
compile_error!("Asset Hub migration requires the `kusama` feature");

extern crate alloc;

use ah_migration::phase1 as ahm_phase1;
use alloc::{
	collections::{btree_map::BTreeMap, vec_deque::VecDeque},
	vec,
	vec::Vec,
};
use authority_discovery_primitives::AuthorityId as AuthorityDiscoveryId;
use beefy_primitives::{
	ecdsa_crypto::{AuthorityId as BeefyId, Signature as BeefySignature},
	mmr::{BeefyDataProvider, MmrLeafVersion},
	OpaqueKeyOwnershipProof,
};
use codec::{Decode, DecodeWithMemTracking, Encode, MaxEncodedLen};
use core::cmp::Ordering;
use frame_election_provider_support::{
	bounds::ElectionBoundsBuilder, generate_solution_type, onchain, NposSolution,
	SequentialPhragmen,
};
use frame_support::{
	construct_runtime,
	dispatch::RawOrigin,
	dynamic_params::{dynamic_pallet_params, dynamic_params},
	genesis_builder_helper::{build_state, get_preset},
	parameter_types,
	traits::{
		fungible::HoldConsideration,
		tokens::{imbalance::ResolveTo, UnityOrOuterConversion},
		ConstU32, ConstU8, ConstUint, Currency, EitherOf, EitherOfDiverse, EnsureOrigin,
		EnsureOriginWithArg, Equals, FromContains, InstanceFilter, KeyOwnerProofSystem,
		LinearStoragePrice, OnUnbalanced, PrivilegeCmp, ProcessMessage, ProcessMessageError,
		WithdrawReasons,
	},
	weights::{
		constants::{WEIGHT_PROOF_SIZE_PER_KB, WEIGHT_REF_TIME_PER_MICROS},
		ConstantMultiplier, WeightMeter,
	},
	PalletId,
};
pub use frame_system::Call as SystemCall;
use frame_system::EnsureRoot;
use kusama_runtime_constants::{proxy::ProxyType, system_parachain::coretime::TIMESLICE_PERIOD};
pub use pallet_balances::Call as BalancesCall;
pub use pallet_election_provider_multi_phase::{Call as EPMCall, GeometricDepositBase};
use pallet_grandpa::{fg_primitives, AuthorityId as GrandpaId};
use pallet_session::historical as session_historical;
use pallet_staking::UseValidatorsMap;
use pallet_transaction_payment::{FeeDetails, FungibleAdapter, RuntimeDispatchInfo};
use pallet_treasury::TreasuryAccountId;
use pallet_xcm::EnsureXcm;
use polkadot_primitives::{
	slashing,
	vstaging::{
		async_backing::Constraints, CandidateEvent, CommittedCandidateReceiptV2, CoreState,
		ScrapedOnChainVotes,
	},
	AccountId, AccountIndex, ApprovalVotingParams, Balance, BlockNumber, CandidateHash, CoreIndex,
	DisputeState, ExecutorParams, GroupRotationInfo, Hash, Id as ParaId, InboundDownwardMessage,
	InboundHrmpMessage, Moment, NodeFeatures, Nonce, OccupiedCoreAssumption,
	PersistedValidationData, SessionInfo, Signature, ValidationCode, ValidationCodeHash,
	ValidatorId, ValidatorIndex, LOWEST_PUBLIC_ID, PARACHAIN_KEY_TYPE_ID,
};
use polkadot_runtime_common::{
	auctions, claims, crowdloan, impl_runtime_weights,
	impls::{
		ContainsParts as ContainsLocationParts, DealWithFees, LocatableAssetConverter,
		VersionedLocatableAsset, VersionedLocationConverter,
	},
	paras_registrar, prod_or_fast, slots, BalanceToU256, BlockHashCount, BlockLength,
	CurrencyToVote, SlowAdjustingFeeUpdate, U256ToBalance,
};
use relay_common::apis::*;
use runtime_parachains::{
	assigner_coretime as parachains_assigner_coretime,
	configuration::{
		self as parachains_configuration, ActiveConfigHrmpChannelSizeAndCapacityRatio,
	},
	coretime,
	disputes::{self as parachains_disputes, slashing as parachains_slashing},
	dmp as parachains_dmp, hrmp as parachains_hrmp,
	inclusion::{self as parachains_inclusion, AggregateMessageOrigin, UmpQueueId},
	initializer as parachains_initializer, on_demand as parachains_on_demand,
	origin as parachains_origin, paras as parachains_paras,
	paras_inherent as parachains_paras_inherent, reward_points as parachains_reward_points,
	runtime_api_impl::{
		v11 as parachains_runtime_api_impl, vstaging as parachains_runtime_api_impl_vstaging,
	},
	scheduler as parachains_scheduler, session_info as parachains_session_info,
	shared as parachains_shared,
};
use scale_info::TypeInfo;
use sp_core::{ConstBool, ConstU128, OpaqueMetadata, H256};
#[cfg(any(feature = "std", test))]
pub use sp_runtime::BuildStorage;
use sp_runtime::{
	generic, impl_opaque_keys,
	traits::{
		AccountIdConversion, AccountIdLookup, BlakeTwo256, Block as BlockT, ConvertInto, Get,
		IdentityLookup, Keccak256, OpaqueKeys, SaturatedConversion, Saturating, Verify,
	},
	transaction_validity::{TransactionPriority, TransactionSource, TransactionValidity},
	ApplyExtrinsicResult, FixedU128, KeyTypeId, OpaqueValue, Perbill, Percent, Permill,
	RuntimeDebug,
};
use sp_staking::{EraIndex, SessionIndex};
#[cfg(any(feature = "std", test))]
use sp_version::NativeVersion;
use sp_version::RuntimeVersion;
use xcm::prelude::*;
use xcm_builder::PayOverXcm;
use xcm_config::AssetHubLocation;
use xcm_runtime_apis::{
	dry_run::{CallDryRunEffects, Error as XcmDryRunApiError, XcmDryRunEffects},
	fees::Error as XcmPaymentApiError,
};

/// Constant values used within the runtime.
use kusama_runtime_constants::{
	currency::*, fee::*, system_parachain, time::*, TREASURY_PALLET_ID,
};

/// Default logging target.
pub const LOG_TARGET: &str = "runtime::kusama";

// Genesis preset configurations.
pub mod genesis_config_presets;

// Weights used in the runtime.
mod weights;

// Voter bag threshold definitions.
mod bag_thresholds;

// Historical information of society finances.
mod past_payouts;

// XCM configurations.
pub mod xcm_config;

pub mod ah_migration;

// Governance configurations.
pub mod governance;
use governance::{
	pallet_custom_origins, AuctionAdmin, Fellows, GeneralAdmin, LeaseAdmin, StakingAdmin,
	Treasurer, TreasurySpender,
};

#[cfg(test)]
mod tests;

impl_runtime_weights!(kusama_runtime_constants);

// Make the WASM binary available.
#[cfg(feature = "std")]
include!(concat!(env!("OUT_DIR"), "/wasm_binary.rs"));

/// Runtime version (Kusama).
#[sp_version::runtime_version]
pub const VERSION: RuntimeVersion = RuntimeVersion {
	spec_name: alloc::borrow::Cow::Borrowed("kusama"),
	impl_name: alloc::borrow::Cow::Borrowed("parity-kusama"),
	authoring_version: 2,
	spec_version: 1_006_001,
	impl_version: 0,
	apis: RUNTIME_API_VERSIONS,
	transaction_version: 26,
	system_version: 1,
};

/// The BABE epoch configuration at genesis.
pub const BABE_GENESIS_EPOCH_CONFIG: babe_primitives::BabeEpochConfiguration =
	babe_primitives::BabeEpochConfiguration {
		c: PRIMARY_PROBABILITY,
		allowed_slots: babe_primitives::AllowedSlots::PrimaryAndSecondaryVRFSlots,
	};

/// Native version.
#[cfg(any(feature = "std", test))]
pub fn native_version() -> NativeVersion {
	NativeVersion { runtime_version: VERSION, can_author_with: Default::default() }
}

parameter_types! {
	pub const Version: RuntimeVersion = VERSION;
	pub const SS58Prefix: u8 = 2;
}

impl frame_system::Config for Runtime {
	type RuntimeEvent = RuntimeEvent;
	type BaseCallFilter = RcMigrator;
	type BlockWeights = BlockWeights;
	type BlockLength = BlockLength;
	type RuntimeOrigin = RuntimeOrigin;
	type RuntimeCall = RuntimeCall;
	type RuntimeTask = RuntimeTask;
	type Nonce = Nonce;
	type Hash = Hash;
	type Hashing = BlakeTwo256;
	type AccountId = AccountId;
	type Lookup = AccountIdLookup<AccountId, ()>;
	type Block = Block;
	type BlockHashCount = BlockHashCount;
	type DbWeight = RocksDbWeight;
	type Version = Version;
	type PalletInfo = PalletInfo;
	type AccountData = pallet_balances::AccountData<Balance>;
	type OnNewAccount = ();
	type OnKilledAccount = ();
	type SystemWeightInfo = weights::frame_system::WeightInfo<Runtime>;
	type ExtensionsWeightInfo = weights::frame_system_extensions::WeightInfo<Runtime>;
	type SS58Prefix = SS58Prefix;
	type OnSetCode = ();
	type MaxConsumers = frame_support::traits::ConstU32<16>;
	type SingleBlockMigrations = ();
	type MultiBlockMigrator = ();
	type PreInherents = ();
	type PostInherents = ();
	type PostTransactions = ();
}

parameter_types! {
	pub MaximumSchedulerWeight: Weight = Perbill::from_percent(80) * BlockWeights::get().max_block;
	pub ZeroWeight: Weight = Weight::zero();
	pub const MaxScheduledPerBlock: u32 = 50;
	pub const NoPreimagePostponement: Option<u32> = Some(10);
}

/// Used the compare the privilege of an origin inside the scheduler.
pub struct OriginPrivilegeCmp;

impl PrivilegeCmp<OriginCaller> for OriginPrivilegeCmp {
	fn cmp_privilege(left: &OriginCaller, right: &OriginCaller) -> Option<Ordering> {
		if left == right {
			return Some(Ordering::Equal);
		}

		match (left, right) {
			// Root is greater than anything.
			(OriginCaller::system(RawOrigin::Root), _) => Some(Ordering::Greater),
			// For every other origin we don't care, as they are not used for `ScheduleOrigin`.
			_ => None,
		}
	}
}

impl pallet_scheduler::Config for Runtime {
	type RuntimeOrigin = RuntimeOrigin;
	type RuntimeEvent = RuntimeEvent;
	type PalletsOrigin = OriginCaller;
	type RuntimeCall = RuntimeCall;
	type MaximumWeight =
		pallet_rc_migrator::types::LeftOrRight<RcMigrator, ZeroWeight, MaximumSchedulerWeight>;
	// The goal of having ScheduleOrigin include AuctionAdmin is to allow the auctions track of
	// OpenGov to schedule periodic auctions.
	// Also allow Treasurer to schedule recurring payments.
	type ScheduleOrigin = EitherOf<EitherOf<EnsureRoot<AccountId>, AuctionAdmin>, Treasurer>;
	type MaxScheduledPerBlock = MaxScheduledPerBlock;
	type WeightInfo = weights::pallet_scheduler::WeightInfo<Runtime>;
	type OriginPrivilegeCmp = OriginPrivilegeCmp;
	type Preimages = Preimage;
	type BlockNumberProvider = System;
}

parameter_types! {
	pub const PreimageBaseDeposit: Balance = deposit(2, 64);
	pub const PreimageByteDeposit: Balance = deposit(0, 1);
	pub const PreimageHoldReason: RuntimeHoldReason =
		RuntimeHoldReason::Preimage(pallet_preimage::HoldReason::Preimage);
}

impl pallet_preimage::Config for Runtime {
	type WeightInfo = weights::pallet_preimage::WeightInfo<Runtime>;
	type RuntimeEvent = RuntimeEvent;
	type Currency = Balances;
	type ManagerOrigin = EnsureRoot<AccountId>;
	type Consideration = HoldConsideration<
		AccountId,
		Balances,
		PreimageHoldReason,
		LinearStoragePrice<PreimageBaseDeposit, PreimageByteDeposit, Balance>,
	>;
}

parameter_types! {
	pub EpochDuration: u64 = prod_or_fast!(
		EPOCH_DURATION_IN_SLOTS as u64,
		2 * MINUTES as u64,
		"KSM_EPOCH_DURATION"
	);
	pub const ExpectedBlockTime: Moment = MILLISECS_PER_BLOCK;
	pub ReportLongevity: u64 =
		BondingDuration::get() as u64 * SessionsPerEra::get() as u64 * EpochDuration::get();
}

impl pallet_babe::Config for Runtime {
	type EpochDuration = EpochDuration;
	type ExpectedBlockTime = ExpectedBlockTime;

	// session module is the trigger
	type EpochChangeTrigger = pallet_babe::ExternalTrigger;

	type DisabledValidators = Session;

	type KeyOwnerProof =
		<Historical as KeyOwnerProofSystem<(KeyTypeId, pallet_babe::AuthorityId)>>::Proof;

	type EquivocationReportSystem =
		pallet_babe::EquivocationReportSystem<Self, Offences, Historical, ReportLongevity>;

	type WeightInfo = ();

	type MaxAuthorities = MaxAuthorities;
	type MaxNominators = MaxNominators;
}

parameter_types! {
	pub const IndexDeposit: Balance = 100 * CENTS;
}

impl pallet_indices::Config for Runtime {
	type AccountIndex = AccountIndex;
	type Currency = Balances;
	type Deposit = IndexDeposit;
	type RuntimeEvent = RuntimeEvent;
	type WeightInfo = weights::pallet_indices::WeightInfo<Runtime>;
}

parameter_types! {
	pub const ExistentialDeposit: Balance = EXISTENTIAL_DEPOSIT;
	pub const MaxLocks: u32 = 50;
	pub const MaxReserves: u32 = 50;
}

impl pallet_balances::Config for Runtime {
	type Balance = Balance;
	type DustRemoval = ();
	type RuntimeEvent = RuntimeEvent;
	type ExistentialDeposit = ExistentialDeposit;
	type AccountStore = System;
	type MaxLocks = MaxLocks;
	type MaxReserves = MaxReserves;
	type ReserveIdentifier = [u8; 8];
	type WeightInfo = weights::pallet_balances_native::WeightInfo<Runtime>;
	type FreezeIdentifier = RuntimeFreezeReason;
	type MaxFreezes = ConstU32<8>;
	type RuntimeHoldReason = RuntimeHoldReason;
	type RuntimeFreezeReason = RuntimeFreezeReason;
	type DoneSlashHandler = ();
}

parameter_types! {
	pub BeefySetIdSessionEntries: u32 = BondingDuration::get() * SessionsPerEra::get();
}

impl pallet_beefy::Config for Runtime {
	type BeefyId = BeefyId;
	type MaxAuthorities = MaxAuthorities;
	type MaxNominators = MaxNominators;
	type MaxSetIdSessionEntries = BeefySetIdSessionEntries;
	type OnNewValidatorSet = BeefyMmrLeaf;
	type AncestryHelper = BeefyMmrLeaf;
	type WeightInfo = ();
	type KeyOwnerProof = <Historical as KeyOwnerProofSystem<(KeyTypeId, BeefyId)>>::Proof;
	type EquivocationReportSystem =
		pallet_beefy::EquivocationReportSystem<Self, Offences, Historical, ReportLongevity>;
}

impl pallet_mmr::Config for Runtime {
	const INDEXING_PREFIX: &'static [u8] = mmr::INDEXING_PREFIX;
	type Hashing = Keccak256;
	type OnNewRoot = pallet_beefy_mmr::DepositBeefyDigest<Runtime>;
	type WeightInfo = ();
	type LeafData = pallet_beefy_mmr::Pallet<Runtime>;
	type BlockHashProvider = pallet_mmr::DefaultBlockHashProvider<Runtime>;
	#[cfg(feature = "runtime-benchmarks")]
	type BenchmarkHelper = parachains_paras::benchmarking::mmr_setup::MmrSetup<Runtime>;
}

/// MMR helper types.
mod mmr {
	use super::Runtime;
	pub use pallet_mmr::primitives::*;

	pub type Leaf = <<Runtime as pallet_mmr::Config>::LeafData as LeafDataProvider>::LeafData;
	pub type Hashing = <Runtime as pallet_mmr::Config>::Hashing;
	pub type Hash = <Hashing as sp_runtime::traits::Hash>::Output;
}

parameter_types! {
	/// Version of the produced MMR leaf.
	///
	/// The version consists of two parts;
	/// - `major` (3 bits)
	/// - `minor` (5 bits)
	///
	/// `major` should be updated only if decoding the previous MMR Leaf format from the payload
	/// is not possible (i.e. backward incompatible change).
	/// `minor` should be updated if fields are added to the previous MMR Leaf, which given SCALE
	/// encoding does not prevent old leafs from being decoded.
	///
	/// Hence we expect `major` to be changed really rarely (think never).
	/// See [`MmrLeafVersion`] type documentation for more details.
	pub LeafVersion: MmrLeafVersion = MmrLeafVersion::new(0, 0);
}

/// A BEEFY data provider that merkelizes all the parachain heads at the current block
/// (sorted by their parachain id).
pub struct ParaHeadsRootProvider;
impl BeefyDataProvider<H256> for ParaHeadsRootProvider {
	fn extra_data() -> H256 {
		let mut para_heads: Vec<(u32, Vec<u8>)> = parachains_paras::Parachains::<Runtime>::get()
			.into_iter()
			.filter_map(|id| {
				parachains_paras::Heads::<Runtime>::get(id).map(|head| (id.into(), head.0))
			})
			.collect();
		para_heads.sort_by_key(|k| k.0);
		binary_merkle_tree::merkle_root::<mmr::Hashing, _>(
			para_heads.into_iter().map(|pair| pair.encode()),
		)
	}
}

impl pallet_beefy_mmr::Config for Runtime {
	type LeafVersion = LeafVersion;
	type BeefyAuthorityToMerkleLeaf = pallet_beefy_mmr::BeefyEcdsaToEthereum;
	type LeafExtra = H256;
	type BeefyDataProvider = ParaHeadsRootProvider;
	type WeightInfo = weights::pallet_beefy_mmr::WeightInfo<Runtime>;
}

parameter_types! {
	pub const TransactionByteFee: Balance = kusama_runtime_constants::fee::TRANSACTION_BYTE_FEE;
	/// This value increases the priority of `Operational` transactions by adding
	/// a "virtual tip" that's equal to the `OperationalFeeMultiplier * final_fee`.
	pub const OperationalFeeMultiplier: u8 = 5;
}

impl pallet_transaction_payment::Config for Runtime {
	type RuntimeEvent = RuntimeEvent;
	type OnChargeTransaction = FungibleAdapter<Balances, DealWithFees<Self>>;
	type OperationalFeeMultiplier = OperationalFeeMultiplier;
	type WeightToFee = WeightToFee;
	type LengthToFee = ConstantMultiplier<Balance, TransactionByteFee>;
	type FeeMultiplierUpdate = SlowAdjustingFeeUpdate<Self>;
	type WeightInfo = weights::pallet_transaction_payment::WeightInfo<Self>;
}

parameter_types! {
	pub const MinimumPeriod: u64 = SLOT_DURATION / 2;
}
impl pallet_timestamp::Config for Runtime {
	type Moment = u64;
	type OnTimestampSet = Babe;
	type MinimumPeriod = MinimumPeriod;
	type WeightInfo = weights::pallet_timestamp::WeightInfo<Runtime>;
}

impl pallet_authorship::Config for Runtime {
	type FindAuthor = pallet_session::FindAccountFromAuthorIndex<Self, Babe>;
	type EventHandler = StakingAhClient;
}

impl_opaque_keys! {
	pub struct SessionKeys {
		pub grandpa: Grandpa,
		pub babe: Babe,
		pub para_validator: Initializer,
		pub para_assignment: ParaSessionInfo,
		pub authority_discovery: AuthorityDiscovery,
		pub beefy: Beefy,
	}
}

parameter_types! {
	// all keys are 32 bytes, except beefy being 33
	pub KeyDeposit: Balance = deposit(1, 5 * 32 + 33);
}

impl pallet_session::Config for Runtime {
	type RuntimeEvent = RuntimeEvent;
	type ValidatorId = AccountId;
	type ValidatorIdOf = ConvertInto;
	type ShouldEndSession = Babe;
	type NextSessionRotation = Babe;
	type SessionManager = session_historical::NoteHistoricalRoot<Self, StakingAhClient>;
	type SessionHandler = <SessionKeys as OpaqueKeys>::KeyTypeIdProviders;
	type Keys = SessionKeys;
	type WeightInfo = weights::pallet_session::WeightInfo<Runtime>;
	type DisablingStrategy = pallet_session::disabling::UpToLimitWithReEnablingDisablingStrategy;
	type Currency = Balances;
	// TODO: we will set this post-AHM
	type KeyDeposit = ();
}

impl pallet_session::historical::Config for Runtime {
	type RuntimeEvent = RuntimeEvent;
	type FullIdentification = pallet_staking::Exposure<AccountId, Balance>;
	type FullIdentificationOf = pallet_staking::DefaultExposureOf<Runtime>;
}

parameter_types! {
	// phase durations. 1/4 of the last session for each.
	// in testing: 1min or half of the session for each
	pub SignedPhase: u32 = prod_or_fast!(
		EPOCH_DURATION_IN_SLOTS / 4,
		MINUTES.min(EpochDuration::get().saturated_into::<u32>() / 2),
		"KSM_SIGNED_PHASE"
	);
	pub UnsignedPhase: u32 = prod_or_fast!(
		EPOCH_DURATION_IN_SLOTS / 4,
		MINUTES.min(EpochDuration::get().saturated_into::<u32>() / 2),
		"KSM_UNSIGNED_PHASE"
	);

	// signed config
	pub const SignedMaxSubmissions: u32 = 16;
	pub const SignedMaxRefunds: u32 = 16 / 4;
	pub const SignedFixedDeposit: Balance = deposit(2, 0);
	pub const SignedDepositIncreaseFactor: Percent = Percent::from_percent(10);
	pub const SignedDepositByte: Balance = deposit(0, 10) / 1024;
	// Each good submission will get 1/10 KSM as reward
	pub SignedRewardBase: Balance =  UNITS / 10;

	// 1 hour session, 15 minutes unsigned phase, 8 offchain executions.
	pub OffchainRepeat: BlockNumber = UnsignedPhase::get() / 8;

	pub const MaxElectingVoters: u32 = 12_500;
	/// We take the top 12500 nominators as electing voters and all of the validators as electable
	/// targets. Whilst this is the case, we cannot and shall not increase the size of the
	/// validator intentions.
	pub ElectionBounds: frame_election_provider_support::bounds::ElectionBounds =
		ElectionBoundsBuilder::default().voters_count(MaxElectingVoters::get().into()).build();
	pub NposSolutionPriority: TransactionPriority =
		Perbill::from_percent(90) * TransactionPriority::MAX;
	/// Setup election pallet to support maximum winners upto 2000. This will mean Staking Pallet
	/// cannot have active validators higher than this count.
	pub const MaxActiveValidators: u32 = 2000;
	// One page only, fill the whole page with the `MaxActiveValidators`.
	pub const MaxWinnersPerPage: u32 = MaxActiveValidators::get();
	// Unbounded, thus the max backers per winner maps to the max electing voters limit.
	pub const MaxBackersPerWinner: u32 = MaxElectingVoters::get();
}

generate_solution_type!(
	#[compact]
	pub struct NposCompactSolution24::<
		VoterIndex = u32,
		TargetIndex = u16,
		Accuracy = sp_runtime::PerU16,
		MaxVoters = MaxElectingVoters,
	>(24)
);

pub struct OnChainSeqPhragmen;
impl onchain::Config for OnChainSeqPhragmen {
	type Sort = ConstBool<true>;
	type System = Runtime;
	type Solver =
		SequentialPhragmen<AccountId, polkadot_runtime_common::elections::OnChainAccuracy>;
	type DataProvider = Staking;
	type WeightInfo = weights::frame_election_provider_support::WeightInfo<Runtime>;
	type Bounds = ElectionBounds;
	type MaxBackersPerWinner = MaxBackersPerWinner;
	type MaxWinnersPerPage = MaxWinnersPerPage;
}

impl pallet_election_provider_multi_phase::MinerConfig for Runtime {
	type AccountId = AccountId;
	type MaxLength = OffchainSolutionLengthLimit;
	type MaxWeight = OffchainSolutionWeightLimit;
	type Solution = NposCompactSolution24;
	type MaxVotesPerVoter = <
		<Self as pallet_election_provider_multi_phase::Config>::DataProvider
		as
		frame_election_provider_support::ElectionDataProvider
	>::MaxVotesPerVoter;
	type MaxBackersPerWinner = MaxBackersPerWinner;
	type MaxWinners = MaxWinnersPerPage;

	// The unsigned submissions have to respect the weight of the submit_unsigned call, thus their
	// weight estimate function is wired to this call's weight.
	fn solution_weight(v: u32, t: u32, a: u32, d: u32) -> Weight {
		<
			<Self as pallet_election_provider_multi_phase::Config>::WeightInfo
			as
			pallet_election_provider_multi_phase::WeightInfo
		>::submit_unsigned(v, t, a, d)
	}
}

impl pallet_election_provider_multi_phase::Config for Runtime {
	type RuntimeEvent = RuntimeEvent;
	type Currency = Balances;
	type EstimateCallFee = TransactionPayment;
	type UnsignedPhase = UnsignedPhase;
	type SignedMaxSubmissions = SignedMaxSubmissions;
	type SignedMaxRefunds = SignedMaxRefunds;
	type SignedRewardBase = SignedRewardBase;
	type SignedDepositBase =
		GeometricDepositBase<Balance, SignedFixedDeposit, SignedDepositIncreaseFactor>;
	type SignedDepositByte = SignedDepositByte;
	type SignedDepositWeight = ();
	type SignedMaxWeight =
		<Self::MinerConfig as pallet_election_provider_multi_phase::MinerConfig>::MaxWeight;
	type MinerConfig = Self;
	type SlashHandler = (); // burn slashes
	type RewardHandler = (); // nothing to do upon rewards
	type SignedPhase = SignedPhase;
	type BetterSignedThreshold = ();
	type OffchainRepeat = OffchainRepeat;
	type MinerTxPriority = NposSolutionPriority;
	type MaxBackersPerWinner = MaxBackersPerWinner;
	type DataProvider = Staking;
	#[cfg(any(feature = "fast-runtime", feature = "runtime-benchmarks"))]
	type Fallback = onchain::OnChainExecution<OnChainSeqPhragmen>;
	#[cfg(not(any(feature = "fast-runtime", feature = "runtime-benchmarks")))]
	type Fallback = frame_election_provider_support::NoElection<(
		AccountId,
		BlockNumber,
		Staking,
		MaxWinnersPerPage,
		MaxBackersPerWinner,
	)>;
	type GovernanceFallback = onchain::OnChainExecution<OnChainSeqPhragmen>;
	type Solver = SequentialPhragmen<
		AccountId,
		pallet_election_provider_multi_phase::SolutionAccuracyOf<Self>,
		(),
	>;
	type BenchmarkingConfig = polkadot_runtime_common::elections::BenchmarkConfig;
	type ForceOrigin = EitherOf<EnsureRoot<Self::AccountId>, StakingAdmin>;
	type WeightInfo = weights::pallet_election_provider_multi_phase::WeightInfo<Self>;
	type MaxWinners = MaxWinnersPerPage;
	type ElectionBounds = ElectionBounds;
}

parameter_types! {
	pub const BagThresholds: &'static [u64] = &bag_thresholds::THRESHOLDS;
}

type VoterBagsListInstance = pallet_bags_list::Instance1;
impl pallet_bags_list::Config<VoterBagsListInstance> for Runtime {
	type RuntimeEvent = RuntimeEvent;
	type ScoreProvider = Staking;
	type WeightInfo = weights::pallet_bags_list::WeightInfo<Runtime>;
	type BagThresholds = BagThresholds;
	type Score = sp_npos_elections::VoteWeight;
	#[cfg(feature = "runtime-benchmarks")]
	type MaxAutoRebagPerBlock = ConstU32<5>;
	#[cfg(not(feature = "runtime-benchmarks"))]
	type MaxAutoRebagPerBlock = ConstU32<0>;
}

#[derive(
	Default,
	MaxEncodedLen,
	Encode,
	Decode,
	DecodeWithMemTracking,
	TypeInfo,
	Clone,
	Eq,
	PartialEq,
	Debug,
)]
pub struct BurnDestinationAccount(pub Option<AccountId>);

impl BurnDestinationAccount {
	pub fn is_set(&self) -> bool {
		self.0.is_some()
	}
}

/// Dynamic params that can be adjusted at runtime.
#[dynamic_params(RuntimeParameters, pallet_parameters::Parameters::<Runtime>)]
pub mod dynamic_params {
	use super::*;

	/// Parameters used to calculate era payouts, see
	/// [`polkadot_runtime_common::impls::EraPayoutParams`].
	#[dynamic_pallet_params]
	#[codec(index = 0)]
	pub mod inflation {
		/// Minimum inflation rate used to calculate era payouts.
		#[codec(index = 0)]
		pub static MinInflation: Perquintill = Perquintill::from_rational(25u64, 1000);

		/// Maximum inflation rate used to calculate era payouts.
		#[codec(index = 1)]
		pub static MaxInflation: Perquintill = Perquintill::from_percent(10);

		/// Ideal stake ratio used to calculate era payouts.
		#[codec(index = 2)]
		pub static IdealStake: Perquintill = Perquintill::from_percent(75);

		/// Falloff used to calculate era payouts.
		#[codec(index = 3)]
		pub static Falloff: Perquintill = Perquintill::from_percent(5);

		/// Whether to use auction slots or not in the calculation of era payouts. If true, then we
		/// subtract `num_auctioned_slots.min(60) / 200` from `ideal_stake`.
		///
		/// That is, we assume up to 60 parachains that are leased can reduce the ideal stake by a
		/// maximum of 30%.
		///
		/// With the move to Agile Coretime, this parameter does not make much sense and should
		/// generally be set to false.
		#[codec(index = 4)]
		pub static UseAuctionSlots: bool = true;
	}

	/// Parameters used by `pallet-treasury` to handle the burn process.
	#[dynamic_pallet_params]
	#[codec(index = 1)]
	pub mod treasury {
		#[codec(index = 0)]
		pub static BurnPortion: Permill = Permill::from_percent(0);

		#[codec(index = 1)]
		pub static BurnDestination: BurnDestinationAccount = Default::default();
	}
}

#[cfg(feature = "runtime-benchmarks")]
impl Default for RuntimeParameters {
	fn default() -> Self {
		RuntimeParameters::Inflation(dynamic_params::inflation::Parameters::MinInflation(
			dynamic_params::inflation::MinInflation,
			Some(Perquintill::from_rational(25u64, 1000u64)),
		))
	}
}

/// Defines what origin can modify which dynamic parameters.
pub struct DynamicParameterOrigin;
impl EnsureOriginWithArg<RuntimeOrigin, RuntimeParametersKey> for DynamicParameterOrigin {
	type Success = ();

	fn try_origin(
		origin: RuntimeOrigin,
		key: &RuntimeParametersKey,
	) -> Result<Self::Success, RuntimeOrigin> {
		use crate::RuntimeParametersKey::*;

		match key {
			Inflation(_) => frame_system::ensure_root(origin.clone()),
			Treasury(_) =>
				EitherOf::<EnsureRoot<AccountId>, GeneralAdmin>::ensure_origin(origin.clone()),
		}
		.map_err(|_| origin)
	}

	#[cfg(feature = "runtime-benchmarks")]
	fn try_successful_origin(_key: &RuntimeParametersKey) -> Result<RuntimeOrigin, ()> {
		// Provide the origin for the parameter returned by `Default`:
		Ok(RuntimeOrigin::root())
	}
}

impl pallet_parameters::Config for Runtime {
	type RuntimeEvent = RuntimeEvent;
	type RuntimeParameters = RuntimeParameters;
	type AdminOrigin = DynamicParameterOrigin;
	type WeightInfo = weights::pallet_parameters::WeightInfo<Runtime>;
}

pub struct EraPayout;
impl pallet_staking::EraPayout<Balance> for EraPayout {
	fn era_payout(
		total_staked: Balance,
		_total_issuance: Balance,
		era_duration_millis: u64,
	) -> (Balance, Balance) {
		const MILLISECONDS_PER_YEAR: u64 = 1000 * 3600 * 24 * 36525 / 100;

		let params = relay_common::EraPayoutParams {
			total_staked,
			total_stakable: 0, // TODO: double check
			ideal_stake: dynamic_params::inflation::IdealStake::get(),
			max_annual_inflation: dynamic_params::inflation::MaxInflation::get(),
			min_annual_inflation: dynamic_params::inflation::MinInflation::get(),
			falloff: dynamic_params::inflation::Falloff::get(),
			period_fraction: Perquintill::from_rational(era_duration_millis, MILLISECONDS_PER_YEAR),
			legacy_auction_proportion: if dynamic_params::inflation::UseAuctionSlots::get() {
				let auctioned_slots = parachains_paras::Parachains::<Runtime>::get()
					.into_iter()
					// All active para-ids that do not belong to a system chain is the number of
					// parachains that we should take into account for inflation.
					.filter(|i| *i >= LOWEST_PUBLIC_ID)
					.count() as u64;
				Some(Perquintill::from_rational(auctioned_slots.min(60), 200u64))
			} else {
				None
			},
		};
		log::debug!(target: "runtime::kusama", "params: {params:?}");
		relay_common::relay_era_payout(params)
	}
}

parameter_types! {
	// Six sessions in an era (6 hours).
	pub const SessionsPerEra: SessionIndex = prod_or_fast!(6, 1);

	// 28 eras for unbonding (7 days).
	pub BondingDuration: EraIndex = prod_or_fast!(
		28,
		28,
		"DOT_BONDING_DURATION"
	);
	// 27 eras in which slashes can be cancelled (slightly less than 7 days).
	pub SlashDeferDuration: EraIndex = prod_or_fast!(
		27,
		27,
		"DOT_SLASH_DEFER_DURATION"
	);
	pub const MaxExposurePageSize: u32 = 512;
	// Note: this is not really correct as Max Nominators is (MaxExposurePageSize * page_count) but
	// this is an unbounded number. We just set it to a reasonably high value, 1 full page
	// of nominators.
	pub const MaxNominators: u32 = 512;
	pub const OffendingValidatorsThreshold: Perbill = Perbill::from_percent(17);
	// 24
	pub const MaxNominations: u32 = <NposCompactSolution24 as NposSolution>::LIMIT as u32;
	pub TreasuryAccount: AccountId = Treasury::account_id();
}

impl pallet_staking::Config for Runtime {
	type OldCurrency = Balances;
	type Currency = Balances;
	type CurrencyBalance = Balance;
	type RuntimeHoldReason = RuntimeHoldReason;
	type UnixTime = Timestamp;
	type CurrencyToVote = CurrencyToVote;
	type ElectionProvider = ElectionProviderMultiPhase;
	type GenesisElectionProvider = onchain::OnChainExecution<OnChainSeqPhragmen>;
	type RewardRemainder = ResolveTo<TreasuryAccount, Balances>;
	type RuntimeEvent = RuntimeEvent;
	type Slash = ResolveTo<TreasuryAccount, Balances>;
	type Reward = ();
	type SessionsPerEra = SessionsPerEra;
	type BondingDuration = BondingDuration;
	type SlashDeferDuration = SlashDeferDuration;
	type AdminOrigin = EitherOf<EnsureRoot<Self::AccountId>, StakingAdmin>;
	type SessionInterface = Self;
	type EraPayout = EraPayout;
	type NextNewSession = Session;
	type MaxExposurePageSize = MaxExposurePageSize;
	type VoterList = VoterList;
	type TargetList = UseValidatorsMap<Self>;
	type MaxValidatorSet = MaxActiveValidators;
	type NominationsQuota = pallet_staking::FixedNominationsQuota<{ MaxNominations::get() }>;
	type MaxUnlockingChunks = frame_support::traits::ConstU32<32>;
	type HistoryDepth = frame_support::traits::ConstU32<84>;
	type MaxControllersInDeprecationBatch = ConstU32<5169>;
	type BenchmarkingConfig = polkadot_runtime_common::StakingBenchmarkingConfig;
	type EventListeners = (NominationPools, DelegatedStaking);
	type WeightInfo = weights::pallet_staking::WeightInfo<Runtime>;
	type Filter = pallet_nomination_pools::AllPoolMembers<Runtime>;
}

impl pallet_fast_unstake::Config for Runtime {
	type RuntimeEvent = RuntimeEvent;
	type Currency = Balances;
	type BatchSize = frame_support::traits::ConstU32<64>;
	type Deposit = frame_support::traits::ConstU128<{ CENTS * 100 }>;
	type ControlOrigin = EnsureRoot<AccountId>;
	type Staking = Staking;
	type MaxErasToCheckPerBlock = ConstU32<1>;
	type WeightInfo = pallet_rc_migrator::types::MaxOnIdleOrInner<
		RcMigrator,
		weights::pallet_fast_unstake::WeightInfo<Runtime>,
	>;
}

parameter_types! {
	pub const ProposalBond: Permill = Permill::from_percent(5);
	pub const ProposalBondMinimum: Balance = 2000 * CENTS;
	pub const ProposalBondMaximum: Balance = GRAND;
	pub const SpendPeriod: BlockNumber = 6 * DAYS;
	pub const DisableSpends: BlockNumber = BlockNumber::MAX;
	pub const TreasuryPalletId: PalletId = PalletId(*b"py/trsry");
	pub const PayoutSpendPeriod: BlockNumber = 90 * DAYS;
	// The asset's interior location for the paying account. This is the Treasury
	// pallet instance (which sits at index 18).
	pub TreasuryInteriorLocation: InteriorLocation = PalletInstance(TREASURY_PALLET_ID).into();

	pub const TipCountdown: BlockNumber = DAYS;
	pub const TipFindersFee: Percent = Percent::from_percent(20);
	pub const TipReportDepositBase: Balance = 100 * CENTS;
	pub const DataDepositPerByte: Balance = CENTS / 10;
	pub const MaxApprovals: u32 = 100;
	pub const MaxAuthorities: u32 = 100_000;
	pub const MaxKeys: u32 = 10_000;
	pub const MaxPeerInHeartbeats: u32 = 10_000;
}

pub type BalancesNegativeImbalance = <Balances as Currency<AccountId>>::NegativeImbalance;
pub struct TreasuryBurnHandler;

impl OnUnbalanced<BalancesNegativeImbalance> for TreasuryBurnHandler {
	fn on_nonzero_unbalanced(amount: BalancesNegativeImbalance) {
		let destination = dynamic_params::treasury::BurnDestination::get();

		if let BurnDestinationAccount(Some(account)) = destination {
			// Must resolve into existing but better to be safe.
			Balances::resolve_creating(&account, amount);
		} else {
			// If no account to destinate the funds to, just drop the
			// imbalance.
			<() as OnUnbalanced<_>>::on_nonzero_unbalanced(amount)
		}
	}
}

impl Get<Permill> for TreasuryBurnHandler {
	fn get() -> Permill {
		let destination = dynamic_params::treasury::BurnDestination::get();

		if destination.is_set() {
			dynamic_params::treasury::BurnPortion::get()
		} else {
			Permill::zero()
		}
	}
}

pub type TreasuryPaymaster = PayOverXcm<
	TreasuryInteriorLocation,
	crate::xcm_config::XcmRouter,
	crate::XcmPallet,
	ConstU32<{ 6 * HOURS }>,
	<Runtime as pallet_treasury::Config>::Beneficiary,
	<Runtime as pallet_treasury::Config>::AssetKind,
	LocatableAssetConverter,
	VersionedLocationConverter,
>;

impl pallet_treasury::Config for Runtime {
	type PalletId = TreasuryPalletId;
	type Currency = Balances;
	type RejectOrigin = EitherOfDiverse<EnsureRoot<AccountId>, Treasurer>;
	type RuntimeEvent = RuntimeEvent;
	type SpendPeriod =
		pallet_rc_migrator::types::LeftOrRight<RcMigrator, DisableSpends, SpendPeriod>;
	type Burn = TreasuryBurnHandler;
	type BurnDestination = TreasuryBurnHandler;
	type MaxApprovals = MaxApprovals;
	type WeightInfo = weights::pallet_treasury::WeightInfo<Runtime>;
	type SpendFunds = Bounties;
	type SpendOrigin = TreasurySpender;
	type AssetKind = VersionedLocatableAsset;
	type Beneficiary = VersionedLocation;
	type BeneficiaryLookup = IdentityLookup<Self::Beneficiary>;
	type Paymaster = TreasuryPaymaster;
	type BalanceConverter = AssetRateWithNative;
	type PayoutPeriod = PayoutSpendPeriod;
	#[cfg(feature = "runtime-benchmarks")]
	type BenchmarkHelper = polkadot_runtime_common::impls::benchmarks::TreasuryArguments;
	type BlockNumberProvider = System;
}

parameter_types! {
	pub const BountyDepositBase: Balance = 100 * CENTS;
	pub const BountyDepositPayoutDelay: BlockNumber = 0;
	pub const BountyUpdatePeriod: BlockNumber = 10 * 12 * 30 * DAYS;
	pub const MaximumReasonLength: u32 = 16384;
	pub const CuratorDepositMultiplier: Permill = Permill::from_percent(50);
	pub const CuratorDepositMin: Balance = 10 * CENTS;
	pub const CuratorDepositMax: Balance = 500 * CENTS;
	pub const BountyValueMinimum: Balance = 200 * CENTS;
}

impl pallet_bounties::Config for Runtime {
	type BountyDepositBase = BountyDepositBase;
	type BountyDepositPayoutDelay = BountyDepositPayoutDelay;
	type BountyUpdatePeriod = BountyUpdatePeriod;
	type CuratorDepositMultiplier = CuratorDepositMultiplier;
	type CuratorDepositMin = CuratorDepositMin;
	type CuratorDepositMax = CuratorDepositMax;
	type BountyValueMinimum = BountyValueMinimum;
	type ChildBountyManager = ChildBounties;
	type DataDepositPerByte = DataDepositPerByte;
	type RuntimeEvent = RuntimeEvent;
	type MaximumReasonLength = MaximumReasonLength;
	type OnSlash = Treasury;
	type WeightInfo = weights::pallet_bounties::WeightInfo<Runtime>;
}

parameter_types! {
	pub const MaxActiveChildBountyCount: u32 = 100;
	pub const ChildBountyValueMinimum: Balance = BountyValueMinimum::get() / 10;
}

impl pallet_child_bounties::Config for Runtime {
	type RuntimeEvent = RuntimeEvent;
	type MaxActiveChildBountyCount = MaxActiveChildBountyCount;
	type ChildBountyValueMinimum = ChildBountyValueMinimum;
	type WeightInfo = weights::pallet_child_bounties::WeightInfo<Runtime>;
}

impl pallet_offences::Config for Runtime {
	type RuntimeEvent = RuntimeEvent;
	type IdentificationTuple = pallet_session::historical::IdentificationTuple<Self>;
	type OnOffenceHandler = StakingAhClient;
}

impl pallet_authority_discovery::Config for Runtime {
	type MaxAuthorities = MaxAuthorities;
}

parameter_types! {
	pub MaxSetIdSessionEntries: u32 = BondingDuration::get() * SessionsPerEra::get();
}

impl pallet_grandpa::Config for Runtime {
	type RuntimeEvent = RuntimeEvent;

	type WeightInfo = ();
	type MaxAuthorities = MaxAuthorities;
	type MaxNominators = MaxNominators;
	type MaxSetIdSessionEntries = MaxSetIdSessionEntries;

	type KeyOwnerProof = <Historical as KeyOwnerProofSystem<(KeyTypeId, GrandpaId)>>::Proof;

	type EquivocationReportSystem =
		pallet_grandpa::EquivocationReportSystem<Self, Offences, Historical, ReportLongevity>;
}

impl frame_system::offchain::SigningTypes for Runtime {
	type Public = <Signature as Verify>::Signer;
	type Signature = Signature;
}

impl<C> frame_system::offchain::CreateTransactionBase<C> for Runtime
where
	RuntimeCall: From<C>,
{
	type Extrinsic = UncheckedExtrinsic;
	type RuntimeCall = RuntimeCall;
}

/// Submits transaction with the node's public and signature type. Adheres to the signed extension
/// format of the chain.
impl<LocalCall> frame_system::offchain::CreateSignedTransaction<LocalCall> for Runtime
where
	RuntimeCall: From<LocalCall>,
{
	fn create_signed_transaction<
		C: frame_system::offchain::AppCrypto<Self::Public, Self::Signature>,
	>(
		call: RuntimeCall,
		public: <Signature as Verify>::Signer,
		account: AccountId,
		nonce: <Runtime as frame_system::Config>::Nonce,
	) -> Option<UncheckedExtrinsic> {
		use sp_runtime::traits::StaticLookup;
		// take the biggest period possible.
		let period =
			BlockHashCount::get().checked_next_power_of_two().map(|c| c / 2).unwrap_or(2) as u64;

		let current_block = System::block_number()
			.saturated_into::<u64>()
			// The `System::block_number` is initialized with `n+1`,
			// so the actual block number is `n`.
			.saturating_sub(1);
		let tip = 0;
		let tx_ext: TxExtension = (
			frame_system::CheckNonZeroSender::<Runtime>::new(),
			frame_system::CheckSpecVersion::<Runtime>::new(),
			frame_system::CheckTxVersion::<Runtime>::new(),
			frame_system::CheckGenesis::<Runtime>::new(),
			frame_system::CheckMortality::<Runtime>::from(generic::Era::mortal(
				period,
				current_block,
			)),
			frame_system::CheckNonce::<Runtime>::from(nonce),
			frame_system::CheckWeight::<Runtime>::new(),
			pallet_transaction_payment::ChargeTransactionPayment::<Runtime>::from(tip),
			frame_metadata_hash_extension::CheckMetadataHash::new(false),
		);
		let raw_payload = SignedPayload::new(call, tx_ext)
			.map_err(|e| {
				log::warn!("Unable to create signed payload: {e:?}");
			})
			.ok()?;
		let signature = raw_payload.using_encoded(|payload| C::sign(payload, public))?;
		let (call, tx_ext, _) = raw_payload.deconstruct();
		let address = <Runtime as frame_system::Config>::Lookup::unlookup(account);
		let transaction = UncheckedExtrinsic::new_signed(call, address, signature, tx_ext);
		Some(transaction)
	}
}

impl<LocalCall> frame_system::offchain::CreateTransaction<LocalCall> for Runtime
where
	RuntimeCall: From<LocalCall>,
{
	type Extension = TxExtension;

	fn create_transaction(call: RuntimeCall, extension: TxExtension) -> UncheckedExtrinsic {
		UncheckedExtrinsic::new_transaction(call, extension)
	}
}

parameter_types! {
	pub Prefix: &'static [u8] = b"Pay KSMs to the Kusama account:";
}

impl claims::Config for Runtime {
	type RuntimeEvent = RuntimeEvent;
	type VestingSchedule = Vesting;
	type Prefix = Prefix;
	type MoveClaimOrigin = EnsureRoot<AccountId>;
	type WeightInfo = weights::polkadot_runtime_common_claims::WeightInfo<Runtime>;
}

impl pallet_utility::Config for Runtime {
	type RuntimeEvent = RuntimeEvent;
	type RuntimeCall = RuntimeCall;
	type PalletsOrigin = OriginCaller;
	type WeightInfo = weights::pallet_utility::WeightInfo<Runtime>;
}

parameter_types! {
	// One storage item; key size is 32; value is size 4+4+16+32 bytes = 56 bytes.
	pub const DepositBase: Balance = deposit(1, 88);
	// Additional storage item size of 32 bytes.
	pub const DepositFactor: Balance = deposit(0, 32);
	pub const MaxSignatories: u32 = 100;
}

impl pallet_multisig::Config for Runtime {
	type RuntimeEvent = RuntimeEvent;
	type RuntimeCall = RuntimeCall;
	type Currency = Balances;
	type DepositBase = DepositBase;
	type DepositFactor = DepositFactor;
	type MaxSignatories = MaxSignatories;
	type WeightInfo = weights::pallet_multisig::WeightInfo<Runtime>;
	type BlockNumberProvider = System;
}

parameter_types! {
	pub const ConfigDepositBase: Balance = 500 * CENTS;
	pub const FriendDepositFactor: Balance = 50 * CENTS;
	pub const RecoveryDeposit: Balance = 500 * CENTS;
}

impl pallet_recovery::Config for Runtime {
	type RuntimeEvent = RuntimeEvent;
	type WeightInfo = ();
	type RuntimeCall = RuntimeCall;
	type Currency = Balances;
	type ConfigDepositBase = ConfigDepositBase;
	type FriendDepositFactor = FriendDepositFactor;
	type MaxFriends = ConstU32<9>;
	type RecoveryDeposit = RecoveryDeposit;
	type BlockNumberProvider = System;
}

parameter_types! {
	pub const SocietyPalletId: PalletId = PalletId(*b"py/socie");
}

impl pallet_society::Config for Runtime {
	type RuntimeEvent = RuntimeEvent;
	type Currency = Balances;
	type Randomness = pallet_babe::RandomnessFromOneEpochAgo<Runtime>;
	type GraceStrikes = ConstU32<10>;
	type PeriodSpend = ConstU128<{ 500 * QUID }>;
	type VotingPeriod = ConstU32<{ 5 * DAYS }>;
	type ClaimPeriod = ConstU32<{ 2 * DAYS }>;
	type MaxLockDuration = ConstU32<{ 36 * 30 * DAYS }>;
	type FounderSetOrigin = EnsureRoot<AccountId>;
	type ChallengePeriod = ConstU32<{ 7 * DAYS }>;
	type MaxPayouts = ConstU32<8>;
	type MaxBids = ConstU32<512>;
	type PalletId = SocietyPalletId;
	type WeightInfo = weights::pallet_society::WeightInfo<Runtime>;
	type BlockNumberProvider = System;
}

parameter_types! {
	pub const MinVestedTransfer: Balance = 100 * CENTS;
	pub UnvestedFundsAllowedWithdrawReasons: WithdrawReasons =
		WithdrawReasons::except(WithdrawReasons::TRANSFER | WithdrawReasons::RESERVE);
}

impl pallet_vesting::Config for Runtime {
	type RuntimeEvent = RuntimeEvent;
	type Currency = Balances;
	type BlockNumberToBalance = ConvertInto;
	type MinVestedTransfer = MinVestedTransfer;
	type WeightInfo = weights::pallet_vesting::WeightInfo<Runtime>;
	type UnvestedFundsAllowedWithdrawReasons = UnvestedFundsAllowedWithdrawReasons;
	type BlockNumberProvider = System;
	const MAX_VESTING_SCHEDULES: u32 = 28;
}

parameter_types! {
	// One storage item; key size 32, value size 8; .
	pub const ProxyDepositBase: Balance = deposit(1, 8);
	// Additional storage item size of 33 bytes.
	pub const ProxyDepositFactor: Balance = deposit(0, 33);
	pub const MaxProxies: u16 = 32;
	pub const AnnouncementDepositBase: Balance = deposit(1, 8);
	pub const AnnouncementDepositFactor: Balance = deposit(0, 66);
	pub const MaxPending: u16 = 32;
}

/// Transparent wrapper around the actual [`ProxyType`].
///
/// This is done to have [`ProxyType`] declared in a different crate (constants) and being able to
/// implement [`InstanceFilter`] in this crate.
#[derive(
	Copy,
	Clone,
	Eq,
	PartialEq,
	Ord,
	PartialOrd,
	Encode,
	Decode,
	DecodeWithMemTracking,
	RuntimeDebug,
	MaxEncodedLen,
	Default,
)]
pub struct TransparentProxyType(pub ProxyType);

impl Into<ProxyType> for TransparentProxyType {
	fn into(self) -> ProxyType {
		self.0
	}
}

impl scale_info::TypeInfo for TransparentProxyType {
	type Identity = <ProxyType as TypeInfo>::Identity;

	fn type_info() -> scale_info::Type {
		ProxyType::type_info()
	}
}

impl InstanceFilter<RuntimeCall> for TransparentProxyType {
	fn filter(&self, c: &RuntimeCall) -> bool {
		match self.0 {
			ProxyType::Any => true,
			ProxyType::NonTransfer => matches!(
				c,
				RuntimeCall::System(..) |
				RuntimeCall::Babe(..) |
				RuntimeCall::Timestamp(..) |
				RuntimeCall::Indices(pallet_indices::Call::claim {..}) |
				RuntimeCall::Indices(pallet_indices::Call::free {..}) |
				RuntimeCall::Indices(pallet_indices::Call::freeze {..}) |
				// Specifically omitting Indices `transfer`, `force_transfer`
				// Specifically omitting the entire Balances pallet
				RuntimeCall::Staking(..) |
				RuntimeCall::Session(..) |
				RuntimeCall::Grandpa(..) |
				RuntimeCall::Treasury(..) |
				RuntimeCall::Bounties(..) |
				RuntimeCall::ChildBounties(..) |
				RuntimeCall::ConvictionVoting(..) |
				RuntimeCall::Referenda(..) |
				RuntimeCall::FellowshipCollective(..) |
				RuntimeCall::FellowshipReferenda(..) |
				RuntimeCall::Whitelist(..) |
				RuntimeCall::Claims(..) |
				RuntimeCall::Utility(..) |
				RuntimeCall::Society(..) |
				RuntimeCall::Recovery(pallet_recovery::Call::as_recovered {..}) |
				RuntimeCall::Recovery(pallet_recovery::Call::vouch_recovery {..}) |
				RuntimeCall::Recovery(pallet_recovery::Call::claim_recovery {..}) |
				RuntimeCall::Recovery(pallet_recovery::Call::close_recovery {..}) |
				RuntimeCall::Recovery(pallet_recovery::Call::remove_recovery {..}) |
				RuntimeCall::Recovery(pallet_recovery::Call::cancel_recovered {..}) |
				// Specifically omitting Recovery `create_recovery`, `initiate_recovery`
				RuntimeCall::Vesting(pallet_vesting::Call::vest {..}) |
				RuntimeCall::Vesting(pallet_vesting::Call::vest_other {..}) |
				// Specifically omitting Vesting `vested_transfer`, and `force_vested_transfer`
				RuntimeCall::Scheduler(..) |
				RuntimeCall::Proxy(..) |
				RuntimeCall::Multisig(..) |
				RuntimeCall::Registrar(paras_registrar::Call::register {..}) |
				RuntimeCall::Registrar(paras_registrar::Call::deregister {..}) |
				// Specifically omitting Registrar `swap`
				RuntimeCall::Registrar(paras_registrar::Call::reserve {..}) |
				RuntimeCall::Crowdloan(..) |
				RuntimeCall::Slots(..) |
				RuntimeCall::Auctions(..) | // Specifically omitting the entire XCM Pallet
				RuntimeCall::VoterList(..) |
				RuntimeCall::NominationPools(..) |
				RuntimeCall::FastUnstake(..)
			),
			ProxyType::Governance => matches!(
				c,
				RuntimeCall::Treasury(..) |
					RuntimeCall::Bounties(..) |
					RuntimeCall::Utility(..) |
					RuntimeCall::ChildBounties(..) |
					// OpenGov calls
					RuntimeCall::ConvictionVoting(..) |
					RuntimeCall::Referenda(..) |
					RuntimeCall::FellowshipCollective(..) |
					RuntimeCall::FellowshipReferenda(..) |
					RuntimeCall::Whitelist(..)
			),
			ProxyType::Staking => {
				matches!(
					c,
					RuntimeCall::Staking(..) |
						RuntimeCall::Session(..) |
						RuntimeCall::Utility(..) |
						RuntimeCall::FastUnstake(..) |
						RuntimeCall::VoterList(..) |
						RuntimeCall::NominationPools(..)
				)
			},
			ProxyType::NominationPools => {
				matches!(c, RuntimeCall::NominationPools(..) | RuntimeCall::Utility(..))
			},
			ProxyType::CancelProxy => {
				matches!(
					c,
					RuntimeCall::Proxy(pallet_proxy::Call::reject_announcement { .. }) |
						RuntimeCall::Utility { .. } |
						RuntimeCall::Multisig { .. }
				)
			},
			ProxyType::Auction => matches!(
				c,
				RuntimeCall::Auctions(..) |
					RuntimeCall::Crowdloan(..) |
					RuntimeCall::Registrar(..) |
					RuntimeCall::Slots(..)
			),
			ProxyType::Society => matches!(c, RuntimeCall::Society(..)),
			ProxyType::Spokesperson => matches!(
				c,
				RuntimeCall::System(frame_system::Call::remark { .. }) |
					RuntimeCall::System(frame_system::Call::remark_with_event { .. })
			),
			ProxyType::ParaRegistration => matches!(
				c,
				RuntimeCall::Registrar(paras_registrar::Call::reserve { .. }) |
					RuntimeCall::Registrar(paras_registrar::Call::register { .. }) |
					RuntimeCall::Utility(pallet_utility::Call::batch { .. }) |
					RuntimeCall::Utility(pallet_utility::Call::batch_all { .. }) |
					RuntimeCall::Utility(pallet_utility::Call::force_batch { .. }) |
					RuntimeCall::Proxy(pallet_proxy::Call::remove_proxy { .. })
			),
		}
	}
	fn is_superset(&self, o: &Self) -> bool {
		match (self.0, o.0) {
			(x, y) if x == y => true,
			(ProxyType::Any, _) => true,
			(_, ProxyType::Any) => false,
			(ProxyType::NonTransfer, _) => true,
			_ => false,
		}
	}
}

impl pallet_proxy::Config for Runtime {
	type RuntimeEvent = RuntimeEvent;
	type RuntimeCall = RuntimeCall;
	type Currency = Balances;
	type ProxyType = TransparentProxyType;
	type ProxyDepositBase = ProxyDepositBase;
	type ProxyDepositFactor = ProxyDepositFactor;
	type MaxProxies = MaxProxies;
	type WeightInfo = weights::pallet_proxy::WeightInfo<Runtime>;
	type MaxPending = MaxPending;
	type CallHasher = BlakeTwo256;
	type AnnouncementDepositBase = AnnouncementDepositBase;
	type AnnouncementDepositFactor = AnnouncementDepositFactor;
	type BlockNumberProvider = System;
}

impl parachains_origin::Config for Runtime {}

impl parachains_configuration::Config for Runtime {
	type WeightInfo = weights::runtime_parachains_configuration::WeightInfo<Runtime>;
}

impl parachains_shared::Config for Runtime {
	type DisabledValidators = Session;
}

impl parachains_session_info::Config for Runtime {
	type ValidatorSet = Historical;
}

impl parachains_inclusion::Config for Runtime {
	type RuntimeEvent = RuntimeEvent;
	type DisputesHandler = ParasDisputes;
	type RewardValidators =
		parachains_reward_points::RewardValidatorsWithEraPoints<Runtime, StakingAhClient>;
	type MessageQueue = MessageQueue;
	type WeightInfo = weights::runtime_parachains_inclusion::WeightInfo<Runtime>;
}

parameter_types! {
	pub const ParasUnsignedPriority: TransactionPriority = TransactionPriority::MAX;
}

impl parachains_paras::Config for Runtime {
	type RuntimeEvent = RuntimeEvent;
	type WeightInfo = weights::runtime_parachains_paras::WeightInfo<Runtime>;
	type UnsignedPriority = ParasUnsignedPriority;
	type QueueFootprinter = ParaInclusion;
	type NextSessionRotation = Babe;
	type OnNewHead = Registrar;
	type AssignCoretime = CoretimeAssignmentProvider;
	type Fungible = Balances;
	// Per day the cooldown is removed earlier, it should cost 1000.
	type CooldownRemovalMultiplier = ConstUint<{ 1000 * UNITS / DAYS as u128 }>;
	type AuthorizeCurrentCodeOrigin = EnsureRoot<AccountId>;
}

parameter_types! {
	/// Amount of weight that can be spent per block to service messages.
	///
	/// # WARNING
	///
	/// This is not a good value for para-chains since the `Scheduler` already uses up to 80% block weight.
	pub MessageQueueServiceWeight: Weight = Perbill::from_percent(20) * BlockWeights::get().max_block;
	pub MessageQueueIdleServiceWeight: Weight = Perbill::from_percent(20) * BlockWeights::get().max_block;
	pub const MessageQueueHeapSize: u32 = 65_536;
	pub const MessageQueueMaxStale: u32 = 16;
}

/// Message processor to handle any messages that were enqueued into the `MessageQueue` pallet.
pub struct MessageProcessor;
impl ProcessMessage for MessageProcessor {
	type Origin = AggregateMessageOrigin;

	fn process_message(
		message: &[u8],
		origin: Self::Origin,
		meter: &mut WeightMeter,
		id: &mut [u8; 32],
	) -> Result<bool, ProcessMessageError> {
		let para = match origin {
			AggregateMessageOrigin::Ump(UmpQueueId::Para(para)) => para,
		};
		xcm_builder::ProcessXcmMessage::<
			Junction,
			xcm_executor::XcmExecutor<xcm_config::XcmConfig>,
			RuntimeCall,
		>::process_message(message, Junction::Parachain(para.into()), meter, id)
	}
}

impl pallet_message_queue::Config for Runtime {
	type RuntimeEvent = RuntimeEvent;
	type Size = u32;
	type HeapSize = MessageQueueHeapSize;
	type MaxStale = MessageQueueMaxStale;
	type ServiceWeight = MessageQueueServiceWeight;
	#[cfg(not(feature = "runtime-benchmarks"))]
	type MessageProcessor = MessageProcessor;
	#[cfg(feature = "runtime-benchmarks")]
	type MessageProcessor =
		pallet_message_queue::mock_helpers::NoopMessageProcessor<AggregateMessageOrigin>;
	type QueueChangeHandler = ParaInclusion;
	type QueuePausedQuery = ();
	type WeightInfo = weights::pallet_message_queue::WeightInfo<Runtime>;
	type IdleMaxServiceWeight = MessageQueueIdleServiceWeight;
}

impl parachains_dmp::Config for Runtime {}

parameter_types! {
	pub const HrmpChannelSizeAndCapacityWithSystemRatio: Percent = Percent::from_percent(100);
}

impl parachains_hrmp::Config for Runtime {
	type RuntimeOrigin = RuntimeOrigin;
	type RuntimeEvent = RuntimeEvent;
	type ChannelManager = EitherOf<EnsureRoot<Self::AccountId>, GeneralAdmin>;
	type Currency = Balances;
	// Use the `HrmpChannelSizeAndCapacityWithSystemRatio` ratio from the actual active
	// `HostConfiguration` configuration for `hrmp_channel_max_message_size` and
	// `hrmp_channel_max_capacity`.
	type DefaultChannelSizeAndCapacityWithSystem = ActiveConfigHrmpChannelSizeAndCapacityRatio<
		Runtime,
		HrmpChannelSizeAndCapacityWithSystemRatio,
	>;
	type WeightInfo = weights::runtime_parachains_hrmp::WeightInfo<Runtime>;
	type VersionWrapper = XcmPallet;
}

impl parachains_paras_inherent::Config for Runtime {
	type WeightInfo = weights::runtime_parachains_paras_inherent::WeightInfo<Runtime>;
}

impl parachains_scheduler::Config for Runtime {
	// If you change this, make sure the `Assignment` type of the new provider is binary compatible,
	// otherwise provide a migration.
	type AssignmentProvider = CoretimeAssignmentProvider;
}

parameter_types! {
	pub const BrokerId: u32 = system_parachain::BROKER_ID;
	pub const BrokerPalletId: PalletId = PalletId(*b"py/broke");
	pub MaxXcmTransactWeight: Weight = Weight::from_parts(
		250 * WEIGHT_REF_TIME_PER_MICROS,
		20 * WEIGHT_PROOF_SIZE_PER_KB
	);
}

pub struct BrokerPot;
impl Get<InteriorLocation> for BrokerPot {
	fn get() -> InteriorLocation {
		Junction::AccountId32 { network: None, id: BrokerPalletId::get().into_account_truncating() }
			.into()
	}
}

impl coretime::Config for Runtime {
	type RuntimeOrigin = RuntimeOrigin;
	type RuntimeEvent = RuntimeEvent;
	type BrokerId = BrokerId;
	type WeightInfo = weights::runtime_parachains_coretime::WeightInfo<Runtime>;
	type SendXcm = crate::xcm_config::XcmRouter;
	type MaxXcmTransactWeight = MaxXcmTransactWeight;
	type BrokerPotLocation = BrokerPot;
	type AssetTransactor = crate::xcm_config::LocalAssetTransactor;
	type AccountToLocation = xcm_builder::AliasesIntoAccountId32<
		xcm_config::ThisNetwork,
		<Runtime as frame_system::Config>::AccountId,
	>;
}

parameter_types! {
	pub const OnDemandTrafficDefaultValue: FixedU128 = FixedU128::from_u32(1);
	pub const MaxHistoricalRevenue: BlockNumber = 2 * TIMESLICE_PERIOD;
	pub const OnDemandPalletId: PalletId = PalletId(*b"py/ondmd");
}

impl parachains_on_demand::Config for Runtime {
	type RuntimeEvent = RuntimeEvent;
	type Currency = Balances;
	type TrafficDefaultValue = OnDemandTrafficDefaultValue;
	type WeightInfo = weights::runtime_parachains_on_demand::WeightInfo<Runtime>;
	type MaxHistoricalRevenue = MaxHistoricalRevenue;
	type PalletId = OnDemandPalletId;
}

impl parachains_assigner_coretime::Config for Runtime {}

impl parachains_initializer::Config for Runtime {
	type Randomness = pallet_babe::RandomnessFromOneEpochAgo<Runtime>;
	type ForceOrigin = EnsureRoot<AccountId>;
	type WeightInfo = weights::runtime_parachains_initializer::WeightInfo<Runtime>;
	type CoretimeOnNewSession = Coretime;
}

impl parachains_disputes::Config for Runtime {
	type RuntimeEvent = RuntimeEvent;
	type RewardValidators =
		parachains_reward_points::RewardValidatorsWithEraPoints<Runtime, StakingAhClient>;
	type SlashingHandler = parachains_slashing::SlashValidatorsForDisputes<ParasSlashing>;
	type WeightInfo = weights::runtime_parachains_disputes::WeightInfo<Runtime>;
}

impl parachains_slashing::Config for Runtime {
	type KeyOwnerProofSystem = Historical;
	type KeyOwnerProof =
		<Self::KeyOwnerProofSystem as KeyOwnerProofSystem<(KeyTypeId, ValidatorId)>>::Proof;
	type KeyOwnerIdentification = <Self::KeyOwnerProofSystem as KeyOwnerProofSystem<(
		KeyTypeId,
		ValidatorId,
	)>>::IdentificationTuple;
	type HandleReports = parachains_slashing::SlashingReportHandler<
		Self::KeyOwnerIdentification,
		Offences,
		ReportLongevity,
	>;
	type WeightInfo = weights::runtime_parachains_disputes_slashing::WeightInfo<Runtime>;
	type BenchmarkingConfig = parachains_slashing::BenchConfig<1000>;
}

parameter_types! {
	pub const ParaDeposit: Balance = 4 * UNITS;
}

impl paras_registrar::Config for Runtime {
	type RuntimeOrigin = RuntimeOrigin;
	type RuntimeEvent = RuntimeEvent;
	type Currency = Balances;
	type OnSwap = (Crowdloan, Slots);
	type ParaDeposit = ParaDeposit;
	type DataDepositPerByte = DataDepositPerByte;
	type WeightInfo = weights::polkadot_runtime_common_paras_registrar::WeightInfo<Runtime>;
}

parameter_types! {
	// 6 weeks
	pub LeasePeriod: BlockNumber = prod_or_fast!(6 * WEEKS, 6 * WEEKS, "KSM_LEASE_PERIOD");
}

impl slots::Config for Runtime {
	type RuntimeEvent = RuntimeEvent;
	type Currency = Balances;
	type Registrar = Registrar;
	type LeasePeriod = LeasePeriod;
	type LeaseOffset = ();
	type ForceOrigin = EitherOf<EnsureRoot<Self::AccountId>, LeaseAdmin>;
	type WeightInfo = weights::polkadot_runtime_common_slots::WeightInfo<Runtime>;
}

parameter_types! {
	pub const CrowdloanId: PalletId = PalletId(*b"py/cfund");
	pub const OldSubmissionDeposit: Balance = 3 * GRAND; // ~ 10 KSM
	pub const MinContribution: Balance = 3_000 * CENTS; // ~ .1 KSM
	pub const RemoveKeysLimit: u32 = 1000;
	// Allow 32 bytes for an additional memo to a crowdloan.
	pub const MaxMemoLength: u8 = 32;
}

impl crowdloan::Config for Runtime {
	type RuntimeEvent = RuntimeEvent;
	type PalletId = CrowdloanId;
	type SubmissionDeposit = OldSubmissionDeposit;
	type MinContribution = MinContribution;
	type RemoveKeysLimit = RemoveKeysLimit;
	type Registrar = Registrar;
	type Auctioneer = Auctions;
	type MaxMemoLength = MaxMemoLength;
	type WeightInfo = weights::polkadot_runtime_common_crowdloan::WeightInfo<Runtime>;
}

parameter_types! {
	// The average auction is 7 days long, so this will be 70% for ending period.
	// 5 Days = 72000 Blocks @ 6 sec per block
	pub const EndingPeriod: BlockNumber = 5 * DAYS;
	// ~ 1000 samples per day -> ~ 20 blocks per sample -> 2 minute samples
	pub const SampleLength: BlockNumber = 2 * MINUTES;
}

impl auctions::Config for Runtime {
	type RuntimeEvent = RuntimeEvent;
	type Leaser = Slots;
	type Registrar = Registrar;
	type EndingPeriod = EndingPeriod;
	type SampleLength = SampleLength;
	type Randomness = pallet_babe::RandomnessFromOneEpochAgo<Runtime>;
	type InitiateOrigin = EitherOf<EnsureRoot<Self::AccountId>, AuctionAdmin>;
	type WeightInfo = weights::polkadot_runtime_common_auctions::WeightInfo<Runtime>;
}

parameter_types! {
	pub const PoolsPalletId: PalletId = PalletId(*b"py/nopls");
	pub const MaxPointsToBalance: u8 = 10;
}

impl pallet_nomination_pools::Config for Runtime {
	type RuntimeEvent = RuntimeEvent;
	type WeightInfo = weights::pallet_nomination_pools::WeightInfo<Self>;
	type Currency = Balances;
	type RuntimeFreezeReason = RuntimeFreezeReason;
	type RewardCounter = FixedU128;
	type BalanceToU256 = BalanceToU256;
	type U256ToBalance = U256ToBalance;
	type StakeAdapter =
		pallet_nomination_pools::adapter::DelegateStake<Self, Staking, DelegatedStaking>;
	type PostUnbondingPoolsWindow = ConstU32<4>;
	type MaxMetadataLen = ConstU32<256>;
	// we use the same number of allowed unlocking chunks as with staking.
	type MaxUnbonding = <Self as pallet_staking::Config>::MaxUnlockingChunks;
	type PalletId = PoolsPalletId;
	type MaxPointsToBalance = MaxPointsToBalance;
	type AdminOrigin = EitherOf<EnsureRoot<AccountId>, StakingAdmin>;
	type Filter = pallet_staking::AllStakers<Runtime>;
	type BlockNumberProvider = System;
}

parameter_types! {
	pub const DelegatedStakingPalletId: PalletId = PalletId(*b"py/dlstk");
	pub const SlashRewardFraction: Perbill = Perbill::from_percent(1);
}

impl pallet_delegated_staking::Config for Runtime {
	type RuntimeEvent = RuntimeEvent;
	type PalletId = DelegatedStakingPalletId;
	type Currency = Balances;
	// slashes are sent to the treasury.
	type OnSlash = ResolveTo<TreasuryAccountId<Self>, Balances>;
	type SlashRewardFraction = SlashRewardFraction;
	type RuntimeHoldReason = RuntimeHoldReason;
	type CoreStaking = Staking;
}

impl pallet_staking_async_ah_client::Config for Runtime {
	type CurrencyBalance = Balance;
	type AssetHubOrigin =
		frame_support::traits::EitherOfDiverse<EnsureRoot<AccountId>, EnsureAssetHub>;
	type AdminOrigin = EnsureRoot<AccountId>;
	type SessionInterface = Self;
	type SendToAssetHub = StakingXcmToAssetHub;
	type MinimumValidatorSetSize = ConstU32<400>;
	type UnixTime = Timestamp;
	type PointsPerBlock = ConstU32<20>;
	type MaxOffenceBatchSize = ConstU32<50>;
	type Fallback = Staking;
	type WeightInfo = pallet_staking_async_ah_client::weights::SubstrateWeight<Runtime>;
}

pub struct EnsureAssetHub;
impl frame_support::traits::EnsureOrigin<RuntimeOrigin> for EnsureAssetHub {
	type Success = ();
	fn try_origin(o: RuntimeOrigin) -> Result<Self::Success, RuntimeOrigin> {
		match <RuntimeOrigin as Into<Result<parachains_origin::Origin, RuntimeOrigin>>>::into(
			o.clone(),
		) {
			Ok(parachains_origin::Origin::Parachain(id))
				if id == kusama_runtime_constants::system_parachain::ASSET_HUB_ID.into() =>
				Ok(()),
			_ => Err(o),
		}
	}

	#[cfg(feature = "runtime-benchmarks")]
	fn try_successful_origin() -> Result<RuntimeOrigin, ()> {
		Ok(RuntimeOrigin::root())
	}
}

#[derive(Encode, Decode)]
enum AssetHubRuntimePallets<AccountId> {
	#[codec(index = 84)]
	RcClient(RcClientCalls<AccountId>),
}

#[derive(Encode, Decode)]
enum RcClientCalls<AccountId> {
	#[codec(index = 0)]
	RelaySessionReport(pallet_staking_async_rc_client::SessionReport<AccountId>),
	#[codec(index = 1)]
	RelayNewOffence(SessionIndex, Vec<pallet_staking_async_rc_client::Offence<AccountId>>),
}

pub struct SessionReportToXcm;
impl sp_runtime::traits::Convert<pallet_staking_async_rc_client::SessionReport<AccountId>, Xcm<()>>
	for SessionReportToXcm
{
	fn convert(a: pallet_staking_async_rc_client::SessionReport<AccountId>) -> Xcm<()> {
		Xcm(vec![
			Instruction::UnpaidExecution {
				weight_limit: WeightLimit::Unlimited,
				check_origin: None,
			},
			Instruction::Transact {
				origin_kind: OriginKind::Superuser,
				fallback_max_weight: None,
				call: AssetHubRuntimePallets::RcClient(RcClientCalls::RelaySessionReport(a))
					.encode()
					.into(),
			},
		])
	}
}

pub struct StakingXcmToAssetHub;
impl pallet_staking_async_ah_client::SendToAssetHub for StakingXcmToAssetHub {
	type AccountId = AccountId;

	fn relay_session_report(
		session_report: pallet_staking_async_rc_client::SessionReport<Self::AccountId>,
	) {
		pallet_staking_async_rc_client::XCMSender::<
			xcm_config::XcmRouter,
			AssetHubLocation,
			pallet_staking_async_rc_client::SessionReport<AccountId>,
			SessionReportToXcm,
		>::split_then_send(session_report, Some(8));
	}

	fn relay_new_offence(
		session_index: SessionIndex,
		offences: Vec<pallet_staking_async_rc_client::Offence<Self::AccountId>>,
	) {
		let message = Xcm(vec![
			Instruction::UnpaidExecution {
				weight_limit: WeightLimit::Unlimited,
				check_origin: None,
			},
			Instruction::Transact {
				origin_kind: OriginKind::Superuser,
				fallback_max_weight: None,
				call: AssetHubRuntimePallets::RcClient(RcClientCalls::RelayNewOffence(
					session_index,
					offences,
				))
				.encode()
				.into(),
			},
		]);
		if let Err(err) = send_xcm::<xcm_config::XcmRouter>(AssetHubLocation::get(), message) {
			log::error!(target: "runtime::ah-client", "Failed to send relay offence message: {:?}", err);
		}
	}
}

/// The [frame_support::traits::tokens::ConversionFromAssetBalance] implementation provided by the
/// `AssetRate` pallet instance.
///
/// With additional decoration to identify different IDs/locations of native asset and provide a
/// one-to-one balance conversion for them.
pub type AssetRateWithNative = UnityOrOuterConversion<
	ContainsLocationParts<
		FromContains<
			xcm_builder::IsChildSystemParachain<ParaId>,
			xcm_builder::IsParentsOnly<ConstU8<1>>,
		>,
	>,
	AssetRate,
>;

impl pallet_asset_rate::Config for Runtime {
	type WeightInfo = weights::pallet_asset_rate::WeightInfo<Runtime>;
	type RuntimeEvent = RuntimeEvent;
	type CreateOrigin = EitherOfDiverse<EnsureRoot<AccountId>, Treasurer>;
	type RemoveOrigin = EitherOfDiverse<EnsureRoot<AccountId>, Treasurer>;
	type UpdateOrigin = EitherOfDiverse<EnsureRoot<AccountId>, Treasurer>;
	type Currency = Balances;
	type AssetKind = <Runtime as pallet_treasury::Config>::AssetKind;
	#[cfg(feature = "runtime-benchmarks")]
	type BenchmarkHelper = polkadot_runtime_common::impls::benchmarks::AssetRateArguments;
}

// Derived from `kusama_asset_hub_runtime::RuntimeBlockWeights`.
const AH_MAXIMUM_BLOCK_WEIGHT: Weight = Weight::from_parts(
	frame_support::weights::constants::WEIGHT_REF_TIME_PER_SECOND.saturating_mul(2),
	polkadot_primitives::MAX_POV_SIZE as u64,
);

parameter_types! {
	// Exvivalent to `kusama_asset_hub_runtime::MessageQueueServiceWeight`.
	pub AhMqServiceWeight: Weight = Perbill::from_percent(50) * AH_MAXIMUM_BLOCK_WEIGHT;
	// 80 percent of the `AhMqServiceWeight` to leave some space for XCM message base processing.
	pub AhMigratorMaxWeight: Weight = Perbill::from_percent(80) * AhMqServiceWeight::get();
	pub RcMigratorMaxWeight: Weight = Perbill::from_percent(60) * BlockWeights::get().max_block;
	pub AhExistentialDeposit: Balance = EXISTENTIAL_DEPOSIT / 100;
	pub const XcmResponseTimeout: BlockNumber = 30 * DAYS;
	pub const AhUmpQueuePriorityPattern: (BlockNumber, BlockNumber) = (18, 2);
}

impl pallet_rc_migrator::Config for Runtime {
	type RuntimeOrigin = RuntimeOrigin;
	type RuntimeCall = RuntimeCall;
	type RuntimeHoldReason = RuntimeHoldReason;
	type RuntimeFreezeReason = RuntimeFreezeReason;
	type RuntimeEvent = RuntimeEvent;
	type AdminOrigin = EitherOfDiverse<
		EnsureRoot<AccountId>,
		EitherOfDiverse<Fellows, EnsureXcm<Equals<AssetHubLocation>, Location>>,
	>;
	type Currency = Balances;
	type CheckingAccount = xcm_config::CheckAccount;
	type TreasuryBlockNumberProvider = System;
	type TreasuryPaymaster = TreasuryPaymaster;
	type SendXcm = xcm_config::XcmRouterWithoutException;
	type MaxRcWeight = RcMigratorMaxWeight;
	type MaxAhWeight = AhMigratorMaxWeight;
	type AhExistentialDeposit = AhExistentialDeposit;
	type RcWeightInfo = weights::pallet_rc_migrator::WeightInfo<Runtime>;
	type AhWeightInfo = weights::pallet_ah_migrator::WeightInfo<ah_migration::weights::AhDbConfig>;
	type RcIntraMigrationCalls = ahm_phase1::CallsEnabledDuringMigration;
	type RcPostMigrationCalls = ahm_phase1::CallsEnabledAfterMigration;
	type StakingDelegationReason = ahm_phase1::StakingDelegationReason;
	type OnDemandPalletId = OnDemandPalletId;
	type UnprocessedMsgBuffer = ConstU32<50>;
	type XcmResponseTimeout = XcmResponseTimeout;
	type MessageQueue = MessageQueue;
	type AhUmpQueuePriorityPattern = AhUmpQueuePriorityPattern;
	type SessionDuration = EpochDuration; // Session == Epoch
<<<<<<< HEAD
	type KusamaConfig = Runtime;
=======
	#[cfg(feature = "kusama-ahm")]
	type KusamaConfig = Runtime;
	#[cfg(feature = "kusama-ahm")]
>>>>>>> 416eb6ba
	type RecoveryBlockNumberProvider = System;
}

construct_runtime! {
	pub enum Runtime
	{
		// Basic stuff.
		System: frame_system = 0,

		// Babe must be before session.
		Babe: pallet_babe = 1,

		Timestamp: pallet_timestamp = 2,
		Indices: pallet_indices = 3,
		Balances: pallet_balances = 4,
		TransactionPayment: pallet_transaction_payment = 33,

		// Consensus support.
		// Authorship must be before session in order to note author in the correct session and era
		// for staking.
		Authorship: pallet_authorship = 5,
		Staking: pallet_staking = 6,
		Offences: pallet_offences = 7,
		Historical: session_historical = 34,

		Session: pallet_session = 8,
		Grandpa: pallet_grandpa = 10,
		AuthorityDiscovery: pallet_authority_discovery = 12,

		// Governance stuff.
		Treasury: pallet_treasury = 18,
		ConvictionVoting: pallet_conviction_voting = 20,
		Referenda: pallet_referenda = 21,
//		pub type FellowshipCollectiveInstance = pallet_ranked_collective::Instance1;
		FellowshipCollective: pallet_ranked_collective::<Instance1> = 22,
//		pub type FellowshipReferendaInstance = pallet_referenda::Instance2;
		FellowshipReferenda: pallet_referenda::<Instance2> = 23,
		Origins: pallet_custom_origins = 43,
		Whitelist: pallet_whitelist = 44,
		Parameters: pallet_parameters = 46,

		// Claims. Usable initially.
		Claims: claims = 19,

		// Utility module.
		Utility: pallet_utility = 24,

		// pallet_identity = 25 (removed post 1.2.4)

		// Society module.
		Society: pallet_society = 26,

		// Social recovery module.
		Recovery: pallet_recovery = 27,

		// Vesting. Usable initially, but removed once all vesting is finished.
		Vesting: pallet_vesting = 28,

		// System scheduler.
		Scheduler: pallet_scheduler = 29,

		// Proxy module. Late addition.
		Proxy: pallet_proxy = 30,

		// Multisig module. Late addition.
		Multisig: pallet_multisig = 31,

		// Preimage registrar.
		Preimage: pallet_preimage = 32,

		// Bounties modules.
		Bounties: pallet_bounties = 35,
		ChildBounties: pallet_child_bounties = 40,

		// Election pallet. Only works with staking, but placed here to maintain indices.
		ElectionProviderMultiPhase: pallet_election_provider_multi_phase = 37,

		// NIS pallets removed.
		// Nis: pallet_nis = 38,
		// NisCounterpartBalances: pallet_balances::<Instance2> = 45,

		// Provides a semi-sorted list of nominators for staking.
		VoterList: pallet_bags_list::<Instance1> = 39,

		// nomination pools: extension to staking.
		NominationPools: pallet_nomination_pools = 41,

		// Fast unstake pallet: extension to staking.
		FastUnstake: pallet_fast_unstake = 42,

		// Staking extension for delegation
		DelegatedStaking: pallet_delegated_staking = 47,

		StakingAhClient: pallet_staking_async_ah_client = 48,

		// Parachains pallets. Start indices at 50 to leave room.
		ParachainsOrigin: parachains_origin = 50,
		Configuration: parachains_configuration = 51,
		ParasShared: parachains_shared = 52,
		ParaInclusion: parachains_inclusion = 53,
		ParaInherent: parachains_paras_inherent = 54,
		ParaScheduler: parachains_scheduler = 55,
		Paras: parachains_paras = 56,
		Initializer: parachains_initializer = 57,
		Dmp: parachains_dmp = 58,
		Hrmp: parachains_hrmp = 60,
		ParaSessionInfo: parachains_session_info = 61,
		ParasDisputes: parachains_disputes = 62,
		ParasSlashing: parachains_slashing = 63,
		OnDemandAssignmentProvider: parachains_on_demand = 64,
		CoretimeAssignmentProvider: parachains_assigner_coretime = 65,

		// Parachain Onboarding Pallets. Start indices at 70 to leave room.
		Registrar: paras_registrar = 70,
		Slots: slots = 71,
		Auctions: auctions = 72,
		Crowdloan: crowdloan = 73,
		Coretime: coretime = 74,

		// Pallet for sending XCM.
		XcmPallet: pallet_xcm = 99,

		// Generalized message queue
		MessageQueue: pallet_message_queue = 100,

		// Asset rate.
		AssetRate: pallet_asset_rate = 101,

		// BEEFY Bridges support.
		Beefy: pallet_beefy = 200,
		// MMR leaf construction must be after session in order to have a leaf's next_auth_set
		// refer to block<N>. See issue #160 for details.
		Mmr: pallet_mmr = 201,
		BeefyMmrLeaf: pallet_beefy_mmr = 202,

		// Relay Chain Migrator
		// The pallet must be located below `MessageQueue` to get the XCM message acknowledgements
		// from Asset Hub before we get the `RcMigrator` `on_initialize` executed.
		RcMigrator: pallet_rc_migrator = 255,
	}
}

impl<LocalCall> frame_system::offchain::CreateBare<LocalCall> for Runtime
where
	RuntimeCall: From<LocalCall>,
{
	fn create_bare(call: RuntimeCall) -> UncheckedExtrinsic {
		UncheckedExtrinsic::new_bare(call)
	}
}

/// The address format for describing accounts.
pub type Address = sp_runtime::MultiAddress<AccountId, ()>;
/// Block header type as expected by this runtime.
pub type Header = generic::Header<BlockNumber, BlakeTwo256>;
/// Block type as expected by this runtime.
pub type Block = generic::Block<Header, UncheckedExtrinsic>;
/// A Block signed with a Justification
pub type SignedBlock = generic::SignedBlock<Block>;
/// `BlockId` type as expected by this runtime.
pub type BlockId = generic::BlockId<Block>;
/// The `TransactionExtension` to the basic transaction logic.
pub type TxExtension = (
	frame_system::CheckNonZeroSender<Runtime>,
	frame_system::CheckSpecVersion<Runtime>,
	frame_system::CheckTxVersion<Runtime>,
	frame_system::CheckGenesis<Runtime>,
	frame_system::CheckMortality<Runtime>,
	frame_system::CheckNonce<Runtime>,
	frame_system::CheckWeight<Runtime>,
	pallet_transaction_payment::ChargeTransactionPayment<Runtime>,
	frame_metadata_hash_extension::CheckMetadataHash<Runtime>,
);

/// All migrations that will run on the next runtime upgrade.
///
/// This contains the combined migrations of the last 10 releases. It allows to skip runtime
/// upgrades in case governance decides to do so. THE ORDER IS IMPORTANT.
pub type Migrations = (migrations::Unreleased, migrations::Permanent);

/// The runtime migrations per release.
#[allow(deprecated, missing_docs)]
pub mod migrations {
	use super::*;
	use pallet_balances::WeightInfo;

	parameter_types! {
		/// Weight for balance unreservations
		pub BalanceTransferAllowDeath: Weight = weights::pallet_balances_native::WeightInfo::<Runtime>::transfer_allow_death();
	}

	/// Unreleased migrations. Add new ones here:
	pub type Unreleased = (
		pallet_staking::migrations::v16::MigrateV15ToV16<Runtime>,
		pallet_session::migrations::v1::MigrateV0ToV1<
			Runtime,
			pallet_staking::migrations::v17::MigrateDisabledToSession<Runtime>,
		>,
	);

	/// Migrations/checks that do not need to be versioned and can run on every update.
	pub type Permanent = (pallet_xcm::migration::MigrateToLatestXcmVersion<Runtime>,);
}

/// Unchecked extrinsic type as expected by this runtime.
pub type UncheckedExtrinsic =
	generic::UncheckedExtrinsic<Address, RuntimeCall, Signature, TxExtension>;
/// Executive: handles dispatch to the various modules.
pub type Executive = frame_executive::Executive<
	Runtime,
	Block,
	frame_system::ChainContext<Runtime>,
	Runtime,
	AllPalletsWithSystem,
	Migrations,
>;
/// The payload being signed in the transactions.
pub type SignedPayload = generic::SignedPayload<RuntimeCall, TxExtension>;

#[cfg(feature = "runtime-benchmarks")]
mod benches {
	use super::*;
	use kusama_runtime_constants::system_parachain::AssetHubParaId;

	frame_benchmarking::define_benchmarks!(
		// Polkadot
		[polkadot_runtime_common::auctions, Auctions]
		[polkadot_runtime_common::crowdloan, Crowdloan]
		[polkadot_runtime_common::claims, Claims]
		[polkadot_runtime_common::slots, Slots]
		[polkadot_runtime_common::paras_registrar, Registrar]
		[runtime_parachains::configuration, Configuration]
		[runtime_parachains::hrmp, Hrmp]
		[runtime_parachains::disputes, ParasDisputes]
		[runtime_parachains::disputes::slashing, ParasSlashing]
		[runtime_parachains::inclusion, ParaInclusion]
		[runtime_parachains::initializer, Initializer]
		[runtime_parachains::paras_inherent, ParaInherent]
		[runtime_parachains::paras, Paras]
		[runtime_parachains::on_demand, OnDemandAssignmentProvider]
		[runtime_parachains::coretime, Coretime]
		// Substrate
		[pallet_balances, Native]
		[pallet_bags_list, VoterList]
		[pallet_beefy_mmr, BeefyMmrLeaf]
		[frame_benchmarking::baseline, Baseline::<Runtime>]
		[pallet_bounties, Bounties]
		[pallet_child_bounties, ChildBounties]
		[pallet_conviction_voting, ConvictionVoting]
		[pallet_election_provider_multi_phase, ElectionProviderMultiPhase]
		[frame_election_provider_support, ElectionProviderBench::<Runtime>]
		[pallet_fast_unstake, FastUnstake]
		[pallet_indices, Indices]
		[pallet_message_queue, MessageQueue]
		[pallet_multisig, Multisig]
		[pallet_nomination_pools, NominationPoolsBench::<Runtime>]
		[pallet_offences, OffencesBench::<Runtime>]
		[pallet_preimage, Preimage]
		[pallet_proxy, Proxy]
		[pallet_ranked_collective, FellowshipCollective]
		[pallet_recovery, Recovery]
		[pallet_referenda, Referenda]
		[pallet_referenda, FellowshipReferenda]
		[pallet_scheduler, Scheduler]
		[pallet_session, SessionBench::<Runtime>]
		[pallet_society, Society]
		[pallet_staking, Staking]
		[frame_system, SystemBench::<Runtime>]
		[frame_system_extensions, SystemExtensionsBench::<Runtime>]
		[pallet_timestamp, Timestamp]
		[pallet_transaction_payment, TransactionPayment]
		[pallet_treasury, Treasury]
		[pallet_utility, Utility]
		[pallet_vesting, Vesting]
		[pallet_whitelist, Whitelist]
		[pallet_asset_rate, AssetRate]
		[pallet_parameters, Parameters]
		[pallet_rc_migrator, RcMigrator]
		// XCM
		[pallet_xcm, PalletXcmExtrinsicsBenchmark::<Runtime>]
		[pallet_xcm_benchmarks::fungible, pallet_xcm_benchmarks::fungible::Pallet::<Runtime>]
		[pallet_xcm_benchmarks::generic, pallet_xcm_benchmarks::generic::Pallet::<Runtime>]
	);
	use xcm_builder::MintLocation;
	use xcm_config::{
		AssetHubLocation, SovereignAccountOf, TeleportTracking, TokenLocation, XcmConfig,
	};

	impl pallet_session_benchmarking::Config for Runtime {}
	impl pallet_offences_benchmarking::Config for Runtime {}
	impl pallet_election_provider_support_benchmarking::Config for Runtime {}
	impl frame_system_benchmarking::Config for Runtime {}
	impl frame_benchmarking::baseline::Config for Runtime {}
	impl pallet_nomination_pools_benchmarking::Config for Runtime {}
	impl runtime_parachains::disputes::slashing::benchmarking::Config for Runtime {}

	parameter_types! {
		pub ExistentialDepositAsset: Option<Asset> = Some((
			TokenLocation::get(),
			ExistentialDeposit::get()
		).into());
		pub const RandomParaId: ParaId = ParaId::new(43211234);
	}

	impl pallet_xcm::benchmarking::Config for Runtime {
		type DeliveryHelper = (
			polkadot_runtime_common::xcm_sender::ToParachainDeliveryHelper<
				XcmConfig,
				ExistentialDepositAsset,
				xcm_config::PriceForChildParachainDelivery,
				AssetHubParaId,
				Dmp,
			>,
			polkadot_runtime_common::xcm_sender::ToParachainDeliveryHelper<
				XcmConfig,
				ExistentialDepositAsset,
				xcm_config::PriceForChildParachainDelivery,
				RandomParaId,
				Dmp,
			>,
		);

		fn reachable_dest() -> Option<Location> {
			Some(AssetHubLocation::get())
		}

		fn teleportable_asset_and_dest() -> Option<(Asset, Location)> {
			// Relay/native token can be teleported to/from AH.
			Some((
				Asset { fun: Fungible(ExistentialDeposit::get()), id: AssetId(Here.into()) },
				AssetHubLocation::get(),
			))
		}

		fn reserve_transferable_asset_and_dest() -> Option<(Asset, Location)> {
			// Relay can reserve transfer native token to some random parachain.
			Some((
				Asset { fun: Fungible(ExistentialDeposit::get()), id: AssetId(Here.into()) },
				Parachain(RandomParaId::get().into()).into(),
			))
		}

		fn set_up_complex_asset_transfer(
		) -> Option<(Assets, u32, Location, alloc::boxed::Box<dyn FnOnce()>)> {
			// Relay supports only native token, either reserve transfer it to non-system
			// parachains, or teleport it to system parachain. Use the teleport case for
			// benchmarking as it's slightly heavier.
			// Relay/native token can be teleported to/from AH.
			let native_location = Here.into();
			let dest = AssetHubLocation::get();
			pallet_xcm::benchmarking::helpers::native_teleport_as_asset_transfer::<Runtime>(
				native_location,
				dest,
			)
		}

		fn get_asset() -> Asset {
			Asset { id: AssetId(Location::here()), fun: Fungible(ExistentialDeposit::get()) }
		}
	}

	impl pallet_xcm_benchmarks::Config for Runtime {
		type XcmConfig = XcmConfig;
		type AccountIdConverter = SovereignAccountOf;
		type DeliveryHelper = polkadot_runtime_common::xcm_sender::ToParachainDeliveryHelper<
			XcmConfig,
			ExistentialDepositAsset,
			xcm_config::PriceForChildParachainDelivery,
			AssetHubParaId,
			Dmp,
		>;
		fn valid_destination() -> Result<Location, BenchmarkError> {
			Ok(AssetHubLocation::get())
		}
		fn worst_case_holding(_depositable_count: u32) -> Assets {
			// Kusama only knows about KSM.
			vec![Asset { id: AssetId(TokenLocation::get()), fun: Fungible(1_000_000 * UNITS) }]
				.into()
		}
	}

	parameter_types! {
		pub TrustedTeleporter: Option<(Location, Asset)> = Some((
			AssetHubLocation::get(),
			Asset { fun: Fungible(UNITS), id: AssetId(TokenLocation::get()) },
		));
		pub const TrustedReserve: Option<(Location, Asset)> = None;
		pub LocalCheckAccount: (AccountId, MintLocation) = TeleportTracking::get().unwrap();
	}

	impl pallet_xcm_benchmarks::fungible::Config for Runtime {
		type TransactAsset = Balances;

		type CheckedAccount = LocalCheckAccount;
		type TrustedTeleporter = TrustedTeleporter;
		type TrustedReserve = TrustedReserve;

		fn get_asset() -> Asset {
			// We put more than ED here for being able to keep accounts alive when transferring
			// and paying the delivery fees.
			Asset {
				id: AssetId(TokenLocation::get()),
				fun: Fungible(1_000_000 * ExistentialDeposit::get()),
			}
		}
	}

	impl pallet_xcm_benchmarks::generic::Config for Runtime {
		type TransactAsset = Balances;
		type RuntimeCall = RuntimeCall;

		fn worst_case_response() -> (u64, Response) {
			(0u64, Response::Version(Default::default()))
		}

		fn worst_case_asset_exchange() -> Result<(Assets, Assets), BenchmarkError> {
			// Kusama doesn't support asset exchanges
			Err(BenchmarkError::Skip)
		}

		fn universal_alias() -> Result<(Location, Junction), BenchmarkError> {
			// The XCM executor of Kusama doesn't have a configured `UniversalAliases`
			Err(BenchmarkError::Skip)
		}

		fn transact_origin_and_runtime_call() -> Result<(Location, RuntimeCall), BenchmarkError> {
			Ok((
				AssetHubLocation::get(),
				frame_system::Call::remark_with_event { remark: vec![] }.into(),
			))
		}

		fn subscribe_origin() -> Result<Location, BenchmarkError> {
			Ok(AssetHubLocation::get())
		}

		fn claimable_asset() -> Result<(Location, Location, Assets), BenchmarkError> {
			let origin = AssetHubLocation::get();
			let assets: Assets = (AssetId(TokenLocation::get()), 1_000 * UNITS).into();
			let ticket = Location { parents: 0, interior: Here };
			Ok((origin, ticket, assets))
		}

		fn worst_case_for_trader() -> Result<(Asset, WeightLimit), BenchmarkError> {
			Ok((
				Asset { id: AssetId(TokenLocation::get()), fun: Fungible(1_000_000 * UNITS) },
				Limited(Weight::from_parts(5000, 5000)),
			))
		}

		fn unlockable_asset() -> Result<(Location, Location, Asset), BenchmarkError> {
			// Kusama doesn't support asset locking
			Err(BenchmarkError::Skip)
		}

		fn export_message_origin_and_destination(
		) -> Result<(Location, NetworkId, InteriorLocation), BenchmarkError> {
			// Kusama doesn't support exporting messages
			Err(BenchmarkError::Skip)
		}

		fn alias_origin() -> Result<(Location, Location), BenchmarkError> {
			let origin = Location::new(0, [Parachain(1000)]);
			let target =
				Location::new(0, [Parachain(1000), AccountId32 { id: [128u8; 32], network: None }]);
			Ok((origin, target))
		}
	}

	pub type Native = pallet_balances::Pallet<Runtime, ()>;
	pub use frame_benchmarking::{
		baseline::Pallet as Baseline, BenchmarkBatch, BenchmarkError, BenchmarkList,
	};
	pub use frame_support::traits::{StorageInfoTrait, WhitelistedStorageKeys};
	pub use frame_system_benchmarking::{
		extensions::Pallet as SystemExtensionsBench, Pallet as SystemBench,
	};
	pub use pallet_election_provider_support_benchmarking::Pallet as ElectionProviderBench;
	pub use pallet_nomination_pools_benchmarking::Pallet as NominationPoolsBench;
	pub use pallet_offences_benchmarking::Pallet as OffencesBench;
	pub use pallet_session_benchmarking::Pallet as SessionBench;
	pub use pallet_xcm::benchmarking::Pallet as PalletXcmExtrinsicsBenchmark;
	pub use sp_storage::TrackedStorageKey;
}

#[cfg(feature = "runtime-benchmarks")]
use benches::*;

impl Runtime {
	fn impl_experimental_inflation_info() -> InflationInfo {
		use pallet_staking::{ActiveEra, EraPayout, ErasTotalStake};
		let (staked, _start) = ActiveEra::<Runtime>::get()
			.map(|ae| (ErasTotalStake::<Runtime>::get(ae.index), ae.start.unwrap_or(0)))
			.unwrap_or((0, 0));

		let ideal_staking_rate = dynamic_params::inflation::IdealStake::get();
		let inflation = if dynamic_params::inflation::UseAuctionSlots::get() {
			let auctioned_slots = parachains_paras::Parachains::<Runtime>::get()
				.into_iter()
				// All active para-ids that do not belong to a system chain is the number of
				// parachains that we should take into account for inflation.
				.filter(|i| *i >= LOWEST_PUBLIC_ID)
				.count() as u64;
			ideal_staking_rate
				.saturating_sub(Perquintill::from_rational(auctioned_slots.min(60), 200u64))
		} else {
			ideal_staking_rate
		};

		// We assume un-delayed 6h eras.
		let era_duration = 6 * (HOURS as Moment) * MILLISECS_PER_BLOCK;
		let next_mint =
			<Self as pallet_staking::Config>::EraPayout::era_payout(staked, 0, era_duration);

		InflationInfo { inflation, next_mint }
	}
}

sp_api::impl_runtime_apis! {
	impl relay_common::apis::Inflation<Block> for Runtime {
		fn experimental_inflation_prediction_info() -> InflationInfo {
			Runtime::impl_experimental_inflation_info()
		}
	}

	impl sp_api::Core<Block> for Runtime {
		fn version() -> RuntimeVersion {
			VERSION
		}

		fn execute_block(block: Block) {
			Executive::execute_block(block);
		}

		fn initialize_block(header: &<Block as BlockT>::Header) -> sp_runtime::ExtrinsicInclusionMode {
			Executive::initialize_block(header)
		}
	}

	impl sp_api::Metadata<Block> for Runtime {
		fn metadata() -> OpaqueMetadata {
			OpaqueMetadata::new(Runtime::metadata().into())
		}

		fn metadata_at_version(version: u32) -> Option<OpaqueMetadata> {
			Runtime::metadata_at_version(version)
		}

		fn metadata_versions() -> Vec<u32> {
			Runtime::metadata_versions()
		}
	}

	impl sp_block_builder::BlockBuilder<Block> for Runtime {
		fn apply_extrinsic(extrinsic: <Block as BlockT>::Extrinsic) -> ApplyExtrinsicResult {
			Executive::apply_extrinsic(extrinsic)
		}

		fn finalize_block() -> <Block as BlockT>::Header {
			Executive::finalize_block()
		}

		fn inherent_extrinsics(data: sp_inherents::InherentData) -> Vec<<Block as BlockT>::Extrinsic> {
			data.create_extrinsics()
		}

		fn check_inherents(
			block: Block,
			data: sp_inherents::InherentData,
		) -> sp_inherents::CheckInherentsResult {
			data.check_extrinsics(&block)
		}
	}

	impl sp_transaction_pool::runtime_api::TaggedTransactionQueue<Block> for Runtime {
		fn validate_transaction(
			source: TransactionSource,
			tx: <Block as BlockT>::Extrinsic,
			block_hash: <Block as BlockT>::Hash,
		) -> TransactionValidity {
			Executive::validate_transaction(source, tx, block_hash)
		}
	}

	impl sp_offchain::OffchainWorkerApi<Block> for Runtime {
		fn offchain_worker(header: &<Block as BlockT>::Header) {
			Executive::offchain_worker(header)
		}
	}

	#[api_version(13)]
	impl polkadot_primitives::runtime_api::ParachainHost<Block> for Runtime {
		fn validators() -> Vec<ValidatorId> {
			parachains_runtime_api_impl::validators::<Runtime>()
		}

		fn validator_groups() -> (Vec<Vec<ValidatorIndex>>, GroupRotationInfo<BlockNumber>) {
			parachains_runtime_api_impl::validator_groups::<Runtime>()
		}

		fn availability_cores() -> Vec<CoreState<Hash, BlockNumber>> {
			parachains_runtime_api_impl::availability_cores::<Runtime>()
		}

		fn persisted_validation_data(para_id: ParaId, assumption: OccupiedCoreAssumption)
			-> Option<PersistedValidationData<Hash, BlockNumber>> {
			parachains_runtime_api_impl::persisted_validation_data::<Runtime>(para_id, assumption)
		}

		fn assumed_validation_data(
			para_id: ParaId,
			expected_persisted_validation_data_hash: Hash,
		) -> Option<(PersistedValidationData<Hash, BlockNumber>, ValidationCodeHash)> {
			parachains_runtime_api_impl::assumed_validation_data::<Runtime>(
				para_id,
				expected_persisted_validation_data_hash,
			)
		}

		fn check_validation_outputs(
			para_id: ParaId,
			outputs: polkadot_primitives::CandidateCommitments,
		) -> bool {
			parachains_runtime_api_impl::check_validation_outputs::<Runtime>(para_id, outputs)
		}

		fn session_index_for_child() -> SessionIndex {
			parachains_runtime_api_impl::session_index_for_child::<Runtime>()
		}

		fn validation_code(para_id: ParaId, assumption: OccupiedCoreAssumption)
			-> Option<ValidationCode> {
			parachains_runtime_api_impl::validation_code::<Runtime>(para_id, assumption)
		}

		fn candidate_pending_availability(para_id: ParaId) -> Option<CommittedCandidateReceiptV2<Hash>> {
			#[allow(deprecated)]
			parachains_runtime_api_impl::candidate_pending_availability::<Runtime>(para_id)
		}

		fn candidate_events() -> Vec<CandidateEvent<Hash>> {
			parachains_runtime_api_impl::candidate_events::<Runtime, _>(|ev| {
				match ev {
					RuntimeEvent::ParaInclusion(ev) => {
						Some(ev)
					}
					_ => None,
				}
			})
		}

		fn session_info(index: SessionIndex) -> Option<SessionInfo> {
			parachains_runtime_api_impl::session_info::<Runtime>(index)
		}

		fn session_executor_params(session_index: SessionIndex) -> Option<ExecutorParams> {
			parachains_runtime_api_impl::session_executor_params::<Runtime>(session_index)
		}

		fn dmq_contents(recipient: ParaId) -> Vec<InboundDownwardMessage<BlockNumber>> {
			parachains_runtime_api_impl::dmq_contents::<Runtime>(recipient)
		}

		fn inbound_hrmp_channels_contents(
			recipient: ParaId
		) -> BTreeMap<ParaId, Vec<InboundHrmpMessage<BlockNumber>>> {
			parachains_runtime_api_impl::inbound_hrmp_channels_contents::<Runtime>(recipient)
		}

		fn validation_code_by_hash(hash: ValidationCodeHash) -> Option<ValidationCode> {
			parachains_runtime_api_impl::validation_code_by_hash::<Runtime>(hash)
		}

		fn on_chain_votes() -> Option<ScrapedOnChainVotes<Hash>> {
			parachains_runtime_api_impl::on_chain_votes::<Runtime>()
		}

		fn submit_pvf_check_statement(
			stmt: polkadot_primitives::PvfCheckStatement,
			signature: polkadot_primitives::ValidatorSignature,
		) {
			parachains_runtime_api_impl::submit_pvf_check_statement::<Runtime>(stmt, signature)
		}

		fn pvfs_require_precheck() -> Vec<ValidationCodeHash> {
			parachains_runtime_api_impl::pvfs_require_precheck::<Runtime>()
		}

		fn validation_code_hash(para_id: ParaId, assumption: OccupiedCoreAssumption)
			-> Option<ValidationCodeHash>
		{
			parachains_runtime_api_impl::validation_code_hash::<Runtime>(para_id, assumption)
		}

		fn disputes() -> Vec<(SessionIndex, CandidateHash, DisputeState<BlockNumber>)> {
			parachains_runtime_api_impl::get_session_disputes::<Runtime>()
		}

		fn unapplied_slashes(
		) -> Vec<(SessionIndex, CandidateHash, slashing::PendingSlashes)> {
			parachains_runtime_api_impl::unapplied_slashes::<Runtime>()
		}

		fn key_ownership_proof(
			validator_id: ValidatorId,
		) -> Option<slashing::OpaqueKeyOwnershipProof> {
			use codec::Encode;

			Historical::prove((PARACHAIN_KEY_TYPE_ID, validator_id))
				.map(|p| p.encode())
				.map(slashing::OpaqueKeyOwnershipProof::new)
		}

		fn submit_report_dispute_lost(
			dispute_proof: slashing::DisputeProof,
			key_ownership_proof: slashing::OpaqueKeyOwnershipProof,
		) -> Option<()> {
			parachains_runtime_api_impl::submit_unsigned_slashing_report::<Runtime>(
				dispute_proof,
				key_ownership_proof,
			)
		}

		fn minimum_backing_votes() -> u32 {
			parachains_runtime_api_impl::minimum_backing_votes::<Runtime>()
		}

		fn para_backing_state(para_id: ParaId) -> Option<polkadot_primitives::vstaging::async_backing::BackingState> {
			#[allow(deprecated)]
			parachains_runtime_api_impl::backing_state::<Runtime>(para_id)
		}

		fn async_backing_params() -> polkadot_primitives::AsyncBackingParams {
			#[allow(deprecated)]
			parachains_runtime_api_impl::async_backing_params::<Runtime>()
		}

		fn disabled_validators() -> Vec<ValidatorIndex> {
			parachains_runtime_api_impl::disabled_validators::<Runtime>()
		}

		fn node_features() -> NodeFeatures {
			parachains_runtime_api_impl::node_features::<Runtime>()
		}

		fn approval_voting_params() -> ApprovalVotingParams {
			parachains_runtime_api_impl::approval_voting_params::<Runtime>()
		}

		fn claim_queue() -> BTreeMap<CoreIndex, VecDeque<ParaId>> {
			parachains_runtime_api_impl::claim_queue::<Runtime>()
		}

		fn candidates_pending_availability(para_id: ParaId) -> Vec<CommittedCandidateReceiptV2<Hash>> {
			parachains_runtime_api_impl::candidates_pending_availability::<Runtime>(para_id)
		}

		fn validation_code_bomb_limit() -> u32 {
			parachains_runtime_api_impl_vstaging::validation_code_bomb_limit::<Runtime>()
		}

		fn backing_constraints(para_id: ParaId) -> Option<Constraints> {
			parachains_runtime_api_impl_vstaging::backing_constraints::<Runtime>(para_id)
		}

		fn scheduling_lookahead() -> u32 {
			parachains_runtime_api_impl_vstaging::scheduling_lookahead::<Runtime>()
		}
	}

	impl beefy_primitives::BeefyApi<Block, BeefyId> for Runtime {
		fn beefy_genesis() -> Option<BlockNumber> {
			pallet_beefy::GenesisBlock::<Runtime>::get()
		}

		fn validator_set() -> Option<beefy_primitives::ValidatorSet<BeefyId>> {
			Beefy::validator_set()
		}

		fn submit_report_double_voting_unsigned_extrinsic(
			equivocation_proof:
				beefy_primitives::DoubleVotingProof<BlockNumber, BeefyId, BeefySignature>,
			key_owner_proof: OpaqueKeyOwnershipProof,
		) -> Option<()> {
			let key_owner_proof = key_owner_proof.decode()?;

			Beefy::submit_unsigned_double_voting_report(
				equivocation_proof,
				key_owner_proof,
			)
		}

		fn submit_report_fork_voting_unsigned_extrinsic(
			equivocation_proof: beefy_primitives::ForkVotingProof<Header, BeefyId, OpaqueValue>,
			key_owner_proof: OpaqueKeyOwnershipProof,
		) -> Option<()> {
			Beefy::submit_unsigned_fork_voting_report(
				equivocation_proof.try_into()?,
				key_owner_proof.decode()?,
			)
		}

		fn submit_report_future_block_voting_unsigned_extrinsic(
			equivocation_proof: beefy_primitives::FutureBlockVotingProof<BlockNumber,BeefyId> ,
			key_owner_proof: OpaqueKeyOwnershipProof,
		) -> Option<()> {
			Beefy::submit_unsigned_future_block_voting_report(
				equivocation_proof,
				key_owner_proof.decode()?,
			)
		}

		fn generate_key_ownership_proof(
			_set_id: beefy_primitives::ValidatorSetId,
			authority_id: BeefyId,
		) -> Option<beefy_primitives::OpaqueKeyOwnershipProof> {
			use codec::Encode;

			Historical::prove((beefy_primitives::KEY_TYPE, authority_id))
				.map(|p| p.encode())
				.map(beefy_primitives::OpaqueKeyOwnershipProof::new)
		}

		fn generate_ancestry_proof(
			prev_block_number: BlockNumber,
			best_known_block_number: Option<BlockNumber>,
		) -> Option<sp_runtime::OpaqueValue> {
			Mmr::generate_ancestry_proof(prev_block_number, best_known_block_number)
				.map(|p| p.encode())
				.map(OpaqueKeyOwnershipProof::new)
				.ok()
		}
	}

	impl mmr::MmrApi<Block, Hash, BlockNumber> for Runtime {
		fn mmr_root() -> Result<mmr::Hash, mmr::Error> {
			Ok(Mmr::mmr_root())
		}

		fn mmr_leaf_count() -> Result<mmr::LeafIndex, mmr::Error> {
			Ok(Mmr::mmr_leaves())
		}

		fn generate_proof(
			block_numbers: Vec<BlockNumber>,
			best_known_block_number: Option<BlockNumber>,
		) -> Result<(Vec<mmr::EncodableOpaqueLeaf>, mmr::LeafProof<mmr::Hash>), mmr::Error> {
			Mmr::generate_proof(block_numbers, best_known_block_number).map(
				|(leaves, proof)| {
					(
						leaves
							.into_iter()
							.map(|leaf| mmr::EncodableOpaqueLeaf::from_leaf(&leaf))
							.collect(),
						proof,
					)
				},
			)
		}

		fn verify_proof(leaves: Vec<mmr::EncodableOpaqueLeaf>, proof: mmr::LeafProof<mmr::Hash>)
			-> Result<(), mmr::Error>
		{
			let leaves = leaves.into_iter().map(|leaf|
				leaf.into_opaque_leaf()
				.try_decode()
				.ok_or(mmr::Error::Verify)).collect::<Result<Vec<mmr::Leaf>, mmr::Error>>()?;
			Mmr::verify_leaves(leaves, proof)
		}

		fn verify_proof_stateless(
			root: mmr::Hash,
			leaves: Vec<mmr::EncodableOpaqueLeaf>,
			proof: mmr::LeafProof<mmr::Hash>
		) -> Result<(), mmr::Error> {
			let nodes = leaves.into_iter().map(|leaf|mmr::DataOrHash::Data(leaf.into_opaque_leaf())).collect();
			pallet_mmr::verify_leaves_proof::<mmr::Hashing, _>(root, nodes, proof)
		}
	}

	impl pallet_beefy_mmr::BeefyMmrApi<Block, Hash> for RuntimeApi {
		fn authority_set_proof() -> beefy_primitives::mmr::BeefyAuthoritySet<Hash> {
			BeefyMmrLeaf::authority_set_proof()
		}

		fn next_authority_set_proof() -> beefy_primitives::mmr::BeefyNextAuthoritySet<Hash> {
			BeefyMmrLeaf::next_authority_set_proof()
		}
	}

	impl fg_primitives::GrandpaApi<Block> for Runtime {
		fn grandpa_authorities() -> Vec<(GrandpaId, u64)> {
			Grandpa::grandpa_authorities()
		}

		fn current_set_id() -> fg_primitives::SetId {
			Grandpa::current_set_id()
		}

		fn submit_report_equivocation_unsigned_extrinsic(
			equivocation_proof: fg_primitives::EquivocationProof<
				<Block as BlockT>::Hash,
				sp_runtime::traits::NumberFor<Block>,
			>,
			key_owner_proof: fg_primitives::OpaqueKeyOwnershipProof,
		) -> Option<()> {
			let key_owner_proof = key_owner_proof.decode()?;

			Grandpa::submit_unsigned_equivocation_report(
				equivocation_proof,
				key_owner_proof,
			)
		}

		fn generate_key_ownership_proof(
			_set_id: fg_primitives::SetId,
			authority_id: fg_primitives::AuthorityId,
		) -> Option<fg_primitives::OpaqueKeyOwnershipProof> {
			use codec::Encode;

			Historical::prove((fg_primitives::KEY_TYPE, authority_id))
				.map(|p| p.encode())
				.map(fg_primitives::OpaqueKeyOwnershipProof::new)
		}
	}

	impl babe_primitives::BabeApi<Block> for Runtime {
		fn configuration() -> babe_primitives::BabeConfiguration {
			let epoch_config = Babe::epoch_config().unwrap_or(BABE_GENESIS_EPOCH_CONFIG);
			babe_primitives::BabeConfiguration {
				slot_duration: Babe::slot_duration(),
				epoch_length: EpochDuration::get(),
				c: epoch_config.c,
				authorities: Babe::authorities().to_vec(),
				randomness: Babe::randomness(),
				allowed_slots: epoch_config.allowed_slots,
			}
		}

		fn current_epoch_start() -> babe_primitives::Slot {
			Babe::current_epoch_start()
		}

		fn current_epoch() -> babe_primitives::Epoch {
			Babe::current_epoch()
		}

		fn next_epoch() -> babe_primitives::Epoch {
			Babe::next_epoch()
		}

		fn generate_key_ownership_proof(
			_slot: babe_primitives::Slot,
			authority_id: babe_primitives::AuthorityId,
		) -> Option<babe_primitives::OpaqueKeyOwnershipProof> {
			use codec::Encode;

			Historical::prove((babe_primitives::KEY_TYPE, authority_id))
				.map(|p| p.encode())
				.map(babe_primitives::OpaqueKeyOwnershipProof::new)
		}

		fn submit_report_equivocation_unsigned_extrinsic(
			equivocation_proof: babe_primitives::EquivocationProof<<Block as BlockT>::Header>,
			key_owner_proof: babe_primitives::OpaqueKeyOwnershipProof,
		) -> Option<()> {
			let key_owner_proof = key_owner_proof.decode()?;

			Babe::submit_unsigned_equivocation_report(
				equivocation_proof,
				key_owner_proof,
			)
		}
	}

	impl authority_discovery_primitives::AuthorityDiscoveryApi<Block> for Runtime {
		fn authorities() -> Vec<AuthorityDiscoveryId> {
			parachains_runtime_api_impl::relevant_authority_ids::<Runtime>()
		}
	}

	impl sp_session::SessionKeys<Block> for Runtime {
		fn generate_session_keys(seed: Option<Vec<u8>>) -> Vec<u8> {
			SessionKeys::generate(seed)
		}

		fn decode_session_keys(
			encoded: Vec<u8>,
		) -> Option<Vec<(Vec<u8>, sp_core::crypto::KeyTypeId)>> {
			SessionKeys::decode_into_raw_public_keys(&encoded)
		}
	}

	impl frame_system_rpc_runtime_api::AccountNonceApi<Block, AccountId, Nonce> for Runtime {
		fn account_nonce(account: AccountId) -> Nonce {
			System::account_nonce(account)
		}
	}

	impl pallet_transaction_payment_rpc_runtime_api::TransactionPaymentApi<
		Block,
		Balance,
	> for Runtime {
		fn query_info(uxt: <Block as BlockT>::Extrinsic, len: u32) -> RuntimeDispatchInfo<Balance> {
			TransactionPayment::query_info(uxt, len)
		}
		fn query_fee_details(uxt: <Block as BlockT>::Extrinsic, len: u32) -> FeeDetails<Balance> {
			TransactionPayment::query_fee_details(uxt, len)
		}
		fn query_weight_to_fee(weight: Weight) -> Balance {
			TransactionPayment::weight_to_fee(weight)
		}
		fn query_length_to_fee(length: u32) -> Balance {
			TransactionPayment::length_to_fee(length)
		}
	}

	impl pallet_transaction_payment_rpc_runtime_api::TransactionPaymentCallApi<Block, Balance, RuntimeCall>
		for Runtime
	{
		fn query_call_info(call: RuntimeCall, len: u32) -> RuntimeDispatchInfo<Balance> {
			TransactionPayment::query_call_info(call, len)
		}
		fn query_call_fee_details(call: RuntimeCall, len: u32) -> FeeDetails<Balance> {
			TransactionPayment::query_call_fee_details(call, len)
		}
		fn query_weight_to_fee(weight: Weight) -> Balance {
			TransactionPayment::weight_to_fee(weight)
		}
		fn query_length_to_fee(length: u32) -> Balance {
			TransactionPayment::length_to_fee(length)
		}
	}

	impl xcm_runtime_apis::fees::XcmPaymentApi<Block> for Runtime {
		fn query_acceptable_payment_assets(xcm_version: xcm::Version) -> Result<Vec<VersionedAssetId>, XcmPaymentApiError> {
			let acceptable_assets = vec![AssetId(xcm_config::TokenLocation::get())];
			XcmPallet::query_acceptable_payment_assets(xcm_version, acceptable_assets)
		}

		fn query_weight_to_asset_fee(weight: Weight, asset: VersionedAssetId) -> Result<u128, XcmPaymentApiError> {
			use crate::xcm_config::XcmConfig;
			type Trader = <XcmConfig as xcm_executor::Config>::Trader;
			XcmPallet::query_weight_to_asset_fee::<Trader>(weight, asset)
		}

		fn query_xcm_weight(message: VersionedXcm<()>) -> Result<Weight, XcmPaymentApiError> {
			XcmPallet::query_xcm_weight(message)
		}

		fn query_delivery_fees(destination: VersionedLocation, message: VersionedXcm<()>) -> Result<VersionedAssets, XcmPaymentApiError> {
			XcmPallet::query_delivery_fees(destination, message)
		}
	}

	impl xcm_runtime_apis::dry_run::DryRunApi<Block, RuntimeCall, RuntimeEvent, OriginCaller> for Runtime {
		fn dry_run_call(origin: OriginCaller, call: RuntimeCall, result_xcms_version: XcmVersion) -> Result<CallDryRunEffects<RuntimeEvent>, XcmDryRunApiError> {
			XcmPallet::dry_run_call::<Runtime, xcm_config::XcmRouter, OriginCaller, RuntimeCall>(origin, call, result_xcms_version)
		}

		fn dry_run_xcm(origin_location: VersionedLocation, xcm: VersionedXcm<RuntimeCall>) -> Result<XcmDryRunEffects<RuntimeEvent>, XcmDryRunApiError> {
			XcmPallet::dry_run_xcm::<Runtime, xcm_config::XcmRouter, RuntimeCall, xcm_config::XcmConfig>(origin_location, xcm)
		}
	}

	impl xcm_runtime_apis::conversions::LocationToAccountApi<Block, AccountId> for Runtime {
		fn convert_location(location: VersionedLocation) -> Result<
			AccountId,
			xcm_runtime_apis::conversions::Error
		> {
			xcm_runtime_apis::conversions::LocationToAccountHelper::<
				AccountId,
				xcm_config::SovereignAccountOf,
			>::convert_location(location)
		}
	}

	impl pallet_nomination_pools_runtime_api::NominationPoolsApi<
		Block,
		AccountId,
		Balance,
	> for Runtime {
		fn pending_rewards(member: AccountId) -> Balance {
			NominationPools::api_pending_rewards(member).unwrap_or_default()
		}

		fn points_to_balance(pool_id: pallet_nomination_pools::PoolId, points: Balance) -> Balance {
			NominationPools::api_points_to_balance(pool_id, points)
		}

		fn balance_to_points(pool_id: pallet_nomination_pools::PoolId, new_funds: Balance) -> Balance {
			NominationPools::api_balance_to_points(pool_id, new_funds)
		}

		fn pool_pending_slash(pool_id: pallet_nomination_pools::PoolId) -> Balance {
			NominationPools::api_pool_pending_slash(pool_id)
		}

		fn member_pending_slash(member: AccountId) -> Balance {
			NominationPools::api_member_pending_slash(member)
		}

		fn pool_needs_delegate_migration(pool_id: pallet_nomination_pools::PoolId) -> bool {
			NominationPools::api_pool_needs_delegate_migration(pool_id)
		}

		fn member_needs_delegate_migration(member: AccountId) -> bool {
			NominationPools::api_member_needs_delegate_migration(member)
		}

		fn member_total_balance(who: AccountId) -> Balance {
			NominationPools::api_member_total_balance(who)
		}

		fn pool_balance(pool_id: pallet_nomination_pools::PoolId) -> Balance {
			NominationPools::api_pool_balance(pool_id)
		}

		fn pool_accounts(pool_id: pallet_nomination_pools::PoolId) -> (AccountId, AccountId) {
			NominationPools::api_pool_accounts(pool_id)
		}
	}

	impl pallet_staking_runtime_api::StakingApi<Block, Balance, AccountId> for Runtime {
		fn nominations_quota(balance: Balance) -> u32 {
			Staking::api_nominations_quota(balance)
		}

		fn eras_stakers_page_count(era: sp_staking::EraIndex, account: AccountId) -> sp_staking::Page {
			Staking::api_eras_stakers_page_count(era, account)
		}

		fn pending_rewards(era: sp_staking::EraIndex, account: AccountId) -> bool {
			Staking::api_pending_rewards(era, account)
		}
	}

	impl sp_genesis_builder::GenesisBuilder<Block> for Runtime {
		fn build_state(config: Vec<u8>) -> sp_genesis_builder::Result {
			build_state::<RuntimeGenesisConfig>(config)
		}

		fn get_preset(id: &Option<sp_genesis_builder::PresetId>) -> Option<Vec<u8>> {
			get_preset::<RuntimeGenesisConfig>(id, &genesis_config_presets::get_preset)
		}

		fn preset_names() -> Vec<sp_genesis_builder::PresetId> {
			genesis_config_presets::preset_names()
		}
	}

	#[cfg(feature = "try-runtime")]
	impl frame_try_runtime::TryRuntime<Block> for Runtime {
		fn on_runtime_upgrade(checks: frame_try_runtime::UpgradeCheckSelect) -> (Weight, Weight) {
			log::info!("try-runtime::on_runtime_upgrade kusama.");
			let weight = Executive::try_runtime_upgrade(checks).unwrap();
			(weight, BlockWeights::get().max_block)
		}

		fn execute_block(
			block: Block,
			state_root_check: bool,
			signature_check: bool,
			select: frame_try_runtime::TryStateSelect,
		) -> Weight {
			// NOTE: intentional unwrap: we don't want to propagate the error backwards, and want to
			// have a backtrace here.
			Executive::try_execute_block(block, state_root_check, signature_check, select).unwrap()
		}
	}

	#[cfg(feature = "runtime-benchmarks")]
	impl frame_benchmarking::Benchmark<Block> for Runtime {
		fn benchmark_metadata(extra: bool) -> (
			Vec<frame_benchmarking::BenchmarkList>,
			Vec<frame_support::traits::StorageInfo>,
		) {
			let mut list = Vec::<BenchmarkList>::new();
			list_benchmarks!(list, extra);

			let storage_info = AllPalletsWithSystem::storage_info();
			(list, storage_info)
		}

		fn dispatch_benchmark(
			config: frame_benchmarking::BenchmarkConfig
		) -> Result<
			Vec<frame_benchmarking::BenchmarkBatch>,
			alloc::string::String,
		> {
			let mut whitelist: Vec<TrackedStorageKey> = AllPalletsWithSystem::whitelisted_storage_keys();
			let treasury_key = frame_system::Account::<Runtime>::hashed_key_for(Treasury::account_id());
			whitelist.push(treasury_key.to_vec().into());

			let mut batches = Vec::<BenchmarkBatch>::new();
			let params = (&config, &whitelist);

			add_benchmarks!(params, batches);

			Ok(batches)
		}
	}
}

#[cfg(test)]
mod fees_tests {
	use super::*;
	use sp_runtime::assert_eq_error_rate;

	#[test]
	fn signed_deposit_is_sensible() {
		// ensure this number does not change, or that it is checked after each change.
		// a 1 MB solution should need around 0.16 KSM deposit
		let deposit = SignedFixedDeposit::get() + (SignedDepositByte::get() * 1024 * 1024);
		assert_eq_error_rate!(deposit, UNITS * 167 / 100, UNITS / 100);
	}
}

#[cfg(test)]
mod multiplier_tests {
	use super::*;
	use frame_support::{
		dispatch::DispatchInfo,
		traits::{OnFinalize, PalletInfoAccess},
	};
	use polkadot_runtime_common::{MinimumMultiplier, TargetBlockFullness};
	use separator::Separatable;
	use sp_runtime::traits::Convert;

	fn run_with_system_weight<F>(w: Weight, mut assertions: F)
	where
		F: FnMut(),
	{
		let mut t: sp_io::TestExternalities = frame_system::GenesisConfig::<Runtime>::default()
			.build_storage()
			.unwrap()
			.into();
		t.execute_with(|| {
			System::set_block_consumed_resources(w, 0);
			assertions()
		});
	}

	#[test]
	fn multiplier_can_grow_from_zero() {
		let minimum_multiplier = MinimumMultiplier::get();
		let target = TargetBlockFullness::get() *
			BlockWeights::get().get(DispatchClass::Normal).max_total.unwrap();
		// if the min is too small, then this will not change, and we are doomed forever.
		// the weight is 1/100th bigger than target.
		run_with_system_weight(target.saturating_mul(101) / 100, || {
			let next = SlowAdjustingFeeUpdate::<Runtime>::convert(minimum_multiplier);
			assert!(next > minimum_multiplier, "{next:?} !>= {minimum_multiplier:?}");
		})
	}

	#[test]
	fn fast_unstake_estimate() {
		use pallet_fast_unstake::WeightInfo;
		let block_time = BlockWeights::get().max_block.ref_time() as f32;
		let on_idle = weights::pallet_fast_unstake::WeightInfo::<Runtime>::on_idle_check(
			1000,
			<Runtime as pallet_fast_unstake::Config>::BatchSize::get(),
		)
		.ref_time() as f32;
		println!("ratio of block weight for full batch fast-unstake {}", on_idle / block_time);
		assert!(on_idle / block_time <= 0.5f32)
	}

	#[test]
	fn treasury_pallet_index_is_correct() {
		assert_eq!(TREASURY_PALLET_ID, <Treasury as PalletInfoAccess>::index() as u8);
	}

	#[test]
	#[ignore]
	fn multiplier_growth_simulator() {
		// assume the multiplier is initially set to its minimum. We update it with values twice the
		//target (target is 25%, thus 50%) and we see at which point it reaches 1.
		let mut multiplier = MinimumMultiplier::get();
		let block_weight = BlockWeights::get().get(DispatchClass::Normal).max_total.unwrap();
		let mut blocks = 0;
		let mut fees_paid = 0;

		frame_system::Pallet::<Runtime>::set_block_consumed_resources(Weight::MAX, 0);
		let info = DispatchInfo { call_weight: Weight::MAX, ..Default::default() };

		let mut t: sp_io::TestExternalities = frame_system::GenesisConfig::<Runtime>::default()
			.build_storage()
			.unwrap()
			.into();
		// set the minimum
		t.execute_with(|| {
			pallet_transaction_payment::NextFeeMultiplier::<Runtime>::set(MinimumMultiplier::get());
		});

		while multiplier <= Multiplier::from_u32(1) {
			t.execute_with(|| {
				// imagine this tx was called.
				let fee = TransactionPayment::compute_fee(0, &info, 0);
				fees_paid += fee;

				// this will update the multiplier.
				System::set_block_consumed_resources(block_weight, 0);
				TransactionPayment::on_finalize(1);
				let next = TransactionPayment::next_fee_multiplier();

				assert!(next > multiplier, "{next:?} !>= {multiplier:?}");
				multiplier = next;

				println!(
					"block = {} / multiplier {:?} / fee = {:?} / fess so far {:?}",
					blocks,
					multiplier,
					fee.separated_string(),
					fees_paid.separated_string()
				);
			});
			blocks += 1;
		}
	}

	#[test]
	#[ignore]
	fn multiplier_cool_down_simulator() {
		// assume the multiplier is initially set to its minimum. We update it with values twice the
		//target (target is 25%, thus 50%) and we see at which point it reaches 1.
		let mut multiplier = Multiplier::from_u32(2);
		let mut blocks = 0;

		let mut t: sp_io::TestExternalities = frame_system::GenesisConfig::<Runtime>::default()
			.build_storage()
			.unwrap()
			.into();
		// set the minimum
		t.execute_with(|| {
			pallet_transaction_payment::NextFeeMultiplier::<Runtime>::set(multiplier);
		});

		while multiplier > Multiplier::from_u32(0) {
			t.execute_with(|| {
				// this will update the multiplier.
				TransactionPayment::on_finalize(1);
				let next = TransactionPayment::next_fee_multiplier();

				assert!(next < multiplier, "{next:?} !>= {multiplier:?}");
				multiplier = next;

				println!("block = {blocks} / multiplier {multiplier:?}");
			});
			blocks += 1;
		}
	}
}

#[cfg(all(test, feature = "try-runtime"))]
mod remote_tests {
	use super::*;
	use frame_try_runtime::{runtime_decl_for_try_runtime::TryRuntime, UpgradeCheckSelect};
	use remote_externalities::{
		Builder, Mode, OfflineConfig, OnlineConfig, RemoteExternalities, SnapshotConfig, Transport,
	};
	use std::env::var;

	async fn remote_ext_test_setup() -> RemoteExternalities<Block> {
		let transport: Transport =
			var("WS").unwrap_or("wss://kusama-rpc.dwellir.com".to_string()).into();
		let maybe_state_snapshot: Option<SnapshotConfig> = var("SNAP").map(|s| s.into()).ok();
		Builder::<Block>::default()
			.mode(if let Some(state_snapshot) = maybe_state_snapshot {
				Mode::OfflineOrElseOnline(
					OfflineConfig { state_snapshot: state_snapshot.clone() },
					OnlineConfig {
						transport,
						state_snapshot: Some(state_snapshot),
						..Default::default()
					},
				)
			} else {
				Mode::Online(OnlineConfig { transport, ..Default::default() })
			})
			.build()
			.await
			.unwrap()
	}

	#[tokio::test]
	#[ignore = "this test is meant to be executed manually"]
	async fn validators_who_cannot_afford_session_key_deposit() {
		use frame_support::traits::fungible::InspectHold;
		sp_tracing::try_init_simple();
		let mut ext = remote_ext_test_setup().await;
		ext.execute_with(|| {
			let amount = <Runtime as pallet_session::Config>::KeyDeposit::get();
			let reason = pallet_session::HoldReason::Keys;
			let cannot_pay = pallet_staking::Validators::<Runtime>::iter()
				.map(|(v, _prefs)| v)
				.filter(|v| {
					pallet_balances::Pallet::<Runtime>::ensure_can_hold(&reason.into(), v, amount)
						.is_err()
				})
				.collect::<Vec<_>>();

			for v in cannot_pay {
				log::warn!(target: "runtime", "validator {v:?} cannot pay a deposit of {amount:?}")
			}
		})
	}

	#[tokio::test]
	async fn run_migrations() {
		if var("RUN_MIGRATION_TESTS").is_err() {
			return;
		}
		sp_tracing::try_init_simple();
		let mut ext = remote_ext_test_setup().await;
		ext.execute_with(|| Runtime::on_runtime_upgrade(UpgradeCheckSelect::PreAndPost));
	}

	#[tokio::test]
	async fn next_inflation() {
		use hex_literal::hex;
		sp_tracing::try_init_simple();
		let transport: Transport =
			var("WS").unwrap_or("wss://rpc.dotters.network/kusama".to_string()).into();
		let mut ext = Builder::<Block>::default()
			.mode(Mode::Online(OnlineConfig {
				transport,
				hashed_prefixes: vec![
					// entire nis pallet
					hex!("928fa8b8d92aa31f47ed74f188a43f70").to_vec(),
					// staking eras total stake
					hex!("5f3e4907f716ac89b6347d15ececedcaa141c4fe67c2d11f4a10c6aca7a79a04")
						.to_vec(),
				],
				hashed_keys: vec![
					// staking active era
					hex!("5f3e4907f716ac89b6347d15ececedca487df464e44a534ba6b0cbb32407b587")
						.to_vec(),
					// balances ti
					hex!("c2261276cc9d1f8598ea4b6a74b15c2f57c875e4cff74148e4628f264b974c80")
						.to_vec(),
					// timestamp now
					hex!("f0c365c3cf59d671eb72da0e7a4113c49f1f0515f462cdcf84e0f1d6045dfcbb")
						.to_vec(),
					// para-ids
					hex!("cd710b30bd2eab0352ddcc26417aa1940b76934f4cc08dee01012d059e1b83ee")
						.to_vec(),
				],
				..Default::default()
			}))
			.build()
			.await
			.unwrap();
		ext.execute_with(|| {
			use pallet_staking::EraPayout;
			let (total_staked, started) = pallet_staking::ActiveEra::<Runtime>::get()
				.map(|ae| {
					(pallet_staking::ErasTotalStake::<Runtime>::get(ae.index), ae.start.unwrap())
				})
				.unwrap();
			let total_issuance = 0;
			let _real_era_duration_millis =
				pallet_timestamp::Now::<Runtime>::get().saturating_sub(started);
			// 6h in milliseconds
			let average_era_duration_millis = 6 * 60 * 60 * 1000;
			let (staking, leftover) = <Runtime as pallet_staking::Config>::EraPayout::era_payout(
				total_staked,
				total_issuance,
				average_era_duration_millis,
			);
			use ss58_registry::TokenRegistry;
			let token: ss58_registry::Token = TokenRegistry::Ksm.into();

			log::info!(target: LOG_TARGET, "total-staked = {:?}", token.amount(total_staked));
			log::info!(target: LOG_TARGET, "total-issuance = {:?}", token.amount(total_issuance));
			log::info!(target: LOG_TARGET, "staking-rate = {:?}", Perquintill::from_rational(total_staked, total_issuance));
			log::info!(target: LOG_TARGET, "era-duration = {average_era_duration_millis:?}");
			log::info!(target: LOG_TARGET, "min-inflation = {:?}", dynamic_params::inflation::MinInflation::get());
			log::info!(target: LOG_TARGET, "max-inflation = {:?}", dynamic_params::inflation::MaxInflation::get());
			log::info!(target: LOG_TARGET, "falloff = {:?}", dynamic_params::inflation::Falloff::get());
			log::info!(target: LOG_TARGET, "useAuctionSlots = {:?}", dynamic_params::inflation::UseAuctionSlots::get());
			log::info!(target: LOG_TARGET, "idealStake = {:?}", dynamic_params::inflation::IdealStake::get());
			log::info!(target: LOG_TARGET, "maxStakingRewards = {:?}", pallet_staking::MaxStakedRewards::<Runtime>::get());
			log::info!(target: LOG_TARGET, "💰 Inflation ==> staking = {:?} / leftover = {:?}", token.amount(staking), token.amount(leftover));
		});
	}

	#[tokio::test]
	#[ignore = "this test is meant to be executed manually"]
	async fn try_fast_unstake_all() {
		sp_tracing::try_init_simple();
		let transport: Transport =
			var("WS").unwrap_or("wss://kusama-rpc.polkadot.io:443".to_string()).into();
		let maybe_state_snapshot: Option<SnapshotConfig> = var("SNAP").map(|s| s.into()).ok();
		let mut ext = Builder::<Block>::default()
			.mode(if let Some(state_snapshot) = maybe_state_snapshot {
				Mode::OfflineOrElseOnline(
					OfflineConfig { state_snapshot: state_snapshot.clone() },
					OnlineConfig {
						transport,
						state_snapshot: Some(state_snapshot),
						..Default::default()
					},
				)
			} else {
				Mode::Online(OnlineConfig { transport, ..Default::default() })
			})
			.build()
			.await
			.unwrap();
		ext.execute_with(|| {
			pallet_fast_unstake::ErasToCheckPerBlock::<Runtime>::put(1);
			polkadot_runtime_common::try_runtime::migrate_all_inactive_nominators::<Runtime>()
		});
	}
}<|MERGE_RESOLUTION|>--- conflicted
+++ resolved
@@ -20,11 +20,7 @@
 // `construct_runtime!` does a lot of recursion and requires us to increase the limit.
 #![recursion_limit = "512"]
 
-<<<<<<< HEAD
-#[cfg(not(feature = "kusama"))]
-=======
 #[cfg(all(not(feature = "kusama-ahm"), feature = "on-chain-release-build"))]
->>>>>>> 416eb6ba
 compile_error!("Asset Hub migration requires the `kusama` feature");
 
 extern crate alloc;
@@ -1913,13 +1909,9 @@
 	type MessageQueue = MessageQueue;
 	type AhUmpQueuePriorityPattern = AhUmpQueuePriorityPattern;
 	type SessionDuration = EpochDuration; // Session == Epoch
-<<<<<<< HEAD
-	type KusamaConfig = Runtime;
-=======
 	#[cfg(feature = "kusama-ahm")]
 	type KusamaConfig = Runtime;
 	#[cfg(feature = "kusama-ahm")]
->>>>>>> 416eb6ba
 	type RecoveryBlockNumberProvider = System;
 }
 
