--- conflicted
+++ resolved
@@ -41,16 +41,12 @@
 	CurrencyToVote, SlowAdjustingFeeUpdate, U256ToBalance,
 };
 use scale_info::TypeInfo;
-<<<<<<< HEAD
 use sp_runtime::traits::Saturating;
-use sp_std::{cmp::Ordering, collections::btree_map::BTreeMap, prelude::*};
-=======
 use sp_std::{
 	cmp::Ordering,
 	collections::{btree_map::BTreeMap, vec_deque::VecDeque},
 	prelude::*,
 };
->>>>>>> 7a5c66f6
 
 use runtime_parachains::{
 	assigner_coretime as parachains_assigner_coretime,
@@ -1179,7 +1175,8 @@
 				matches!(
 					c,
 					RuntimeCall::Staking(..) |
-						RuntimeCall::Session(..) | RuntimeCall::Utility(..) |
+						RuntimeCall::Session(..) |
+						RuntimeCall::Utility(..) |
 						RuntimeCall::FastUnstake(..) |
 						RuntimeCall::VoterList(..) |
 						RuntimeCall::NominationPools(..)
