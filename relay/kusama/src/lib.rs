--- conflicted
+++ resolved
@@ -1908,7 +1908,6 @@
 	polkadot_primitives::MAX_POV_SIZE as u64,
 );
 
-<<<<<<< HEAD
 /// Kusama multisig members for the `Manager` privilege of the RC Migrator pallet with threshold 3.
 ///
 /// ACCOUNTS MUST BE ABLE TO SIGN VIA POLKADOTJS APPS `DEVELOPER->SIGN AND VERIFY` FEATURE.
@@ -1918,12 +1917,8 @@
 /// Will be used to respond to issues during the Asset Hub Migration and to adjust the scheduled
 /// timepoint to ensure that it runs at the right time. Most members do not need to do anything
 /// but are just in place to act as emergency backup contacts.
-fn multisig_members() -> Vec<sp_core::sr25519::Public> {
-	use sp_core::{crypto::Ss58Codec, ByteArray};
-=======
 fn multisig_members() -> Vec<AccountId32> {
 	use sp_core::crypto::Ss58Codec;
->>>>>>> 2bf2f716
 	let addresses = if cfg!(test) {
 		vec![
 			"5GrwvaEF5zXb26Fz9rcQpDWS57CtERHpNehXCPcNoHGKutQY", // Alice SR25519
