// Copyright (C) Parity Technologies (UK) Ltd.
// This file is part of Polkadot.

// Polkadot is free software: you can redistribute it and/or modify
// it under the terms of the GNU General Public License as published by
// the Free Software Foundation, either version 3 of the License, or
// (at your option) any later version.

// Polkadot is distributed in the hope that it will be useful,
// but WITHOUT ANY WARRANTY; without even the implied warranty of
// MERCHANTABILITY or FITNESS FOR A PARTICULAR PURPOSE.  See the
// GNU General Public License for more details.

// You should have received a copy of the GNU General Public License
// along with Polkadot. If not, see <http://www.gnu.org/licenses/>.

//! The Kusama runtime. This can be compiled with `#[no_std]`, ready for Wasm.

#![cfg_attr(not(feature = "std"), no_std)]
// `construct_runtime!` does a lot of recursion and requires us to increase the limit.
#![recursion_limit = "512"]

extern crate alloc;

use alloc::{
	collections::{btree_map::BTreeMap, vec_deque::VecDeque},
	vec,
	vec::Vec,
};
use authority_discovery_primitives::AuthorityId as AuthorityDiscoveryId;
use beefy_primitives::{
	ecdsa_crypto::{AuthorityId as BeefyId, Signature as BeefySignature},
	mmr::{BeefyDataProvider, MmrLeafVersion},
	OpaqueKeyOwnershipProof,
};
use codec::{Decode, DecodeWithMemTracking, Encode, MaxEncodedLen};
use core::cmp::Ordering;
use frame_election_provider_support::{
	bounds::ElectionBoundsBuilder, generate_solution_type, onchain, NposSolution,
	SequentialPhragmen,
};
use frame_support::{
	construct_runtime,
	dispatch::RawOrigin,
	dynamic_params::{dynamic_pallet_params, dynamic_params},
	genesis_builder_helper::{build_state, get_preset},
	parameter_types,
	traits::{
		fungible::HoldConsideration,
		tokens::{imbalance::ResolveTo, UnityOrOuterConversion},
		ConstU32, ConstU8, ConstUint, Contains, Currency, EitherOf, EitherOfDiverse, EnsureOrigin,
		EnsureOriginWithArg, EverythingBut, FromContains, InstanceFilter, KeyOwnerProofSystem,
		LinearStoragePrice, OnUnbalanced, PrivilegeCmp, ProcessMessage, ProcessMessageError,
		StorageMapShim, WithdrawReasons,
	},
	weights::{
		constants::{WEIGHT_PROOF_SIZE_PER_KB, WEIGHT_REF_TIME_PER_MICROS},
		ConstantMultiplier, WeightMeter,
	},
	PalletId,
};
pub use frame_system::Call as SystemCall;
use frame_system::EnsureRoot;
use kusama_runtime_constants::{proxy::ProxyType, system_parachain::coretime::TIMESLICE_PERIOD};
pub use pallet_balances::Call as BalancesCall;
pub use pallet_election_provider_multi_phase::{Call as EPMCall, GeometricDepositBase};
use pallet_grandpa::{fg_primitives, AuthorityId as GrandpaId};
use pallet_nis::WithMaximumOf;
use pallet_session::historical as session_historical;
use pallet_staking::UseValidatorsMap;
use pallet_transaction_payment::{FeeDetails, FungibleAdapter, RuntimeDispatchInfo};
use pallet_treasury::TreasuryAccountId;
use polkadot_primitives::{
	slashing,
	vstaging::{
		async_backing::Constraints, CandidateEvent, CommittedCandidateReceiptV2, CoreState,
		ScrapedOnChainVotes,
	},
	AccountId, AccountIndex, ApprovalVotingParams, Balance, BlockNumber, CandidateHash, CoreIndex,
	DisputeState, ExecutorParams, GroupRotationInfo, Hash, Id as ParaId, InboundDownwardMessage,
	InboundHrmpMessage, Moment, NodeFeatures, Nonce, OccupiedCoreAssumption,
	PersistedValidationData, SessionInfo, Signature, ValidationCode, ValidationCodeHash,
	ValidatorId, ValidatorIndex, LOWEST_PUBLIC_ID, PARACHAIN_KEY_TYPE_ID,
};
use polkadot_runtime_common::{
	auctions, claims, crowdloan, impl_runtime_weights,
	impls::{
		ContainsParts as ContainsLocationParts, DealWithFees, LocatableAssetConverter,
		VersionedLocatableAsset, VersionedLocationConverter,
	},
	paras_registrar, prod_or_fast, slots, BalanceToU256, BlockHashCount, BlockLength,
	CurrencyToVote, SlowAdjustingFeeUpdate, U256ToBalance,
};
use relay_common::apis::*;
use runtime_parachains::{
	assigner_coretime as parachains_assigner_coretime,
	configuration::{
		self as parachains_configuration, ActiveConfigHrmpChannelSizeAndCapacityRatio,
	},
	coretime,
	disputes::{self as parachains_disputes, slashing as parachains_slashing},
	dmp as parachains_dmp, hrmp as parachains_hrmp,
	inclusion::{self as parachains_inclusion, AggregateMessageOrigin, UmpQueueId},
	initializer as parachains_initializer, on_demand as parachains_on_demand,
	origin as parachains_origin, paras as parachains_paras,
	paras_inherent as parachains_paras_inherent, reward_points as parachains_reward_points,
	runtime_api_impl::{
		v11 as parachains_runtime_api_impl, vstaging as parachains_runtime_api_impl_vstaging,
	},
	scheduler as parachains_scheduler, session_info as parachains_session_info,
	shared as parachains_shared,
};
use scale_info::TypeInfo;
use sp_core::{ConstBool, ConstU128, OpaqueMetadata, H256};
#[cfg(any(feature = "std", test))]
pub use sp_runtime::BuildStorage;
use sp_runtime::{
	generic, impl_opaque_keys,
	traits::{
		AccountIdConversion, AccountIdLookup, BlakeTwo256, Block as BlockT, ConvertInto, Get,
		IdentityLookup, Keccak256, OpaqueKeys, SaturatedConversion, Saturating, Verify,
	},
	transaction_validity::{TransactionPriority, TransactionSource, TransactionValidity},
	ApplyExtrinsicResult, FixedU128, KeyTypeId, OpaqueValue, Perbill, Percent, Permill,
	RuntimeDebug,
};
use sp_staking::{EraIndex, SessionIndex};
#[cfg(any(feature = "std", test))]
use sp_version::NativeVersion;
use sp_version::RuntimeVersion;
use xcm::prelude::*;
use xcm_builder::PayOverXcm;
use xcm_runtime_apis::{
	dry_run::{CallDryRunEffects, Error as XcmDryRunApiError, XcmDryRunEffects},
	fees::Error as XcmPaymentApiError,
};

/// Constant values used within the runtime.
use kusama_runtime_constants::{
	currency::*, fee::*, system_parachain, time::*, TREASURY_PALLET_ID,
};

/// Default logging target.
pub const LOG_TARGET: &str = "runtime::kusama";

// Genesis preset configurations.
pub mod genesis_config_presets;

// Weights used in the runtime.
mod weights;

// Voter bag threshold definitions.
mod bag_thresholds;

// Historical information of society finances.
mod past_payouts;

// XCM configurations.
pub mod xcm_config;

// Governance configurations.
pub mod governance;
use governance::{
	pallet_custom_origins, AuctionAdmin, Fellows, GeneralAdmin, LeaseAdmin, StakingAdmin,
	Treasurer, TreasurySpender,
};

#[cfg(test)]
mod tests;

impl_runtime_weights!(kusama_runtime_constants);

// Make the WASM binary available.
#[cfg(feature = "std")]
include!(concat!(env!("OUT_DIR"), "/wasm_binary.rs"));

/// Runtime version (Kusama).
#[sp_version::runtime_version]
pub const VERSION: RuntimeVersion = RuntimeVersion {
	spec_name: alloc::borrow::Cow::Borrowed("kusama"),
	impl_name: alloc::borrow::Cow::Borrowed("parity-kusama"),
	authoring_version: 2,
	spec_version: 1_006_001,
	impl_version: 0,
	apis: RUNTIME_API_VERSIONS,
	transaction_version: 26,
	system_version: 1,
};

/// The BABE epoch configuration at genesis.
pub const BABE_GENESIS_EPOCH_CONFIG: babe_primitives::BabeEpochConfiguration =
	babe_primitives::BabeEpochConfiguration {
		c: PRIMARY_PROBABILITY,
		allowed_slots: babe_primitives::AllowedSlots::PrimaryAndSecondaryVRFSlots,
	};

/// Native version.
#[cfg(any(feature = "std", test))]
pub fn native_version() -> NativeVersion {
	NativeVersion { runtime_version: VERSION, can_author_with: Default::default() }
}

/// Contains `Nis` and `NisCounterpartBalances` pallets calls.
pub struct NisCalls;
impl Contains<RuntimeCall> for NisCalls {
	fn contains(call: &RuntimeCall) -> bool {
		matches!(call, RuntimeCall::Nis(..) | RuntimeCall::NisCounterpartBalances(..))
	}
}

parameter_types! {
	pub const Version: RuntimeVersion = VERSION;
	pub const SS58Prefix: u8 = 2;
}

impl frame_system::Config for Runtime {
	type RuntimeEvent = RuntimeEvent;
	type BaseCallFilter = EverythingBut<NisCalls>;
	type BlockWeights = BlockWeights;
	type BlockLength = BlockLength;
	type RuntimeOrigin = RuntimeOrigin;
	type RuntimeCall = RuntimeCall;
	type RuntimeTask = RuntimeTask;
	type Nonce = Nonce;
	type Hash = Hash;
	type Hashing = BlakeTwo256;
	type AccountId = AccountId;
	type Lookup = AccountIdLookup<AccountId, ()>;
	type Block = Block;
	type BlockHashCount = BlockHashCount;
	type DbWeight = RocksDbWeight;
	type Version = Version;
	type PalletInfo = PalletInfo;
	type AccountData = pallet_balances::AccountData<Balance>;
	type OnNewAccount = ();
	type OnKilledAccount = ();
	type SystemWeightInfo = weights::frame_system::WeightInfo<Runtime>;
	type ExtensionsWeightInfo = weights::frame_system_extensions::WeightInfo<Runtime>;
	type SS58Prefix = SS58Prefix;
	type OnSetCode = ();
	type MaxConsumers = frame_support::traits::ConstU32<16>;
	type SingleBlockMigrations = ();
	type MultiBlockMigrator = ();
	type PreInherents = ();
	type PostInherents = ();
	type PostTransactions = ();
}

parameter_types! {
	pub MaximumSchedulerWeight: Weight = Perbill::from_percent(80) * BlockWeights::get().max_block;
	pub const MaxScheduledPerBlock: u32 = 50;
	pub const NoPreimagePostponement: Option<u32> = Some(10);
}

/// Used the compare the privilege of an origin inside the scheduler.
pub struct OriginPrivilegeCmp;

impl PrivilegeCmp<OriginCaller> for OriginPrivilegeCmp {
	fn cmp_privilege(left: &OriginCaller, right: &OriginCaller) -> Option<Ordering> {
		if left == right {
			return Some(Ordering::Equal);
		}

		match (left, right) {
			// Root is greater than anything.
			(OriginCaller::system(RawOrigin::Root), _) => Some(Ordering::Greater),
			// For every other origin we don't care, as they are not used for `ScheduleOrigin`.
			_ => None,
		}
	}
}

impl pallet_scheduler::Config for Runtime {
	type RuntimeOrigin = RuntimeOrigin;
	type RuntimeEvent = RuntimeEvent;
	type PalletsOrigin = OriginCaller;
	type RuntimeCall = RuntimeCall;
	type MaximumWeight = MaximumSchedulerWeight;
	// The goal of having ScheduleOrigin include AuctionAdmin is to allow the auctions track of
	// OpenGov to schedule periodic auctions.
	// Also allow Treasurer to schedule recurring payments.
	type ScheduleOrigin = EitherOf<EitherOf<EnsureRoot<AccountId>, AuctionAdmin>, Treasurer>;
	type MaxScheduledPerBlock = MaxScheduledPerBlock;
	type WeightInfo = weights::pallet_scheduler::WeightInfo<Runtime>;
	type OriginPrivilegeCmp = OriginPrivilegeCmp;
	type Preimages = Preimage;
	type BlockNumberProvider = System;
}

parameter_types! {
	pub const PreimageBaseDeposit: Balance = deposit(2, 64);
	pub const PreimageByteDeposit: Balance = deposit(0, 1);
	pub const PreimageHoldReason: RuntimeHoldReason =
		RuntimeHoldReason::Preimage(pallet_preimage::HoldReason::Preimage);
}

impl pallet_preimage::Config for Runtime {
	type WeightInfo = weights::pallet_preimage::WeightInfo<Runtime>;
	type RuntimeEvent = RuntimeEvent;
	type Currency = Balances;
	type ManagerOrigin = EnsureRoot<AccountId>;
	type Consideration = HoldConsideration<
		AccountId,
		Balances,
		PreimageHoldReason,
		LinearStoragePrice<PreimageBaseDeposit, PreimageByteDeposit, Balance>,
	>;
}

parameter_types! {
	pub EpochDuration: u64 = prod_or_fast!(
		EPOCH_DURATION_IN_SLOTS as u64,
		2 * MINUTES as u64,
		"KSM_EPOCH_DURATION"
	);
	pub const ExpectedBlockTime: Moment = MILLISECS_PER_BLOCK;
	pub ReportLongevity: u64 =
		BondingDuration::get() as u64 * SessionsPerEra::get() as u64 * EpochDuration::get();
}

impl pallet_babe::Config for Runtime {
	type EpochDuration = EpochDuration;
	type ExpectedBlockTime = ExpectedBlockTime;

	// session module is the trigger
	type EpochChangeTrigger = pallet_babe::ExternalTrigger;

	type DisabledValidators = Session;

	type KeyOwnerProof =
		<Historical as KeyOwnerProofSystem<(KeyTypeId, pallet_babe::AuthorityId)>>::Proof;

	type EquivocationReportSystem =
		pallet_babe::EquivocationReportSystem<Self, Offences, Historical, ReportLongevity>;

	type WeightInfo = ();

	type MaxAuthorities = MaxAuthorities;
	type MaxNominators = MaxNominators;
}

parameter_types! {
	pub const IndexDeposit: Balance = 100 * CENTS;
}

impl pallet_indices::Config for Runtime {
	type AccountIndex = AccountIndex;
	type Currency = Balances;
	type Deposit = IndexDeposit;
	type RuntimeEvent = RuntimeEvent;
	type WeightInfo = weights::pallet_indices::WeightInfo<Runtime>;
}

parameter_types! {
	pub const ExistentialDeposit: Balance = EXISTENTIAL_DEPOSIT;
	pub const MaxLocks: u32 = 50;
	pub const MaxReserves: u32 = 50;
}

impl pallet_balances::Config for Runtime {
	type Balance = Balance;
	type DustRemoval = ();
	type RuntimeEvent = RuntimeEvent;
	type ExistentialDeposit = ExistentialDeposit;
	type AccountStore = System;
	type MaxLocks = MaxLocks;
	type MaxReserves = MaxReserves;
	type ReserveIdentifier = [u8; 8];
	type WeightInfo = weights::pallet_balances_native::WeightInfo<Runtime>;
	type FreezeIdentifier = RuntimeFreezeReason;
	type MaxFreezes = ConstU32<8>;
	type RuntimeHoldReason = RuntimeHoldReason;
	type RuntimeFreezeReason = RuntimeFreezeReason;
	type DoneSlashHandler = ();
}

parameter_types! {
	pub BeefySetIdSessionEntries: u32 = BondingDuration::get() * SessionsPerEra::get();
}

impl pallet_beefy::Config for Runtime {
	type BeefyId = BeefyId;
	type MaxAuthorities = MaxAuthorities;
	type MaxNominators = MaxNominators;
	type MaxSetIdSessionEntries = BeefySetIdSessionEntries;
	type OnNewValidatorSet = BeefyMmrLeaf;
	type AncestryHelper = BeefyMmrLeaf;
	type WeightInfo = ();
	type KeyOwnerProof = <Historical as KeyOwnerProofSystem<(KeyTypeId, BeefyId)>>::Proof;
	type EquivocationReportSystem =
		pallet_beefy::EquivocationReportSystem<Self, Offences, Historical, ReportLongevity>;
}

impl pallet_mmr::Config for Runtime {
	const INDEXING_PREFIX: &'static [u8] = mmr::INDEXING_PREFIX;
	type Hashing = Keccak256;
	type OnNewRoot = pallet_beefy_mmr::DepositBeefyDigest<Runtime>;
	type WeightInfo = ();
	type LeafData = pallet_beefy_mmr::Pallet<Runtime>;
	type BlockHashProvider = pallet_mmr::DefaultBlockHashProvider<Runtime>;
	#[cfg(feature = "runtime-benchmarks")]
	type BenchmarkHelper = parachains_paras::benchmarking::mmr_setup::MmrSetup<Runtime>;
}

/// MMR helper types.
mod mmr {
	use super::Runtime;
	pub use pallet_mmr::primitives::*;

	pub type Leaf = <<Runtime as pallet_mmr::Config>::LeafData as LeafDataProvider>::LeafData;
	pub type Hashing = <Runtime as pallet_mmr::Config>::Hashing;
	pub type Hash = <Hashing as sp_runtime::traits::Hash>::Output;
}

parameter_types! {
	/// Version of the produced MMR leaf.
	///
	/// The version consists of two parts;
	/// - `major` (3 bits)
	/// - `minor` (5 bits)
	///
	/// `major` should be updated only if decoding the previous MMR Leaf format from the payload
	/// is not possible (i.e. backward incompatible change).
	/// `minor` should be updated if fields are added to the previous MMR Leaf, which given SCALE
	/// encoding does not prevent old leafs from being decoded.
	///
	/// Hence we expect `major` to be changed really rarely (think never).
	/// See [`MmrLeafVersion`] type documentation for more details.
	pub LeafVersion: MmrLeafVersion = MmrLeafVersion::new(0, 0);
}

/// A BEEFY data provider that merkelizes all the parachain heads at the current block
/// (sorted by their parachain id).
pub struct ParaHeadsRootProvider;
impl BeefyDataProvider<H256> for ParaHeadsRootProvider {
	fn extra_data() -> H256 {
		let mut para_heads: Vec<(u32, Vec<u8>)> = parachains_paras::Parachains::<Runtime>::get()
			.into_iter()
			.filter_map(|id| {
				parachains_paras::Heads::<Runtime>::get(id).map(|head| (id.into(), head.0))
			})
			.collect();
		para_heads.sort_by_key(|k| k.0);
		binary_merkle_tree::merkle_root::<mmr::Hashing, _>(
			para_heads.into_iter().map(|pair| pair.encode()),
		)
	}
}

impl pallet_beefy_mmr::Config for Runtime {
	type LeafVersion = LeafVersion;
	type BeefyAuthorityToMerkleLeaf = pallet_beefy_mmr::BeefyEcdsaToEthereum;
	type LeafExtra = H256;
	type BeefyDataProvider = ParaHeadsRootProvider;
	type WeightInfo = weights::pallet_beefy_mmr::WeightInfo<Runtime>;
}

parameter_types! {
	pub const TransactionByteFee: Balance = kusama_runtime_constants::fee::TRANSACTION_BYTE_FEE;
	/// This value increases the priority of `Operational` transactions by adding
	/// a "virtual tip" that's equal to the `OperationalFeeMultiplier * final_fee`.
	pub const OperationalFeeMultiplier: u8 = 5;
}

impl pallet_transaction_payment::Config for Runtime {
	type RuntimeEvent = RuntimeEvent;
	type OnChargeTransaction = FungibleAdapter<Balances, DealWithFees<Self>>;
	type OperationalFeeMultiplier = OperationalFeeMultiplier;
	type WeightToFee = WeightToFee;
	type LengthToFee = ConstantMultiplier<Balance, TransactionByteFee>;
	type FeeMultiplierUpdate = SlowAdjustingFeeUpdate<Self>;
	type WeightInfo = weights::pallet_transaction_payment::WeightInfo<Self>;
}

parameter_types! {
	pub const MinimumPeriod: u64 = SLOT_DURATION / 2;
}
impl pallet_timestamp::Config for Runtime {
	type Moment = u64;
	type OnTimestampSet = Babe;
	type MinimumPeriod = MinimumPeriod;
	type WeightInfo = weights::pallet_timestamp::WeightInfo<Runtime>;
}

impl pallet_authorship::Config for Runtime {
	type FindAuthor = pallet_session::FindAccountFromAuthorIndex<Self, Babe>;
	type EventHandler = Staking;
}

impl_opaque_keys! {
	pub struct SessionKeys {
		pub grandpa: Grandpa,
		pub babe: Babe,
		pub para_validator: Initializer,
		pub para_assignment: ParaSessionInfo,
		pub authority_discovery: AuthorityDiscovery,
		pub beefy: Beefy,
	}
}

parameter_types! {
	// all keys are 32 bytes, except beefy being 33
	pub KeyDeposit: Balance = deposit(1, 5 * 32 + 33);
}

impl pallet_session::Config for Runtime {
	type Currency = Balances;
	type KeyDeposit = ();
	type RuntimeEvent = RuntimeEvent;
	type ValidatorId = AccountId;
	type ValidatorIdOf = ConvertInto;
	type ShouldEndSession = Babe;
	type NextSessionRotation = Babe;
	type SessionManager = pallet_session::historical::NoteHistoricalRoot<Self, Staking>;
	type SessionHandler = <SessionKeys as OpaqueKeys>::KeyTypeIdProviders;
	type Keys = SessionKeys;
	type WeightInfo = weights::pallet_session::WeightInfo<Runtime>;
	type DisablingStrategy = pallet_session::disabling::UpToLimitWithReEnablingDisablingStrategy;
	type Currency = Balances;
	type KeyDeposit = KeyDeposit;
}

impl pallet_session::historical::Config for Runtime {
	type RuntimeEvent = RuntimeEvent;
	type FullIdentification = pallet_staking::Exposure<AccountId, Balance>;
<<<<<<< HEAD
=======
	#[allow(deprecated)] // will be removed with AHM
>>>>>>> 17599088
	type FullIdentificationOf = pallet_staking::DefaultExposureOf<Runtime>;
}

parameter_types! {
	// phase durations. 1/4 of the last session for each.
	// in testing: 1min or half of the session for each
	pub SignedPhase: u32 = prod_or_fast!(
		EPOCH_DURATION_IN_SLOTS / 4,
		MINUTES.min(EpochDuration::get().saturated_into::<u32>() / 2),
		"KSM_SIGNED_PHASE"
	);
	pub UnsignedPhase: u32 = prod_or_fast!(
		EPOCH_DURATION_IN_SLOTS / 4,
		MINUTES.min(EpochDuration::get().saturated_into::<u32>() / 2),
		"KSM_UNSIGNED_PHASE"
	);

	// signed config
	pub const SignedMaxSubmissions: u32 = 16;
	pub const SignedMaxRefunds: u32 = 16 / 4;
	pub const SignedFixedDeposit: Balance = deposit(2, 0);
	pub const SignedDepositIncreaseFactor: Percent = Percent::from_percent(10);
	pub const SignedDepositByte: Balance = deposit(0, 10) / 1024;
	// Each good submission will get 1/10 KSM as reward
	pub SignedRewardBase: Balance =  UNITS / 10;

	// 1 hour session, 15 minutes unsigned phase, 8 offchain executions.
	pub OffchainRepeat: BlockNumber = UnsignedPhase::get() / 8;

	pub const MaxElectingVoters: u32 = 12_500;
	/// We take the top 12500 nominators as electing voters and all of the validators as electable
	/// targets. Whilst this is the case, we cannot and shall not increase the size of the
	/// validator intentions.
	pub ElectionBounds: frame_election_provider_support::bounds::ElectionBounds =
		ElectionBoundsBuilder::default().voters_count(MaxElectingVoters::get().into()).build();
	pub NposSolutionPriority: TransactionPriority =
		Perbill::from_percent(90) * TransactionPriority::MAX;
	/// Setup election pallet to support maximum winners upto 2000. This will mean Staking Pallet
	/// cannot have active validators higher than this count.
	pub const MaxActiveValidators: u32 = 2000;
	// One page only, fill the whole page with the `MaxActiveValidators`.
	pub const MaxWinnersPerPage: u32 = MaxActiveValidators::get();
<<<<<<< HEAD
	// Unbonded, thus the max backers per winner maps to the max electing voters limit.
=======
	// Unbounded, thus the max backers per winner maps to the max electing voters limit.
>>>>>>> 17599088
	pub const MaxBackersPerWinner: u32 = MaxElectingVoters::get();
}

generate_solution_type!(
	#[compact]
	pub struct NposCompactSolution24::<
		VoterIndex = u32,
		TargetIndex = u16,
		Accuracy = sp_runtime::PerU16,
		MaxVoters = MaxElectingVoters,
	>(24)
);

pub struct OnChainSeqPhragmen;
impl onchain::Config for OnChainSeqPhragmen {
<<<<<<< HEAD
	type Sort = sp_core::ConstBool<true>;
=======
	type Sort = ConstBool<true>;
>>>>>>> 17599088
	type System = Runtime;
	type Solver =
		SequentialPhragmen<AccountId, polkadot_runtime_common::elections::OnChainAccuracy>;
	type DataProvider = Staking;
	type WeightInfo = weights::frame_election_provider_support::WeightInfo<Runtime>;
	type Bounds = ElectionBounds;
	type MaxBackersPerWinner = MaxBackersPerWinner;
	type MaxWinnersPerPage = MaxWinnersPerPage;
}

impl pallet_election_provider_multi_phase::MinerConfig for Runtime {
	type MaxBackersPerWinner = MaxBackersPerWinner;
	type AccountId = AccountId;
	type MaxLength = OffchainSolutionLengthLimit;
	type MaxWeight = OffchainSolutionWeightLimit;
	type Solution = NposCompactSolution24;
	type MaxVotesPerVoter = <
		<Self as pallet_election_provider_multi_phase::Config>::DataProvider
		as
		frame_election_provider_support::ElectionDataProvider
	>::MaxVotesPerVoter;
<<<<<<< HEAD
=======
	type MaxBackersPerWinner = MaxBackersPerWinner;
>>>>>>> 17599088
	type MaxWinners = MaxWinnersPerPage;

	// The unsigned submissions have to respect the weight of the submit_unsigned call, thus their
	// weight estimate function is wired to this call's weight.
	fn solution_weight(v: u32, t: u32, a: u32, d: u32) -> Weight {
		<
			<Self as pallet_election_provider_multi_phase::Config>::WeightInfo
			as
			pallet_election_provider_multi_phase::WeightInfo
		>::submit_unsigned(v, t, a, d)
	}
}

impl pallet_election_provider_multi_phase::Config for Runtime {
	type MaxBackersPerWinner = MaxBackersPerWinner;
	type RuntimeEvent = RuntimeEvent;
	type Currency = Balances;
	type EstimateCallFee = TransactionPayment;
	type UnsignedPhase = UnsignedPhase;
	type SignedMaxSubmissions = SignedMaxSubmissions;
	type SignedMaxRefunds = SignedMaxRefunds;
	type SignedRewardBase = SignedRewardBase;
	type SignedDepositBase =
		GeometricDepositBase<Balance, SignedFixedDeposit, SignedDepositIncreaseFactor>;
	type SignedDepositByte = SignedDepositByte;
	type SignedDepositWeight = ();
	type SignedMaxWeight =
		<Self::MinerConfig as pallet_election_provider_multi_phase::MinerConfig>::MaxWeight;
	type MinerConfig = Self;
	type SlashHandler = (); // burn slashes
	type RewardHandler = (); // nothing to do upon rewards
	type SignedPhase = SignedPhase;
	type BetterSignedThreshold = ();
	type OffchainRepeat = OffchainRepeat;
	type MinerTxPriority = NposSolutionPriority;
	type MaxWinners = MaxWinnersPerPage;
	type MaxBackersPerWinner = MaxBackersPerWinner;
	type DataProvider = Staking;
	#[cfg(any(feature = "fast-runtime", feature = "runtime-benchmarks"))]
	type Fallback = onchain::OnChainExecution<OnChainSeqPhragmen>;
	#[cfg(not(any(feature = "fast-runtime", feature = "runtime-benchmarks")))]
	type Fallback = frame_election_provider_support::NoElection<(
		AccountId,
		BlockNumber,
		Staking,
		MaxWinnersPerPage,
		MaxBackersPerWinner,
	)>;
	type GovernanceFallback = onchain::OnChainExecution<OnChainSeqPhragmen>;
	type Solver = SequentialPhragmen<
		AccountId,
		pallet_election_provider_multi_phase::SolutionAccuracyOf<Self>,
		(),
	>;
	type BenchmarkingConfig = polkadot_runtime_common::elections::BenchmarkConfig;
	type ForceOrigin = EitherOf<EnsureRoot<Self::AccountId>, StakingAdmin>;
	type WeightInfo = weights::pallet_election_provider_multi_phase::WeightInfo<Self>;
<<<<<<< HEAD
	type MaxWinners = MaxWinnersPerPage;
=======
>>>>>>> 17599088
	type ElectionBounds = ElectionBounds;
}

parameter_types! {
	pub const BagThresholds: &'static [u64] = &bag_thresholds::THRESHOLDS;
	pub const AutoRebagNumber: u32 = 10;
}

type VoterBagsListInstance = pallet_bags_list::Instance1;
impl pallet_bags_list::Config<VoterBagsListInstance> for Runtime {
	type RuntimeEvent = RuntimeEvent;
	type ScoreProvider = Staking;
	type WeightInfo = weights::pallet_bags_list::WeightInfo<Runtime>;
	type BagThresholds = BagThresholds;
	type MaxAutoRebagPerBlock = AutoRebagNumber;
	type Score = sp_npos_elections::VoteWeight;
	#[cfg(feature = "runtime-benchmarks")]
	type MaxAutoRebagPerBlock = ConstU32<5>;
	#[cfg(not(feature = "runtime-benchmarks"))]
	type MaxAutoRebagPerBlock = ConstU32<0>;
}

#[derive(
	Default,
	MaxEncodedLen,
	Encode,
	Decode,
	DecodeWithMemTracking,
	TypeInfo,
	Clone,
	Eq,
	PartialEq,
	Debug,
)]
pub struct BurnDestinationAccount(pub Option<AccountId>);

impl BurnDestinationAccount {
	pub fn is_set(&self) -> bool {
		self.0.is_some()
	}
}

/// Dynamic params that can be adjusted at runtime.
#[dynamic_params(RuntimeParameters, pallet_parameters::Parameters::<Runtime>)]
pub mod dynamic_params {
	use super::*;

	/// Parameters used to calculate era payouts, see
	/// [`polkadot_runtime_common::impls::EraPayoutParams`].
	#[dynamic_pallet_params]
	#[codec(index = 0)]
	pub mod inflation {
		/// Minimum inflation rate used to calculate era payouts.
		#[codec(index = 0)]
		pub static MinInflation: Perquintill = Perquintill::from_rational(25u64, 1000);

		/// Maximum inflation rate used to calculate era payouts.
		#[codec(index = 1)]
		pub static MaxInflation: Perquintill = Perquintill::from_percent(10);

		/// Ideal stake ratio used to calculate era payouts.
		#[codec(index = 2)]
		pub static IdealStake: Perquintill = Perquintill::from_percent(75);

		/// Falloff used to calculate era payouts.
		#[codec(index = 3)]
		pub static Falloff: Perquintill = Perquintill::from_percent(5);

		/// Whether to use auction slots or not in the calculation of era payouts. If true, then we
		/// subtract `num_auctioned_slots.min(60) / 200` from `ideal_stake`.
		///
		/// That is, we assume up to 60 parachains that are leased can reduce the ideal stake by a
		/// maximum of 30%.
		///
		/// With the move to Agile Coretime, this parameter does not make much sense and should
		/// generally be set to false.
		#[codec(index = 4)]
		pub static UseAuctionSlots: bool = true;
	}

	/// Parameters used by `pallet-treasury` to handle the burn process.
	#[dynamic_pallet_params]
	#[codec(index = 1)]
	pub mod treasury {
		#[codec(index = 0)]
		pub static BurnPortion: Permill = Permill::from_percent(0);

		#[codec(index = 1)]
		pub static BurnDestination: BurnDestinationAccount = Default::default();
	}
}

#[cfg(feature = "runtime-benchmarks")]
impl Default for RuntimeParameters {
	fn default() -> Self {
		RuntimeParameters::Inflation(dynamic_params::inflation::Parameters::MinInflation(
			dynamic_params::inflation::MinInflation,
			Some(Perquintill::from_rational(25u64, 1000u64)),
		))
	}
}

/// Defines what origin can modify which dynamic parameters.
pub struct DynamicParameterOrigin;
impl EnsureOriginWithArg<RuntimeOrigin, RuntimeParametersKey> for DynamicParameterOrigin {
	type Success = ();

	fn try_origin(
		origin: RuntimeOrigin,
		key: &RuntimeParametersKey,
	) -> Result<Self::Success, RuntimeOrigin> {
		use crate::RuntimeParametersKey::*;

		match key {
			Inflation(_) => frame_system::ensure_root(origin.clone()),
			Treasury(_) =>
				EitherOf::<EnsureRoot<AccountId>, GeneralAdmin>::ensure_origin(origin.clone()),
		}
		.map_err(|_| origin)
	}

	#[cfg(feature = "runtime-benchmarks")]
	fn try_successful_origin(_key: &RuntimeParametersKey) -> Result<RuntimeOrigin, ()> {
		// Provide the origin for the parameter returned by `Default`:
		Ok(RuntimeOrigin::root())
	}
}

impl pallet_parameters::Config for Runtime {
	type RuntimeEvent = RuntimeEvent;
	type RuntimeParameters = RuntimeParameters;
	type AdminOrigin = DynamicParameterOrigin;
	type WeightInfo = weights::pallet_parameters::WeightInfo<Runtime>;
}

pub struct EraPayout;
impl pallet_staking::EraPayout<Balance> for EraPayout {
	fn era_payout(
		total_staked: Balance,
		_total_issuance: Balance,
		era_duration_millis: u64,
	) -> (Balance, Balance) {
		const MILLISECONDS_PER_YEAR: u64 = 1000 * 3600 * 24 * 36525 / 100;

		let params = relay_common::EraPayoutParams {
			total_staked,
			total_stakable: Nis::issuance().other,
			ideal_stake: dynamic_params::inflation::IdealStake::get(),
			max_annual_inflation: dynamic_params::inflation::MaxInflation::get(),
			min_annual_inflation: dynamic_params::inflation::MinInflation::get(),
			falloff: dynamic_params::inflation::Falloff::get(),
			period_fraction: Perquintill::from_rational(era_duration_millis, MILLISECONDS_PER_YEAR),
			legacy_auction_proportion: if dynamic_params::inflation::UseAuctionSlots::get() {
				let auctioned_slots = parachains_paras::Parachains::<Runtime>::get()
					.into_iter()
					// All active para-ids that do not belong to a system chain is the number of
					// parachains that we should take into account for inflation.
					.filter(|i| *i >= LOWEST_PUBLIC_ID)
					.count() as u64;
				Some(Perquintill::from_rational(auctioned_slots.min(60), 200u64))
			} else {
				None
			},
		};
		log::debug!(target: "runtime::kusama", "params: {params:?}");
		relay_common::relay_era_payout(params)
	}
}

parameter_types! {
	// Six sessions in an era (6 hours).
	pub const SessionsPerEra: SessionIndex = prod_or_fast!(6, 1);

	// 28 eras for unbonding (7 days).
	pub BondingDuration: EraIndex = prod_or_fast!(
		28,
		28,
		"DOT_BONDING_DURATION"
	);
	// 27 eras in which slashes can be cancelled (slightly less than 7 days).
	pub SlashDeferDuration: EraIndex = prod_or_fast!(
		27,
		27,
		"DOT_SLASH_DEFER_DURATION"
	);
	pub const MaxExposurePageSize: u32 = 512;
	// Note: this is not really correct as Max Nominators is (MaxExposurePageSize * page_count) but
	// this is an unbounded number. We just set it to a reasonably high value, 1 full page
	// of nominators.
	pub const MaxNominators: u32 = 512;
	pub const OffendingValidatorsThreshold: Perbill = Perbill::from_percent(17);
	// 24
	pub const MaxNominations: u32 = <NposCompactSolution24 as NposSolution>::LIMIT as u32;
	pub TreasuryAccount: AccountId = Treasury::account_id();
}

impl pallet_staking::Config for Runtime {
	type MaxValidatorSet = MaxActiveValidators;
	type OldCurrency = Balances;
	type Currency = Balances;
	type CurrencyBalance = Balance;
	type RuntimeHoldReason = RuntimeHoldReason;
	type UnixTime = Timestamp;
	type CurrencyToVote = CurrencyToVote;
	type ElectionProvider = ElectionProviderMultiPhase;
	type GenesisElectionProvider = onchain::OnChainExecution<OnChainSeqPhragmen>;
	type RewardRemainder = ResolveTo<TreasuryAccount, Balances>;
	type RuntimeEvent = RuntimeEvent;
	type Slash = ResolveTo<TreasuryAccount, Balances>;
	type Reward = ();
	type SessionsPerEra = SessionsPerEra;
	type BondingDuration = BondingDuration;
	type SlashDeferDuration = SlashDeferDuration;
	type AdminOrigin = EitherOf<EnsureRoot<Self::AccountId>, StakingAdmin>;
	type SessionInterface = Self;
	type EraPayout = EraPayout;
	type NextNewSession = Session;
	type MaxExposurePageSize = MaxExposurePageSize;
	type VoterList = VoterList;
	type TargetList = UseValidatorsMap<Self>;
	type MaxValidatorSet = MaxActiveValidators;
	type NominationsQuota = pallet_staking::FixedNominationsQuota<{ MaxNominations::get() }>;
	type MaxUnlockingChunks = frame_support::traits::ConstU32<32>;
	type HistoryDepth = frame_support::traits::ConstU32<84>;
	type MaxControllersInDeprecationBatch = ConstU32<5169>;
	type BenchmarkingConfig = polkadot_runtime_common::StakingBenchmarkingConfig;
	type EventListeners = (NominationPools, DelegatedStaking);
	type WeightInfo = weights::pallet_staking::WeightInfo<Runtime>;
	type Filter = ();
}

impl pallet_fast_unstake::Config for Runtime {
	type RuntimeEvent = RuntimeEvent;
	type Currency = Balances;
	type BatchSize = frame_support::traits::ConstU32<64>;
	type Deposit = frame_support::traits::ConstU128<{ CENTS * 100 }>;
	type ControlOrigin = EnsureRoot<AccountId>;
	type Staking = Staking;
	type MaxErasToCheckPerBlock = ConstU32<1>;
	type WeightInfo = weights::pallet_fast_unstake::WeightInfo<Runtime>;
}

parameter_types! {
	pub const ProposalBond: Permill = Permill::from_percent(5);
	pub const ProposalBondMinimum: Balance = 2000 * CENTS;
	pub const ProposalBondMaximum: Balance = GRAND;
	pub const SpendPeriod: BlockNumber = 6 * DAYS;
	pub const TreasuryPalletId: PalletId = PalletId(*b"py/trsry");
	pub const PayoutSpendPeriod: BlockNumber = 90 * DAYS;
	// The asset's interior location for the paying account. This is the Treasury
	// pallet instance (which sits at index 18).
	pub TreasuryInteriorLocation: InteriorLocation = PalletInstance(TREASURY_PALLET_ID).into();

	pub const TipCountdown: BlockNumber = DAYS;
	pub const TipFindersFee: Percent = Percent::from_percent(20);
	pub const TipReportDepositBase: Balance = 100 * CENTS;
	pub const DataDepositPerByte: Balance = CENTS / 10;
	pub const MaxApprovals: u32 = 100;
	pub const MaxAuthorities: u32 = 100_000;
	pub const MaxKeys: u32 = 10_000;
	pub const MaxPeerInHeartbeats: u32 = 10_000;
}

pub type BalancesNegativeImbalance = <Balances as Currency<AccountId>>::NegativeImbalance;
pub struct TreasuryBurnHandler;

impl OnUnbalanced<BalancesNegativeImbalance> for TreasuryBurnHandler {
	fn on_nonzero_unbalanced(amount: BalancesNegativeImbalance) {
		let destination = dynamic_params::treasury::BurnDestination::get();

		if let BurnDestinationAccount(Some(account)) = destination {
			// Must resolve into existing but better to be safe.
			Balances::resolve_creating(&account, amount);
		} else {
			// If no account to destinate the funds to, just drop the
			// imbalance.
			<() as OnUnbalanced<_>>::on_nonzero_unbalanced(amount)
		}
	}
}

impl Get<Permill> for TreasuryBurnHandler {
	fn get() -> Permill {
		let destination = dynamic_params::treasury::BurnDestination::get();

		if destination.is_set() {
			dynamic_params::treasury::BurnPortion::get()
		} else {
			Permill::zero()
		}
	}
}

impl pallet_treasury::Config for Runtime {
	type PalletId = TreasuryPalletId;
	type Currency = Balances;
	type RejectOrigin = EitherOfDiverse<EnsureRoot<AccountId>, Treasurer>;
	type RuntimeEvent = RuntimeEvent;
	type SpendPeriod = SpendPeriod;
	type Burn = TreasuryBurnHandler;
	type BurnDestination = TreasuryBurnHandler;
	type MaxApprovals = MaxApprovals;
	type WeightInfo = weights::pallet_treasury::WeightInfo<Runtime>;
	type SpendFunds = Bounties;
	type SpendOrigin = TreasurySpender;
	type AssetKind = VersionedLocatableAsset;
	type Beneficiary = VersionedLocation;
	type BeneficiaryLookup = IdentityLookup<Self::Beneficiary>;
	type Paymaster = PayOverXcm<
		TreasuryInteriorLocation,
		crate::xcm_config::XcmRouter,
		crate::XcmPallet,
		ConstU32<{ 6 * HOURS }>,
		Self::Beneficiary,
		Self::AssetKind,
		LocatableAssetConverter,
		VersionedLocationConverter,
	>;
	type BalanceConverter = AssetRateWithNative;
	type PayoutPeriod = PayoutSpendPeriod;
	#[cfg(feature = "runtime-benchmarks")]
	type BenchmarkHelper = polkadot_runtime_common::impls::benchmarks::TreasuryArguments;
	type BlockNumberProvider = System;
}

parameter_types! {
	pub const BountyDepositBase: Balance = 100 * CENTS;
	pub const BountyDepositPayoutDelay: BlockNumber = 0;
	pub const BountyUpdatePeriod: BlockNumber = 10 * 12 * 30 * DAYS;
	pub const MaximumReasonLength: u32 = 16384;
	pub const CuratorDepositMultiplier: Permill = Permill::from_percent(50);
	pub const CuratorDepositMin: Balance = 10 * CENTS;
	pub const CuratorDepositMax: Balance = 500 * CENTS;
	pub const BountyValueMinimum: Balance = 200 * CENTS;
}

impl pallet_bounties::Config for Runtime {
	type BountyDepositBase = BountyDepositBase;
	type BountyDepositPayoutDelay = BountyDepositPayoutDelay;
	type BountyUpdatePeriod = BountyUpdatePeriod;
	type CuratorDepositMultiplier = CuratorDepositMultiplier;
	type CuratorDepositMin = CuratorDepositMin;
	type CuratorDepositMax = CuratorDepositMax;
	type BountyValueMinimum = BountyValueMinimum;
	type ChildBountyManager = ChildBounties;
	type DataDepositPerByte = DataDepositPerByte;
	type RuntimeEvent = RuntimeEvent;
	type MaximumReasonLength = MaximumReasonLength;
	type OnSlash = Treasury;
	type WeightInfo = weights::pallet_bounties::WeightInfo<Runtime>;
}

parameter_types! {
	pub const MaxActiveChildBountyCount: u32 = 100;
	pub const ChildBountyValueMinimum: Balance = BountyValueMinimum::get() / 10;
}

impl pallet_child_bounties::Config for Runtime {
	type RuntimeEvent = RuntimeEvent;
	type MaxActiveChildBountyCount = MaxActiveChildBountyCount;
	type ChildBountyValueMinimum = ChildBountyValueMinimum;
	type WeightInfo = weights::pallet_child_bounties::WeightInfo<Runtime>;
}

impl pallet_offences::Config for Runtime {
	type RuntimeEvent = RuntimeEvent;
	type IdentificationTuple = session_historical::IdentificationTuple<Self>;
	type OnOffenceHandler = Staking;
}

impl pallet_authority_discovery::Config for Runtime {
	type MaxAuthorities = MaxAuthorities;
}

parameter_types! {
	pub MaxSetIdSessionEntries: u32 = BondingDuration::get() * SessionsPerEra::get();
}

impl pallet_grandpa::Config for Runtime {
	type RuntimeEvent = RuntimeEvent;

	type WeightInfo = ();
	type MaxAuthorities = MaxAuthorities;
	type MaxNominators = MaxNominators;
	type MaxSetIdSessionEntries = MaxSetIdSessionEntries;

	type KeyOwnerProof = <Historical as KeyOwnerProofSystem<(KeyTypeId, GrandpaId)>>::Proof;

	type EquivocationReportSystem =
		pallet_grandpa::EquivocationReportSystem<Self, Offences, Historical, ReportLongevity>;
}

impl frame_system::offchain::SigningTypes for Runtime {
	type Public = <Signature as Verify>::Signer;
	type Signature = Signature;
}

impl<C> frame_system::offchain::CreateTransactionBase<C> for Runtime
where
	RuntimeCall: From<C>,
{
	type Extrinsic = UncheckedExtrinsic;
	type RuntimeCall = RuntimeCall;
}

/// Submits transaction with the node's public and signature type. Adheres to the signed extension
/// format of the chain.
impl<LocalCall> frame_system::offchain::CreateSignedTransaction<LocalCall> for Runtime
where
	RuntimeCall: From<LocalCall>,
{
	fn create_signed_transaction<
		C: frame_system::offchain::AppCrypto<Self::Public, Self::Signature>,
	>(
		call: RuntimeCall,
		public: <Signature as Verify>::Signer,
		account: AccountId,
		nonce: <Runtime as frame_system::Config>::Nonce,
	) -> Option<UncheckedExtrinsic> {
		use sp_runtime::traits::StaticLookup;
		// take the biggest period possible.
		let period =
			BlockHashCount::get().checked_next_power_of_two().map(|c| c / 2).unwrap_or(2) as u64;

		let current_block = System::block_number()
			.saturated_into::<u64>()
			// The `System::block_number` is initialized with `n+1`,
			// so the actual block number is `n`.
			.saturating_sub(1);
		let tip = 0;
		let tx_ext: TxExtension = (
			frame_system::CheckNonZeroSender::<Runtime>::new(),
			frame_system::CheckSpecVersion::<Runtime>::new(),
			frame_system::CheckTxVersion::<Runtime>::new(),
			frame_system::CheckGenesis::<Runtime>::new(),
			frame_system::CheckMortality::<Runtime>::from(generic::Era::mortal(
				period,
				current_block,
			)),
			frame_system::CheckNonce::<Runtime>::from(nonce),
			frame_system::CheckWeight::<Runtime>::new(),
			pallet_transaction_payment::ChargeTransactionPayment::<Runtime>::from(tip),
			frame_metadata_hash_extension::CheckMetadataHash::new(false),
		);
		let raw_payload = SignedPayload::new(call, tx_ext)
			.map_err(|e| {
				log::warn!("Unable to create signed payload: {e:?}");
			})
			.ok()?;
		let signature = raw_payload.using_encoded(|payload| C::sign(payload, public))?;
		let (call, tx_ext, _) = raw_payload.deconstruct();
		let address = <Runtime as frame_system::Config>::Lookup::unlookup(account);
		let transaction = UncheckedExtrinsic::new_signed(call, address, signature, tx_ext);
		Some(transaction)
	}
}

impl<LocalCall> frame_system::offchain::CreateTransaction<LocalCall> for Runtime
where
	RuntimeCall: From<LocalCall>,
{
	type Extension = TxExtension;

	fn create_transaction(call: RuntimeCall, extension: TxExtension) -> UncheckedExtrinsic {
		UncheckedExtrinsic::new_transaction(call, extension)
	}
}

<<<<<<< HEAD
=======
impl<LocalCall> frame_system::offchain::CreateBare<LocalCall> for Runtime
where
	RuntimeCall: From<LocalCall>,
{
	fn create_bare(call: RuntimeCall) -> UncheckedExtrinsic {
		UncheckedExtrinsic::new_bare(call)
	}
}

>>>>>>> 17599088
parameter_types! {
	pub Prefix: &'static [u8] = b"Pay KSMs to the Kusama account:";
}

impl claims::Config for Runtime {
	type RuntimeEvent = RuntimeEvent;
	type VestingSchedule = Vesting;
	type Prefix = Prefix;
	type MoveClaimOrigin = EnsureRoot<AccountId>;
	type WeightInfo = weights::polkadot_runtime_common_claims::WeightInfo<Runtime>;
}

impl pallet_utility::Config for Runtime {
	type RuntimeEvent = RuntimeEvent;
	type RuntimeCall = RuntimeCall;
	type PalletsOrigin = OriginCaller;
	type WeightInfo = weights::pallet_utility::WeightInfo<Runtime>;
}

parameter_types! {
	// One storage item; key size is 32; value is size 4+4+16+32 bytes = 56 bytes.
	pub const DepositBase: Balance = deposit(1, 88);
	// Additional storage item size of 32 bytes.
	pub const DepositFactor: Balance = deposit(0, 32);
	pub const MaxSignatories: u32 = 100;
}

impl pallet_multisig::Config for Runtime {
	type RuntimeEvent = RuntimeEvent;
	type RuntimeCall = RuntimeCall;
	type Currency = Balances;
	type DepositBase = DepositBase;
	type DepositFactor = DepositFactor;
	type MaxSignatories = MaxSignatories;
	type WeightInfo = weights::pallet_multisig::WeightInfo<Runtime>;
	type BlockNumberProvider = System;
}

parameter_types! {
	pub const ConfigDepositBase: Balance = 500 * CENTS;
	pub const FriendDepositFactor: Balance = 50 * CENTS;
	pub const MaxFriends: u16 = 9;
	pub const RecoveryDeposit: Balance = 500 * CENTS;
}

impl pallet_recovery::Config for Runtime {
	type RuntimeEvent = RuntimeEvent;
	type WeightInfo = ();
	type RuntimeCall = RuntimeCall;
	type Currency = Balances;
	type ConfigDepositBase = ConfigDepositBase;
	type FriendDepositFactor = FriendDepositFactor;
	type MaxFriends = MaxFriends;
	type RecoveryDeposit = RecoveryDeposit;
	type BlockNumberProvider = System;
}

parameter_types! {
	pub const SocietyPalletId: PalletId = PalletId(*b"py/socie");
}

impl pallet_society::Config for Runtime {
	type RuntimeEvent = RuntimeEvent;
	type Currency = Balances;
	type Randomness = pallet_babe::RandomnessFromOneEpochAgo<Runtime>;
	type GraceStrikes = ConstU32<10>;
	type PeriodSpend = ConstU128<{ 500 * QUID }>;
	type VotingPeriod = ConstU32<{ 5 * DAYS }>;
	type ClaimPeriod = ConstU32<{ 2 * DAYS }>;
	type MaxLockDuration = ConstU32<{ 36 * 30 * DAYS }>;
	type FounderSetOrigin = EnsureRoot<AccountId>;
	type ChallengePeriod = ConstU32<{ 7 * DAYS }>;
	type MaxPayouts = ConstU32<8>;
	type MaxBids = ConstU32<512>;
	type PalletId = SocietyPalletId;
	type WeightInfo = weights::pallet_society::WeightInfo<Runtime>;
	type BlockNumberProvider = System;
}

parameter_types! {
	pub const MinVestedTransfer: Balance = 100 * CENTS;
	pub UnvestedFundsAllowedWithdrawReasons: WithdrawReasons =
		WithdrawReasons::except(WithdrawReasons::TRANSFER | WithdrawReasons::RESERVE);
}

impl pallet_vesting::Config for Runtime {
	type RuntimeEvent = RuntimeEvent;
	type Currency = Balances;
	type BlockNumberToBalance = ConvertInto;
	type MinVestedTransfer = MinVestedTransfer;
	type WeightInfo = weights::pallet_vesting::WeightInfo<Runtime>;
	type UnvestedFundsAllowedWithdrawReasons = UnvestedFundsAllowedWithdrawReasons;
	type BlockNumberProvider = System;
	const MAX_VESTING_SCHEDULES: u32 = 28;
}

parameter_types! {
	// One storage item; key size 32, value size 8; .
	pub const ProxyDepositBase: Balance = deposit(1, 8);
	// Additional storage item size of 33 bytes.
	pub const ProxyDepositFactor: Balance = deposit(0, 33);
	pub const MaxProxies: u16 = 32;
	pub const AnnouncementDepositBase: Balance = deposit(1, 8);
	pub const AnnouncementDepositFactor: Balance = deposit(0, 66);
	pub const MaxPending: u16 = 32;
}

/// Transparent wrapper around the actual [`ProxyType`].
///
/// This is done to have [`ProxyType`] declared in a different crate (constants) and being able to
/// implement [`InstanceFilter`] in this crate.
#[derive(
	Copy,
	Clone,
	Eq,
	PartialEq,
	Ord,
	PartialOrd,
	Encode,
	Decode,
	DecodeWithMemTracking,
	RuntimeDebug,
	MaxEncodedLen,
	Default,
)]
pub struct TransparentProxyType(ProxyType);

impl scale_info::TypeInfo for TransparentProxyType {
	type Identity = <ProxyType as TypeInfo>::Identity;

	fn type_info() -> scale_info::Type {
		ProxyType::type_info()
	}
}

impl InstanceFilter<RuntimeCall> for TransparentProxyType {
	fn filter(&self, c: &RuntimeCall) -> bool {
		match self.0 {
			ProxyType::Any => true,
			ProxyType::NonTransfer => matches!(
				c,
				RuntimeCall::System(..) |
				RuntimeCall::Babe(..) |
				RuntimeCall::Timestamp(..) |
				RuntimeCall::Indices(pallet_indices::Call::claim {..}) |
				RuntimeCall::Indices(pallet_indices::Call::free {..}) |
				RuntimeCall::Indices(pallet_indices::Call::freeze {..}) |
				// Specifically omitting Indices `transfer`, `force_transfer`
				// Specifically omitting the entire Balances pallet
				RuntimeCall::Staking(..) |
				RuntimeCall::Session(..) |
				RuntimeCall::Grandpa(..) |
				RuntimeCall::Treasury(..) |
				RuntimeCall::Bounties(..) |
				RuntimeCall::ChildBounties(..) |
				RuntimeCall::ConvictionVoting(..) |
				RuntimeCall::Referenda(..) |
				RuntimeCall::FellowshipCollective(..) |
				RuntimeCall::FellowshipReferenda(..) |
				RuntimeCall::Whitelist(..) |
				RuntimeCall::Claims(..) |
				RuntimeCall::Utility(..) |
				RuntimeCall::Society(..) |
				RuntimeCall::Recovery(pallet_recovery::Call::as_recovered {..}) |
				RuntimeCall::Recovery(pallet_recovery::Call::vouch_recovery {..}) |
				RuntimeCall::Recovery(pallet_recovery::Call::claim_recovery {..}) |
				RuntimeCall::Recovery(pallet_recovery::Call::close_recovery {..}) |
				RuntimeCall::Recovery(pallet_recovery::Call::remove_recovery {..}) |
				RuntimeCall::Recovery(pallet_recovery::Call::cancel_recovered {..}) |
				// Specifically omitting Recovery `create_recovery`, `initiate_recovery`
				RuntimeCall::Vesting(pallet_vesting::Call::vest {..}) |
				RuntimeCall::Vesting(pallet_vesting::Call::vest_other {..}) |
				// Specifically omitting Vesting `vested_transfer`, and `force_vested_transfer`
				RuntimeCall::Scheduler(..) |
				RuntimeCall::Proxy(..) |
				RuntimeCall::Multisig(..) |
				RuntimeCall::Nis(..) |
				RuntimeCall::Registrar(paras_registrar::Call::register {..}) |
				RuntimeCall::Registrar(paras_registrar::Call::deregister {..}) |
				// Specifically omitting Registrar `swap`
				RuntimeCall::Registrar(paras_registrar::Call::reserve {..}) |
				RuntimeCall::Crowdloan(..) |
				RuntimeCall::Slots(..) |
				RuntimeCall::Auctions(..) | // Specifically omitting the entire XCM Pallet
				RuntimeCall::VoterList(..) |
				RuntimeCall::NominationPools(..) |
				RuntimeCall::FastUnstake(..)
			),
			ProxyType::Governance => matches!(
				c,
				RuntimeCall::Treasury(..) |
					RuntimeCall::Bounties(..) |
					RuntimeCall::Utility(..) |
					RuntimeCall::ChildBounties(..) |
					// OpenGov calls
					RuntimeCall::ConvictionVoting(..) |
					RuntimeCall::Referenda(..) |
					RuntimeCall::FellowshipCollective(..) |
					RuntimeCall::FellowshipReferenda(..) |
					RuntimeCall::Whitelist(..)
			),
			ProxyType::Staking => {
				matches!(
					c,
					RuntimeCall::Staking(..) |
						RuntimeCall::Session(..) |
						RuntimeCall::Utility(..) |
						RuntimeCall::FastUnstake(..) |
						RuntimeCall::VoterList(..) |
						RuntimeCall::NominationPools(..)
				)
			},
			ProxyType::NominationPools => {
				matches!(c, RuntimeCall::NominationPools(..) | RuntimeCall::Utility(..))
			},
			ProxyType::CancelProxy => {
				matches!(
					c,
					RuntimeCall::Proxy(pallet_proxy::Call::reject_announcement { .. }) |
						RuntimeCall::Utility { .. } |
						RuntimeCall::Multisig { .. }
				)
			},
			ProxyType::Auction => matches!(
				c,
				RuntimeCall::Auctions(..) |
					RuntimeCall::Crowdloan(..) |
					RuntimeCall::Registrar(..) |
					RuntimeCall::Slots(..)
			),
			ProxyType::Society => matches!(c, RuntimeCall::Society(..)),
			ProxyType::Spokesperson => matches!(
				c,
				RuntimeCall::System(frame_system::Call::remark { .. }) |
					RuntimeCall::System(frame_system::Call::remark_with_event { .. })
			),
			ProxyType::ParaRegistration => matches!(
				c,
				RuntimeCall::Registrar(paras_registrar::Call::reserve { .. }) |
					RuntimeCall::Registrar(paras_registrar::Call::register { .. }) |
					RuntimeCall::Utility(pallet_utility::Call::batch { .. }) |
					RuntimeCall::Utility(pallet_utility::Call::batch_all { .. }) |
					RuntimeCall::Utility(pallet_utility::Call::force_batch { .. }) |
					RuntimeCall::Proxy(pallet_proxy::Call::remove_proxy { .. })
			),
		}
	}
	fn is_superset(&self, o: &Self) -> bool {
		match (self.0, o.0) {
			(x, y) if x == y => true,
			(ProxyType::Any, _) => true,
			(_, ProxyType::Any) => false,
			(ProxyType::NonTransfer, _) => true,
			_ => false,
		}
	}
}

impl pallet_proxy::Config for Runtime {
	type RuntimeEvent = RuntimeEvent;
	type RuntimeCall = RuntimeCall;
	type Currency = Balances;
	type ProxyType = TransparentProxyType;
	type ProxyDepositBase = ProxyDepositBase;
	type ProxyDepositFactor = ProxyDepositFactor;
	type MaxProxies = MaxProxies;
	type WeightInfo = weights::pallet_proxy::WeightInfo<Runtime>;
	type MaxPending = MaxPending;
	type CallHasher = BlakeTwo256;
	type AnnouncementDepositBase = AnnouncementDepositBase;
	type AnnouncementDepositFactor = AnnouncementDepositFactor;
	type BlockNumberProvider = System;
}

impl parachains_origin::Config for Runtime {}

impl parachains_configuration::Config for Runtime {
	type WeightInfo = weights::runtime_parachains_configuration::WeightInfo<Runtime>;
}

impl parachains_shared::Config for Runtime {
	type DisabledValidators = Session;
}

impl parachains_session_info::Config for Runtime {
	type ValidatorSet = Historical;
}

impl parachains_inclusion::Config for Runtime {
	type RuntimeEvent = RuntimeEvent;
	type DisputesHandler = ParasDisputes;
<<<<<<< HEAD
	type RewardValidators = (); // FAIL-CI TODO fix before kusama
=======
	type RewardValidators =
		parachains_reward_points::RewardValidatorsWithEraPoints<Runtime, Staking>;
>>>>>>> 17599088
	type MessageQueue = MessageQueue;
	type WeightInfo = weights::runtime_parachains_inclusion::WeightInfo<Runtime>;
}

parameter_types! {
	pub const ParasUnsignedPriority: TransactionPriority = TransactionPriority::MAX;
}

impl parachains_paras::Config for Runtime {
	type RuntimeEvent = RuntimeEvent;
	type WeightInfo = weights::runtime_parachains_paras::WeightInfo<Runtime>;
	type UnsignedPriority = ParasUnsignedPriority;
	type QueueFootprinter = ParaInclusion;
	type NextSessionRotation = Babe;
	type OnNewHead = Registrar;
	type AssignCoretime = CoretimeAssignmentProvider;
	type Fungible = Balances;
	// Per day the cooldown is removed earlier, it should cost 1000.
	type CooldownRemovalMultiplier = ConstUint<{ 1000 * UNITS / DAYS as u128 }>;
	type AuthorizeCurrentCodeOrigin = EnsureRoot<AccountId>;
}

parameter_types! {
	/// Amount of weight that can be spent per block to service messages.
	///
	/// # WARNING
	///
	/// This is not a good value for para-chains since the `Scheduler` already uses up to 80% block weight.
	pub MessageQueueServiceWeight: Weight = Perbill::from_percent(20) * BlockWeights::get().max_block;
	pub MessageQueueIdleServiceWeight: Weight = Perbill::from_percent(20) * BlockWeights::get().max_block;
	pub const MessageQueueHeapSize: u32 = 65_536;
	pub const MessageQueueMaxStale: u32 = 16;
}

/// Message processor to handle any messages that were enqueued into the `MessageQueue` pallet.
pub struct MessageProcessor;
impl ProcessMessage for MessageProcessor {
	type Origin = AggregateMessageOrigin;

	fn process_message(
		message: &[u8],
		origin: Self::Origin,
		meter: &mut WeightMeter,
		id: &mut [u8; 32],
	) -> Result<bool, ProcessMessageError> {
		let para = match origin {
			AggregateMessageOrigin::Ump(UmpQueueId::Para(para)) => para,
		};
		xcm_builder::ProcessXcmMessage::<
			Junction,
			xcm_executor::XcmExecutor<xcm_config::XcmConfig>,
			RuntimeCall,
		>::process_message(message, Junction::Parachain(para.into()), meter, id)
	}
}

impl pallet_message_queue::Config for Runtime {
	type RuntimeEvent = RuntimeEvent;
	type Size = u32;
	type HeapSize = MessageQueueHeapSize;
	type MaxStale = MessageQueueMaxStale;
	type ServiceWeight = MessageQueueServiceWeight;
	#[cfg(not(feature = "runtime-benchmarks"))]
	type MessageProcessor = MessageProcessor;
	#[cfg(feature = "runtime-benchmarks")]
	type MessageProcessor =
		pallet_message_queue::mock_helpers::NoopMessageProcessor<AggregateMessageOrigin>;
	type QueueChangeHandler = ParaInclusion;
	type QueuePausedQuery = ();
	type WeightInfo = weights::pallet_message_queue::WeightInfo<Runtime>;
	type IdleMaxServiceWeight = MessageQueueIdleServiceWeight;
}

impl parachains_dmp::Config for Runtime {}

parameter_types! {
	pub const HrmpChannelSizeAndCapacityWithSystemRatio: Percent = Percent::from_percent(100);
}

impl parachains_hrmp::Config for Runtime {
	type RuntimeOrigin = RuntimeOrigin;
	type RuntimeEvent = RuntimeEvent;
	type ChannelManager = EitherOf<EnsureRoot<Self::AccountId>, GeneralAdmin>;
	type Currency = Balances;
	// Use the `HrmpChannelSizeAndCapacityWithSystemRatio` ratio from the actual active
	// `HostConfiguration` configuration for `hrmp_channel_max_message_size` and
	// `hrmp_channel_max_capacity`.
	type DefaultChannelSizeAndCapacityWithSystem = ActiveConfigHrmpChannelSizeAndCapacityRatio<
		Runtime,
		HrmpChannelSizeAndCapacityWithSystemRatio,
	>;
	type WeightInfo = weights::runtime_parachains_hrmp::WeightInfo<Runtime>;
	type VersionWrapper = XcmPallet;
}

impl parachains_paras_inherent::Config for Runtime {
	type WeightInfo = weights::runtime_parachains_paras_inherent::WeightInfo<Runtime>;
}

impl parachains_scheduler::Config for Runtime {
	// If you change this, make sure the `Assignment` type of the new provider is binary compatible,
	// otherwise provide a migration.
	type AssignmentProvider = CoretimeAssignmentProvider;
}

parameter_types! {
	pub const BrokerId: u32 = system_parachain::BROKER_ID;
	pub const BrokerPalletId: PalletId = PalletId(*b"py/broke");
	pub MaxXcmTransactWeight: Weight = Weight::from_parts(
		250 * WEIGHT_REF_TIME_PER_MICROS,
		20 * WEIGHT_PROOF_SIZE_PER_KB
	);
}

pub struct BrokerPot;
impl Get<InteriorLocation> for BrokerPot {
	fn get() -> InteriorLocation {
		Junction::AccountId32 { network: None, id: BrokerPalletId::get().into_account_truncating() }
			.into()
	}
}

impl coretime::Config for Runtime {
	type RuntimeOrigin = RuntimeOrigin;
	type RuntimeEvent = RuntimeEvent;
	type BrokerId = BrokerId;
	type WeightInfo = weights::runtime_parachains_coretime::WeightInfo<Runtime>;
	type SendXcm = crate::xcm_config::XcmRouter;
	type MaxXcmTransactWeight = MaxXcmTransactWeight;
	type BrokerPotLocation = BrokerPot;
	type AssetTransactor = crate::xcm_config::LocalAssetTransactor;
	type AccountToLocation = xcm_builder::AliasesIntoAccountId32<
		xcm_config::ThisNetwork,
		<Runtime as frame_system::Config>::AccountId,
	>;
}

parameter_types! {
	pub const OnDemandTrafficDefaultValue: FixedU128 = FixedU128::from_u32(1);
	pub const MaxHistoricalRevenue: BlockNumber = 2 * TIMESLICE_PERIOD;
	pub const OnDemandPalletId: PalletId = PalletId(*b"py/ondmd");
}

impl parachains_on_demand::Config for Runtime {
	type RuntimeEvent = RuntimeEvent;
	type Currency = Balances;
	type TrafficDefaultValue = OnDemandTrafficDefaultValue;
	type WeightInfo = weights::runtime_parachains_on_demand::WeightInfo<Runtime>;
	type MaxHistoricalRevenue = MaxHistoricalRevenue;
	type PalletId = OnDemandPalletId;
}

impl parachains_assigner_coretime::Config for Runtime {}

impl parachains_initializer::Config for Runtime {
	type Randomness = pallet_babe::RandomnessFromOneEpochAgo<Runtime>;
	type ForceOrigin = EnsureRoot<AccountId>;
	type WeightInfo = weights::runtime_parachains_initializer::WeightInfo<Runtime>;
	type CoretimeOnNewSession = Coretime;
}

impl parachains_disputes::Config for Runtime {
	type RuntimeEvent = RuntimeEvent;
<<<<<<< HEAD
	type RewardValidators = (); // FAIL-CI TODO fix before kusama
=======
	type RewardValidators =
		parachains_reward_points::RewardValidatorsWithEraPoints<Runtime, Staking>;
>>>>>>> 17599088
	type SlashingHandler = parachains_slashing::SlashValidatorsForDisputes<ParasSlashing>;
	type WeightInfo = weights::runtime_parachains_disputes::WeightInfo<Runtime>;
}

impl parachains_slashing::Config for Runtime {
	type KeyOwnerProofSystem = Historical;
	type KeyOwnerProof =
		<Self::KeyOwnerProofSystem as KeyOwnerProofSystem<(KeyTypeId, ValidatorId)>>::Proof;
	type KeyOwnerIdentification = <Self::KeyOwnerProofSystem as KeyOwnerProofSystem<(
		KeyTypeId,
		ValidatorId,
	)>>::IdentificationTuple;
	type HandleReports = parachains_slashing::SlashingReportHandler<
		Self::KeyOwnerIdentification,
		Offences,
		ReportLongevity,
	>;
	type WeightInfo = weights::runtime_parachains_disputes_slashing::WeightInfo<Runtime>;
	type BenchmarkingConfig = parachains_slashing::BenchConfig<1000>;
}

parameter_types! {
	pub const ParaDeposit: Balance = 4 * UNITS;
}

impl paras_registrar::Config for Runtime {
	type RuntimeOrigin = RuntimeOrigin;
	type RuntimeEvent = RuntimeEvent;
	type Currency = Balances;
	type OnSwap = (Crowdloan, Slots);
	type ParaDeposit = ParaDeposit;
	type DataDepositPerByte = DataDepositPerByte;
	type WeightInfo = weights::polkadot_runtime_common_paras_registrar::WeightInfo<Runtime>;
}

parameter_types! {
	// 6 weeks
	pub LeasePeriod: BlockNumber = prod_or_fast!(6 * WEEKS, 6 * WEEKS, "KSM_LEASE_PERIOD");
}

impl slots::Config for Runtime {
	type RuntimeEvent = RuntimeEvent;
	type Currency = Balances;
	type Registrar = Registrar;
	type LeasePeriod = LeasePeriod;
	type LeaseOffset = ();
	type ForceOrigin = EitherOf<EnsureRoot<Self::AccountId>, LeaseAdmin>;
	type WeightInfo = weights::polkadot_runtime_common_slots::WeightInfo<Runtime>;
}

parameter_types! {
	pub const CrowdloanId: PalletId = PalletId(*b"py/cfund");
	pub const OldSubmissionDeposit: Balance = 3 * GRAND; // ~ 10 KSM
	pub const MinContribution: Balance = 3_000 * CENTS; // ~ .1 KSM
	pub const RemoveKeysLimit: u32 = 1000;
	// Allow 32 bytes for an additional memo to a crowdloan.
	pub const MaxMemoLength: u8 = 32;
}

impl crowdloan::Config for Runtime {
	type RuntimeEvent = RuntimeEvent;
	type PalletId = CrowdloanId;
	type SubmissionDeposit = OldSubmissionDeposit;
	type MinContribution = MinContribution;
	type RemoveKeysLimit = RemoveKeysLimit;
	type Registrar = Registrar;
	type Auctioneer = Auctions;
	type MaxMemoLength = MaxMemoLength;
	type WeightInfo = weights::polkadot_runtime_common_crowdloan::WeightInfo<Runtime>;
}

parameter_types! {
	// The average auction is 7 days long, so this will be 70% for ending period.
	// 5 Days = 72000 Blocks @ 6 sec per block
	pub const EndingPeriod: BlockNumber = 5 * DAYS;
	// ~ 1000 samples per day -> ~ 20 blocks per sample -> 2 minute samples
	pub const SampleLength: BlockNumber = 2 * MINUTES;
}

impl auctions::Config for Runtime {
	type RuntimeEvent = RuntimeEvent;
	type Leaser = Slots;
	type Registrar = Registrar;
	type EndingPeriod = EndingPeriod;
	type SampleLength = SampleLength;
	type Randomness = pallet_babe::RandomnessFromOneEpochAgo<Runtime>;
	type InitiateOrigin = EitherOf<EnsureRoot<Self::AccountId>, AuctionAdmin>;
	type WeightInfo = weights::polkadot_runtime_common_auctions::WeightInfo<Runtime>;
}

type NisCounterpartInstance = pallet_balances::Instance2;
impl pallet_balances::Config<NisCounterpartInstance> for Runtime {
	type Balance = Balance;
	type DustRemoval = ();
	type RuntimeEvent = RuntimeEvent;
	type ExistentialDeposit = ConstU128<10_000_000_000>; // One KTC cent
	type AccountStore = StorageMapShim<
		pallet_balances::Account<Runtime, NisCounterpartInstance>,
		AccountId,
		pallet_balances::AccountData<u128>,
	>;
	type MaxLocks = ConstU32<4>;
	type MaxReserves = ConstU32<4>;
	type ReserveIdentifier = [u8; 8];
	type WeightInfo = weights::pallet_balances_nis_counterpart::WeightInfo<Runtime>;
	type RuntimeHoldReason = RuntimeHoldReason;
	type RuntimeFreezeReason = RuntimeFreezeReason;
	type FreezeIdentifier = ();
	type MaxFreezes = ConstU32<1>;
	type DoneSlashHandler = ();
}

parameter_types! {
	pub const NisBasePeriod: BlockNumber = 7 * DAYS;
	pub const MinBid: Balance = 100 * QUID;
	pub MinReceipt: Perquintill = Perquintill::from_rational(1u64, 10_000_000u64);
	pub const IntakePeriod: BlockNumber = 5 * MINUTES;
	pub MaxIntakeWeight: Weight = MAXIMUM_BLOCK_WEIGHT / 10;
	pub const ThawThrottle: (Perquintill, BlockNumber) = (Perquintill::from_percent(25), 5);
	pub storage NisTarget: Perquintill = Perquintill::zero();
	pub const NisPalletId: PalletId = PalletId(*b"py/nis  ");
}

impl pallet_nis::Config for Runtime {
	type WeightInfo = weights::pallet_nis::WeightInfo<Runtime>;
	type RuntimeEvent = RuntimeEvent;
	type Currency = Balances;
	type CurrencyBalance = Balance;
	type FundOrigin = frame_system::EnsureSigned<AccountId>;
	type Counterpart = NisCounterpartBalances;
	type CounterpartAmount = WithMaximumOf<ConstU128<21_000_000_000_000_000_000u128>>;
	type Deficit = (); // Mint
	type IgnoredIssuance = ();
	type Target = NisTarget;
	type PalletId = NisPalletId;
	type QueueCount = ConstU32<500>;
	type MaxQueueLen = ConstU32<1000>;
	type FifoQueueLen = ConstU32<250>;
	type BasePeriod = NisBasePeriod;
	type MinBid = MinBid;
	type MinReceipt = MinReceipt;
	type IntakePeriod = IntakePeriod;
	type MaxIntakeWeight = MaxIntakeWeight;
	type ThawThrottle = ThawThrottle;
	type RuntimeHoldReason = RuntimeHoldReason;
	#[cfg(feature = "runtime-benchmarks")]
	type BenchmarkSetup = ();
}

parameter_types! {
	pub const PoolsPalletId: PalletId = PalletId(*b"py/nopls");
	pub const MaxPointsToBalance: u8 = 10;
}

impl pallet_nomination_pools::Config for Runtime {
	type RuntimeEvent = RuntimeEvent;
	type WeightInfo = weights::pallet_nomination_pools::WeightInfo<Self>;
	type Currency = Balances;
	type RuntimeFreezeReason = RuntimeFreezeReason;
	type RewardCounter = FixedU128;
	type BalanceToU256 = BalanceToU256;
	type U256ToBalance = U256ToBalance;
	type StakeAdapter =
		pallet_nomination_pools::adapter::DelegateStake<Self, Staking, DelegatedStaking>;
	type PostUnbondingPoolsWindow = ConstU32<4>;
	type MaxMetadataLen = ConstU32<256>;
	// we use the same number of allowed unlocking chunks as with staking.
	type MaxUnbonding = <Self as pallet_staking::Config>::MaxUnlockingChunks;
	type PalletId = PoolsPalletId;
	type MaxPointsToBalance = MaxPointsToBalance;
	type AdminOrigin = EitherOf<EnsureRoot<AccountId>, StakingAdmin>;
	type Filter = ();
	type BlockNumberProvider = System;
}

parameter_types! {
	pub const DelegatedStakingPalletId: PalletId = PalletId(*b"py/dlstk");
	pub const SlashRewardFraction: Perbill = Perbill::from_percent(1);
}

impl pallet_delegated_staking::Config for Runtime {
	type RuntimeEvent = RuntimeEvent;
	type PalletId = DelegatedStakingPalletId;
	type Currency = Balances;
	// slashes are sent to the treasury.
	type OnSlash = ResolveTo<TreasuryAccountId<Self>, Balances>;
	type SlashRewardFraction = SlashRewardFraction;
	type RuntimeHoldReason = RuntimeHoldReason;
	type CoreStaking = Staking;
}

/// The [frame_support::traits::tokens::ConversionFromAssetBalance] implementation provided by the
/// `AssetRate` pallet instance.
///
/// With additional decoration to identify different IDs/locations of native asset and provide a
/// one-to-one balance conversion for them.
pub type AssetRateWithNative = UnityOrOuterConversion<
	ContainsLocationParts<
		FromContains<
			xcm_builder::IsChildSystemParachain<ParaId>,
			xcm_builder::IsParentsOnly<ConstU8<1>>,
		>,
	>,
	AssetRate,
>;

impl pallet_asset_rate::Config for Runtime {
	type WeightInfo = weights::pallet_asset_rate::WeightInfo<Runtime>;
	type RuntimeEvent = RuntimeEvent;
	type CreateOrigin = EitherOfDiverse<EnsureRoot<AccountId>, Treasurer>;
	type RemoveOrigin = EitherOfDiverse<EnsureRoot<AccountId>, Treasurer>;
	type UpdateOrigin = EitherOfDiverse<EnsureRoot<AccountId>, Treasurer>;
	type Currency = Balances;
	type AssetKind = <Runtime as pallet_treasury::Config>::AssetKind;
	#[cfg(feature = "runtime-benchmarks")]
	type BenchmarkHelper = polkadot_runtime_common::impls::benchmarks::AssetRateArguments;
}

impl<LocalCall> frame_system::offchain::CreateBare<LocalCall> for Runtime
where
	RuntimeCall: From<LocalCall>,
{
	fn create_bare(call: RuntimeCall) -> UncheckedExtrinsic {
		UncheckedExtrinsic::new_bare(call)
	}
}

construct_runtime! {
	pub enum Runtime
	{
		// Basic stuff.
		System: frame_system = 0,

		// Babe must be before session.
		Babe: pallet_babe = 1,

		Timestamp: pallet_timestamp = 2,
		Indices: pallet_indices = 3,
		Balances: pallet_balances = 4,
		TransactionPayment: pallet_transaction_payment = 33,

		// Consensus support.
		// Authorship must be before session in order to note author in the correct session and era
		// for staking.
		Authorship: pallet_authorship = 5,
		Staking: pallet_staking = 6,
		Offences: pallet_offences = 7,
		Historical: session_historical = 34,

		Session: pallet_session = 8,
		Grandpa: pallet_grandpa = 10,
		AuthorityDiscovery: pallet_authority_discovery = 12,

		// Governance stuff.
		Treasury: pallet_treasury = 18,
		ConvictionVoting: pallet_conviction_voting = 20,
		Referenda: pallet_referenda = 21,
//		pub type FellowshipCollectiveInstance = pallet_ranked_collective::Instance1;
		FellowshipCollective: pallet_ranked_collective::<Instance1> = 22,
//		pub type FellowshipReferendaInstance = pallet_referenda::Instance2;
		FellowshipReferenda: pallet_referenda::<Instance2> = 23,
		Origins: pallet_custom_origins = 43,
		Whitelist: pallet_whitelist = 44,
		Parameters: pallet_parameters = 46,

		// Claims. Usable initially.
		Claims: claims = 19,

		// Utility module.
		Utility: pallet_utility = 24,

		// pallet_identity = 25 (removed post 1.2.4)

		// Society module.
		Society: pallet_society = 26,

		// Social recovery module.
		Recovery: pallet_recovery = 27,

		// Vesting. Usable initially, but removed once all vesting is finished.
		Vesting: pallet_vesting = 28,

		// System scheduler.
		Scheduler: pallet_scheduler = 29,

		// Proxy module. Late addition.
		Proxy: pallet_proxy = 30,

		// Multisig module. Late addition.
		Multisig: pallet_multisig = 31,

		// Preimage registrar.
		Preimage: pallet_preimage = 32,

		// Bounties modules.
		Bounties: pallet_bounties = 35,
		ChildBounties: pallet_child_bounties = 40,

		// Election pallet. Only works with staking, but placed here to maintain indices.
		ElectionProviderMultiPhase: pallet_election_provider_multi_phase = 37,

		// NIS pallet.
		Nis: pallet_nis = 38,
		NisCounterpartBalances: pallet_balances::<Instance2> = 45,

		// Provides a semi-sorted list of nominators for staking.
		VoterList: pallet_bags_list::<Instance1> = 39,

		// nomination pools: extension to staking.
		NominationPools: pallet_nomination_pools = 41,

		// Fast unstake pallet: extension to staking.
		FastUnstake: pallet_fast_unstake = 42,

		// Staking extension for delegation
		DelegatedStaking: pallet_delegated_staking = 47,

		// Parachains pallets. Start indices at 50 to leave room.
		ParachainsOrigin: parachains_origin = 50,
		Configuration: parachains_configuration = 51,
		ParasShared: parachains_shared = 52,
		ParaInclusion: parachains_inclusion = 53,
		ParaInherent: parachains_paras_inherent = 54,
		ParaScheduler: parachains_scheduler = 55,
		Paras: parachains_paras = 56,
		Initializer: parachains_initializer = 57,
		Dmp: parachains_dmp = 58,
		Hrmp: parachains_hrmp = 60,
		ParaSessionInfo: parachains_session_info = 61,
		ParasDisputes: parachains_disputes = 62,
		ParasSlashing: parachains_slashing = 63,
		OnDemandAssignmentProvider: parachains_on_demand = 64,
		CoretimeAssignmentProvider: parachains_assigner_coretime = 65,

		// Parachain Onboarding Pallets. Start indices at 70 to leave room.
		Registrar: paras_registrar = 70,
		Slots: slots = 71,
		Auctions: auctions = 72,
		Crowdloan: crowdloan = 73,
		Coretime: coretime = 74,

		// Pallet for sending XCM.
		XcmPallet: pallet_xcm = 99,

		// Generalized message queue
		MessageQueue: pallet_message_queue = 100,

		// Asset rate.
		AssetRate: pallet_asset_rate = 101,

		// BEEFY Bridges support.
		Beefy: pallet_beefy = 200,
		// MMR leaf construction must be after session in order to have a leaf's next_auth_set
		// refer to block<N>. See issue #160 for details.
		Mmr: pallet_mmr = 201,
		BeefyMmrLeaf: pallet_beefy_mmr = 202,
	}
}

/// The address format for describing accounts.
pub type Address = sp_runtime::MultiAddress<AccountId, ()>;
/// Block header type as expected by this runtime.
pub type Header = generic::Header<BlockNumber, BlakeTwo256>;
/// Block type as expected by this runtime.
pub type Block = generic::Block<Header, UncheckedExtrinsic>;
/// A Block signed with a Justification
pub type SignedBlock = generic::SignedBlock<Block>;
/// `BlockId` type as expected by this runtime.
pub type BlockId = generic::BlockId<Block>;
/// The `TransactionExtension` to the basic transaction logic.
pub type TxExtension = (
	frame_system::CheckNonZeroSender<Runtime>,
	frame_system::CheckSpecVersion<Runtime>,
	frame_system::CheckTxVersion<Runtime>,
	frame_system::CheckGenesis<Runtime>,
	frame_system::CheckMortality<Runtime>,
	frame_system::CheckNonce<Runtime>,
	frame_system::CheckWeight<Runtime>,
	pallet_transaction_payment::ChargeTransactionPayment<Runtime>,
	frame_metadata_hash_extension::CheckMetadataHash<Runtime>,
);

/// All migrations that will run on the next runtime upgrade.
///
/// This contains the combined migrations of the last 10 releases. It allows to skip runtime
/// upgrades in case governance decides to do so. THE ORDER IS IMPORTANT.
pub type Migrations = (migrations::Unreleased, migrations::Permanent);

/// The runtime migrations per release.
#[allow(deprecated, missing_docs)]
pub mod migrations {
	use super::*;
	use pallet_balances::WeightInfo;

	parameter_types! {
		/// Weight for balance unreservations
		pub BalanceTransferAllowDeath: Weight = weights::pallet_balances_native::WeightInfo::<Runtime>::transfer_allow_death();
	}

	/// Unreleased migrations. Add new ones here:
	pub type Unreleased = (
		pallet_staking::migrations::v16::MigrateV15ToV16<Runtime>,
		pallet_session::migrations::v1::MigrateV0ToV1<
			Runtime,
			pallet_staking::migrations::v17::MigrateDisabledToSession<Runtime>,
		>,
	);

	/// Migrations/checks that do not need to be versioned and can run on every update.
	pub type Permanent = (pallet_xcm::migration::MigrateToLatestXcmVersion<Runtime>,);
}

/// Unchecked extrinsic type as expected by this runtime.
pub type UncheckedExtrinsic =
	generic::UncheckedExtrinsic<Address, RuntimeCall, Signature, TxExtension>;
/// Executive: handles dispatch to the various modules.
pub type Executive = frame_executive::Executive<
	Runtime,
	Block,
	frame_system::ChainContext<Runtime>,
	Runtime,
	AllPalletsWithSystem,
	Migrations,
>;
/// The payload being signed in the transactions.
pub type SignedPayload = generic::SignedPayload<RuntimeCall, TxExtension>;

#[cfg(feature = "runtime-benchmarks")]
mod benches {
	use super::*;
	use kusama_runtime_constants::system_parachain::AssetHubParaId;

	frame_benchmarking::define_benchmarks!(
		// Polkadot
		[polkadot_runtime_common::auctions, Auctions]
		[polkadot_runtime_common::crowdloan, Crowdloan]
		[polkadot_runtime_common::claims, Claims]
		[polkadot_runtime_common::slots, Slots]
		[polkadot_runtime_common::paras_registrar, Registrar]
		[runtime_parachains::configuration, Configuration]
		[runtime_parachains::hrmp, Hrmp]
		[runtime_parachains::disputes, ParasDisputes]
		[runtime_parachains::disputes::slashing, ParasSlashing]
		[runtime_parachains::inclusion, ParaInclusion]
		[runtime_parachains::initializer, Initializer]
		[runtime_parachains::paras_inherent, ParaInherent]
		[runtime_parachains::paras, Paras]
		[runtime_parachains::on_demand, OnDemandAssignmentProvider]
		[runtime_parachains::coretime, Coretime]
		// Substrate
		[pallet_balances, Native]
		[pallet_balances, NisCounterpart]
		[pallet_bags_list, VoterList]
		[pallet_beefy_mmr, BeefyMmrLeaf]
		[frame_benchmarking::baseline, Baseline::<Runtime>]
		[pallet_bounties, Bounties]
		[pallet_child_bounties, ChildBounties]
		[pallet_conviction_voting, ConvictionVoting]
		[pallet_election_provider_multi_phase, ElectionProviderMultiPhase]
		[frame_election_provider_support, ElectionProviderBench::<Runtime>]
		[pallet_fast_unstake, FastUnstake]
		[pallet_nis, Nis]
		[pallet_indices, Indices]
		[pallet_message_queue, MessageQueue]
		[pallet_multisig, Multisig]
		[pallet_nomination_pools, NominationPoolsBench::<Runtime>]
		[pallet_offences, OffencesBench::<Runtime>]
		[pallet_preimage, Preimage]
		[pallet_proxy, Proxy]
		[pallet_ranked_collective, FellowshipCollective]
		[pallet_recovery, Recovery]
		[pallet_referenda, Referenda]
		[pallet_referenda, FellowshipReferenda]
		[pallet_scheduler, Scheduler]
		[pallet_session, SessionBench::<Runtime>]
		[pallet_society, Society]
		[pallet_staking, Staking]
		[frame_system, SystemBench::<Runtime>]
		[frame_system_extensions, SystemExtensionsBench::<Runtime>]
		[pallet_timestamp, Timestamp]
		[pallet_transaction_payment, TransactionPayment]
		[pallet_treasury, Treasury]
		[pallet_utility, Utility]
		[pallet_vesting, Vesting]
		[pallet_whitelist, Whitelist]
		[pallet_asset_rate, AssetRate]
		[pallet_parameters, Parameters]
		// XCM
		[pallet_xcm, PalletXcmExtrinsicsBenchmark::<Runtime>]
		[pallet_xcm_benchmarks::fungible, pallet_xcm_benchmarks::fungible::Pallet::<Runtime>]
		[pallet_xcm_benchmarks::generic, pallet_xcm_benchmarks::generic::Pallet::<Runtime>]
	);
	use xcm_config::{
		AssetHubLocation, LocalCheckAccount, SovereignAccountOf, TokenLocation, XcmConfig,
	};

	impl pallet_session_benchmarking::Config for Runtime {}
	impl pallet_offences_benchmarking::Config for Runtime {}
	impl pallet_election_provider_support_benchmarking::Config for Runtime {}
	impl frame_system_benchmarking::Config for Runtime {}
	impl frame_benchmarking::baseline::Config for Runtime {}
	impl pallet_nomination_pools_benchmarking::Config for Runtime {}
	impl runtime_parachains::disputes::slashing::benchmarking::Config for Runtime {}

	parameter_types! {
		pub ExistentialDepositAsset: Option<Asset> = Some((
			TokenLocation::get(),
			ExistentialDeposit::get()
		).into());
		pub const RandomParaId: ParaId = ParaId::new(43211234);
	}

	impl pallet_xcm::benchmarking::Config for Runtime {
		type DeliveryHelper = (
			polkadot_runtime_common::xcm_sender::ToParachainDeliveryHelper<
				XcmConfig,
				ExistentialDepositAsset,
				xcm_config::PriceForChildParachainDelivery,
				AssetHubParaId,
				Dmp,
			>,
			polkadot_runtime_common::xcm_sender::ToParachainDeliveryHelper<
				XcmConfig,
				ExistentialDepositAsset,
				xcm_config::PriceForChildParachainDelivery,
				RandomParaId,
				Dmp,
			>,
		);

		fn reachable_dest() -> Option<Location> {
			Some(AssetHubLocation::get())
		}

		fn teleportable_asset_and_dest() -> Option<(Asset, Location)> {
			// Relay/native token can be teleported to/from AH.
			Some((
				Asset { fun: Fungible(ExistentialDeposit::get()), id: AssetId(Here.into()) },
				AssetHubLocation::get(),
			))
		}

		fn reserve_transferable_asset_and_dest() -> Option<(Asset, Location)> {
			// Relay can reserve transfer native token to some random parachain.
			Some((
				Asset { fun: Fungible(ExistentialDeposit::get()), id: AssetId(Here.into()) },
				Parachain(RandomParaId::get().into()).into(),
			))
		}

		fn set_up_complex_asset_transfer(
		) -> Option<(Assets, u32, Location, alloc::boxed::Box<dyn FnOnce()>)> {
			// Relay supports only native token, either reserve transfer it to non-system
			// parachains, or teleport it to system parachain. Use the teleport case for
			// benchmarking as it's slightly heavier.
			// Relay/native token can be teleported to/from AH.
			let native_location = Here.into();
			let dest = AssetHubLocation::get();
			pallet_xcm::benchmarking::helpers::native_teleport_as_asset_transfer::<Runtime>(
				native_location,
				dest,
			)
		}

		fn get_asset() -> Asset {
			Asset { id: AssetId(Location::here()), fun: Fungible(ExistentialDeposit::get()) }
		}
	}

	impl pallet_xcm_benchmarks::Config for Runtime {
		type XcmConfig = XcmConfig;
		type AccountIdConverter = SovereignAccountOf;
		type DeliveryHelper = polkadot_runtime_common::xcm_sender::ToParachainDeliveryHelper<
			XcmConfig,
			ExistentialDepositAsset,
			xcm_config::PriceForChildParachainDelivery,
			AssetHubParaId,
			Dmp,
		>;
		fn valid_destination() -> Result<Location, BenchmarkError> {
			Ok(AssetHubLocation::get())
		}
		fn worst_case_holding(_depositable_count: u32) -> Assets {
			// Kusama only knows about KSM.
			vec![Asset { id: AssetId(TokenLocation::get()), fun: Fungible(1_000_000 * UNITS) }]
				.into()
		}
	}

	parameter_types! {
		pub TrustedTeleporter: Option<(Location, Asset)> = Some((
			AssetHubLocation::get(),
			Asset { fun: Fungible(UNITS), id: AssetId(TokenLocation::get()) },
		));
		pub const TrustedReserve: Option<(Location, Asset)> = None;
	}

	impl pallet_xcm_benchmarks::fungible::Config for Runtime {
		type TransactAsset = Balances;

		type CheckedAccount = LocalCheckAccount;
		type TrustedTeleporter = TrustedTeleporter;
		type TrustedReserve = TrustedReserve;

		fn get_asset() -> Asset {
			// We put more than ED here for being able to keep accounts alive when transferring
			// and paying the delivery fees.
			Asset {
				id: AssetId(TokenLocation::get()),
				fun: Fungible(1_000_000 * ExistentialDeposit::get()),
			}
		}
	}

	impl pallet_xcm_benchmarks::generic::Config for Runtime {
		type TransactAsset = Balances;
		type RuntimeCall = RuntimeCall;

		fn worst_case_response() -> (u64, Response) {
			(0u64, Response::Version(Default::default()))
		}

		fn worst_case_asset_exchange() -> Result<(Assets, Assets), BenchmarkError> {
			// Kusama doesn't support asset exchanges
			Err(BenchmarkError::Skip)
		}

		fn universal_alias() -> Result<(Location, Junction), BenchmarkError> {
			// The XCM executor of Kusama doesn't have a configured `UniversalAliases`
			Err(BenchmarkError::Skip)
		}

		fn transact_origin_and_runtime_call() -> Result<(Location, RuntimeCall), BenchmarkError> {
			Ok((
				AssetHubLocation::get(),
				frame_system::Call::remark_with_event { remark: vec![] }.into(),
			))
		}

		fn subscribe_origin() -> Result<Location, BenchmarkError> {
			Ok(AssetHubLocation::get())
		}

		fn claimable_asset() -> Result<(Location, Location, Assets), BenchmarkError> {
			let origin = AssetHubLocation::get();
			let assets: Assets = (AssetId(TokenLocation::get()), 1_000 * UNITS).into();
			let ticket = Location { parents: 0, interior: Here };
			Ok((origin, ticket, assets))
		}

		fn worst_case_for_trader() -> Result<(Asset, WeightLimit), BenchmarkError> {
			Ok((
				Asset { id: AssetId(TokenLocation::get()), fun: Fungible(1_000_000 * UNITS) },
				Limited(Weight::from_parts(5000, 5000)),
			))
		}

		fn unlockable_asset() -> Result<(Location, Location, Asset), BenchmarkError> {
			// Kusama doesn't support asset locking
			Err(BenchmarkError::Skip)
		}

		fn export_message_origin_and_destination(
		) -> Result<(Location, NetworkId, InteriorLocation), BenchmarkError> {
			// Kusama doesn't support exporting messages
			Err(BenchmarkError::Skip)
		}

		fn alias_origin() -> Result<(Location, Location), BenchmarkError> {
			let origin = Location::new(0, [Parachain(1000)]);
			let target =
				Location::new(0, [Parachain(1000), AccountId32 { id: [128u8; 32], network: None }]);
			Ok((origin, target))
		}
	}

	pub type Native = pallet_balances::Pallet<Runtime, ()>;
	pub type NisCounterpart = pallet_balances::Pallet<Runtime, NisCounterpartInstance>;
	pub use frame_benchmarking::{
		baseline::Pallet as Baseline, BenchmarkBatch, BenchmarkError, BenchmarkList,
	};
	pub use frame_support::traits::{StorageInfoTrait, WhitelistedStorageKeys};
	pub use frame_system_benchmarking::{
		extensions::Pallet as SystemExtensionsBench, Pallet as SystemBench,
	};
	pub use pallet_election_provider_support_benchmarking::Pallet as ElectionProviderBench;
	pub use pallet_nomination_pools_benchmarking::Pallet as NominationPoolsBench;
	pub use pallet_offences_benchmarking::Pallet as OffencesBench;
	pub use pallet_session_benchmarking::Pallet as SessionBench;
	pub use pallet_xcm::benchmarking::Pallet as PalletXcmExtrinsicsBenchmark;
	pub use sp_storage::TrackedStorageKey;
}

#[cfg(feature = "runtime-benchmarks")]
use benches::*;

impl Runtime {
	fn impl_experimental_inflation_info() -> InflationInfo {
		use pallet_staking::{ActiveEra, EraPayout, ErasTotalStake};
		let (staked, _start) = ActiveEra::<Runtime>::get()
			.map(|ae| (ErasTotalStake::<Runtime>::get(ae.index), ae.start.unwrap_or(0)))
			.unwrap_or((0, 0));
		let stake_able_issuance = Nis::issuance().other;

		let ideal_staking_rate = dynamic_params::inflation::IdealStake::get();
		let inflation = if dynamic_params::inflation::UseAuctionSlots::get() {
			let auctioned_slots = parachains_paras::Parachains::<Runtime>::get()
				.into_iter()
				// All active para-ids that do not belong to a system chain is the number of
				// parachains that we should take into account for inflation.
				.filter(|i| *i >= LOWEST_PUBLIC_ID)
				.count() as u64;
			ideal_staking_rate
				.saturating_sub(Perquintill::from_rational(auctioned_slots.min(60), 200u64))
		} else {
			ideal_staking_rate
		};

		// We assume un-delayed 6h eras.
		let era_duration = 6 * (HOURS as Moment) * MILLISECS_PER_BLOCK;
		let next_mint = <Self as pallet_staking::Config>::EraPayout::era_payout(
			staked,
			stake_able_issuance,
			era_duration,
		);

		InflationInfo { inflation, next_mint }
	}
}

sp_api::impl_runtime_apis! {
	impl relay_common::apis::Inflation<Block> for Runtime {
		fn experimental_inflation_prediction_info() -> InflationInfo {
			Runtime::impl_experimental_inflation_info()
		}
	}

	impl sp_api::Core<Block> for Runtime {
		fn version() -> RuntimeVersion {
			VERSION
		}

		fn execute_block(block: Block) {
			Executive::execute_block(block);
		}

		fn initialize_block(header: &<Block as BlockT>::Header) -> sp_runtime::ExtrinsicInclusionMode {
			Executive::initialize_block(header)
		}
	}

	impl sp_api::Metadata<Block> for Runtime {
		fn metadata() -> OpaqueMetadata {
			OpaqueMetadata::new(Runtime::metadata().into())
		}

		fn metadata_at_version(version: u32) -> Option<OpaqueMetadata> {
			Runtime::metadata_at_version(version)
		}

		fn metadata_versions() -> Vec<u32> {
			Runtime::metadata_versions()
		}
	}

	impl sp_block_builder::BlockBuilder<Block> for Runtime {
		fn apply_extrinsic(extrinsic: <Block as BlockT>::Extrinsic) -> ApplyExtrinsicResult {
			Executive::apply_extrinsic(extrinsic)
		}

		fn finalize_block() -> <Block as BlockT>::Header {
			Executive::finalize_block()
		}

		fn inherent_extrinsics(data: sp_inherents::InherentData) -> Vec<<Block as BlockT>::Extrinsic> {
			data.create_extrinsics()
		}

		fn check_inherents(
			block: Block,
			data: sp_inherents::InherentData,
		) -> sp_inherents::CheckInherentsResult {
			data.check_extrinsics(&block)
		}
	}

	impl sp_transaction_pool::runtime_api::TaggedTransactionQueue<Block> for Runtime {
		fn validate_transaction(
			source: TransactionSource,
			tx: <Block as BlockT>::Extrinsic,
			block_hash: <Block as BlockT>::Hash,
		) -> TransactionValidity {
			Executive::validate_transaction(source, tx, block_hash)
		}
	}

	impl sp_offchain::OffchainWorkerApi<Block> for Runtime {
		fn offchain_worker(header: &<Block as BlockT>::Header) {
			Executive::offchain_worker(header)
		}
	}

	#[api_version(13)]
	impl polkadot_primitives::runtime_api::ParachainHost<Block> for Runtime {
		fn validators() -> Vec<ValidatorId> {
			parachains_runtime_api_impl::validators::<Runtime>()
		}

		fn validator_groups() -> (Vec<Vec<ValidatorIndex>>, GroupRotationInfo<BlockNumber>) {
			parachains_runtime_api_impl::validator_groups::<Runtime>()
		}

		fn availability_cores() -> Vec<CoreState<Hash, BlockNumber>> {
			parachains_runtime_api_impl::availability_cores::<Runtime>()
		}

		fn persisted_validation_data(para_id: ParaId, assumption: OccupiedCoreAssumption)
			-> Option<PersistedValidationData<Hash, BlockNumber>> {
			parachains_runtime_api_impl::persisted_validation_data::<Runtime>(para_id, assumption)
		}

		fn assumed_validation_data(
			para_id: ParaId,
			expected_persisted_validation_data_hash: Hash,
		) -> Option<(PersistedValidationData<Hash, BlockNumber>, ValidationCodeHash)> {
			parachains_runtime_api_impl::assumed_validation_data::<Runtime>(
				para_id,
				expected_persisted_validation_data_hash,
			)
		}

		fn check_validation_outputs(
			para_id: ParaId,
			outputs: polkadot_primitives::CandidateCommitments,
		) -> bool {
			parachains_runtime_api_impl::check_validation_outputs::<Runtime>(para_id, outputs)
		}

		fn session_index_for_child() -> SessionIndex {
			parachains_runtime_api_impl::session_index_for_child::<Runtime>()
		}

		fn validation_code(para_id: ParaId, assumption: OccupiedCoreAssumption)
			-> Option<ValidationCode> {
			parachains_runtime_api_impl::validation_code::<Runtime>(para_id, assumption)
		}

		fn candidate_pending_availability(para_id: ParaId) -> Option<CommittedCandidateReceiptV2<Hash>> {
			#[allow(deprecated)]
			parachains_runtime_api_impl::candidate_pending_availability::<Runtime>(para_id)
		}

		fn candidate_events() -> Vec<CandidateEvent<Hash>> {
			parachains_runtime_api_impl::candidate_events::<Runtime, _>(|ev| {
				match ev {
					RuntimeEvent::ParaInclusion(ev) => {
						Some(ev)
					}
					_ => None,
				}
			})
		}

		fn session_info(index: SessionIndex) -> Option<SessionInfo> {
			parachains_runtime_api_impl::session_info::<Runtime>(index)
		}

		fn session_executor_params(session_index: SessionIndex) -> Option<ExecutorParams> {
			parachains_runtime_api_impl::session_executor_params::<Runtime>(session_index)
		}

		fn dmq_contents(recipient: ParaId) -> Vec<InboundDownwardMessage<BlockNumber>> {
			parachains_runtime_api_impl::dmq_contents::<Runtime>(recipient)
		}

		fn inbound_hrmp_channels_contents(
			recipient: ParaId
		) -> BTreeMap<ParaId, Vec<InboundHrmpMessage<BlockNumber>>> {
			parachains_runtime_api_impl::inbound_hrmp_channels_contents::<Runtime>(recipient)
		}

		fn validation_code_by_hash(hash: ValidationCodeHash) -> Option<ValidationCode> {
			parachains_runtime_api_impl::validation_code_by_hash::<Runtime>(hash)
		}

		fn on_chain_votes() -> Option<ScrapedOnChainVotes<Hash>> {
			parachains_runtime_api_impl::on_chain_votes::<Runtime>()
		}

		fn submit_pvf_check_statement(
			stmt: polkadot_primitives::PvfCheckStatement,
			signature: polkadot_primitives::ValidatorSignature,
		) {
			parachains_runtime_api_impl::submit_pvf_check_statement::<Runtime>(stmt, signature)
		}

		fn pvfs_require_precheck() -> Vec<ValidationCodeHash> {
			parachains_runtime_api_impl::pvfs_require_precheck::<Runtime>()
		}

		fn validation_code_hash(para_id: ParaId, assumption: OccupiedCoreAssumption)
			-> Option<ValidationCodeHash>
		{
			parachains_runtime_api_impl::validation_code_hash::<Runtime>(para_id, assumption)
		}

		fn disputes() -> Vec<(SessionIndex, CandidateHash, DisputeState<BlockNumber>)> {
			parachains_runtime_api_impl::get_session_disputes::<Runtime>()
		}

		fn unapplied_slashes(
		) -> Vec<(SessionIndex, CandidateHash, slashing::PendingSlashes)> {
			parachains_runtime_api_impl::unapplied_slashes::<Runtime>()
		}

		fn key_ownership_proof(
			validator_id: ValidatorId,
		) -> Option<slashing::OpaqueKeyOwnershipProof> {
			use codec::Encode;

			Historical::prove((PARACHAIN_KEY_TYPE_ID, validator_id))
				.map(|p| p.encode())
				.map(slashing::OpaqueKeyOwnershipProof::new)
		}

		fn submit_report_dispute_lost(
			dispute_proof: slashing::DisputeProof,
			key_ownership_proof: slashing::OpaqueKeyOwnershipProof,
		) -> Option<()> {
			parachains_runtime_api_impl::submit_unsigned_slashing_report::<Runtime>(
				dispute_proof,
				key_ownership_proof,
			)
		}

		fn minimum_backing_votes() -> u32 {
			parachains_runtime_api_impl::minimum_backing_votes::<Runtime>()
		}

		fn para_backing_state(para_id: ParaId) -> Option<polkadot_primitives::vstaging::async_backing::BackingState> {
			#[allow(deprecated)]
			parachains_runtime_api_impl::backing_state::<Runtime>(para_id)
		}

		fn async_backing_params() -> polkadot_primitives::AsyncBackingParams {
			#[allow(deprecated)]
			parachains_runtime_api_impl::async_backing_params::<Runtime>()
		}

		fn disabled_validators() -> Vec<ValidatorIndex> {
			parachains_runtime_api_impl::disabled_validators::<Runtime>()
		}

		fn node_features() -> NodeFeatures {
			parachains_runtime_api_impl::node_features::<Runtime>()
		}

		fn approval_voting_params() -> ApprovalVotingParams {
			parachains_runtime_api_impl::approval_voting_params::<Runtime>()
		}

		fn claim_queue() -> BTreeMap<CoreIndex, VecDeque<ParaId>> {
			parachains_runtime_api_impl::claim_queue::<Runtime>()
		}

		fn candidates_pending_availability(para_id: ParaId) -> Vec<CommittedCandidateReceiptV2<Hash>> {
			parachains_runtime_api_impl::candidates_pending_availability::<Runtime>(para_id)
		}

		fn validation_code_bomb_limit() -> u32 {
			parachains_runtime_api_impl_vstaging::validation_code_bomb_limit::<Runtime>()
		}

		fn backing_constraints(para_id: ParaId) -> Option<Constraints> {
			parachains_runtime_api_impl_vstaging::backing_constraints::<Runtime>(para_id)
		}

		fn scheduling_lookahead() -> u32 {
			parachains_runtime_api_impl_vstaging::scheduling_lookahead::<Runtime>()
		}
	}

	impl beefy_primitives::BeefyApi<Block, BeefyId> for Runtime {
		fn beefy_genesis() -> Option<BlockNumber> {
			pallet_beefy::GenesisBlock::<Runtime>::get()
		}

		fn validator_set() -> Option<beefy_primitives::ValidatorSet<BeefyId>> {
			Beefy::validator_set()
		}

		fn submit_report_double_voting_unsigned_extrinsic(
			equivocation_proof:
				beefy_primitives::DoubleVotingProof<BlockNumber, BeefyId, BeefySignature>,
			key_owner_proof: OpaqueKeyOwnershipProof,
		) -> Option<()> {
			let key_owner_proof = key_owner_proof.decode()?;

			Beefy::submit_unsigned_double_voting_report(
				equivocation_proof,
				key_owner_proof,
			)
		}

		fn submit_report_fork_voting_unsigned_extrinsic(
			equivocation_proof: beefy_primitives::ForkVotingProof<Header, BeefyId, OpaqueValue>,
			key_owner_proof: OpaqueKeyOwnershipProof,
		) -> Option<()> {
			Beefy::submit_unsigned_fork_voting_report(
				equivocation_proof.try_into()?,
				key_owner_proof.decode()?,
			)
		}

		fn submit_report_future_block_voting_unsigned_extrinsic(
			equivocation_proof: beefy_primitives::FutureBlockVotingProof<BlockNumber,BeefyId> ,
			key_owner_proof: OpaqueKeyOwnershipProof,
		) -> Option<()> {
			Beefy::submit_unsigned_future_block_voting_report(
				equivocation_proof,
				key_owner_proof.decode()?,
			)
		}

		fn generate_key_ownership_proof(
			_set_id: beefy_primitives::ValidatorSetId,
			authority_id: BeefyId,
		) -> Option<beefy_primitives::OpaqueKeyOwnershipProof> {
			use codec::Encode;

			Historical::prove((beefy_primitives::KEY_TYPE, authority_id))
				.map(|p| p.encode())
				.map(beefy_primitives::OpaqueKeyOwnershipProof::new)
		}

		fn generate_ancestry_proof(
			prev_block_number: BlockNumber,
			best_known_block_number: Option<BlockNumber>,
		) -> Option<sp_runtime::OpaqueValue> {
			Mmr::generate_ancestry_proof(prev_block_number, best_known_block_number)
				.map(|p| p.encode())
				.map(OpaqueKeyOwnershipProof::new)
				.ok()
		}
	}

	impl mmr::MmrApi<Block, Hash, BlockNumber> for Runtime {
		fn mmr_root() -> Result<mmr::Hash, mmr::Error> {
			Ok(Mmr::mmr_root())
		}

		fn mmr_leaf_count() -> Result<mmr::LeafIndex, mmr::Error> {
			Ok(Mmr::mmr_leaves())
		}

		fn generate_proof(
			block_numbers: Vec<BlockNumber>,
			best_known_block_number: Option<BlockNumber>,
		) -> Result<(Vec<mmr::EncodableOpaqueLeaf>, mmr::LeafProof<mmr::Hash>), mmr::Error> {
			Mmr::generate_proof(block_numbers, best_known_block_number).map(
				|(leaves, proof)| {
					(
						leaves
							.into_iter()
							.map(|leaf| mmr::EncodableOpaqueLeaf::from_leaf(&leaf))
							.collect(),
						proof,
					)
				},
			)
		}

		fn verify_proof(leaves: Vec<mmr::EncodableOpaqueLeaf>, proof: mmr::LeafProof<mmr::Hash>)
			-> Result<(), mmr::Error>
		{
			let leaves = leaves.into_iter().map(|leaf|
				leaf.into_opaque_leaf()
				.try_decode()
				.ok_or(mmr::Error::Verify)).collect::<Result<Vec<mmr::Leaf>, mmr::Error>>()?;
			Mmr::verify_leaves(leaves, proof)
		}

		fn verify_proof_stateless(
			root: mmr::Hash,
			leaves: Vec<mmr::EncodableOpaqueLeaf>,
			proof: mmr::LeafProof<mmr::Hash>
		) -> Result<(), mmr::Error> {
			let nodes = leaves.into_iter().map(|leaf|mmr::DataOrHash::Data(leaf.into_opaque_leaf())).collect();
			pallet_mmr::verify_leaves_proof::<mmr::Hashing, _>(root, nodes, proof)
		}
	}

	impl pallet_beefy_mmr::BeefyMmrApi<Block, Hash> for RuntimeApi {
		fn authority_set_proof() -> beefy_primitives::mmr::BeefyAuthoritySet<Hash> {
			BeefyMmrLeaf::authority_set_proof()
		}

		fn next_authority_set_proof() -> beefy_primitives::mmr::BeefyNextAuthoritySet<Hash> {
			BeefyMmrLeaf::next_authority_set_proof()
		}
	}

	impl fg_primitives::GrandpaApi<Block> for Runtime {
		fn grandpa_authorities() -> Vec<(GrandpaId, u64)> {
			Grandpa::grandpa_authorities()
		}

		fn current_set_id() -> fg_primitives::SetId {
			Grandpa::current_set_id()
		}

		fn submit_report_equivocation_unsigned_extrinsic(
			equivocation_proof: fg_primitives::EquivocationProof<
				<Block as BlockT>::Hash,
				sp_runtime::traits::NumberFor<Block>,
			>,
			key_owner_proof: fg_primitives::OpaqueKeyOwnershipProof,
		) -> Option<()> {
			let key_owner_proof = key_owner_proof.decode()?;

			Grandpa::submit_unsigned_equivocation_report(
				equivocation_proof,
				key_owner_proof,
			)
		}

		fn generate_key_ownership_proof(
			_set_id: fg_primitives::SetId,
			authority_id: fg_primitives::AuthorityId,
		) -> Option<fg_primitives::OpaqueKeyOwnershipProof> {
			use codec::Encode;

			Historical::prove((fg_primitives::KEY_TYPE, authority_id))
				.map(|p| p.encode())
				.map(fg_primitives::OpaqueKeyOwnershipProof::new)
		}
	}

	impl babe_primitives::BabeApi<Block> for Runtime {
		fn configuration() -> babe_primitives::BabeConfiguration {
			let epoch_config = Babe::epoch_config().unwrap_or(BABE_GENESIS_EPOCH_CONFIG);
			babe_primitives::BabeConfiguration {
				slot_duration: Babe::slot_duration(),
				epoch_length: EpochDuration::get(),
				c: epoch_config.c,
				authorities: Babe::authorities().to_vec(),
				randomness: Babe::randomness(),
				allowed_slots: epoch_config.allowed_slots,
			}
		}

		fn current_epoch_start() -> babe_primitives::Slot {
			Babe::current_epoch_start()
		}

		fn current_epoch() -> babe_primitives::Epoch {
			Babe::current_epoch()
		}

		fn next_epoch() -> babe_primitives::Epoch {
			Babe::next_epoch()
		}

		fn generate_key_ownership_proof(
			_slot: babe_primitives::Slot,
			authority_id: babe_primitives::AuthorityId,
		) -> Option<babe_primitives::OpaqueKeyOwnershipProof> {
			use codec::Encode;

			Historical::prove((babe_primitives::KEY_TYPE, authority_id))
				.map(|p| p.encode())
				.map(babe_primitives::OpaqueKeyOwnershipProof::new)
		}

		fn submit_report_equivocation_unsigned_extrinsic(
			equivocation_proof: babe_primitives::EquivocationProof<<Block as BlockT>::Header>,
			key_owner_proof: babe_primitives::OpaqueKeyOwnershipProof,
		) -> Option<()> {
			let key_owner_proof = key_owner_proof.decode()?;

			Babe::submit_unsigned_equivocation_report(
				equivocation_proof,
				key_owner_proof,
			)
		}
	}

	impl authority_discovery_primitives::AuthorityDiscoveryApi<Block> for Runtime {
		fn authorities() -> Vec<AuthorityDiscoveryId> {
			parachains_runtime_api_impl::relevant_authority_ids::<Runtime>()
		}
	}

	impl sp_session::SessionKeys<Block> for Runtime {
		fn generate_session_keys(seed: Option<Vec<u8>>) -> Vec<u8> {
			SessionKeys::generate(seed)
		}

		fn decode_session_keys(
			encoded: Vec<u8>,
		) -> Option<Vec<(Vec<u8>, sp_core::crypto::KeyTypeId)>> {
			SessionKeys::decode_into_raw_public_keys(&encoded)
		}
	}

	impl frame_system_rpc_runtime_api::AccountNonceApi<Block, AccountId, Nonce> for Runtime {
		fn account_nonce(account: AccountId) -> Nonce {
			System::account_nonce(account)
		}
	}

	impl pallet_transaction_payment_rpc_runtime_api::TransactionPaymentApi<
		Block,
		Balance,
	> for Runtime {
		fn query_info(uxt: <Block as BlockT>::Extrinsic, len: u32) -> RuntimeDispatchInfo<Balance> {
			TransactionPayment::query_info(uxt, len)
		}
		fn query_fee_details(uxt: <Block as BlockT>::Extrinsic, len: u32) -> FeeDetails<Balance> {
			TransactionPayment::query_fee_details(uxt, len)
		}
		fn query_weight_to_fee(weight: Weight) -> Balance {
			TransactionPayment::weight_to_fee(weight)
		}
		fn query_length_to_fee(length: u32) -> Balance {
			TransactionPayment::length_to_fee(length)
		}
	}

	impl pallet_transaction_payment_rpc_runtime_api::TransactionPaymentCallApi<Block, Balance, RuntimeCall>
		for Runtime
	{
		fn query_call_info(call: RuntimeCall, len: u32) -> RuntimeDispatchInfo<Balance> {
			TransactionPayment::query_call_info(call, len)
		}
		fn query_call_fee_details(call: RuntimeCall, len: u32) -> FeeDetails<Balance> {
			TransactionPayment::query_call_fee_details(call, len)
		}
		fn query_weight_to_fee(weight: Weight) -> Balance {
			TransactionPayment::weight_to_fee(weight)
		}
		fn query_length_to_fee(length: u32) -> Balance {
			TransactionPayment::length_to_fee(length)
		}
	}

	impl xcm_runtime_apis::fees::XcmPaymentApi<Block> for Runtime {
		fn query_acceptable_payment_assets(xcm_version: xcm::Version) -> Result<Vec<VersionedAssetId>, XcmPaymentApiError> {
			let acceptable_assets = vec![AssetId(xcm_config::TokenLocation::get())];
			XcmPallet::query_acceptable_payment_assets(xcm_version, acceptable_assets)
		}

		fn query_weight_to_asset_fee(weight: Weight, asset: VersionedAssetId) -> Result<u128, XcmPaymentApiError> {
			use crate::xcm_config::XcmConfig;
			type Trader = <XcmConfig as xcm_executor::Config>::Trader;
			XcmPallet::query_weight_to_asset_fee::<Trader>(weight, asset)
		}

		fn query_xcm_weight(message: VersionedXcm<()>) -> Result<Weight, XcmPaymentApiError> {
			XcmPallet::query_xcm_weight(message)
		}

		fn query_delivery_fees(destination: VersionedLocation, message: VersionedXcm<()>) -> Result<VersionedAssets, XcmPaymentApiError> {
			XcmPallet::query_delivery_fees(destination, message)
		}
	}

	impl xcm_runtime_apis::dry_run::DryRunApi<Block, RuntimeCall, RuntimeEvent, OriginCaller> for Runtime {
		fn dry_run_call(origin: OriginCaller, call: RuntimeCall, result_xcms_version: XcmVersion) -> Result<CallDryRunEffects<RuntimeEvent>, XcmDryRunApiError> {
			XcmPallet::dry_run_call::<Runtime, xcm_config::XcmRouter, OriginCaller, RuntimeCall>(origin, call, result_xcms_version)
		}

		fn dry_run_xcm(origin_location: VersionedLocation, xcm: VersionedXcm<RuntimeCall>) -> Result<XcmDryRunEffects<RuntimeEvent>, XcmDryRunApiError> {
			XcmPallet::dry_run_xcm::<Runtime, xcm_config::XcmRouter, RuntimeCall, xcm_config::XcmConfig>(origin_location, xcm)
		}
	}

	impl xcm_runtime_apis::conversions::LocationToAccountApi<Block, AccountId> for Runtime {
		fn convert_location(location: VersionedLocation) -> Result<
			AccountId,
			xcm_runtime_apis::conversions::Error
		> {
			xcm_runtime_apis::conversions::LocationToAccountHelper::<
				AccountId,
				xcm_config::SovereignAccountOf,
			>::convert_location(location)
		}
	}

	impl pallet_nomination_pools_runtime_api::NominationPoolsApi<
		Block,
		AccountId,
		Balance,
	> for Runtime {
		fn pending_rewards(member: AccountId) -> Balance {
			NominationPools::api_pending_rewards(member).unwrap_or_default()
		}

		fn points_to_balance(pool_id: pallet_nomination_pools::PoolId, points: Balance) -> Balance {
			NominationPools::api_points_to_balance(pool_id, points)
		}

		fn balance_to_points(pool_id: pallet_nomination_pools::PoolId, new_funds: Balance) -> Balance {
			NominationPools::api_balance_to_points(pool_id, new_funds)
		}

		fn pool_pending_slash(pool_id: pallet_nomination_pools::PoolId) -> Balance {
			NominationPools::api_pool_pending_slash(pool_id)
		}

		fn member_pending_slash(member: AccountId) -> Balance {
			NominationPools::api_member_pending_slash(member)
		}

		fn pool_needs_delegate_migration(pool_id: pallet_nomination_pools::PoolId) -> bool {
			NominationPools::api_pool_needs_delegate_migration(pool_id)
		}

		fn member_needs_delegate_migration(member: AccountId) -> bool {
			NominationPools::api_member_needs_delegate_migration(member)
		}

		fn member_total_balance(who: AccountId) -> Balance {
			NominationPools::api_member_total_balance(who)
		}

		fn pool_balance(pool_id: pallet_nomination_pools::PoolId) -> Balance {
			NominationPools::api_pool_balance(pool_id)
		}

		fn pool_accounts(pool_id: pallet_nomination_pools::PoolId) -> (AccountId, AccountId) {
			NominationPools::api_pool_accounts(pool_id)
		}
	}

	impl pallet_staking_runtime_api::StakingApi<Block, Balance, AccountId> for Runtime {
		fn nominations_quota(balance: Balance) -> u32 {
			Staking::api_nominations_quota(balance)
		}

		fn eras_stakers_page_count(era: sp_staking::EraIndex, account: AccountId) -> sp_staking::Page {
			Staking::api_eras_stakers_page_count(era, account)
		}

		fn pending_rewards(era: sp_staking::EraIndex, account: AccountId) -> bool {
			Staking::api_pending_rewards(era, account)
		}
	}

	impl sp_genesis_builder::GenesisBuilder<Block> for Runtime {
		fn build_state(config: Vec<u8>) -> sp_genesis_builder::Result {
			build_state::<RuntimeGenesisConfig>(config)
		}

		fn get_preset(id: &Option<sp_genesis_builder::PresetId>) -> Option<Vec<u8>> {
			get_preset::<RuntimeGenesisConfig>(id, &genesis_config_presets::get_preset)
		}

		fn preset_names() -> Vec<sp_genesis_builder::PresetId> {
			genesis_config_presets::preset_names()
		}
	}

	#[cfg(feature = "try-runtime")]
	impl frame_try_runtime::TryRuntime<Block> for Runtime {
		fn on_runtime_upgrade(checks: frame_try_runtime::UpgradeCheckSelect) -> (Weight, Weight) {
			log::info!("try-runtime::on_runtime_upgrade kusama.");
			let weight = Executive::try_runtime_upgrade(checks).unwrap();
			(weight, BlockWeights::get().max_block)
		}

		fn execute_block(
			block: Block,
			state_root_check: bool,
			signature_check: bool,
			select: frame_try_runtime::TryStateSelect,
		) -> Weight {
			// NOTE: intentional unwrap: we don't want to propagate the error backwards, and want to
			// have a backtrace here.
			Executive::try_execute_block(block, state_root_check, signature_check, select).unwrap()
		}
	}

	#[cfg(feature = "runtime-benchmarks")]
	impl frame_benchmarking::Benchmark<Block> for Runtime {
		fn benchmark_metadata(extra: bool) -> (
			Vec<frame_benchmarking::BenchmarkList>,
			Vec<frame_support::traits::StorageInfo>,
		) {
			let mut list = Vec::<BenchmarkList>::new();
			list_benchmarks!(list, extra);

			let storage_info = AllPalletsWithSystem::storage_info();
			(list, storage_info)
		}

		fn dispatch_benchmark(
			config: frame_benchmarking::BenchmarkConfig
		) -> Result<
			Vec<frame_benchmarking::BenchmarkBatch>,
			alloc::string::String,
		> {
			let mut whitelist: Vec<TrackedStorageKey> = AllPalletsWithSystem::whitelisted_storage_keys();
			let treasury_key = frame_system::Account::<Runtime>::hashed_key_for(Treasury::account_id());
			whitelist.push(treasury_key.to_vec().into());

			let mut batches = Vec::<BenchmarkBatch>::new();
			let params = (&config, &whitelist);

			add_benchmarks!(params, batches);

			Ok(batches)
		}
	}
}

#[cfg(test)]
mod fees_tests {
	use super::*;
	use sp_runtime::assert_eq_error_rate;

	#[test]
	fn signed_deposit_is_sensible() {
		// ensure this number does not change, or that it is checked after each change.
		// a 1 MB solution should need around 0.16 KSM deposit
		let deposit = SignedFixedDeposit::get() + (SignedDepositByte::get() * 1024 * 1024);
		assert_eq_error_rate!(deposit, UNITS * 167 / 100, UNITS / 100);
	}
}

#[cfg(test)]
mod multiplier_tests {
	use super::*;
	use frame_support::{
		dispatch::DispatchInfo,
		traits::{OnFinalize, PalletInfoAccess},
	};
	use polkadot_runtime_common::{MinimumMultiplier, TargetBlockFullness};
	use separator::Separatable;
	use sp_runtime::traits::Convert;

	fn run_with_system_weight<F>(w: Weight, mut assertions: F)
	where
		F: FnMut(),
	{
		let mut t: sp_io::TestExternalities = frame_system::GenesisConfig::<Runtime>::default()
			.build_storage()
			.unwrap()
			.into();
		t.execute_with(|| {
			System::set_block_consumed_resources(w, 0);
			assertions()
		});
	}

	#[test]
	fn multiplier_can_grow_from_zero() {
		let minimum_multiplier = MinimumMultiplier::get();
		let target = TargetBlockFullness::get() *
			BlockWeights::get().get(DispatchClass::Normal).max_total.unwrap();
		// if the min is too small, then this will not change, and we are doomed forever.
		// the weight is 1/100th bigger than target.
		run_with_system_weight(target.saturating_mul(101) / 100, || {
			let next = SlowAdjustingFeeUpdate::<Runtime>::convert(minimum_multiplier);
			assert!(next > minimum_multiplier, "{next:?} !>= {minimum_multiplier:?}");
		})
	}

	#[test]
	fn fast_unstake_estimate() {
		use pallet_fast_unstake::WeightInfo;
		let block_time = BlockWeights::get().max_block.ref_time() as f32;
		let on_idle = weights::pallet_fast_unstake::WeightInfo::<Runtime>::on_idle_check(
			1000,
			<Runtime as pallet_fast_unstake::Config>::BatchSize::get(),
		)
		.ref_time() as f32;
		println!("ratio of block weight for full batch fast-unstake {}", on_idle / block_time);
		assert!(on_idle / block_time <= 0.5f32)
	}

	#[test]
	fn treasury_pallet_index_is_correct() {
		assert_eq!(TREASURY_PALLET_ID, <Treasury as PalletInfoAccess>::index() as u8);
	}

	#[test]
	#[ignore]
	fn multiplier_growth_simulator() {
		// assume the multiplier is initially set to its minimum. We update it with values twice the
		//target (target is 25%, thus 50%) and we see at which point it reaches 1.
		let mut multiplier = MinimumMultiplier::get();
		let block_weight = BlockWeights::get().get(DispatchClass::Normal).max_total.unwrap();
		let mut blocks = 0;
		let mut fees_paid = 0;

		frame_system::Pallet::<Runtime>::set_block_consumed_resources(Weight::MAX, 0);
		let info = DispatchInfo { call_weight: Weight::MAX, ..Default::default() };

		let mut t: sp_io::TestExternalities = frame_system::GenesisConfig::<Runtime>::default()
			.build_storage()
			.unwrap()
			.into();
		// set the minimum
		t.execute_with(|| {
			pallet_transaction_payment::NextFeeMultiplier::<Runtime>::set(MinimumMultiplier::get());
		});

		while multiplier <= Multiplier::from_u32(1) {
			t.execute_with(|| {
				// imagine this tx was called.
				let fee = TransactionPayment::compute_fee(0, &info, 0);
				fees_paid += fee;

				// this will update the multiplier.
				System::set_block_consumed_resources(block_weight, 0);
				TransactionPayment::on_finalize(1);
				let next = TransactionPayment::next_fee_multiplier();

				assert!(next > multiplier, "{next:?} !>= {multiplier:?}");
				multiplier = next;

				println!(
					"block = {} / multiplier {:?} / fee = {:?} / fess so far {:?}",
					blocks,
					multiplier,
					fee.separated_string(),
					fees_paid.separated_string()
				);
			});
			blocks += 1;
		}
	}

	#[test]
	#[ignore]
	fn multiplier_cool_down_simulator() {
		// assume the multiplier is initially set to its minimum. We update it with values twice the
		//target (target is 25%, thus 50%) and we see at which point it reaches 1.
		let mut multiplier = Multiplier::from_u32(2);
		let mut blocks = 0;

		let mut t: sp_io::TestExternalities = frame_system::GenesisConfig::<Runtime>::default()
			.build_storage()
			.unwrap()
			.into();
		// set the minimum
		t.execute_with(|| {
			pallet_transaction_payment::NextFeeMultiplier::<Runtime>::set(multiplier);
		});

		while multiplier > Multiplier::from_u32(0) {
			t.execute_with(|| {
				// this will update the multiplier.
				TransactionPayment::on_finalize(1);
				let next = TransactionPayment::next_fee_multiplier();

				assert!(next < multiplier, "{next:?} !>= {multiplier:?}");
				multiplier = next;

				println!("block = {blocks} / multiplier {multiplier:?}");
			});
			blocks += 1;
		}
	}
}

#[cfg(all(test, feature = "try-runtime"))]
mod remote_tests {
	use super::*;
	use frame_try_runtime::{runtime_decl_for_try_runtime::TryRuntime, UpgradeCheckSelect};
	use remote_externalities::{
		Builder, Mode, OfflineConfig, OnlineConfig, RemoteExternalities, SnapshotConfig, Transport,
	};
	use std::env::var;

	async fn remote_ext_test_setup() -> RemoteExternalities<Block> {
		let transport: Transport =
			var("WS").unwrap_or("wss://kusama-rpc.dwellir.com".to_string()).into();
		let maybe_state_snapshot: Option<SnapshotConfig> = var("SNAP").map(|s| s.into()).ok();
		Builder::<Block>::default()
			.mode(if let Some(state_snapshot) = maybe_state_snapshot {
				Mode::OfflineOrElseOnline(
					OfflineConfig { state_snapshot: state_snapshot.clone() },
					OnlineConfig {
						transport,
						state_snapshot: Some(state_snapshot),
						..Default::default()
					},
				)
			} else {
				Mode::Online(OnlineConfig { transport, ..Default::default() })
			})
			.build()
			.await
			.unwrap()
	}

	#[tokio::test]
	#[ignore = "this test is meant to be executed manually"]
	async fn validators_who_cannot_afford_session_key_deposit() {
		use frame_support::traits::fungible::InspectHold;
		sp_tracing::try_init_simple();
		let mut ext = remote_ext_test_setup().await;
		ext.execute_with(|| {
			let amount = <Runtime as pallet_session::Config>::KeyDeposit::get();
			let reason = pallet_session::HoldReason::Keys;
			let cannot_pay = pallet_staking::Validators::<Runtime>::iter()
				.map(|(v, _prefs)| v)
				.filter(|v| {
					pallet_balances::Pallet::<Runtime>::ensure_can_hold(&reason.into(), v, amount)
						.is_err()
				})
				.collect::<Vec<_>>();

			for v in cannot_pay {
				log::warn!(target: "runtime", "validator {v:?} cannot pay a deposit of {amount:?}")
			}
		})
	}

	#[tokio::test]
	async fn run_migrations() {
		if var("RUN_MIGRATION_TESTS").is_err() {
			return;
		}
		sp_tracing::try_init_simple();
		let mut ext = remote_ext_test_setup().await;
		ext.execute_with(|| Runtime::on_runtime_upgrade(UpgradeCheckSelect::PreAndPost));
	}

	#[tokio::test]
	async fn next_inflation() {
		use hex_literal::hex;
		sp_tracing::try_init_simple();
		let transport: Transport =
			var("WS").unwrap_or("wss://rpc.dotters.network/kusama".to_string()).into();
		let mut ext = Builder::<Block>::default()
			.mode(Mode::Online(OnlineConfig {
				transport,
				hashed_prefixes: vec![
					// entire nis pallet
					hex!("928fa8b8d92aa31f47ed74f188a43f70").to_vec(),
					// staking eras total stake
					hex!("5f3e4907f716ac89b6347d15ececedcaa141c4fe67c2d11f4a10c6aca7a79a04")
						.to_vec(),
				],
				hashed_keys: vec![
					// staking active era
					hex!("5f3e4907f716ac89b6347d15ececedca487df464e44a534ba6b0cbb32407b587")
						.to_vec(),
					// balances ti
					hex!("c2261276cc9d1f8598ea4b6a74b15c2f57c875e4cff74148e4628f264b974c80")
						.to_vec(),
					// timestamp now
					hex!("f0c365c3cf59d671eb72da0e7a4113c49f1f0515f462cdcf84e0f1d6045dfcbb")
						.to_vec(),
					// para-ids
					hex!("cd710b30bd2eab0352ddcc26417aa1940b76934f4cc08dee01012d059e1b83ee")
						.to_vec(),
				],
				..Default::default()
			}))
			.build()
			.await
			.unwrap();
		ext.execute_with(|| {
			use pallet_staking::EraPayout;
			let (total_staked, started) = pallet_staking::ActiveEra::<Runtime>::get()
				.map(|ae| {
					(pallet_staking::ErasTotalStake::<Runtime>::get(ae.index), ae.start.unwrap())
				})
				.unwrap();
			let total_issuance = Nis::issuance().other;
			let _real_era_duration_millis =
				pallet_timestamp::Now::<Runtime>::get().saturating_sub(started);
			// 6h in milliseconds
			let average_era_duration_millis = 6 * 60 * 60 * 1000;
			let (staking, leftover) = <Runtime as pallet_staking::Config>::EraPayout::era_payout(
				total_staked,
				total_issuance,
				average_era_duration_millis,
			);
			use ss58_registry::TokenRegistry;
			let token: ss58_registry::Token = TokenRegistry::Ksm.into();

			log::info!(target: LOG_TARGET, "total-staked = {:?}", token.amount(total_staked));
			log::info!(target: LOG_TARGET, "total-issuance = {:?}", token.amount(total_issuance));
			log::info!(target: LOG_TARGET, "staking-rate = {:?}", Perquintill::from_rational(total_staked, total_issuance));
			log::info!(target: LOG_TARGET, "era-duration = {average_era_duration_millis:?}");
			log::info!(target: LOG_TARGET, "min-inflation = {:?}", dynamic_params::inflation::MinInflation::get());
			log::info!(target: LOG_TARGET, "max-inflation = {:?}", dynamic_params::inflation::MaxInflation::get());
			log::info!(target: LOG_TARGET, "falloff = {:?}", dynamic_params::inflation::Falloff::get());
			log::info!(target: LOG_TARGET, "useAuctionSlots = {:?}", dynamic_params::inflation::UseAuctionSlots::get());
			log::info!(target: LOG_TARGET, "idealStake = {:?}", dynamic_params::inflation::IdealStake::get());
			log::info!(target: LOG_TARGET, "maxStakingRewards = {:?}", pallet_staking::MaxStakedRewards::<Runtime>::get());
			log::info!(target: LOG_TARGET, "💰 Inflation ==> staking = {:?} / leftover = {:?}", token.amount(staking), token.amount(leftover));
		});
	}

	#[tokio::test]
	#[ignore = "this test is meant to be executed manually"]
	async fn try_fast_unstake_all() {
		sp_tracing::try_init_simple();
		let transport: Transport =
			var("WS").unwrap_or("wss://kusama-rpc.polkadot.io:443".to_string()).into();
		let maybe_state_snapshot: Option<SnapshotConfig> = var("SNAP").map(|s| s.into()).ok();
		let mut ext = Builder::<Block>::default()
			.mode(if let Some(state_snapshot) = maybe_state_snapshot {
				Mode::OfflineOrElseOnline(
					OfflineConfig { state_snapshot: state_snapshot.clone() },
					OnlineConfig {
						transport,
						state_snapshot: Some(state_snapshot),
						..Default::default()
					},
				)
			} else {
				Mode::Online(OnlineConfig { transport, ..Default::default() })
			})
			.build()
			.await
			.unwrap();
		ext.execute_with(|| {
			pallet_fast_unstake::ErasToCheckPerBlock::<Runtime>::put(1);
			polkadot_runtime_common::try_runtime::migrate_all_inactive_nominators::<Runtime>()
		});
	}
}<|MERGE_RESOLUTION|>--- conflicted
+++ resolved
@@ -523,10 +523,6 @@
 impl pallet_session::historical::Config for Runtime {
 	type RuntimeEvent = RuntimeEvent;
 	type FullIdentification = pallet_staking::Exposure<AccountId, Balance>;
-<<<<<<< HEAD
-=======
-	#[allow(deprecated)] // will be removed with AHM
->>>>>>> 17599088
 	type FullIdentificationOf = pallet_staking::DefaultExposureOf<Runtime>;
 }
 
@@ -569,11 +565,7 @@
 	pub const MaxActiveValidators: u32 = 2000;
 	// One page only, fill the whole page with the `MaxActiveValidators`.
 	pub const MaxWinnersPerPage: u32 = MaxActiveValidators::get();
-<<<<<<< HEAD
-	// Unbonded, thus the max backers per winner maps to the max electing voters limit.
-=======
 	// Unbounded, thus the max backers per winner maps to the max electing voters limit.
->>>>>>> 17599088
 	pub const MaxBackersPerWinner: u32 = MaxElectingVoters::get();
 }
 
@@ -589,11 +581,7 @@
 
 pub struct OnChainSeqPhragmen;
 impl onchain::Config for OnChainSeqPhragmen {
-<<<<<<< HEAD
-	type Sort = sp_core::ConstBool<true>;
-=======
 	type Sort = ConstBool<true>;
->>>>>>> 17599088
 	type System = Runtime;
 	type Solver =
 		SequentialPhragmen<AccountId, polkadot_runtime_common::elections::OnChainAccuracy>;
@@ -615,10 +603,7 @@
 		as
 		frame_election_provider_support::ElectionDataProvider
 	>::MaxVotesPerVoter;
-<<<<<<< HEAD
-=======
 	type MaxBackersPerWinner = MaxBackersPerWinner;
->>>>>>> 17599088
 	type MaxWinners = MaxWinnersPerPage;
 
 	// The unsigned submissions have to respect the weight of the submit_unsigned call, thus their
@@ -676,10 +661,7 @@
 	type BenchmarkingConfig = polkadot_runtime_common::elections::BenchmarkConfig;
 	type ForceOrigin = EitherOf<EnsureRoot<Self::AccountId>, StakingAdmin>;
 	type WeightInfo = weights::pallet_election_provider_multi_phase::WeightInfo<Self>;
-<<<<<<< HEAD
 	type MaxWinners = MaxWinnersPerPage;
-=======
->>>>>>> 17599088
 	type ElectionBounds = ElectionBounds;
 }
 
@@ -1148,18 +1130,6 @@
 	}
 }
 
-<<<<<<< HEAD
-=======
-impl<LocalCall> frame_system::offchain::CreateBare<LocalCall> for Runtime
-where
-	RuntimeCall: From<LocalCall>,
-{
-	fn create_bare(call: RuntimeCall) -> UncheckedExtrinsic {
-		UncheckedExtrinsic::new_bare(call)
-	}
-}
-
->>>>>>> 17599088
 parameter_types! {
 	pub Prefix: &'static [u8] = b"Pay KSMs to the Kusama account:";
 }
@@ -1451,12 +1421,8 @@
 impl parachains_inclusion::Config for Runtime {
 	type RuntimeEvent = RuntimeEvent;
 	type DisputesHandler = ParasDisputes;
-<<<<<<< HEAD
-	type RewardValidators = (); // FAIL-CI TODO fix before kusama
-=======
 	type RewardValidators =
 		parachains_reward_points::RewardValidatorsWithEraPoints<Runtime, Staking>;
->>>>>>> 17599088
 	type MessageQueue = MessageQueue;
 	type WeightInfo = weights::runtime_parachains_inclusion::WeightInfo<Runtime>;
 }
@@ -1620,12 +1586,8 @@
 
 impl parachains_disputes::Config for Runtime {
 	type RuntimeEvent = RuntimeEvent;
-<<<<<<< HEAD
-	type RewardValidators = (); // FAIL-CI TODO fix before kusama
-=======
 	type RewardValidators =
 		parachains_reward_points::RewardValidatorsWithEraPoints<Runtime, Staking>;
->>>>>>> 17599088
 	type SlashingHandler = parachains_slashing::SlashValidatorsForDisputes<ParasSlashing>;
 	type WeightInfo = weights::runtime_parachains_disputes::WeightInfo<Runtime>;
 }
