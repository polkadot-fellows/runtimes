// Copyright (C) Parity Technologies and the various Polkadot contributors, see Contributions.md
// for a list of specific contributors.
// SPDX-License-Identifier: Apache-2.0

// Licensed under the Apache License, Version 2.0 (the "License");
// you may not use this file except in compliance with the License.
// You may obtain a copy of the License at
//
// http://www.apache.org/licenses/LICENSE-2.0
//
// Unless required by applicable law or agreed to in writing, software
// distributed under the License is distributed on an "AS IS" BASIS,
// WITHOUT WARRANTIES OR CONDITIONS OF ANY KIND, either express or implied.
// See the License for the specific language governing permissions and
// limitations under the License.

//! Autogenerated weights for `pallet_bags_list`
//!
//! THIS FILE WAS AUTO-GENERATED USING THE SUBSTRATE BENCHMARK CLI VERSION 50.0.0
//! DATE: 2025-08-19, STEPS: `50`, REPEAT: `20`, LOW RANGE: `[]`, HIGH RANGE: `[]`
//! WORST CASE MAP SIZE: `1000000`
//! HOSTNAME: `f9454d7ed6a5`, CPU: `QEMU Virtual CPU version 2.5+`
//! WASM-EXECUTION: `Compiled`, CHAIN: `None`, DB CACHE: 1024

// Executed Command:
// frame-omni-bencher
// v1
// benchmark
// pallet
// --extrinsic=*
// --runtime=target/production/wbuild/staging-kusama-runtime/staging_kusama_runtime.wasm
// --pallet=pallet_bags_list
// --header=/_work/fellowship-001/runtimes/runtimes/.github/scripts/cmd/file_header.txt
// --output=./relay/kusama/src/weights
// --wasm-execution=compiled
// --steps=50
// --repeat=20
// --heap-pages=4096

#![cfg_attr(rustfmt, rustfmt_skip)]
#![allow(unused_parens)]
#![allow(unused_imports)]
#![allow(missing_docs)]

use frame_support::{traits::Get, weights::Weight};
use core::marker::PhantomData;

/// Weight functions for `pallet_bags_list`.
pub struct WeightInfo<T>(PhantomData<T>);
impl<T: frame_system::Config> pallet_bags_list::WeightInfo for WeightInfo<T> {
	/// Storage: `VoterList::Lock` (r:1 w:0)
	/// Proof: `VoterList::Lock` (`max_values`: Some(1), `max_size`: Some(0), added: 495, mode: `MaxEncodedLen`)
	/// Storage: `VoterList::ListNodes` (r:4 w:4)
	/// Proof: `VoterList::ListNodes` (`max_values`: None, `max_size`: Some(154), added: 2629, mode: `MaxEncodedLen`)
	/// Storage: `Staking::Bonded` (r:1 w:0)
	/// Proof: `Staking::Bonded` (`max_values`: None, `max_size`: Some(72), added: 2547, mode: `MaxEncodedLen`)
	/// Storage: `Staking::Ledger` (r:1 w:0)
	/// Proof: `Staking::Ledger` (`max_values`: None, `max_size`: Some(1091), added: 3566, mode: `MaxEncodedLen`)
	/// Storage: `VoterList::ListBags` (r:1 w:1)
	/// Proof: `VoterList::ListBags` (`max_values`: None, `max_size`: Some(82), added: 2557, mode: `MaxEncodedLen`)
	fn rebag_non_terminal() -> Weight {
		// Proof Size summary in bytes:
		//  Measured:  `1683`
		//  Estimated: `11506`
		// Minimum execution time: 88_810_000 picoseconds.
		Weight::from_parts(93_060_000, 0)
			.saturating_add(Weight::from_parts(0, 11506))
			.saturating_add(T::DbWeight::get().reads(8))
			.saturating_add(T::DbWeight::get().writes(5))
	}
	/// Storage: `VoterList::Lock` (r:1 w:0)
	/// Proof: `VoterList::Lock` (`max_values`: Some(1), `max_size`: Some(0), added: 495, mode: `MaxEncodedLen`)
	/// Storage: `VoterList::ListNodes` (r:3 w:3)
	/// Proof: `VoterList::ListNodes` (`max_values`: None, `max_size`: Some(154), added: 2629, mode: `MaxEncodedLen`)
	/// Storage: `Staking::Bonded` (r:1 w:0)
	/// Proof: `Staking::Bonded` (`max_values`: None, `max_size`: Some(72), added: 2547, mode: `MaxEncodedLen`)
	/// Storage: `Staking::Ledger` (r:1 w:0)
	/// Proof: `Staking::Ledger` (`max_values`: None, `max_size`: Some(1091), added: 3566, mode: `MaxEncodedLen`)
	/// Storage: `VoterList::ListBags` (r:2 w:2)
	/// Proof: `VoterList::ListBags` (`max_values`: None, `max_size`: Some(82), added: 2557, mode: `MaxEncodedLen`)
	fn rebag_terminal() -> Weight {
		// Proof Size summary in bytes:
		//  Measured:  `1577`
		//  Estimated: `8877`
		// Minimum execution time: 86_530_000 picoseconds.
		Weight::from_parts(88_550_000, 0)
			.saturating_add(Weight::from_parts(0, 8877))
			.saturating_add(T::DbWeight::get().reads(8))
			.saturating_add(T::DbWeight::get().writes(5))
	}
	/// Storage: `VoterList::Lock` (r:1 w:0)
	/// Proof: `VoterList::Lock` (`max_values`: Some(1), `max_size`: Some(0), added: 495, mode: `MaxEncodedLen`)
	/// Storage: `VoterList::ListNodes` (r:4 w:4)
	/// Proof: `VoterList::ListNodes` (`max_values`: None, `max_size`: Some(154), added: 2629, mode: `MaxEncodedLen`)
	/// Storage: `Staking::Bonded` (r:2 w:0)
	/// Proof: `Staking::Bonded` (`max_values`: None, `max_size`: Some(72), added: 2547, mode: `MaxEncodedLen`)
	/// Storage: `Staking::Ledger` (r:2 w:0)
	/// Proof: `Staking::Ledger` (`max_values`: None, `max_size`: Some(1091), added: 3566, mode: `MaxEncodedLen`)
	/// Storage: `VoterList::CounterForListNodes` (r:1 w:1)
	/// Proof: `VoterList::CounterForListNodes` (`max_values`: Some(1), `max_size`: Some(4), added: 499, mode: `MaxEncodedLen`)
	/// Storage: `VoterList::ListBags` (r:1 w:1)
	/// Proof: `VoterList::ListBags` (`max_values`: None, `max_size`: Some(82), added: 2557, mode: `MaxEncodedLen`)
	fn put_in_front_of() -> Weight {
		// Proof Size summary in bytes:
		//  Measured:  `1886`
		//  Estimated: `11506`
		// Minimum execution time: 103_480_000 picoseconds.
		Weight::from_parts(108_899_000, 0)
			.saturating_add(Weight::from_parts(0, 11506))
			.saturating_add(T::DbWeight::get().reads(11))
			.saturating_add(T::DbWeight::get().writes(6))
	}
<<<<<<< HEAD
=======
	/// Storage: `VoterList::CounterForListNodes` (r:1 w:0)
	/// Proof: `VoterList::CounterForListNodes` (`max_values`: Some(1), `max_size`: Some(4), added: 499, mode: `MaxEncodedLen`)
	/// Storage: `VoterList::Lock` (r:1 w:0)
	/// Proof: `VoterList::Lock` (`max_values`: Some(1), `max_size`: Some(0), added: 495, mode: `MaxEncodedLen`)
	/// Storage: `VoterList::NextNodeAutoRebagged` (r:1 w:1)
	/// Proof: `VoterList::NextNodeAutoRebagged` (`max_values`: Some(1), `max_size`: Some(32), added: 527, mode: `MaxEncodedLen`)
	/// Storage: `VoterList::ListBags` (r:200 w:4)
	/// Proof: `VoterList::ListBags` (`max_values`: None, `max_size`: Some(82), added: 2557, mode: `MaxEncodedLen`)
	/// Storage: `VoterList::ListNodes` (r:11 w:11)
	/// Proof: `VoterList::ListNodes` (`max_values`: None, `max_size`: Some(154), added: 2629, mode: `MaxEncodedLen`)
	/// Storage: `Staking::Bonded` (r:10 w:0)
	/// Proof: `Staking::Bonded` (`max_values`: None, `max_size`: Some(72), added: 2547, mode: `MaxEncodedLen`)
	/// Storage: `Staking::Ledger` (r:10 w:0)
	/// Proof: `Staking::Ledger` (`max_values`: None, `max_size`: Some(1091), added: 3566, mode: `MaxEncodedLen`)
	fn on_idle() -> Weight {
		// Proof Size summary in bytes:
		//  Measured:  `4758`
		//  Estimated: `512390`
		// Minimum execution time: 962_619_000 picoseconds.
		Weight::from_parts(1_055_319_000, 0)
			.saturating_add(Weight::from_parts(0, 512390))
			.saturating_add(T::DbWeight::get().reads(234))
			.saturating_add(T::DbWeight::get().writes(16))
	}
>>>>>>> 42681c54
}<|MERGE_RESOLUTION|>--- conflicted
+++ resolved
@@ -110,8 +110,6 @@
 			.saturating_add(T::DbWeight::get().reads(11))
 			.saturating_add(T::DbWeight::get().writes(6))
 	}
-<<<<<<< HEAD
-=======
 	/// Storage: `VoterList::CounterForListNodes` (r:1 w:0)
 	/// Proof: `VoterList::CounterForListNodes` (`max_values`: Some(1), `max_size`: Some(4), added: 499, mode: `MaxEncodedLen`)
 	/// Storage: `VoterList::Lock` (r:1 w:0)
@@ -136,5 +134,4 @@
 			.saturating_add(T::DbWeight::get().reads(234))
 			.saturating_add(T::DbWeight::get().writes(16))
 	}
->>>>>>> 42681c54
 }