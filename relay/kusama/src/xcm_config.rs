// Copyright (C) Parity Technologies (UK) Ltd.
// This file is part of Polkadot.

// Polkadot is free software: you can redistribute it and/or modify
// it under the terms of the GNU General Public License as published by
// the Free Software Foundation, either version 3 of the License, or
// (at your option) any later version.

// Polkadot is distributed in the hope that it will be useful,
// but WITHOUT ANY WARRANTY; without even the implied warranty of
// MERCHANTABILITY or FITNESS FOR A PARTICULAR PURPOSE.  See the
// GNU General Public License for more details.

// You should have received a copy of the GNU General Public License
// along with Polkadot. If not, see <http://www.gnu.org/licenses/>.

//! XCM configurations for the Kusama runtime.

use super::{
	parachains_origin, AccountId, AllPalletsWithSystem, Balances, Dmp, Fellows, GeneralAdmin,
	ParaId, Runtime, RuntimeCall, RuntimeEvent, RuntimeOrigin, StakingAdmin, TransactionByteFee,
	Treasury, WeightToFee, XcmPallet,
};
use frame_support::{
	parameter_types,
	traits::{Contains, Disabled, Equals, Everything, FromContains, Nothing},
};
use frame_system::EnsureRoot;
use kusama_runtime_constants::{currency::CENTS, system_parachain::*};
use pallet_xcm::XcmPassthrough;
use polkadot_runtime_common::{
	xcm_sender::{ChildParachainRouter, ExponentialPrice},
	ToAuthor,
};
use sp_core::ConstU32;
use xcm::latest::prelude::*;
use xcm_builder::{
	AccountId32Aliases, AliasChildLocation, AllowExplicitUnpaidExecutionFrom,
	AllowKnownQueryResponses, AllowSubscriptionsFrom, AllowTopLevelPaidExecutionFrom,
	ChildParachainAsNative, ChildParachainConvertsVia, DescribeAllTerminal, DescribeFamily,
	FrameTransactionalProcessor, FungibleAdapter, HashedDescription, IsChildSystemParachain,
	IsConcrete, LocationAsSuperuser, MintLocation, OriginToPluralityVoice, SendXcmFeeToAccount,
	SignedAccountId32AsNative, SignedToAccountId32, SovereignSignedViaLocation, TakeWeightCredit,
	TrailingSetTopicAsId, UsingComponents, WeightInfoBounds, WithComputedOrigin, WithUniqueTopic,
	XcmFeeManagerFromComponents,
};

parameter_types! {
	/// The location of the KSM token, from the context of this chain. Since this token is native to this
	/// chain, we make it synonymous with it and thus it is the `Here` location, which means "equivalent to
	/// the context".
	pub const TokenLocation: Location = Here.into_location();
	/// The Kusama network ID. This is named.
	pub const ThisNetwork: NetworkId = Kusama;
	/// Our XCM location ancestry - i.e. our location within the Consensus Universe.
	///
	/// Since Kusama is a top-level relay-chain with its own consensus, it's just our network ID.
	pub UniversalLocation: InteriorLocation = ThisNetwork::get().into();
	/// The check account, which holds any native assets that have been teleported out and not back in (yet).
	pub CheckAccount: AccountId = XcmPallet::check_account();
	/// The check account that is allowed to mint assets locally.
	pub TeleportTracking: Option<(AccountId, MintLocation)> = crate::RcMigrator::teleport_tracking();
	/// Account of the treasury pallet.
	pub TreasuryAccount: AccountId = Treasury::account_id();
}

/// The canonical means of converting a `Location` into an `AccountId`, used when we want to
/// determine the sovereign account controlled by a location.
pub type SovereignAccountOf = (
	// We can convert a child parachain using the standard `AccountId` conversion.
	ChildParachainConvertsVia<ParaId, AccountId>,
	// We can directly alias an `AccountId32` into a local account.
	AccountId32Aliases<ThisNetwork, AccountId>,
	// Foreign locations alias into accounts according to a hash of their standard description.
	HashedDescription<AccountId, DescribeFamily<DescribeAllTerminal>>,
);

/// Our asset transactor. This is what allows us to interest with the runtime facilities from the
/// point of view of XCM-only concepts like `Location` and `Asset`.
///
/// Ours is only aware of the Balances pallet, which is mapped to `TokenLocation`.
///
/// Teleports tracking is managed by `RcMigrator`
pub type LocalAssetTransactor = FungibleAdapter<
	// Use this currency:
	Balances,
	// Use this currency when it is a fungible asset matching the given location or name:
	IsConcrete<TokenLocation>,
	// We can convert the Locations with our converter above:
	SovereignAccountOf,
	// Our chain's account ID type (we can't get away without mentioning it explicitly):
	AccountId,
	// Teleports tracking is managed by `RcMigrator`: track before, no tracking after.
	TeleportTracking,
>;

/// The means that we convert the XCM message origin location into a local dispatch origin.
type LocalOriginConverter = (
	// A `Signed` origin of the sovereign account that the original location controls.
	SovereignSignedViaLocation<SovereignAccountOf, RuntimeOrigin>,
	// A child parachain, natively expressed, has the `Parachain` origin.
	ChildParachainAsNative<parachains_origin::Origin, RuntimeOrigin>,
	// The AccountId32 location type can be expressed natively as a `Signed` origin.
	SignedAccountId32AsNative<ThisNetwork, RuntimeOrigin>,
<<<<<<< HEAD
	// AssetHub can execute as root (based on: https://github.com/polkadot-fellows/runtimes/issues/651).
	LocationAsSuperuser<Equals<AssetHubLocation>, RuntimeOrigin>,
=======
	// Xcm origins can be represented natively under the Xcm pallet's Xcm origin.
	XcmPassthrough<RuntimeOrigin>,
>>>>>>> 483e30c6
);

parameter_types! {
	/// The amount of weight an XCM operation takes. This is a safe overestimate.
	pub const BaseXcmWeight: Weight = Weight::from_parts(1_000_000_000, 64 * 1024);
	/// Maximum number of instructions in a single XCM fragment. A sanity check against weight
	/// calculations getting too crazy.
	pub const MaxInstructions: u32 = 100;
	/// The asset ID for the asset that we use to pay for message delivery fees.
	pub FeeAssetId: AssetId = AssetId(TokenLocation::get());
	/// The base fee for the message delivery fees.
	pub const BaseDeliveryFee: u128 = CENTS.saturating_mul(3);
}

pub type PriceForChildParachainDelivery =
	ExponentialPrice<FeeAssetId, BaseDeliveryFee, TransactionByteFee, Dmp>;

/// The XCM router. Use [`XcmRouter`] instead.
pub(crate) type XcmRouterWithoutException = WithUniqueTopic<(
	// Only one router so far - use DMP to communicate with child parachains.
	ChildParachainRouter<Runtime, XcmPallet, PriceForChildParachainDelivery>,
)>;

/// The XCM router. When we want to send an XCM message, we use this type. It amalgamates all of our
/// individual routers.
///
/// This router does not route to the Asset Hub if the migration is ongoing.
pub type XcmRouter = pallet_rc_migrator::types::RouteInnerWithException<
	XcmRouterWithoutException,
	FromContains<Equals<AssetHubLocation>, Everything>,
	crate::RcMigrator,
>;

parameter_types! {
	pub const Ksm: AssetFilter = Wild(AllOf { fun: WildFungible, id: AssetId(TokenLocation::get()) });
	pub AssetHubLocation: Location = Parachain(ASSET_HUB_ID).into_location();
	pub KsmForAssetHub: (AssetFilter, Location) = (Ksm::get(), AssetHubLocation::get());
	pub Encointer: Location = Parachain(ENCOINTER_ID).into_location();
	pub KsmForEncointer: (AssetFilter, Location) = (Ksm::get(), Encointer::get());
	pub BridgeHubLocation: Location = Parachain(BRIDGE_HUB_ID).into_location();
	pub KsmForBridgeHub: (AssetFilter, Location) = (Ksm::get(), BridgeHubLocation::get());
	pub Broker: Location = Parachain(BROKER_ID).into_location();
	pub KsmForBroker: (AssetFilter, Location) = (Ksm::get(), Broker::get());
	pub People: Location = Parachain(PEOPLE_ID).into_location();
	pub KsmForPeople: (AssetFilter, Location) = (Ksm::get(), People::get());
	pub const MaxAssetsIntoHolding: u32 = 64;
}

/// Kusama Relay recognizes/respects AssetHub, Encointer, and BridgeHub chains as teleporters.
pub type TrustedTeleporters = (
	xcm_builder::Case<KsmForAssetHub>,
	xcm_builder::Case<KsmForEncointer>,
	xcm_builder::Case<KsmForBridgeHub>,
	xcm_builder::Case<KsmForBroker>,
	xcm_builder::Case<KsmForPeople>,
);

pub struct OnlyParachains;
impl Contains<Location> for OnlyParachains {
	fn contains(loc: &Location) -> bool {
		matches!(loc.unpack(), (0, [Parachain(_)]))
	}
}

pub struct LocalPlurality;
impl Contains<Location> for LocalPlurality {
	fn contains(loc: &Location) -> bool {
		matches!(loc.unpack(), (0, [Plurality { .. }]))
	}
}

/// The barriers one of which must be passed for an XCM message to be executed.
pub type Barrier = TrailingSetTopicAsId<(
	// Weight that is paid for may be consumed.
	TakeWeightCredit,
	// Expected responses are OK.
	AllowKnownQueryResponses<XcmPallet>,
	WithComputedOrigin<
		(
			// If the message is one that immediately attempts to pay for execution, then allow it.
			AllowTopLevelPaidExecutionFrom<Everything>,
			// Messages coming from system parachains need not pay for execution.
			AllowExplicitUnpaidExecutionFrom<IsChildSystemParachain<ParaId>>,
			// Subscriptions for version tracking are OK.
			AllowSubscriptionsFrom<OnlyParachains>,
		),
		UniversalLocation,
		ConstU32<8>,
	>,
)>;

/// Locations that will not be charged fees in the executor, neither for execution nor delivery.
/// We only waive fees for system functions, which these locations represent.
pub type WaivedLocations = (SystemParachains, Equals<TokenLocation>, LocalPlurality);

pub struct XcmConfig;
impl xcm_executor::Config for XcmConfig {
	type RuntimeCall = RuntimeCall;
	type XcmSender = XcmRouter;
	type XcmRecorder = XcmPallet;
	type AssetTransactor = LocalAssetTransactor;
	type OriginConverter = LocalOriginConverter;
	type IsReserve = ();
	type IsTeleporter =
		pallet_rc_migrator::xcm_config::FalseIfMigrating<crate::RcMigrator, TrustedTeleporters>;
	type UniversalLocation = UniversalLocation;
	type Barrier = Barrier;
	type Weigher = WeightInfoBounds<
		crate::weights::xcm::KusamaXcmWeight<RuntimeCall>,
		RuntimeCall,
		MaxInstructions,
	>;
	// The weight trader piggybacks on the existing transaction-fee conversion logic.
	type Trader =
		UsingComponents<WeightToFee, TokenLocation, AccountId, Balances, ToAuthor<Runtime>>;
	type ResponseHandler = XcmPallet;
	type AssetTrap = XcmPallet;
	type AssetLocker = ();
	type AssetExchanger = ();
	type AssetClaims = XcmPallet;
	type SubscriptionService = XcmPallet;
	type PalletInstancesInfo = AllPalletsWithSystem;
	type MaxAssetsIntoHolding = MaxAssetsIntoHolding;
	type FeeManager = XcmFeeManagerFromComponents<
		WaivedLocations,
		// TODO: post-ahm move the Treasury funds from this local account to sovereign account
		// of the new AH Treasury.
		SendXcmFeeToAccount<Self::AssetTransactor, TreasuryAccount>,
	>;
	// No bridges on the Relay Chain
	type MessageExporter = ();
	type UniversalAliases = Nothing;
	type CallDispatcher = RuntimeCall;
	type SafeCallFilter = Everything;
	// We let locations alias into child locations of their own.
	// This is a simple aliasing rule, mimicking the behaviour of the `DescendOrigin` instruction.
	type Aliasers = AliasChildLocation;
	type TransactionalProcessor = FrameTransactionalProcessor;
	type HrmpNewChannelOpenRequestHandler = ();
	type HrmpChannelAcceptedHandler = ();
	type HrmpChannelClosingHandler = ();
	type XcmEventEmitter = XcmPallet;
}

parameter_types! {
	// StakingAdmin pluralistic body.
	pub const StakingAdminBodyId: BodyId = BodyId::Defense;
	// Fellows pluralistic body.
	pub const FellowsBodyId: BodyId = BodyId::Technical;
	// `GeneralAdmin` pluralistic body.
	pub const GeneralAdminBodyId: BodyId = BodyId::Administration;
}

/// Type to convert an `Origin` type value into a `Location` value which represents an interior
/// location of this chain.
pub type LocalOriginToLocation = (
	// And a usual Signed origin to be used in XCM as a corresponding `AccountId32`.
	SignedToAccountId32<RuntimeOrigin, AccountId, ThisNetwork>,
);

/// Type to convert the `StakingAdmin` origin to a Plurality `Location` value.
pub type StakingAdminToPlurality =
	OriginToPluralityVoice<RuntimeOrigin, StakingAdmin, StakingAdminBodyId>;

/// Type to convert the Fellows origin to a Plurality `Location` value.
pub type FellowsToPlurality = OriginToPluralityVoice<RuntimeOrigin, Fellows, FellowsBodyId>;

/// Type to convert the `GeneralAdmin` origin to a Plurality `Location` value.
pub type GeneralAdminToPlurality =
	OriginToPluralityVoice<RuntimeOrigin, GeneralAdmin, GeneralAdminBodyId>;

/// Type to convert a pallet `Origin` type value into a `Location` value which represents an
/// interior location of this chain for a destination chain.
pub type LocalPalletOrSignedOriginToLocation = (
	// GeneralAdmin origin to be used in XCM as a corresponding Plurality `Location` value.
	GeneralAdminToPlurality,
	// StakingAdmin origin to be used in XCM as a corresponding Plurality `Location` value.
	StakingAdminToPlurality,
	// Fellows origin to be used in XCM as a corresponding Plurality `Location` value.
	FellowsToPlurality,
	// And a usual Signed origin to be used in XCM as a corresponding `AccountId32`.
	SignedToAccountId32<RuntimeOrigin, AccountId, ThisNetwork>,
);

impl pallet_xcm::Config for Runtime {
	type RuntimeEvent = RuntimeEvent;
	// This is safe to enable for everyone (save the possibility of someone spamming a parachain
	// if they're willing to pay the KSM to send from the Relay-chain).
	type SendXcmOrigin =
		xcm_builder::EnsureXcmOrigin<RuntimeOrigin, LocalPalletOrSignedOriginToLocation>;
	type XcmRouter = XcmRouter;
	// Anyone can execute XCM messages locally.
	type ExecuteXcmOrigin = xcm_builder::EnsureXcmOrigin<RuntimeOrigin, LocalOriginToLocation>;
	type XcmExecuteFilter = Everything;
	type XcmExecutor = xcm_executor::XcmExecutor<XcmConfig>;
	// Anyone is able to use teleportation regardless of who they are and what they want to
	// teleport.
	type XcmTeleportFilter = Everything;
	// Anyone is able to use reserve transfers regardless of who they are and what they want to
	// transfer.
	type XcmReserveTransferFilter = Everything;
	type Weigher = WeightInfoBounds<
		crate::weights::xcm::KusamaXcmWeight<RuntimeCall>,
		RuntimeCall,
		MaxInstructions,
	>;
	type UniversalLocation = UniversalLocation;
	type RuntimeOrigin = RuntimeOrigin;
	type RuntimeCall = RuntimeCall;
	const VERSION_DISCOVERY_QUEUE_SIZE: u32 = 100;
	type AdvertisedXcmVersion = pallet_xcm::CurrentXcmVersion;
	type Currency = Balances;
	type CurrencyMatcher = ();
	type TrustedLockers = ();
	type SovereignAccountOf = SovereignAccountOf;
	type MaxLockers = ConstU32<8>;
	type MaxRemoteLockConsumers = ConstU32<0>;
	type RemoteLockConsumerIdentifier = ();
	type WeightInfo = crate::weights::pallet_xcm::WeightInfo<Runtime>;
	type AdminOrigin = EnsureRoot<AccountId>;
	// Custom aliasing is disabled: xcm_executor::Config::Aliasers allows only `AliasChildLocation`.
	type AuthorizedAliasConsideration = Disabled;
}<|MERGE_RESOLUTION|>--- conflicted
+++ resolved
@@ -102,13 +102,10 @@
 	ChildParachainAsNative<parachains_origin::Origin, RuntimeOrigin>,
 	// The AccountId32 location type can be expressed natively as a `Signed` origin.
 	SignedAccountId32AsNative<ThisNetwork, RuntimeOrigin>,
-<<<<<<< HEAD
+	// Xcm origins can be represented natively under the Xcm pallet's Xcm origin.
+	XcmPassthrough<RuntimeOrigin>,
 	// AssetHub can execute as root (based on: https://github.com/polkadot-fellows/runtimes/issues/651).
 	LocationAsSuperuser<Equals<AssetHubLocation>, RuntimeOrigin>,
-=======
-	// Xcm origins can be represented natively under the Xcm pallet's Xcm origin.
-	XcmPassthrough<RuntimeOrigin>,
->>>>>>> 483e30c6
 );
 
 parameter_types! {
