--- conflicted
+++ resolved
@@ -307,15 +307,9 @@
 		panic!("can't decode XCM blob")
 	};
 	let old_xcm_v3: xcm::v3::Xcm<super::RuntimeCall> =
-<<<<<<< HEAD
-		old_xcm_v2.try_into().expect("conversion from v2 to v3 failed");
-	let mut xcm: Xcm<super::RuntimeCall> =
-		old_xcm_v3.try_into().expect("conversion from v3 to latest failed");
-=======
 		old_xcm_v2.try_into().expect("conversion from v2 to v3 works");
 	let mut xcm: Xcm<super::RuntimeCall> =
 		old_xcm_v3.try_into().expect("conversion from v3 to latest works");
->>>>>>> efe60b99
 	let weight = <XcmConfig as xcm_executor::Config>::Weigher::weight(&mut xcm)
 		.expect("weighing XCM failed");
 
