// Copyright (C) Parity Technologies (UK) Ltd.
// This file is part of Polkadot.

// Polkadot is free software: you can redistribute it and/or modify
// it under the terms of the GNU General Public License as published by
// the Free Software Foundation, either version 3 of the License, or
// (at your option) any later version.

// Polkadot is distributed in the hope that it will be useful,
// but WITHOUT ANY WARRANTY; without even the implied warranty of
// MERCHANTABILITY or FITNESS FOR A PARTICULAR PURPOSE.  See the
// GNU General Public License for more details.

// You should have received a copy of the GNU General Public License
// along with Polkadot. If not, see <http://www.gnu.org/licenses/>.

//! XCM configurations for the Kusama runtime.

use super::{
	parachains_origin, AccountId, AllPalletsWithSystem, Balances, Dmp, Fellows, ParaId, Runtime,
	RuntimeCall, RuntimeEvent, RuntimeOrigin, StakingAdmin, TransactionByteFee, Treasury,
	WeightToFee, XcmPallet,
};
use frame_support::{
	match_types, parameter_types,
	traits::{Contains, Everything, Nothing},
	weights::Weight,
};
use frame_system::EnsureRoot;
use kusama_runtime_constants::{currency::CENTS, system_parachain::*};
use runtime_common::{
	crowdloan, paras_registrar,
	xcm_sender::{ChildParachainRouter, ExponentialPrice},
	ToAuthor,
};
use sp_core::ConstU32;
use xcm::latest::prelude::*;
use xcm_builder::{
	AccountId32Aliases, AllowExplicitUnpaidExecutionFrom, AllowKnownQueryResponses,
	AllowSubscriptionsFrom, AllowTopLevelPaidExecutionFrom, ChildParachainAsNative,
	ChildParachainConvertsVia, CurrencyAdapter as XcmCurrencyAdapter, DescribeAllTerminal,
	DescribeFamily, HashedDescription, IsChildSystemParachain, IsConcrete, MintLocation,
	OriginToPluralityVoice, SignedAccountId32AsNative, SignedToAccountId32,
	SovereignSignedViaLocation, TakeWeightCredit, TrailingSetTopicAsId, UsingComponents,
	WeightInfoBounds, WithComputedOrigin, WithUniqueTopic, XcmFeesToAccount,
};
use xcm_executor::traits::WithOriginFilter;

parameter_types! {
	/// The location of the KSM token, from the context of this chain. Since this token is native to this
	/// chain, we make it synonymous with it and thus it is the `Here` location, which means "equivalent to
	/// the context".
	pub const TokenLocation: MultiLocation = Here.into_location();
	/// The Kusama network ID. This is named.
	pub const ThisNetwork: NetworkId = Kusama;
	/// Our XCM location ancestry - i.e. our location within the Consensus Universe.
	///
	/// Since Kusama is a top-level relay-chain with its own consensus, it's just our network ID.
	pub UniversalLocation: InteriorMultiLocation = ThisNetwork::get().into();
	/// The check account, which holds any native assets that have been teleported out and not back in (yet).
	pub CheckAccount: AccountId = XcmPallet::check_account();
	/// The check account that is allowed to mint assets locally.
	pub LocalCheckAccount: (AccountId, MintLocation) = (CheckAccount::get(), MintLocation::Local);
	/// Account of the treasury pallet.
	pub TreasuryAccount: AccountId = Treasury::account_id();
}

/// The canonical means of converting a `MultiLocation` into an `AccountId`, used when we want to
/// determine the sovereign account controlled by a location.
pub type SovereignAccountOf = (
	// We can convert a child parachain using the standard `AccountId` conversion.
	ChildParachainConvertsVia<ParaId, AccountId>,
	// We can directly alias an `AccountId32` into a local account.
	AccountId32Aliases<ThisNetwork, AccountId>,
	// Foreign locations alias into accounts according to a hash of their standard description.
	HashedDescription<AccountId, DescribeFamily<DescribeAllTerminal>>,
);

/// Our asset transactor. This is what allows us to interest with the runtime facilities from the
/// point of view of XCM-only concepts like `MultiLocation` and `MultiAsset`.
///
/// Ours is only aware of the Balances pallet, which is mapped to `TokenLocation`.
pub type LocalAssetTransactor = XcmCurrencyAdapter<
	// Use this currency:
	Balances,
	// Use this currency when it is a fungible asset matching the given location or name:
	IsConcrete<TokenLocation>,
	// We can convert the MultiLocations with our converter above:
	SovereignAccountOf,
	// Our chain's account ID type (we can't get away without mentioning it explicitly):
	AccountId,
	// We track our teleports in/out to keep total issuance correct.
	LocalCheckAccount,
>;

/// The means that we convert the XCM message origin location into a local dispatch origin.
type LocalOriginConverter = (
	// A `Signed` origin of the sovereign account that the original location controls.
	SovereignSignedViaLocation<SovereignAccountOf, RuntimeOrigin>,
	// A child parachain, natively expressed, has the `Parachain` origin.
	ChildParachainAsNative<parachains_origin::Origin, RuntimeOrigin>,
	// The AccountId32 location type can be expressed natively as a `Signed` origin.
	SignedAccountId32AsNative<ThisNetwork, RuntimeOrigin>,
);

parameter_types! {
	/// The amount of weight an XCM operation takes. This is a safe overestimate.
	pub const BaseXcmWeight: Weight = Weight::from_parts(1_000_000_000, 64 * 1024);
	/// Maximum number of instructions in a single XCM fragment. A sanity check against weight
	/// calculations getting too crazy.
	pub const MaxInstructions: u32 = 100;
	/// The asset ID for the asset that we use to pay for message delivery fees.
	pub FeeAssetId: AssetId = Concrete(TokenLocation::get());
	/// The base fee for the message delivery fees.
	pub const BaseDeliveryFee: u128 = CENTS.saturating_mul(3);
}

pub type PriceForChildParachainDelivery =
	ExponentialPrice<FeeAssetId, BaseDeliveryFee, TransactionByteFee, Dmp>;

/// The XCM router. When we want to send an XCM message, we use this type. It amalgamates all of our
/// individual routers.
pub type XcmRouter = WithUniqueTopic<(
	// Only one router so far - use DMP to communicate with child parachains.
	ChildParachainRouter<Runtime, XcmPallet, PriceForChildParachainDelivery>,
)>;

parameter_types! {
	pub const Ksm: MultiAssetFilter = Wild(AllOf { fun: WildFungible, id: Concrete(TokenLocation::get()) });
	pub const AssetHubLocation: MultiLocation = Parachain(ASSET_HUB_ID).into_location();
	pub const KsmForAssetHub: (MultiAssetFilter, MultiLocation) = (Ksm::get(), AssetHubLocation::get());
	pub const Encointer: MultiLocation = Parachain(ENCOINTER_ID).into_location();
	pub const KsmForEncointer: (MultiAssetFilter, MultiLocation) = (Ksm::get(), Encointer::get());
	pub const BridgeHubLocation: MultiLocation = Parachain(BRIDGE_HUB_ID).into_location();
	pub const KsmForBridgeHub: (MultiAssetFilter, MultiLocation) = (Ksm::get(), BridgeHubLocation::get());
	pub const MaxAssetsIntoHolding: u32 = 64;
}

<<<<<<< HEAD
/// Kusama Relay recognizes/respects AssetHub, Encointer and BridgeHub chains as teleporters.
=======
/// Kusama Relay recognizes/respects AssetHub, Encointer, and BridgeHub chains as teleporters.
>>>>>>> 30e0dbfd
pub type TrustedTeleporters = (
	xcm_builder::Case<KsmForAssetHub>,
	xcm_builder::Case<KsmForEncointer>,
	xcm_builder::Case<KsmForBridgeHub>,
);

match_types! {
	pub type OnlyParachains: impl Contains<MultiLocation> = {
		MultiLocation { parents: 0, interior: X1(Parachain(_)) }
	};
}

/// The barriers one of which must be passed for an XCM message to be executed.
pub type Barrier = TrailingSetTopicAsId<(
	// Weight that is paid for may be consumed.
	TakeWeightCredit,
	// Expected responses are OK.
	AllowKnownQueryResponses<XcmPallet>,
	WithComputedOrigin<
		(
			// If the message is one that immediately attempts to pay for execution, then allow it.
			AllowTopLevelPaidExecutionFrom<Everything>,
			// Messages coming from system parachains need not pay for execution.
			AllowExplicitUnpaidExecutionFrom<IsChildSystemParachain<ParaId>>,
			// Subscriptions for version tracking are OK.
			AllowSubscriptionsFrom<OnlyParachains>,
		),
		UniversalLocation,
		ConstU32<8>,
	>,
)>;

/// A call filter for the XCM Transact instruction. This is a temporary measure until we properly
/// account for proof size weights.
///
/// Calls that are allowed through this filter must:
/// 1. Have a fixed weight;
/// 2. Cannot lead to another call being made;
/// 3. Have a defined proof size weight, e.g. no unbounded vecs in call parameters.
pub struct SafeCallFilter;
impl Contains<RuntimeCall> for SafeCallFilter {
	fn contains(call: &RuntimeCall) -> bool {
		#[cfg(feature = "runtime-benchmarks")]
		{
			if matches!(call, RuntimeCall::System(frame_system::Call::remark_with_event { .. })) {
				return true
			}
		}

		match call {
			RuntimeCall::System(
				frame_system::Call::kill_prefix { .. } | frame_system::Call::set_heap_pages { .. },
			) |
			RuntimeCall::Babe(..) |
			RuntimeCall::Timestamp(..) |
			RuntimeCall::Indices(..) |
			RuntimeCall::Balances(..) |
			RuntimeCall::Crowdloan(
				crowdloan::Call::create { .. } |
				crowdloan::Call::contribute { .. } |
				crowdloan::Call::withdraw { .. } |
				crowdloan::Call::refund { .. } |
				crowdloan::Call::dissolve { .. } |
				crowdloan::Call::edit { .. } |
				crowdloan::Call::poke { .. } |
				crowdloan::Call::contribute_all { .. },
			) |
			RuntimeCall::Staking(
				pallet_staking::Call::bond { .. } |
				pallet_staking::Call::bond_extra { .. } |
				pallet_staking::Call::unbond { .. } |
				pallet_staking::Call::withdraw_unbonded { .. } |
				pallet_staking::Call::validate { .. } |
				pallet_staking::Call::nominate { .. } |
				pallet_staking::Call::chill { .. } |
				pallet_staking::Call::set_payee { .. } |
				pallet_staking::Call::set_controller { .. } |
				pallet_staking::Call::set_validator_count { .. } |
				pallet_staking::Call::increase_validator_count { .. } |
				pallet_staking::Call::scale_validator_count { .. } |
				pallet_staking::Call::force_no_eras { .. } |
				pallet_staking::Call::force_new_era { .. } |
				pallet_staking::Call::set_invulnerables { .. } |
				pallet_staking::Call::force_unstake { .. } |
				pallet_staking::Call::force_new_era_always { .. } |
				pallet_staking::Call::payout_stakers { .. } |
				pallet_staking::Call::rebond { .. } |
				pallet_staking::Call::reap_stash { .. } |
				pallet_staking::Call::set_staking_configs { .. } |
				pallet_staking::Call::chill_other { .. } |
				pallet_staking::Call::force_apply_min_commission { .. },
			) |
			RuntimeCall::Session(pallet_session::Call::purge_keys { .. }) |
			RuntimeCall::Grandpa(..) |
			RuntimeCall::ImOnline(..) |
			RuntimeCall::Treasury(..) |
			RuntimeCall::ConvictionVoting(..) |
			RuntimeCall::Referenda(
				pallet_referenda::Call::place_decision_deposit { .. } |
				pallet_referenda::Call::refund_decision_deposit { .. } |
				pallet_referenda::Call::cancel { .. } |
				pallet_referenda::Call::kill { .. } |
				pallet_referenda::Call::nudge_referendum { .. } |
				pallet_referenda::Call::one_fewer_deciding { .. },
			) |
			RuntimeCall::FellowshipCollective(..) |
			RuntimeCall::FellowshipReferenda(
				pallet_referenda::Call::place_decision_deposit { .. } |
				pallet_referenda::Call::refund_decision_deposit { .. } |
				pallet_referenda::Call::cancel { .. } |
				pallet_referenda::Call::kill { .. } |
				pallet_referenda::Call::nudge_referendum { .. } |
				pallet_referenda::Call::one_fewer_deciding { .. },
			) |
			RuntimeCall::Claims(
				super::claims::Call::claim { .. } |
				super::claims::Call::mint_claim { .. } |
				super::claims::Call::move_claim { .. },
			) |
			RuntimeCall::Utility(pallet_utility::Call::as_derivative { .. }) |
			RuntimeCall::Identity(
				pallet_identity::Call::add_registrar { .. } |
				pallet_identity::Call::set_identity { .. } |
				pallet_identity::Call::clear_identity { .. } |
				pallet_identity::Call::request_judgement { .. } |
				pallet_identity::Call::cancel_request { .. } |
				pallet_identity::Call::set_fee { .. } |
				pallet_identity::Call::set_account_id { .. } |
				pallet_identity::Call::set_fields { .. } |
				pallet_identity::Call::provide_judgement { .. } |
				pallet_identity::Call::kill_identity { .. } |
				pallet_identity::Call::add_sub { .. } |
				pallet_identity::Call::rename_sub { .. } |
				pallet_identity::Call::remove_sub { .. } |
				pallet_identity::Call::quit_sub { .. },
			) |
			RuntimeCall::Society(..) |
			RuntimeCall::Recovery(..) |
			RuntimeCall::Vesting(..) |
			RuntimeCall::Bounties(
				pallet_bounties::Call::propose_bounty { .. } |
				pallet_bounties::Call::approve_bounty { .. } |
				pallet_bounties::Call::propose_curator { .. } |
				pallet_bounties::Call::unassign_curator { .. } |
				pallet_bounties::Call::accept_curator { .. } |
				pallet_bounties::Call::award_bounty { .. } |
				pallet_bounties::Call::claim_bounty { .. } |
				pallet_bounties::Call::close_bounty { .. },
			) |
			RuntimeCall::ChildBounties(..) |
			RuntimeCall::ElectionProviderMultiPhase(..) |
			RuntimeCall::VoterList(..) |
			RuntimeCall::NominationPools(
				pallet_nomination_pools::Call::join { .. } |
				pallet_nomination_pools::Call::bond_extra { .. } |
				pallet_nomination_pools::Call::claim_payout { .. } |
				pallet_nomination_pools::Call::unbond { .. } |
				pallet_nomination_pools::Call::pool_withdraw_unbonded { .. } |
				pallet_nomination_pools::Call::withdraw_unbonded { .. } |
				pallet_nomination_pools::Call::create { .. } |
				pallet_nomination_pools::Call::create_with_pool_id { .. } |
				pallet_nomination_pools::Call::set_state { .. } |
				pallet_nomination_pools::Call::set_configs { .. } |
				pallet_nomination_pools::Call::update_roles { .. } |
				pallet_nomination_pools::Call::chill { .. },
			) |
			RuntimeCall::Hrmp(..) |
			RuntimeCall::Registrar(
				paras_registrar::Call::deregister { .. } |
				paras_registrar::Call::swap { .. } |
				paras_registrar::Call::remove_lock { .. } |
				paras_registrar::Call::reserve { .. } |
				paras_registrar::Call::add_lock { .. },
			) |
			RuntimeCall::XcmPallet(pallet_xcm::Call::limited_reserve_transfer_assets {
				..
			}) |
			RuntimeCall::Whitelist(pallet_whitelist::Call::whitelist_call { .. }) |
			RuntimeCall::Proxy(..) => true,
			_ => false,
		}
	}
}

pub struct XcmConfig;
impl xcm_executor::Config for XcmConfig {
	type RuntimeCall = RuntimeCall;
	type XcmSender = XcmRouter;
	type AssetTransactor = LocalAssetTransactor;
	type OriginConverter = LocalOriginConverter;
	type IsReserve = ();
	type IsTeleporter = TrustedTeleporters;
	type UniversalLocation = UniversalLocation;
	type Barrier = Barrier;
	type Weigher = WeightInfoBounds<
		crate::weights::xcm::KusamaXcmWeight<RuntimeCall>,
		RuntimeCall,
		MaxInstructions,
	>;
	// The weight trader piggybacks on the existing transaction-fee conversion logic.
	type Trader =
		UsingComponents<WeightToFee, TokenLocation, AccountId, Balances, ToAuthor<Runtime>>;
	type ResponseHandler = XcmPallet;
	type AssetTrap = XcmPallet;
	type AssetLocker = ();
	type AssetExchanger = ();
	type AssetClaims = XcmPallet;
	type SubscriptionService = XcmPallet;
	type PalletInstancesInfo = AllPalletsWithSystem;
	type MaxAssetsIntoHolding = MaxAssetsIntoHolding;
	type FeeManager = XcmFeesToAccount<Self, SystemParachains, AccountId, TreasuryAccount>;
	// No bridges yet...
	type MessageExporter = ();
	type UniversalAliases = Nothing;
	type CallDispatcher = WithOriginFilter<SafeCallFilter>;
	type SafeCallFilter = SafeCallFilter;
	type Aliasers = Nothing;
}

parameter_types! {
	// StakingAdmin pluralistic body.
	pub const StakingAdminBodyId: BodyId = BodyId::Defense;
	// Fellows pluralistic body.
	pub const FellowsBodyId: BodyId = BodyId::Technical;
}

#[cfg(feature = "runtime-benchmarks")]
parameter_types! {
	pub ReachableDest: Option<MultiLocation> = Some(Parachain(1000).into());
}

/// Type to convert an `Origin` type value into a `MultiLocation` value which represents an interior
/// location of this chain.
pub type LocalOriginToLocation = (
	// And a usual Signed origin to be used in XCM as a corresponding AccountId32
	SignedToAccountId32<RuntimeOrigin, AccountId, ThisNetwork>,
);

/// Type to convert the `StakingAdmin` origin to a Plurality `MultiLocation` value.
pub type StakingAdminToPlurality =
	OriginToPluralityVoice<RuntimeOrigin, StakingAdmin, StakingAdminBodyId>;

/// Type to convert the Fellows origin to a Plurality `MultiLocation` value.
pub type FellowsToPlurality = OriginToPluralityVoice<RuntimeOrigin, Fellows, FellowsBodyId>;

/// Type to convert a pallet `Origin` type value into a `MultiLocation` value which represents an
/// interior location of this chain for a destination chain.
pub type LocalPalletOriginToLocation = (
	// StakingAdmin origin to be used in XCM as a corresponding Plurality `MultiLocation` value.
	StakingAdminToPlurality,
	// Fellows origin to be used in XCM as a corresponding Plurality `MultiLocation` value.
	FellowsToPlurality,
);

impl pallet_xcm::Config for Runtime {
	type RuntimeEvent = RuntimeEvent;
	// We only allow the root, fellows and the staking admin to send messages.
	// This is basically safe to enable for everyone (safe the possibility of someone spamming the
	// parachain if they're willing to pay the KSM to send from the Relay-chain), but it's useless
	// until we bring in XCM v3 which will make `DescendOrigin` a bit more useful.
	type SendXcmOrigin = xcm_builder::EnsureXcmOrigin<RuntimeOrigin, LocalPalletOriginToLocation>;
	type XcmRouter = XcmRouter;
	// Anyone can execute XCM messages locally.
	type ExecuteXcmOrigin = xcm_builder::EnsureXcmOrigin<RuntimeOrigin, LocalOriginToLocation>;
	type XcmExecuteFilter = Everything;
	type XcmExecutor = xcm_executor::XcmExecutor<XcmConfig>;
	// Anyone is able to use teleportation regardless of who they are and what they want to
	// teleport.
	type XcmTeleportFilter = Everything;
	// Anyone is able to use reserve transfers regardless of who they are and what they want to
	// transfer.
	type XcmReserveTransferFilter = Everything;
	type Weigher = WeightInfoBounds<
		crate::weights::xcm::KusamaXcmWeight<RuntimeCall>,
		RuntimeCall,
		MaxInstructions,
	>;
	type UniversalLocation = UniversalLocation;
	type RuntimeOrigin = RuntimeOrigin;
	type RuntimeCall = RuntimeCall;
	const VERSION_DISCOVERY_QUEUE_SIZE: u32 = 100;
	type AdvertisedXcmVersion = pallet_xcm::CurrentXcmVersion;
	type Currency = Balances;
	type CurrencyMatcher = ();
	type TrustedLockers = ();
	type SovereignAccountOf = SovereignAccountOf;
	type MaxLockers = ConstU32<8>;
	type MaxRemoteLockConsumers = ConstU32<0>;
	type RemoteLockConsumerIdentifier = ();
	type WeightInfo = crate::weights::pallet_xcm::WeightInfo<Runtime>;
	#[cfg(feature = "runtime-benchmarks")]
	type ReachableDest = ReachableDest;
	type AdminOrigin = EnsureRoot<AccountId>;
}

#[test]
fn karura_liquid_staking_xcm_has_sane_weight_upper_limt() {
	use frame_support::dispatch::GetDispatchInfo;
	use parity_scale_codec::Decode;
	use xcm::VersionedXcm;
	use xcm_executor::traits::WeightBounds;

	// should be [WithdrawAsset, BuyExecution, Transact, RefundSurplus, DepositAsset]
	let blob = hex_literal::hex!("02140004000000000700e40b540213000000000700e40b54020006010700c817a804341801000006010b00c490bf4302140d010003ffffffff000100411f");
	let Ok(VersionedXcm::V2(old_xcm)) = VersionedXcm::<super::RuntimeCall>::decode(&mut &blob[..])
	else {
		panic!("can't decode XCM blob")
	};
	let mut xcm: Xcm<super::RuntimeCall> =
		old_xcm.try_into().expect("conversion from v2 to v3 failed");
	let weight = <XcmConfig as xcm_executor::Config>::Weigher::weight(&mut xcm)
		.expect("weighing XCM failed");

	// Test that the weigher gives us a sensible weight but don't exactly hard-code it, otherwise it
	// will be out of date after each re-run.
	assert!(weight.all_lte(Weight::from_parts(30_313_281_000, 72_722)));

	let Some(Transact { require_weight_at_most, call, .. }) =
		xcm.inner_mut().into_iter().find(|inst| matches!(inst, Transact { .. }))
	else {
		panic!("no Transact instruction found")
	};
	// should be pallet_utility.as_derivative { index: 0, call: pallet_staking::bond_extra {
	// max_additional: 2490000000000 } }
	let message_call = call.take_decoded().expect("can't decode Transact call");
	let call_weight = message_call.get_dispatch_info().weight;
	// Ensure that the Transact instruction is giving a sensible `require_weight_at_most` value
	assert!(
		call_weight.all_lte(*require_weight_at_most),
		"call weight ({:?}) was not less than or equal to require_weight_at_most ({:?})",
		call_weight,
		require_weight_at_most
	);
}<|MERGE_RESOLUTION|>--- conflicted
+++ resolved
@@ -136,11 +136,7 @@
 	pub const MaxAssetsIntoHolding: u32 = 64;
 }
 
-<<<<<<< HEAD
-/// Kusama Relay recognizes/respects AssetHub, Encointer and BridgeHub chains as teleporters.
-=======
 /// Kusama Relay recognizes/respects AssetHub, Encointer, and BridgeHub chains as teleporters.
->>>>>>> 30e0dbfd
 pub type TrustedTeleporters = (
 	xcm_builder::Case<KsmForAssetHub>,
 	xcm_builder::Case<KsmForEncointer>,
