--- conflicted
+++ resolved
@@ -352,10 +352,6 @@
 			TryMapSuccess<origins::EnsureFellowship, CheckedReduceBy<ConstU16<2>>>,
 		>,
 	>;
-<<<<<<< HEAD
-	// TODO:(PR#187)(PR#2587): check ExchangeOrigin
-=======
->>>>>>> efe60b99
 	// Exchange is by any of:
 	// - Root can exchange arbitrarily.
 	// - the Fellows origin
@@ -363,10 +359,6 @@
 		EitherOf<frame_system::EnsureRootWithSuccess<Self::AccountId, ConstU16<65535>>, Fellows>;
 	type Polls = FellowshipReferenda;
 	type MinRankOfClass = sp_runtime::traits::Identity;
-<<<<<<< HEAD
-	// TODO:(PR#187)(PR#3156): check MemberSwappedHandler/BenchmarkSetup
-=======
->>>>>>> efe60b99
 	type MemberSwappedHandler = ();
 	type VoteWeight = pallet_ranked_collective::Geometric;
 	#[cfg(feature = "runtime-benchmarks")]
