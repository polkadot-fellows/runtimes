--- conflicted
+++ resolved
@@ -7,16 +7,9 @@
 license.workspace = true
 
 [dependencies]
-<<<<<<< HEAD
 clap = { version = "4.5.0", features = [ "derive" ] }
-hex-literal = "0.4.1"
 serde_json = "1.0.113"
 serde = { version = "1.0.196", features = ["derive"] }
-=======
-clap = { version = "4.4.18", features = [ "derive" ] }
-serde_json = "1.0.111"
-serde = { version = "1.0.195", features = ["derive"] }
->>>>>>> 49e0e85f
 
 polkadot-runtime = { path = "../relay/polkadot" }
 polkadot-runtime-constants = { path = "../relay/polkadot/constants" }
