--- conflicted
+++ resolved
@@ -17,7 +17,6 @@
 kusama-runtime = { package = "staging-kusama-runtime", path = "../relay/kusama" }
 kusama-runtime-constants = { path = "../relay/kusama/constants" }
 
-<<<<<<< HEAD
 sc-chain-spec = "24.0.0"
 polkadot-runtime-parachains = "4.0.0"
 polkadot-primitives = "4.0.0"
@@ -29,28 +28,15 @@
 pallet-im-online = "24.0.0"
 sp-runtime = "28.0.0"
 sp-consensus-beefy = "10.0.0"
-=======
+xcm = { package = "staging-xcm", version = "4.0.0" }
+parachains-common = { version = "4.0.0" }
+cumulus-primitives-core = { version = "0.4.0" }
+
 asset-hub-polkadot-runtime = { path = "../system-parachains/asset-hubs/asset-hub-polkadot" }
 asset-hub-kusama-runtime = { path = "../system-parachains/asset-hubs/asset-hub-kusama" }
 collectives-polkadot-runtime = { path = "../system-parachains/collectives/collectives-polkadot" }
 bridge-hub-polkadot-runtime = { path = "../system-parachains/bridge-hubs/bridge-hub-polkadot" }
 bridge-hub-kusama-runtime = { path = "../system-parachains/bridge-hubs/bridge-hub-kusama" }
-
-sc-chain-spec = "22.0.0"
-polkadot-runtime-parachains = "2.0.0"
-polkadot-primitives = "2.0.0"
-sp-consensus-babe = "0.27.0"
-sp-authority-discovery = "21.0.0"
-sp-core = "23.0.0"
-pallet-staking = "23.0.0"
-sc-consensus-grandpa = "0.14.0"
-pallet-im-online = "22.0.0"
-sp-runtime = "26.0.0"
-sp-consensus-beefy = "8.0.0"
-xcm = { package = "staging-xcm", version = "2.0.1" }
-parachains-common = { version = "2.0.0" }
-cumulus-primitives-core = { version = "0.2.0" }
->>>>>>> 7423ed6f
 
 [features]
 runtime-benchmarks = [
