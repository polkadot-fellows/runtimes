// Copyright (C) Parity Technologies and the various Polkadot contributors, see Contributions.md
// for a list of specific contributors.
// This file is part of Polkadot.

// Polkadot is free software: you can redistribute it and/or modify
// it under the terms of the GNU General Public License as published by
// the Free Software Foundation, either version 3 of the License, or
// (at your option) any later version.

// Polkadot is distributed in the hope that it will be useful,
// but WITHOUT ANY WARRANTY; without even the implied warranty of
// MERCHANTABILITY or FITNESS FOR A PARTICULAR PURPOSE.  See the
// GNU General Public License for more details.

// You should have received a copy of the GNU General Public License
// along with Polkadot.  If not, see <http://www.gnu.org/licenses/>.

use clap::Parser;
use sc_chain_spec::ChainSpec;
use std::collections::HashMap;

mod common;
mod relay_chain_specs;
mod system_parachains_specs;

#[derive(Parser)]
struct Cli {
	/// The chain spec to generate.
	chain: String,

	/// Generate the chain spec as raw?
	#[arg(long)]
	raw: bool,
}

fn main() -> Result<(), String> {
	let cli = Cli::parse();

	let supported_chains =
		HashMap::<_, Box<dyn Fn() -> Result<Box<dyn ChainSpec>, String>>>::from([
			(
				"polkadot-dev",
				Box::new(|| relay_chain_specs::polkadot_development_config()) as Box<_>,
			),
			(
				"polkadot-local",
				Box::new(|| relay_chain_specs::polkadot_local_testnet_config()) as Box<_>,
			),
			("kusama-dev", Box::new(|| relay_chain_specs::kusama_development_config()) as Box<_>),
			(
				"kusama-local",
				Box::new(|| relay_chain_specs::kusama_local_testnet_config()) as Box<_>,
			),
			(
				"asset-hub-kusama-local",
				Box::new(|| system_parachains_specs::asset_hub_kusama_local_testnet_config())
					as Box<_>,
			),
			(
				"asset-hub-polkadot-local",
				Box::new(|| system_parachains_specs::asset_hub_polkadot_local_testnet_config())
					as Box<_>,
			),
			(
				"collectives-polkadot-local",
				Box::new(|| system_parachains_specs::collectives_polkadot_local_testnet_config())
					as Box<_>,
			),
			(
				"bridge-hub-polkadot-local",
				Box::new(|| system_parachains_specs::bridge_hub_polkadot_local_testnet_config())
					as Box<_>,
			),
			(
				"bridge-hub-kusama-local",
				Box::new(|| system_parachains_specs::bridge_hub_kusama_local_testnet_config())
					as Box<_>,
			),
			(
				"glutton-kusama-local",
				Box::new(|| system_parachains_specs::glutton_kusama_local_testnet_config())
					as Box<_>,
			),
			(
				"encointer-kusama-local",
				Box::new(|| system_parachains_specs::encointer_kusama_local_testnet_config())
					as Box<_>,
			),
			(
<<<<<<< HEAD
				"coretime-kusama-local",
				Box::new(|| system_parachains_specs::coretime_kusama_local_testnet_config())
=======
				"people-kusama-local",
				Box::new(|| system_parachains_specs::people_kusama_local_testnet_config())
>>>>>>> 3ae3d29f
					as Box<_>,
			),
		]);

	if let Some(function) = supported_chains.get(&*cli.chain) {
		let chain_spec = (*function)()?.as_json(cli.raw)?;
		print!("{chain_spec}");
		Ok(())
	} else {
		let supported = supported_chains.keys().enumerate().fold(String::new(), |c, (n, k)| {
			let extra = (n + 1 < supported_chains.len()).then(|| ", ").unwrap_or("");
			format!("{c}{k}{extra}")
		});
		if cli.chain.ends_with(".json") {
			let chain_spec = common::from_json_file(&cli.chain, supported)?.as_json(cli.raw)?;
			print!("{chain_spec}");
			Ok(())
		} else {
			Err(format!("Unknown chain, only supported: {supported} or a json file"))
		}
	}
}<|MERGE_RESOLUTION|>--- conflicted
+++ resolved
@@ -87,13 +87,13 @@
 					as Box<_>,
 			),
 			(
-<<<<<<< HEAD
 				"coretime-kusama-local",
 				Box::new(|| system_parachains_specs::coretime_kusama_local_testnet_config())
-=======
+					as Box<_>,
+            ),
+            (
 				"people-kusama-local",
 				Box::new(|| system_parachains_specs::people_kusama_local_testnet_config())
->>>>>>> 3ae3d29f
 					as Box<_>,
 			),
 		]);
