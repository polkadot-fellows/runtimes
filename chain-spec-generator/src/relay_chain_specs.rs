// Copyright (C) Parity Technologies and the various Polkadot contributors, see Contributions.md
// for a list of specific contributors.
// This file is part of Polkadot.

// Polkadot is free software: you can redistribute it and/or modify
// it under the terms of the GNU General Public License as published by
// the Free Software Foundation, either version 3 of the License, or
// (at your option) any later version.

// Polkadot is distributed in the hope that it will be useful,
// but WITHOUT ANY WARRANTY; without even the implied warranty of
// MERCHANTABILITY or FITNESS FOR A PARTICULAR PURPOSE.  See the
// GNU General Public License for more details.

// You should have received a copy of the GNU General Public License
// along with Polkadot.  If not, see <http://www.gnu.org/licenses/>.

use authority_discovery_primitives::AuthorityId as AuthorityDiscoveryId;
use babe_primitives::AuthorityId as BabeId;
use beefy_primitives::ecdsa_crypto::AuthorityId as BeefyId;
use grandpa::AuthorityId as GrandpaId;
use kusama_runtime_constants::currency::UNITS as KSM;
use pallet_staking::Forcing;
use polkadot_primitives::{
	vstaging::{ApprovalVotingParams, NodeFeatures},
	AccountId, AccountPublic, AssignmentId, AsyncBackingParams, ValidatorId,
	ON_DEMAND_DEFAULT_QUEUE_MAX_SIZE,
};
use polkadot_runtime_constants::currency::UNITS as DOT;
use runtime_parachains::configuration::HostConfiguration;
use sc_chain_spec::{ChainSpec, ChainType, NoExtension};
use sp_core::{sr25519, Pair, Public};
use sp_runtime::{traits::IdentifyAccount, Perbill};

pub type PolkadotChainSpec = sc_chain_spec::GenericChainSpec<NoExtension>;

pub type KusamaChainSpec = sc_chain_spec::GenericChainSpec<NoExtension>;

const DEFAULT_PROTOCOL_ID: &str = "dot";

/// Returns the properties for the [`PolkadotChainSpec`].
pub fn polkadot_chain_spec_properties() -> serde_json::map::Map<String, serde_json::Value> {
	serde_json::json!({
		"tokenDecimals": 10,
	})
	.as_object()
	.expect("Map given; qed")
	.clone()
}

fn default_parachains_host_configuration() -> HostConfiguration<polkadot_primitives::BlockNumber> {
	use polkadot_primitives::{MAX_CODE_SIZE, MAX_POV_SIZE};

	runtime_parachains::configuration::HostConfiguration {
		validation_upgrade_cooldown: 2u32,
		validation_upgrade_delay: 2,
		code_retention_period: 1200,
		max_code_size: MAX_CODE_SIZE,
		max_pov_size: MAX_POV_SIZE,
		max_head_data_size: 32 * 1024,
		max_upward_queue_count: 8,
		max_upward_queue_size: 1024 * 1024,
		max_downward_message_size: 1024 * 1024,
		max_upward_message_size: 50 * 1024,
		max_upward_message_num_per_candidate: 5,
		hrmp_sender_deposit: 0,
		hrmp_recipient_deposit: 0,
		hrmp_channel_max_capacity: 8,
		hrmp_channel_max_total_size: 8 * 1024,
		hrmp_max_parachain_inbound_channels: 4,
		hrmp_channel_max_message_size: 1024 * 1024,
		hrmp_max_parachain_outbound_channels: 4,
		hrmp_max_message_num_per_candidate: 5,
		dispute_period: 6,
		no_show_slots: 2,
		n_delay_tranches: 25,
		needed_approvals: 2,
		relay_vrf_modulo_samples: 2,
		zeroth_delay_tranche_width: 0,
		minimum_validation_upgrade_delay: 5,
<<<<<<< HEAD
		scheduler_params: polkadot_primitives::vstaging::SchedulerParams {
			group_rotation_frequency: 20,
			paras_availability_period: 4,
			..Default::default()
		},
		..Default::default()
=======
		dispute_post_conclusion_acceptance_period: 100u32,
		scheduling_lookahead: 1,
		max_validators_per_core: Default::default(),
		coretime_cores: Default::default(),
		on_demand_retries: Default::default(),
		on_demand_queue_max_size: ON_DEMAND_DEFAULT_QUEUE_MAX_SIZE,
		on_demand_target_queue_utilization: Perbill::from_percent(25),
		on_demand_fee_variability: Perbill::from_percent(3),
		on_demand_base_fee: 10_000_000u128,
		minimum_backing_votes: 1,
		node_features: NodeFeatures::EMPTY,
		async_backing_params: AsyncBackingParams {
			max_candidate_depth: 2,
			allowed_ancestry_len: 2,
		},
		executor_params: Default::default(),
		on_demand_ttl: 5,
		max_validators: None,
		pvf_voting_ttl: 2,
		approval_voting_params: ApprovalVotingParams { max_approval_coalesce_count: 1 },
>>>>>>> bb52c327
	}
}

fn polkadot_session_keys(
	babe: BabeId,
	grandpa: GrandpaId,
	para_validator: ValidatorId,
	para_assignment: AssignmentId,
	authority_discovery: AuthorityDiscoveryId,
	beefy: BeefyId,
) -> polkadot_runtime::SessionKeys {
	polkadot_runtime::SessionKeys {
		babe,
		grandpa,
		para_validator,
		para_assignment,
		authority_discovery,
		beefy,
	}
}

fn kusama_session_keys(
	babe: BabeId,
	grandpa: GrandpaId,
	para_validator: ValidatorId,
	para_assignment: AssignmentId,
	authority_discovery: AuthorityDiscoveryId,
	beefy: BeefyId,
) -> kusama_runtime::SessionKeys {
	kusama_runtime::SessionKeys {
		babe,
		grandpa,
		para_validator,
		para_assignment,
		authority_discovery,
		beefy,
	}
}

/// Helper function to generate a crypto pair from seed
pub fn get_from_seed<TPublic: Public>(seed: &str) -> <TPublic::Pair as Pair>::Public {
	TPublic::Pair::from_string(&format!("//{}", seed), None)
		.expect("static values are valid; qed")
		.public()
}

/// Helper function to generate an account ID from seed
pub fn get_account_id_from_seed<TPublic: Public>(seed: &str) -> AccountId
where
	AccountPublic: From<<TPublic::Pair as Pair>::Public>,
{
	AccountPublic::from(get_from_seed::<TPublic>(seed)).into_account()
}

/// Helper function to generate stash, controller and session key from seed
pub fn get_authority_keys_from_seed(
	seed: &str,
) -> (
	AccountId,
	AccountId,
	BabeId,
	GrandpaId,
	ValidatorId,
	AssignmentId,
	AuthorityDiscoveryId,
	BeefyId,
) {
	let keys = get_authority_keys_from_seed_no_beefy(seed);
	(keys.0, keys.1, keys.2, keys.3, keys.4, keys.5, keys.6, get_from_seed::<BeefyId>(seed))
}

/// Helper function to generate stash, controller and session key from seed
pub fn get_authority_keys_from_seed_no_beefy(
	seed: &str,
) -> (AccountId, AccountId, BabeId, GrandpaId, ValidatorId, AssignmentId, AuthorityDiscoveryId) {
	(
		get_account_id_from_seed::<sr25519::Public>(&format!("{}//stash", seed)),
		get_account_id_from_seed::<sr25519::Public>(seed),
		get_from_seed::<BabeId>(seed),
		get_from_seed::<GrandpaId>(seed),
		get_from_seed::<ValidatorId>(seed),
		get_from_seed::<AssignmentId>(seed),
		get_from_seed::<AuthorityDiscoveryId>(seed),
	)
}

fn testnet_accounts() -> Vec<AccountId> {
	vec![
		get_account_id_from_seed::<sr25519::Public>("Alice"),
		get_account_id_from_seed::<sr25519::Public>("Bob"),
		get_account_id_from_seed::<sr25519::Public>("Charlie"),
		get_account_id_from_seed::<sr25519::Public>("Dave"),
		get_account_id_from_seed::<sr25519::Public>("Eve"),
		get_account_id_from_seed::<sr25519::Public>("Ferdie"),
		get_account_id_from_seed::<sr25519::Public>("Alice//stash"),
		get_account_id_from_seed::<sr25519::Public>("Bob//stash"),
		get_account_id_from_seed::<sr25519::Public>("Charlie//stash"),
		get_account_id_from_seed::<sr25519::Public>("Dave//stash"),
		get_account_id_from_seed::<sr25519::Public>("Eve//stash"),
		get_account_id_from_seed::<sr25519::Public>("Ferdie//stash"),
	]
}

#[allow(clippy::type_complexity)]
pub fn polkadot_testnet_genesis(
	initial_authorities: Vec<(
		AccountId,
		AccountId,
		BabeId,
		GrandpaId,
		ValidatorId,
		AssignmentId,
		AuthorityDiscoveryId,
		BeefyId,
	)>,
	_root_key: AccountId,
	endowed_accounts: Option<Vec<AccountId>>,
) -> serde_json::Value {
	let endowed_accounts: Vec<AccountId> = endowed_accounts.unwrap_or_else(testnet_accounts);

	const ENDOWMENT: u128 = 1_000_000 * DOT;
	const STASH: u128 = 100 * DOT;

	serde_json::json!({
		"balances": {
			"balances": endowed_accounts.iter().map(|k| (k.clone(), ENDOWMENT)).collect::<Vec<_>>(),
		},
		"session": {
			"keys": initial_authorities
				.iter()
				.map(|x| {
					(
						x.0.clone(),
						x.0.clone(),
						polkadot_session_keys(
							x.2.clone(),
							x.3.clone(),
							x.4.clone(),
							x.5.clone(),
							x.6.clone(),
							x.7.clone(),
						),
					)
				})
				.collect::<Vec<_>>(),
		},
		"staking": {
			"minimumValidatorCount": 1,
			"validatorCount": initial_authorities.len() as u32,
			"stakers": initial_authorities
				.iter()
				.map(|x| (x.0.clone(), x.0.clone(), STASH, polkadot_runtime::StakerStatus::<AccountId>::Validator))
				.collect::<Vec<_>>(),
			"invulnerables": initial_authorities.iter().map(|x| x.0.clone()).collect::<Vec<_>>(),
			"forceEra": Forcing::NotForcing,
			"slashRewardFraction": Perbill::from_percent(10),
		},
		"babe": {
			"epochConfig": Some(polkadot_runtime::BABE_GENESIS_EPOCH_CONFIG),
		},
		"configuration": {
			"config": default_parachains_host_configuration(),
		},
	})
}

#[allow(clippy::type_complexity)]
pub fn kusama_testnet_genesis(
	initial_authorities: Vec<(
		AccountId,
		AccountId,
		BabeId,
		GrandpaId,
		ValidatorId,
		AssignmentId,
		AuthorityDiscoveryId,
		BeefyId,
	)>,
	_root_key: AccountId,
	endowed_accounts: Option<Vec<AccountId>>,
) -> serde_json::Value {
	let endowed_accounts: Vec<AccountId> = endowed_accounts.unwrap_or_else(testnet_accounts);

	const ENDOWMENT: u128 = 1_000_000 * KSM;
	const STASH: u128 = 100 * KSM;

	serde_json::json!({
		"balances": {
			"balances": endowed_accounts.iter().map(|k| (k.clone(), ENDOWMENT)).collect::<Vec<_>>(),
		},
		"session": {
			"keys": initial_authorities
				.iter()
				.map(|x| {
					(
						x.0.clone(),
						x.0.clone(),
						kusama_session_keys(
							x.2.clone(),
							x.3.clone(),
							x.4.clone(),
							x.5.clone(),
							x.6.clone(),
							x.7.clone(),
						),
					)
				})
				.collect::<Vec<_>>(),
		},
		"staking": {
			"minimumValidatorCount": 1,
			"validatorCount": initial_authorities.len() as u32,
			"stakers": initial_authorities
				.iter()
				.map(|x| (x.0.clone(), x.0.clone(), STASH, kusama_runtime::StakerStatus::<AccountId>::Validator))
				.collect::<Vec<_>>(),
			"invulnerables": initial_authorities.iter().map(|x| x.0.clone()).collect::<Vec<_>>(),
			"forceEra": Forcing::NotForcing,
			"slashRewardFraction": Perbill::from_percent(10),
		},
		"babe": {
			"epochConfig": Some(kusama_runtime::BABE_GENESIS_EPOCH_CONFIG),
		},
		"configuration": {
			"config": default_parachains_host_configuration(),
		},
	})
}

fn polkadot_development_config_genesis() -> serde_json::Value {
	polkadot_testnet_genesis(
		vec![get_authority_keys_from_seed("Alice")],
		get_account_id_from_seed::<sr25519::Public>("Alice"),
		None,
	)
}

fn kusama_development_config_genesis() -> serde_json::Value {
	kusama_testnet_genesis(
		vec![get_authority_keys_from_seed("Alice")],
		get_account_id_from_seed::<sr25519::Public>("Alice"),
		None,
	)
}

/// Polkadot development config (single validator Alice)
pub fn polkadot_development_config() -> Result<Box<dyn ChainSpec>, String> {
	Ok(Box::new(
		PolkadotChainSpec::builder(
			polkadot_runtime::WASM_BINARY.ok_or("Polkadot development wasm not available")?,
			Default::default(),
		)
		.with_name("Polakdot Development")
		.with_id("polkadot-dev")
		.with_chain_type(ChainType::Development)
		.with_genesis_config_patch(polkadot_development_config_genesis())
		.with_protocol_id(DEFAULT_PROTOCOL_ID)
		.with_properties(polkadot_chain_spec_properties())
		.build(),
	))
}

/// Kusama development config (single validator Alice)
pub fn kusama_development_config() -> Result<Box<dyn ChainSpec>, String> {
	Ok(Box::new(
		KusamaChainSpec::builder(
			kusama_runtime::WASM_BINARY.ok_or("Kusama development wasm not available")?,
			Default::default(),
		)
		.with_name("Kusama Development")
		.with_id("kusama-dev")
		.with_chain_type(ChainType::Development)
		.with_genesis_config_patch(kusama_development_config_genesis())
		.with_protocol_id(DEFAULT_PROTOCOL_ID)
		.build(),
	))
}

fn polkadot_local_testnet_genesis() -> serde_json::Value {
	polkadot_testnet_genesis(
		vec![get_authority_keys_from_seed("Alice"), get_authority_keys_from_seed("Bob")],
		get_account_id_from_seed::<sr25519::Public>("Alice"),
		None,
	)
}

/// Polkadot local testnet config (multivalidator Alice + Bob)
pub fn polkadot_local_testnet_config() -> Result<Box<dyn ChainSpec>, String> {
	Ok(Box::new(
		PolkadotChainSpec::builder(
			polkadot_runtime::WASM_BINARY.ok_or("Polkadot development wasm not available")?,
			Default::default(),
		)
		.with_name("Polkadot Local Testnet")
		.with_id("polkadot-local")
		.with_chain_type(ChainType::Local)
		.with_genesis_config_patch(polkadot_local_testnet_genesis())
		.with_protocol_id(DEFAULT_PROTOCOL_ID)
		.with_properties(polkadot_chain_spec_properties())
		.build(),
	))
}

fn kusama_local_testnet_genesis() -> serde_json::Value {
	kusama_testnet_genesis(
		vec![get_authority_keys_from_seed("Alice"), get_authority_keys_from_seed("Bob")],
		get_account_id_from_seed::<sr25519::Public>("Alice"),
		None,
	)
}

/// Kusama local testnet config (multivalidator Alice + Bob)
pub fn kusama_local_testnet_config() -> Result<Box<dyn ChainSpec>, String> {
	Ok(Box::new(
		KusamaChainSpec::builder(
			kusama_runtime::WASM_BINARY.ok_or("Kusama development wasm not available")?,
			Default::default(),
		)
		.with_name("Kusama Local Testnet")
		.with_id("kusama-local")
		.with_chain_type(ChainType::Local)
		.with_genesis_config_patch(kusama_local_testnet_genesis())
		.with_protocol_id(DEFAULT_PROTOCOL_ID)
		.build(),
	))
}

#[cfg(test)]
mod tests {
	use super::*;

	#[test]
	fn default_parachains_host_configuration_is_consistent() {
		default_parachains_host_configuration().panic_if_not_consistent();
	}
}<|MERGE_RESOLUTION|>--- conflicted
+++ resolved
@@ -78,14 +78,11 @@
 		relay_vrf_modulo_samples: 2,
 		zeroth_delay_tranche_width: 0,
 		minimum_validation_upgrade_delay: 5,
-<<<<<<< HEAD
 		scheduler_params: polkadot_primitives::vstaging::SchedulerParams {
 			group_rotation_frequency: 20,
 			paras_availability_period: 4,
 			..Default::default()
 		},
-		..Default::default()
-=======
 		dispute_post_conclusion_acceptance_period: 100u32,
 		scheduling_lookahead: 1,
 		max_validators_per_core: Default::default(),
@@ -106,7 +103,6 @@
 		max_validators: None,
 		pvf_voting_ttl: 2,
 		approval_voting_params: ApprovalVotingParams { max_approval_coalesce_count: 1 },
->>>>>>> bb52c327
 	}
 }
 
