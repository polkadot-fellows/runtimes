[package]
name = "asset-test-utils"
version = "1.0.0"
authors = ["Parity Technologies <admin@parity.io>"]
edition = "2021"
description = "Statemint parachain runtime"

[dependencies]
codec = { package = "parity-scale-codec", version = "3.0.0", default-features = false, features = ["derive", "max-encoded-len"] }

# Substrate
frame-support = { git = "https://github.com/paritytech/substrate", default-features = false, branch = "master" }
frame-system = { git = "https://github.com/paritytech/substrate", default-features = false, branch = "master" }
pallet-assets = { git = "https://github.com/paritytech/substrate", default-features = false, branch = "master" }
pallet-balances = { git = "https://github.com/paritytech/substrate", default-features = false, branch = "master" }
pallet-session = { git = "https://github.com/paritytech/substrate", default-features = false, branch = "master" }
sp-consensus-aura = { git = "https://github.com/paritytech/substrate", default-features = false, branch = "master" }
sp-io = { git = "https://github.com/paritytech/substrate", default-features = false, branch = "master" }
sp-runtime = { git = "https://github.com/paritytech/substrate", default-features = false, branch = "master" }
sp-std = { git = "https://github.com/paritytech/substrate", default-features = false, branch = "master" }
sp-core = { git = "https://github.com/paritytech/substrate", default-features = false, branch = "master" }

# Cumulus
<<<<<<< HEAD
pallet-collator-selection = { path = "../../../../common/pallets/collator-selection", default-features = false }
parachains-common = { path = "../../../../common", default-features = false }
=======
cumulus-pallet-parachain-system = { path = "../../../../pallets/parachain-system", default-features = false }
cumulus-pallet-xcmp-queue = { path = "../../../../pallets/xcmp-queue", default-features = false }
pallet-collator-selection = { path = "../../../../pallets/collator-selection", default-features = false }
parachains-common = { path = "../../../common", default-features = false }
assets-common = { path = "../common", default-features = false }
cumulus-primitives-core = { path = "../../../../primitives/core", default-features = false }
cumulus-primitives-parachain-inherent = { path = "../../../../primitives/parachain-inherent", default-features = false }
cumulus-test-relay-sproof-builder = { path = "../../../../test/relay-sproof-builder", default-features = false }
parachain-info = { path = "../../../../parachains/pallets/parachain-info", default-features = false }

# Polkadot
xcm = { git = "https://github.com/paritytech/polkadot", default-features = false, branch = "master" }
xcm-executor = { git = "https://github.com/paritytech/polkadot", default-features = false, branch = "master" }
pallet-xcm = { git = "https://github.com/paritytech/polkadot", default-features = false, branch = "master" }
polkadot-parachain = { git = "https://github.com/paritytech/polkadot", default-features = false, branch = "master" }
>>>>>>> 0f295178

[dev-dependencies]
hex-literal = "0.3.4"

[build-dependencies]
substrate-wasm-builder = { git = "https://github.com/paritytech/substrate", branch = "master" }

[features]
default = [ "std" ]
std = [
    "cumulus-pallet-parachain-system/std",
    "cumulus-primitives-core/std",
    "cumulus-test-relay-sproof-builder/std",
    "cumulus-primitives-parachain-inherent/std",
    "frame-support/std",
	"frame-system/std",
	"pallet-assets/std",
	"pallet-balances/std",
	"cumulus-pallet-parachain-system/std",
	"pallet-collator-selection/std",
    "pallet-session/std",
    "assets-common/std",
    "parachains-common/std",
	"parachain-info/std",
	"polkadot-parachain/std",
    "sp-consensus-aura/std",
    "sp-io/std",
    "sp-runtime/std",
    "sp-std/std",
    "xcm/std",
    "xcm-executor/std",
    "pallet-xcm/std",
    "cumulus-pallet-xcmp-queue/std",
]<|MERGE_RESOLUTION|>--- conflicted
+++ resolved
@@ -21,10 +21,6 @@
 sp-core = { git = "https://github.com/paritytech/substrate", default-features = false, branch = "master" }
 
 # Cumulus
-<<<<<<< HEAD
-pallet-collator-selection = { path = "../../../../common/pallets/collator-selection", default-features = false }
-parachains-common = { path = "../../../../common", default-features = false }
-=======
 cumulus-pallet-parachain-system = { path = "../../../../pallets/parachain-system", default-features = false }
 cumulus-pallet-xcmp-queue = { path = "../../../../pallets/xcmp-queue", default-features = false }
 pallet-collator-selection = { path = "../../../../pallets/collator-selection", default-features = false }
@@ -40,7 +36,6 @@
 xcm-executor = { git = "https://github.com/paritytech/polkadot", default-features = false, branch = "master" }
 pallet-xcm = { git = "https://github.com/paritytech/polkadot", default-features = false, branch = "master" }
 polkadot-parachain = { git = "https://github.com/paritytech/polkadot", default-features = false, branch = "master" }
->>>>>>> 0f295178
 
 [dev-dependencies]
 hex-literal = "0.3.4"
