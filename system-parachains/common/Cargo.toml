[package]
authors.workspace = true
description = "Shared utilities between system-parachains runtimes"
edition.workspace = true
license.workspace = true
name = "system-parachains-common"
repository.workspace = true
version.workspace = true

[dependencies]
codec = { features = ["derive", "max-encoded-len"], workspace = true }
log = { workspace = true }
scale-info = { features = ["derive"], workspace = true }

sp-api = { workspace = true }
sp-runtime = { workspace = true }
sp-core = { workspace = true }
sp-state-machine = { workspace = true }
sp-std = { workspace = true }

frame-support = { workspace = true }
cumulus-pallet-parachain-system = { workspace = true }
cumulus-primitives-core = { workspace = true }
pallet-treasury = { workspace = true }

polkadot-runtime-common = { workspace = true }
xcm = { workspace = true }
xcm-executor = { workspace = true }


[features]
default = ["std"]
std = [
<<<<<<< HEAD
    "codec/std",
    "frame-support/std",
    "pallet-treasury/std",
    "polkadot-runtime-common/std",
    "scale-info/std",
    "sp-api/std",
    "sp-core/std",
    "sp-runtime/std",
    "sp-std/std",
    "xcm-executor/std",
    "xcm/std",
]

runtime-benchmarks = [
    "frame-support/runtime-benchmarks",
    "pallet-treasury/runtime-benchmarks",
    "polkadot-runtime-common/runtime-benchmarks",
    "sp-runtime/runtime-benchmarks",
    "xcm-executor/runtime-benchmarks",
    "xcm/runtime-benchmarks",
]

try-runtime = [
    "frame-support/try-runtime",
    "pallet-treasury/try-runtime",
    "polkadot-runtime-common/try-runtime",
    "sp-runtime/try-runtime",
=======
	"codec/std",
	"cumulus-pallet-parachain-system/std",
	"cumulus-primitives-core/std",
	"frame-support/std",
	"log/std",
	"pallet-treasury/std",
	"polkadot-runtime-common/std",
	"scale-info/std",
	"sp-api/std",
	"sp-core/std",
	"sp-runtime/std",
	"sp-state-machine/std",
	"sp-std/std",
	"xcm-executor/std",
	"xcm/std",
]

runtime-benchmarks = [
	"cumulus-pallet-parachain-system/runtime-benchmarks",
	"cumulus-primitives-core/runtime-benchmarks",
	"frame-support/runtime-benchmarks",
	"pallet-treasury/runtime-benchmarks",
	"polkadot-runtime-common/runtime-benchmarks",
	"sp-runtime/runtime-benchmarks",
	"xcm-executor/runtime-benchmarks",
	"xcm/runtime-benchmarks",
]

try-runtime = [
	"cumulus-pallet-parachain-system/try-runtime",
	"frame-support/try-runtime",
	"pallet-treasury/try-runtime",
	"polkadot-runtime-common/try-runtime",
	"sp-runtime/try-runtime",
>>>>>>> b886fdfe
]<|MERGE_RESOLUTION|>--- conflicted
+++ resolved
@@ -31,35 +31,6 @@
 [features]
 default = ["std"]
 std = [
-<<<<<<< HEAD
-    "codec/std",
-    "frame-support/std",
-    "pallet-treasury/std",
-    "polkadot-runtime-common/std",
-    "scale-info/std",
-    "sp-api/std",
-    "sp-core/std",
-    "sp-runtime/std",
-    "sp-std/std",
-    "xcm-executor/std",
-    "xcm/std",
-]
-
-runtime-benchmarks = [
-    "frame-support/runtime-benchmarks",
-    "pallet-treasury/runtime-benchmarks",
-    "polkadot-runtime-common/runtime-benchmarks",
-    "sp-runtime/runtime-benchmarks",
-    "xcm-executor/runtime-benchmarks",
-    "xcm/runtime-benchmarks",
-]
-
-try-runtime = [
-    "frame-support/try-runtime",
-    "pallet-treasury/try-runtime",
-    "polkadot-runtime-common/try-runtime",
-    "sp-runtime/try-runtime",
-=======
 	"codec/std",
 	"cumulus-pallet-parachain-system/std",
 	"cumulus-primitives-core/std",
@@ -94,5 +65,4 @@
 	"pallet-treasury/try-runtime",
 	"polkadot-runtime-common/try-runtime",
 	"sp-runtime/try-runtime",
->>>>>>> b886fdfe
 ]