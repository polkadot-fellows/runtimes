// Copyright (C) Parity Technologies (UK) Ltd.
// This file is part of Polkadot.

// Polkadot is free software: you can redistribute it and/or modify
// it under the terms of the GNU General Public License as published by
// the Free Software Foundation, either version 3 of the License, or
// (at your option) any later version.

// Polkadot is distributed in the hope that it will be useful,
// but WITHOUT ANY WARRANTY; without even the implied warranty of
// MERCHANTABILITY or FITNESS FOR A PARTICULAR PURPOSE.  See the
// GNU General Public License for more details.

// You should have received a copy of the GNU General Public License
// along with Polkadot. If not, see <http://www.gnu.org/licenses/>.

//! Shared types between system-parachains runtimes.
<<<<<<< HEAD
#![cfg_attr(not(feature = "std"), no_std)]
=======

#![cfg_attr(not(feature = "std"), no_std)]

pub mod pay;
pub mod randomness;
>>>>>>> b886fdfe
<|MERGE_RESOLUTION|>--- conflicted
+++ resolved
@@ -15,12 +15,6 @@
 // along with Polkadot. If not, see <http://www.gnu.org/licenses/>.
 
 //! Shared types between system-parachains runtimes.
-<<<<<<< HEAD
-#![cfg_attr(not(feature = "std"), no_std)]
-=======
-
 #![cfg_attr(not(feature = "std"), no_std)]
 
-pub mod pay;
-pub mod randomness;
->>>>>>> b886fdfe
+pub mod randomness;