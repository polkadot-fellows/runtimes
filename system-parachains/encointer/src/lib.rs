--- conflicted
+++ resolved
@@ -130,16 +130,6 @@
 /// This runtime version.
 #[sp_version::runtime_version]
 pub const VERSION: RuntimeVersion = RuntimeVersion {
-<<<<<<< HEAD
-    spec_name: create_runtime_str!("encointer-parachain"),
-    impl_name: create_runtime_str!("encointer-parachain"),
-    authoring_version: 1,
-    spec_version: 1_002_006,
-    impl_version: 1,
-    apis: RUNTIME_API_VERSIONS,
-    transaction_version: 4,
-    state_version: 0,
-=======
 	spec_name: create_runtime_str!("encointer-parachain"),
 	impl_name: create_runtime_str!("encointer-parachain"),
 	authoring_version: 1,
@@ -148,7 +138,6 @@
 	apis: RUNTIME_API_VERSIONS,
 	transaction_version: 4,
 	state_version: 0,
->>>>>>> 790ef91d
 };
 
 /// The version information used to identify this runtime when compiled natively.
