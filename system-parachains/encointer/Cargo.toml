--- conflicted
+++ resolved
@@ -108,10 +108,6 @@
 system-parachains-constants = { workspace = true }
 
 [dev-dependencies]
-<<<<<<< HEAD
-asset-test-utils = { workspace = true }
-=======
->>>>>>> 416eb6ba
 parachains-runtimes-test-utils = { workspace = true }
 
 [build-dependencies]
