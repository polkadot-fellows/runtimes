--- conflicted
+++ resolved
@@ -9,15 +9,8 @@
 version.workspace = true
 
 [dependencies]
-<<<<<<< HEAD
-codec = { package = "parity-scale-codec", version = "3.6.9", default-features = false, features = [
-	"derive",
-] }
+codec = { features = ["derive"], workspace = true }
 hex-literal = { workspace = true }
-=======
-codec = { features = ["derive"], workspace = true }
-hex-literal = { optional = true, workspace = true }
->>>>>>> 3ccb13d4
 log = { workspace = true }
 scale-info = { features = ["derive"], workspace = true }
 smallvec = { workspace = true }
@@ -57,10 +50,7 @@
 frame-try-runtime = { optional = true, workspace = true }
 pallet-asset-tx-payment = { workspace = true }
 pallet-aura = { features = ["experimental"], workspace = true }
-<<<<<<< HEAD
 pallet-authorship = { workspace = true }
-=======
->>>>>>> 3ccb13d4
 pallet-balances = { workspace = true }
 pallet-collective = { workspace = true }
 pallet-insecure-randomness-collective-flip = { workspace = true }
@@ -105,12 +95,8 @@
 cumulus-primitives-aura = { workspace = true }
 cumulus-primitives-core = { workspace = true }
 cumulus-primitives-utility = { workspace = true }
-<<<<<<< HEAD
 pallet-collator-selection = { workspace = true }
-parachain-info = { package = "staging-parachain-info", default-features = false, version = "0.8.0" }
-=======
 parachain-info = { workspace = true }
->>>>>>> 3ccb13d4
 parachains-common = { workspace = true }
 polkadot-core-primitives = { workspace = true }
 polkadot-primitives = { workspace = true }
@@ -130,24 +116,17 @@
 default = ["std"]
 runtime-benchmarks = [
 	"cumulus-pallet-parachain-system/runtime-benchmarks",
-<<<<<<< HEAD
 	"cumulus-pallet-session-benchmarking/runtime-benchmarks",
-=======
 	"cumulus-pallet-xcmp-queue/runtime-benchmarks",
 	"cumulus-primitives-core/runtime-benchmarks",
 	"cumulus-primitives-utility/runtime-benchmarks",
 	"encointer-balances-tx-payment/runtime-benchmarks",
 	"encointer-primitives/runtime-benchmarks",
->>>>>>> 3ccb13d4
 	"frame-benchmarking/runtime-benchmarks",
 	"frame-support/runtime-benchmarks",
 	"frame-system-benchmarking/runtime-benchmarks",
 	"frame-system/runtime-benchmarks",
-<<<<<<< HEAD
-=======
-	"hex-literal",
 	"pallet-asset-tx-payment/runtime-benchmarks",
->>>>>>> 3ccb13d4
 	"pallet-balances/runtime-benchmarks",
 	"pallet-collator-selection/runtime-benchmarks",
 	"pallet-collective/runtime-benchmarks",
@@ -172,18 +151,6 @@
 	"sp-runtime/runtime-benchmarks",
 	"xcm-builder/runtime-benchmarks",
 	"xcm-executor/runtime-benchmarks",
-<<<<<<< HEAD
-	"cumulus-primitives-core/runtime-benchmarks",
-	"cumulus-primitives-utility/runtime-benchmarks",
-	"encointer-balances-tx-payment/runtime-benchmarks",
-	"encointer-primitives/runtime-benchmarks",
-	"pallet-asset-tx-payment/runtime-benchmarks",
-	"pallet-scheduler/runtime-benchmarks",
-	"parachains-common/runtime-benchmarks",
-	"polkadot-parachain-primitives/runtime-benchmarks",
-	"polkadot-primitives/runtime-benchmarks",
-=======
->>>>>>> 3ccb13d4
 ]
 std = [
 	"codec/std",
@@ -227,11 +194,8 @@
 	"pallet-membership/std",
 	"pallet-message-queue/std",
 	"pallet-proxy/std",
-<<<<<<< HEAD
+	"pallet-scheduler/std",
 	"pallet-session/std",
-=======
-	"pallet-scheduler/std",
->>>>>>> 3ccb13d4
 	"pallet-timestamp/std",
 	"pallet-transaction-payment-rpc-runtime-api/std",
 	"pallet-transaction-payment/std",
@@ -260,16 +224,6 @@
 	"xcm-builder/std",
 	"xcm-executor/std",
 	"xcm/std",
-<<<<<<< HEAD
-	"frame-benchmarking?/std",
-	"frame-system-benchmarking?/std",
-	"pallet-scheduler/std",
-	"polkadot-core-primitives/std",
-	"polkadot-parachain-primitives/std",
-	"polkadot-primitives/std",
-	"polkadot-runtime-common/std",
-=======
->>>>>>> 3ccb13d4
 ]
 
 
