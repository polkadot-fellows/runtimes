--- conflicted
+++ resolved
@@ -49,12 +49,8 @@
 frame-system-rpc-runtime-api = { workspace = true }
 frame-try-runtime = { optional = true, workspace = true }
 pallet-asset-tx-payment = { workspace = true }
-<<<<<<< HEAD
 pallet-aura = { workspace = true }
-=======
-pallet-aura = { features = ["experimental"], workspace = true }
 pallet-authorship = { workspace = true }
->>>>>>> 2fe6f563
 pallet-balances = { workspace = true }
 pallet-collective = { workspace = true }
 pallet-insecure-randomness-collective-flip = { workspace = true }
