// Copyright (C) Parity Technologies (UK) Ltd.
// SPDX-License-Identifier: Apache-2.0

// Licensed under the Apache License, Version 2.0 (the "License");
// you may not use this file except in compliance with the License.
// You may obtain a copy of the License at
//
// 	http://www.apache.org/licenses/LICENSE-2.0
//
// Unless required by applicable law or agreed to in writing, software
// distributed under the License is distributed on an "AS IS" BASIS,
// WITHOUT WARRANTIES OR CONDITIONS OF ANY KIND, either express or implied.
// See the License for the specific language governing permissions and
// limitations under the License.

/// Universally recognized accounts.
pub mod account {
	use frame_support::PalletId;

	/// Polkadot treasury pallet id, used to convert into AccountId
	pub const POLKADOT_TREASURY_PALLET_ID: PalletId = PalletId(*b"py/trsry");
	/// Alliance pallet ID.
	/// Used as a temporary place to deposit a slashed imbalance before teleporting to the Treasury.
	pub const ALLIANCE_PALLET_ID: PalletId = PalletId(*b"py/allia");
	/// Referenda pallet ID.
	/// Used as a temporary place to deposit a slashed imbalance before teleporting to the Treasury.
	pub const REFERENDA_PALLET_ID: PalletId = PalletId(*b"py/refer");
	/// Ambassador Referenda pallet ID.
	/// Used as a temporary place to deposit a slashed imbalance before teleporting to the Treasury.
	pub const AMBASSADOR_REFERENDA_PALLET_ID: PalletId = PalletId(*b"py/amref");
	/// Identity pallet ID.
	/// Used as a temporary place to deposit a slashed imbalance before teleporting to the Treasury.
	pub const IDENTITY_PALLET_ID: PalletId = PalletId(*b"py/ident");
	/// Fellowship treasury pallet ID
	pub const FELLOWSHIP_TREASURY_PALLET_ID: PalletId = PalletId(*b"py/feltr");
<<<<<<< HEAD
	/// Secretary treasury pallet ID
	pub const SECRETARY_TREASURY_PALLET_ID: PalletId = PalletId(*b"py/secrt");
=======
	/// Ambassador treasury pallet ID
	pub const AMBASSADOR_TREASURY_PALLET_ID: PalletId = PalletId(*b"py/ambtr");
>>>>>>> 3ccb13d4
}

/// Consensus-related.
pub mod consensus {
	/// Maximum number of blocks simultaneously accepted by the Runtime, not yet included
	/// into the relay chain.
	pub const UNINCLUDED_SEGMENT_CAPACITY: u32 = 1;
	/// How many parachain blocks are processed by the relay chain per parent. Limits the
	/// number of blocks authored per slot.
	pub const BLOCK_PROCESSING_VELOCITY: u32 = 1;
	/// Relay chain slot duration, in milliseconds.
	pub const RELAY_CHAIN_SLOT_DURATION_MILLIS: u32 = 6000;
}

/// Constants relating to DOT.
pub mod currency {
	use polkadot_core_primitives::Balance;

	/// The default existential deposit for system chains. 1/10th of the Relay Chain's existential
	/// deposit. Individual system parachains may modify this in special cases.
	pub const SYSTEM_PARA_EXISTENTIAL_DEPOSIT: Balance =
		polkadot_runtime_constants::currency::EXISTENTIAL_DEPOSIT / 10;

	/// One "DOT" that a UI would show a user.
	pub const UNITS: Balance = 10_000_000_000;
	pub const DOLLARS: Balance = UNITS; // 10_000_000_000
	pub const GRAND: Balance = DOLLARS * 1_000; // 10_000_000_000_000
	pub const CENTS: Balance = DOLLARS / 100; // 100_000_000
	pub const MILLICENTS: Balance = CENTS / 1_000; // 100_000

	/// Deposit rate for stored data. 1/100th of the Relay Chain's deposit rate. `items` is the
	/// number of keys in storage and `bytes` is the size of the value.
	pub const fn system_para_deposit(items: u32, bytes: u32) -> Balance {
		polkadot_runtime_constants::currency::deposit(items, bytes) / 100
	}
}

/// Constants related to Polkadot fee payment.
pub mod fee {
	use frame_support::{
		pallet_prelude::Weight,
		weights::{
			constants::ExtrinsicBaseWeight, FeePolynomial, WeightToFeeCoefficient,
			WeightToFeeCoefficients, WeightToFeePolynomial,
		},
	};
	use polkadot_core_primitives::Balance;
	use smallvec::smallvec;
	pub use sp_runtime::Perbill;

	/// The block saturation level. Fees will be updates based on this value.
	pub const TARGET_BLOCK_FULLNESS: Perbill = Perbill::from_percent(25);

	/// Cost of every transaction byte at Polkadot system parachains.
	///
	/// It is the Relay Chain (Polkadot) `TransactionByteFee` / 10.
	pub const TRANSACTION_BYTE_FEE: Balance = super::currency::MILLICENTS;

	/// Handles converting a weight scalar to a fee value, based on the scale and granularity of the
	/// node's balance type.
	///
	/// This should typically create a mapping between the following ranges:
	///   - [0, MAXIMUM_BLOCK_WEIGHT]
	///   - [Balance::min, Balance::max]
	///
	/// Yet, it can be used for any other sort of change to weight-fee. Some examples being:
	///   - Setting it to `0` will essentially disable the weight fee.
	///   - Setting it to `1` will cause the literal `#[weight = x]` values to be charged.
	pub struct WeightToFee;
	impl frame_support::weights::WeightToFee for WeightToFee {
		type Balance = Balance;

		fn weight_to_fee(weight: &Weight) -> Self::Balance {
			let time_poly: FeePolynomial<Balance> = RefTimeToFee::polynomial().into();
			let proof_poly: FeePolynomial<Balance> = ProofSizeToFee::polynomial().into();

			// Take the maximum instead of the sum to charge by the more scarce resource.
			time_poly.eval(weight.ref_time()).max(proof_poly.eval(weight.proof_size()))
		}
	}

	/// Maps the reference time component of `Weight` to a fee.
	pub struct RefTimeToFee;
	impl WeightToFeePolynomial for RefTimeToFee {
		type Balance = Balance;
		fn polynomial() -> WeightToFeeCoefficients<Self::Balance> {
			// In Polkadot, extrinsic base weight (smallest non-zero weight) is mapped to 1/10 CENT:
			// The standard system parachain configuration is 1/10 of that, as in 1/100 CENT.
			let p = super::currency::CENTS;
			let q = 100 * Balance::from(ExtrinsicBaseWeight::get().ref_time());

			smallvec![WeightToFeeCoefficient {
				degree: 1,
				negative: false,
				coeff_frac: Perbill::from_rational(p % q, q),
				coeff_integer: p / q,
			}]
		}
	}

	/// Maps the proof size component of `Weight` to a fee.
	pub struct ProofSizeToFee;
	impl WeightToFeePolynomial for ProofSizeToFee {
		type Balance = Balance;
		fn polynomial() -> WeightToFeeCoefficients<Self::Balance> {
			// Map 10kb proof to 1 CENT.
			let p = super::currency::CENTS;
			let q = 10_000;

			smallvec![WeightToFeeCoefficient {
				degree: 1,
				negative: false,
				coeff_frac: Perbill::from_rational(p % q, q),
				coeff_integer: p / q,
			}]
		}
	}
}<|MERGE_RESOLUTION|>--- conflicted
+++ resolved
@@ -33,13 +33,10 @@
 	pub const IDENTITY_PALLET_ID: PalletId = PalletId(*b"py/ident");
 	/// Fellowship treasury pallet ID
 	pub const FELLOWSHIP_TREASURY_PALLET_ID: PalletId = PalletId(*b"py/feltr");
-<<<<<<< HEAD
-	/// Secretary treasury pallet ID
-	pub const SECRETARY_TREASURY_PALLET_ID: PalletId = PalletId(*b"py/secrt");
-=======
 	/// Ambassador treasury pallet ID
 	pub const AMBASSADOR_TREASURY_PALLET_ID: PalletId = PalletId(*b"py/ambtr");
->>>>>>> 3ccb13d4
+  /// Secretary treasury pallet ID
+	pub const SECRETARY_TREASURY_PALLET_ID: PalletId = PalletId(*b"py/secrt");
 }
 
 /// Consensus-related.
