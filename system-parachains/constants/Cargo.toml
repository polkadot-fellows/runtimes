--- conflicted
+++ resolved
@@ -16,12 +16,8 @@
 polkadot-core-primitives = { default-features = false, version = "8.0.0"}
 polkadot-primitives = { default-features = false , version = "8.0.0" }
 polkadot-runtime-constants = { path = "../../relay/polkadot/constants", default-features = false}
-<<<<<<< HEAD
-sp-runtime = { default-features = false , version = "31.0.1" }
+sp-runtime = { default-features = false , version = "32.0.0" }
 xcm = { package = "staging-xcm", default-features = false, version = "6.0.0" }
-=======
-sp-runtime = { default-features = false , version = "32.0.0" }
->>>>>>> 69ce1198
 
 [features]
 default = [ "std" ]
