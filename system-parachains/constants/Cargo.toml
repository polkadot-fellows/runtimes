--- conflicted
+++ resolved
@@ -16,12 +16,8 @@
 polkadot-core-primitives = { default-features = false, version = "7.0.0"}
 polkadot-primitives = { default-features = false , version = "7.0.0" }
 polkadot-runtime-constants = { path = "../../relay/polkadot/constants", default-features = false}
-<<<<<<< HEAD
-sp-runtime = { default-features = false , version = "30.0.1" }
+sp-runtime = { default-features = false , version = "31.0.1" }
 xcm = { package = "staging-xcm", default-features = false, version = "6.0.0" }
-=======
-sp-runtime = { default-features = false , version = "31.0.1" }
->>>>>>> 359dab84
 
 [features]
 default = [ "std" ]
