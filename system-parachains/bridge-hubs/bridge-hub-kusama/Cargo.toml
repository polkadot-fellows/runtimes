--- conflicted
+++ resolved
@@ -98,7 +98,6 @@
 bp-runtime = { workspace = true }
 bp-kusama = { workspace = true }
 bp-polkadot = { workspace = true }
-bp-polkadot-bulletin = { workspace = true }
 bridge-hub-common = { workspace = true }
 bridge-runtime-common = { workspace = true }
 pallet-bridge-grandpa = { workspace = true }
@@ -140,7 +139,6 @@
 	"bp-kusama/std",
 	"bp-messages/std",
 	"bp-parachains/std",
-	"bp-polkadot-bulletin/std",
 	"bp-polkadot-core/std",
 	"bp-polkadot/std",
 	"bp-relayers/std",
@@ -224,13 +222,8 @@
 	"tuplex/std",
 	"xcm-builder/std",
 	"xcm-executor/std",
+	"xcm-fee-payment-runtime-api/std",
 	"xcm/std",
-<<<<<<< HEAD
-=======
-	"bp-polkadot-bulletin/std",
-	"tuplex/std",
-	"xcm-fee-payment-runtime-api/std",
->>>>>>> 7723274a
 ]
 
 runtime-benchmarks = [
