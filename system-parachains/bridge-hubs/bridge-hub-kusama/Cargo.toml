--- conflicted
+++ resolved
@@ -15,14 +15,8 @@
 codec = { package = "parity-scale-codec", version = "3.6.9", default-features = false, features = ["derive"] }
 hex-literal = { version = "0.4.1" }
 log = { version = "0.4.20", default-features = false }
-<<<<<<< HEAD
 scale-info = { version = "2.10.0", default-features = false, features = ["derive"] }
 serde = { version = "1.0.195", optional = true, features = ["derive"] }
-smallvec = "1.11.2"
-=======
-scale-info = { version = "2.9.0", default-features = false, features = ["derive"] }
-serde = { version = "1.0.188", optional = true, features = ["derive"] }
->>>>>>> 4e41af1a
 
 # Local
 bp-asset-hub-kusama = { path = "../../asset-hubs/asset-hub-kusama/primitives", default-features = false}
