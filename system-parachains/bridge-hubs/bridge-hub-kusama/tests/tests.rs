// Copyright (C) Parity Technologies (UK) Ltd.
// This file is part of Cumulus.

// Cumulus is free software: you can redistribute it and/or modify
// it under the terms of the GNU General Public License as published by
// the Free Software Foundation, either version 3 of the License, or
// (at your option) any later version.

// Cumulus is distributed in the hope that it will be useful,
// but WITHOUT ANY WARRANTY; without even the implied warranty of
// MERCHANTABILITY or FITNESS FOR A PARTICULAR PURPOSE.  See the
// GNU General Public License for more details.

// You should have received a copy of the GNU General Public License
// along with Cumulus.  If not, see <http://www.gnu.org/licenses/>.

use bp_messages::LegacyLaneId;
use bp_polkadot_core::Signature;
use bridge_hub_kusama_runtime::{
	bridge_to_polkadot_config::{
		BridgeGrandpaPolkadotInstance, BridgeHubPolkadotLocation, BridgeParachainPolkadotInstance,
		DeliveryRewardInBalance, OnBridgeHubPolkadotRefundBridgeHubKusamaMessages,
		PolkadotGlobalConsensusNetwork, RelayersForLegacyLaneIdsMessagesInstance,
		RequiredStakeForStakeAndSlash, WithBridgeHubPolkadotMessagesInstance,
		XcmOverBridgeHubPolkadotInstance,
	},
	xcm_config::{
		GovernanceLocation, KsmRelayLocation, LocationToAccountId, RelayNetwork,
		RelayTreasuryLocation, RelayTreasuryPalletAccount, XcmConfig,
	},
	AllPalletsWithoutSystem, Block, BridgeRejectObsoleteHeadersAndMessages, Executive,
	ExistentialDeposit, ParachainSystem, PolkadotXcm, Runtime, RuntimeCall, RuntimeEvent,
	RuntimeOrigin, SessionKeys, TransactionPayment, TxExtension, UncheckedExtrinsic, SLOT_DURATION,
};
use bridge_hub_test_utils::{test_cases::from_parachain, GovernanceOrigin, SlotDurations};
use codec::{Decode, Encode};
<<<<<<< HEAD
=======
use cumulus_primitives_core::UpwardMessageSender;
>>>>>>> 416eb6ba
use frame_support::{
	assert_err, assert_ok, dispatch::GetDispatchInfo, parameter_types, traits::ConstU8,
};
use parachains_common::{AccountId, AuraId, Balance};
use sp_consensus_aura::SlotDuration;
use sp_core::crypto::Ss58Codec;
use sp_keyring::Sr25519Keyring::Alice;
use sp_runtime::{
	generic::{Era, SignedPayload},
	AccountId32, Either, Perbill,
};
use system_parachains_constants::kusama::{
	consensus::RELAY_CHAIN_SLOT_DURATION_MILLIS, fee::WeightToFee,
};
use xcm::latest::prelude::*;
use xcm_executor::traits::ConvertLocation;
use xcm_runtime_apis::conversions::LocationToAccountHelper;

// Para id of sibling chain used in tests.
pub const SIBLING_PARACHAIN_ID: u32 = 1000;
// Random para id of sibling chain used in tests.
pub const SIBLING_SYSTEM_PARACHAIN_ID: u32 = 1008;
// Random para id of bridged chain from different global consensus used in tests.
pub const BRIDGED_LOCATION_PARACHAIN_ID: u32 = 1000;

parameter_types! {
	pub SiblingParachainLocation: Location = Location::new(1, [Parachain(SIBLING_PARACHAIN_ID)]);
	pub SiblingSystemParachainLocation: Location = Location::new(1, [Parachain(SIBLING_SYSTEM_PARACHAIN_ID)]);
	pub BridgedUniversalLocation: InteriorLocation = [GlobalConsensus(PolkadotGlobalConsensusNetwork::get()), Parachain(BRIDGED_LOCATION_PARACHAIN_ID)].into();
}

// Runtime from tests PoV
type RuntimeTestsAdapter = from_parachain::WithRemoteParachainHelperAdapter<
	Runtime,
	AllPalletsWithoutSystem,
	BridgeGrandpaPolkadotInstance,
	BridgeParachainPolkadotInstance,
	WithBridgeHubPolkadotMessagesInstance,
	RelayersForLegacyLaneIdsMessagesInstance,
>;

parameter_types! {
	pub CheckingAccount: AccountId = PolkadotXcm::check_account();
}

fn construct_extrinsic(
	sender: sp_keyring::Sr25519Keyring,
	call: RuntimeCall,
) -> UncheckedExtrinsic {
	let account_id = AccountId32::from(sender.public());
	let extra: TxExtension = (
		frame_system::CheckNonZeroSender::<Runtime>::new(),
		frame_system::CheckSpecVersion::<Runtime>::new(),
		frame_system::CheckTxVersion::<Runtime>::new(),
		frame_system::CheckGenesis::<Runtime>::new(),
		frame_system::CheckEra::<Runtime>::from(Era::immortal()),
		frame_system::CheckNonce::<Runtime>::from(
			frame_system::Pallet::<Runtime>::account(&account_id).nonce,
		),
		frame_system::CheckWeight::<Runtime>::new(),
		pallet_transaction_payment::ChargeTransactionPayment::<Runtime>::from(0),
		BridgeRejectObsoleteHeadersAndMessages,
		(OnBridgeHubPolkadotRefundBridgeHubKusamaMessages::default()),
		frame_metadata_hash_extension::CheckMetadataHash::<Runtime>::new(false),
	);
	let payload = SignedPayload::new(call.clone(), extra.clone()).unwrap();
	let signature = payload.using_encoded(|e| sender.sign(e));
	UncheckedExtrinsic::new_signed(call, account_id.into(), Signature::Sr25519(signature), extra)
}

fn construct_and_apply_extrinsic(
	relayer_at_target: sp_keyring::Sr25519Keyring,
	call: RuntimeCall,
) -> sp_runtime::DispatchOutcome {
	let xt = construct_extrinsic(relayer_at_target, call);
	let r = Executive::apply_extrinsic(xt);
	r.unwrap()
}

fn construct_and_estimate_extrinsic_fee(call: RuntimeCall) -> Balance {
	let info = call.get_dispatch_info();
	let xt = construct_extrinsic(Alice, call);
	TransactionPayment::compute_fee(xt.encoded_size() as _, &info, 0)
}

fn collator_session_keys() -> bridge_hub_test_utils::CollatorSessionKeys<Runtime> {
	bridge_hub_test_utils::CollatorSessionKeys::new(
		AccountId::from(Alice),
		AccountId::from(Alice),
		SessionKeys { aura: AuraId::from(Alice.public()) },
	)
}

fn slot_durations() -> SlotDurations {
	SlotDurations {
		relay: SlotDuration::from_millis(RELAY_CHAIN_SLOT_DURATION_MILLIS.into()),
		para: SlotDuration::from_millis(SLOT_DURATION),
	}
}

bridge_hub_test_utils::test_cases::include_teleports_for_native_asset_works!(
	Runtime,
	AllPalletsWithoutSystem,
	XcmConfig,
	(),
	WeightToFee,
	ParachainSystem,
	collator_session_keys(),
	slot_durations(),
	ExistentialDeposit::get(),
	Box::new(|runtime_event_encoded: Vec<u8>| {
		match RuntimeEvent::decode(&mut &runtime_event_encoded[..]) {
			Ok(RuntimeEvent::PolkadotXcm(event)) => Some(event),
			_ => None,
		}
	}),
	1002
);

#[test]
fn test_ed_is_one_tenth_of_relay() {
	let relay_ed = kusama_runtime_constants::currency::EXISTENTIAL_DEPOSIT;
	let bridge_hub_ed = ExistentialDeposit::get();
	assert_eq!(relay_ed / 10, bridge_hub_ed);
}

#[test]
fn initialize_bridge_by_governance_works() {
	bridge_hub_test_utils::test_cases::initialize_bridge_by_governance_works::<
		Runtime,
		BridgeGrandpaPolkadotInstance,
	>(
		collator_session_keys(),
		bp_bridge_hub_kusama::BRIDGE_HUB_KUSAMA_PARACHAIN_ID,
		GovernanceOrigin::Location(GovernanceLocation::get()),
	)
}

#[test]
fn change_bridge_grandpa_pallet_mode_by_governance_works() {
	// for Polkadot finality
	bridge_hub_test_utils::test_cases::change_bridge_grandpa_pallet_mode_by_governance_works::<
		Runtime,
		BridgeGrandpaPolkadotInstance,
	>(
		collator_session_keys(),
		bp_bridge_hub_kusama::BRIDGE_HUB_KUSAMA_PARACHAIN_ID,
		GovernanceOrigin::Location(GovernanceLocation::get()),
	)
}

#[test]
fn change_bridge_parachains_pallet_mode_by_governance_works() {
	// for Polkadot parachains finality
	bridge_hub_test_utils::test_cases::change_bridge_parachains_pallet_mode_by_governance_works::<
		Runtime,
		BridgeParachainPolkadotInstance,
	>(
		collator_session_keys(),
		bp_bridge_hub_kusama::BRIDGE_HUB_KUSAMA_PARACHAIN_ID,
		GovernanceOrigin::Location(GovernanceLocation::get()),
	)
}

#[test]
fn change_bridge_messages_pallet_mode_by_governance_works() {
	// for Polkadot messages
	bridge_hub_test_utils::test_cases::change_bridge_messages_pallet_mode_by_governance_works::<
		Runtime,
		WithBridgeHubPolkadotMessagesInstance,
	>(
		collator_session_keys(),
		bp_bridge_hub_kusama::BRIDGE_HUB_KUSAMA_PARACHAIN_ID,
		GovernanceOrigin::Location(GovernanceLocation::get()),
	)
}

#[test]
fn change_delivery_reward_by_governance_works() {
	bridge_hub_test_utils::test_cases::change_storage_constant_by_governance_works::<
		Runtime,
		DeliveryRewardInBalance,
		Balance,
	>(
		collator_session_keys(),
		bp_bridge_hub_kusama::BRIDGE_HUB_KUSAMA_PARACHAIN_ID,
		GovernanceOrigin::Location(GovernanceLocation::get()),
		|| (DeliveryRewardInBalance::key().to_vec(), DeliveryRewardInBalance::get()),
		|old_value| old_value.checked_mul(2).unwrap(),
	)
}

#[test]
fn change_required_stake_by_governance_works() {
	bridge_hub_test_utils::test_cases::change_storage_constant_by_governance_works::<
		Runtime,
		RequiredStakeForStakeAndSlash,
		Balance,
	>(
		collator_session_keys(),
		bp_bridge_hub_kusama::BRIDGE_HUB_KUSAMA_PARACHAIN_ID,
		GovernanceOrigin::Location(GovernanceLocation::get()),
		|| (RequiredStakeForStakeAndSlash::key().to_vec(), RequiredStakeForStakeAndSlash::get()),
		|old_value| old_value.checked_mul(2).unwrap(),
	)
}

#[test]
fn handle_export_message_from_system_parachain_add_to_outbound_queue_works() {
	bridge_hub_test_utils::test_cases::handle_export_message_from_system_parachain_to_outbound_queue_works::<
			Runtime,
			XcmConfig,
			WithBridgeHubPolkadotMessagesInstance,
		>(
			collator_session_keys(),
			bp_bridge_hub_kusama::BRIDGE_HUB_KUSAMA_PARACHAIN_ID,
			SIBLING_PARACHAIN_ID,
			Box::new(|runtime_event_encoded: Vec<u8>| {
				match RuntimeEvent::decode(&mut &runtime_event_encoded[..]) {
					Ok(RuntimeEvent::BridgePolkadotMessages(event)) => Some(event),
					_ => None,
				}
			}),
			|| ExportMessage { network: Polkadot, destination: Parachain(polkadot_runtime_constants::system_parachain::ASSET_HUB_ID).into(), xcm: Xcm(vec![]) },
			Some((KsmRelayLocation::get(), ExistentialDeposit::get()).into()),
			// value should be >= than value generated by `can_calculate_weight_for_paid_export_message_with_reserve_transfer`
			Some((KsmRelayLocation::get(), bp_bridge_hub_kusama::BridgeHubKusamaBaseXcmFeeInKsms::get()).into()),
			|| {
				PolkadotXcm::force_xcm_version(RuntimeOrigin::root(), Box::new(BridgeHubPolkadotLocation::get()), XCM_VERSION).expect("version saved!");

				// we need to create lane between sibling parachain and remote destination
				bridge_hub_test_utils::ensure_opened_bridge::<
					Runtime,
					XcmOverBridgeHubPolkadotInstance,
					LocationToAccountId,
					KsmRelayLocation,
				>(
					SiblingParachainLocation::get(),
					BridgedUniversalLocation::get(),
					false,
					|locations, _fee| {
						bridge_hub_test_utils::open_bridge_with_storage::<
							Runtime,
							XcmOverBridgeHubPolkadotInstance
						>(locations, LegacyLaneId([0, 0, 0, 1]))
					}
				).1
			},
		)
}

#[test]
fn message_dispatch_routing_works() {
	bridge_hub_test_utils::test_cases::message_dispatch_routing_works::<
		Runtime,
		AllPalletsWithoutSystem,
		XcmConfig,
		ParachainSystem,
		WithBridgeHubPolkadotMessagesInstance,
		RelayNetwork,
		PolkadotGlobalConsensusNetwork,
		ConstU8<2>,
	>(
		collator_session_keys(),
		slot_durations(),
		bp_bridge_hub_kusama::BRIDGE_HUB_KUSAMA_PARACHAIN_ID,
		SIBLING_PARACHAIN_ID,
		Box::new(|runtime_event_encoded: Vec<u8>| {
			match RuntimeEvent::decode(&mut &runtime_event_encoded[..]) {
				Ok(RuntimeEvent::ParachainSystem(event)) => Some(event),
				_ => None,
			}
		}),
		Box::new(|runtime_event_encoded: Vec<u8>| {
			match RuntimeEvent::decode(&mut &runtime_event_encoded[..]) {
				Ok(RuntimeEvent::XcmpQueue(event)) => Some(event),
				_ => None,
			}
		}),
		<ParachainSystem as UpwardMessageSender>::ensure_successful_delivery,
	)
}

#[test]
fn relayed_incoming_message_works() {
	from_parachain::relayed_incoming_message_works::<RuntimeTestsAdapter>(
		collator_session_keys(),
		slot_durations(),
		bp_bridge_hub_kusama::BRIDGE_HUB_KUSAMA_PARACHAIN_ID,
		bp_bridge_hub_polkadot::BRIDGE_HUB_POLKADOT_PARACHAIN_ID,
		SIBLING_PARACHAIN_ID,
		Kusama,
		|| {
			// we need to create lane between sibling parachain and remote destination
			bridge_hub_test_utils::ensure_opened_bridge::<
				Runtime,
				XcmOverBridgeHubPolkadotInstance,
				LocationToAccountId,
				KsmRelayLocation,
			>(
				SiblingParachainLocation::get(),
				BridgedUniversalLocation::get(),
				false,
				|locations, _fee| {
					bridge_hub_test_utils::open_bridge_with_storage::<
						Runtime,
						XcmOverBridgeHubPolkadotInstance,
					>(locations, LegacyLaneId([0, 0, 0, 1]))
				},
			)
			.1
		},
		construct_and_apply_extrinsic,
		true,
	)
}

#[test]
fn free_relay_extrinsic_works() {
	// from Polkadot
	from_parachain::free_relay_extrinsic_works::<RuntimeTestsAdapter>(
		collator_session_keys(),
		slot_durations(),
		bp_bridge_hub_kusama::BRIDGE_HUB_KUSAMA_PARACHAIN_ID,
		bp_bridge_hub_polkadot::BRIDGE_HUB_POLKADOT_PARACHAIN_ID,
		SIBLING_PARACHAIN_ID,
		Kusama,
		|| {
			// we need to create lane between sibling parachain and remote destination
			bridge_hub_test_utils::ensure_opened_bridge::<
				Runtime,
				XcmOverBridgeHubPolkadotInstance,
				LocationToAccountId,
				KsmRelayLocation,
			>(
				SiblingParachainLocation::get(),
				BridgedUniversalLocation::get(),
				false,
				|locations, _fee| {
					bridge_hub_test_utils::open_bridge_with_storage::<
						Runtime,
						XcmOverBridgeHubPolkadotInstance,
					>(locations, LegacyLaneId([0, 0, 0, 1]))
				},
			)
			.1
		},
		construct_and_apply_extrinsic,
		true,
	)
}

#[test]
pub fn can_calculate_weight_for_paid_export_message_with_reserve_transfer() {
	bridge_hub_test_utils::check_sane_fees_values(
		"bp_bridge_hub_kusama::BridgeHubKusamaBaseXcmFeeInKsms",
		bp_bridge_hub_kusama::BridgeHubKusamaBaseXcmFeeInKsms::get(),
		|| {
			bridge_hub_test_utils::test_cases::can_calculate_weight_for_paid_export_message_with_reserve_transfer::<
				Runtime,
				XcmConfig,
				WeightToFee,
			>()
		},
		Perbill::from_percent(33),
		Some(-33),
		&format!(
			"Estimate fee for `ExportMessage` for runtime: {:?}",
			<Runtime as frame_system::Config>::Version::get()
		),
	)
}

#[test]
pub fn can_calculate_fee_for_standalone_message_delivery_transaction() {
	bridge_hub_test_utils::check_sane_fees_values(
		"bp_bridge_hub_kusama::BridgeHubKusamaBaseDeliveryFeeInKsms",
		bp_bridge_hub_kusama::BridgeHubKusamaBaseDeliveryFeeInKsms::get(),
		|| {
			from_parachain::can_calculate_fee_for_standalone_message_delivery_transaction::<
				RuntimeTestsAdapter,
			>(collator_session_keys(), construct_and_estimate_extrinsic_fee)
		},
		Perbill::from_percent(33),
		Some(-33),
		&format!(
			"Estimate fee for `single message delivery` for runtime: {:?}",
			<Runtime as frame_system::Config>::Version::get()
		),
	)
}

#[test]
pub fn can_calculate_fee_for_standalone_message_confirmation_transaction() {
	bridge_hub_test_utils::check_sane_fees_values(
		"bp_bridge_hub_kusama::BridgeHubKusamaBaseConfirmationFeeInKsms",
		bp_bridge_hub_kusama::BridgeHubKusamaBaseConfirmationFeeInKsms::get(),
		|| {
			from_parachain::can_calculate_fee_for_standalone_message_confirmation_transaction::<
				RuntimeTestsAdapter,
			>(collator_session_keys(), construct_and_estimate_extrinsic_fee)
		},
		Perbill::from_percent(33),
		Some(-33),
		&format!(
			"Estimate fee for `single message confirmation` for runtime: {:?}",
			<Runtime as frame_system::Config>::Version::get()
		),
	)
}

#[test]
fn treasury_pallet_account_not_none() {
	assert_eq!(
		RelayTreasuryPalletAccount::get(),
		LocationToAccountId::convert_location(&RelayTreasuryLocation::get()).unwrap()
	)
}

#[test]
fn location_conversion_works() {
	let alice_32 = xcm::prelude::AccountId32 {
		network: None,
		id: polkadot_core_primitives::AccountId::from(Alice).into(),
	};
	let bob_20 = AccountKey20 { network: None, key: [123u8; 20] };

	// the purpose of hardcoded values is to catch an unintended location conversion logic change.
	struct TestCase {
		description: &'static str,
		location: Location,
		expected_account_id_str: &'static str,
	}

	let test_cases = vec![
		// DescribeTerminus
		TestCase {
			description: "DescribeTerminus Parent",
			location: Location::new(1, Here),
			expected_account_id_str: "5Dt6dpkWPwLaH4BBCKJwjiWrFVAGyYk3tLUabvyn4v7KtESG",
		},
		TestCase {
			description: "DescribeTerminus Sibling",
			location: Location::new(1, [Parachain(1111)]),
			expected_account_id_str: "5Eg2fnssmmJnF3z1iZ1NouAuzciDaaDQH7qURAy3w15jULDk",
		},
		// DescribePalletTerminal
		TestCase {
			description: "DescribePalletTerminal Parent",
			location: Location::new(1, [PalletInstance(50)]),
			expected_account_id_str: "5CnwemvaAXkWFVwibiCvf2EjqwiqBi29S5cLLydZLEaEw6jZ",
		},
		TestCase {
			description: "DescribePalletTerminal Sibling",
			location: Location::new(1, [Parachain(1111), PalletInstance(50)]),
			expected_account_id_str: "5GFBgPjpEQPdaxEnFirUoa51u5erVx84twYxJVuBRAT2UP2g",
		},
		// DescribeAccountId32Terminal
		TestCase {
			description: "DescribeAccountId32Terminal Parent",
			location: Location::new(1, [alice_32]),
			expected_account_id_str: "5EueAXd4h8u75nSbFdDJbC29cmi4Uo1YJssqEL9idvindxFL",
		},
		TestCase {
			description: "DescribeAccountId32Terminal Sibling",
			location: Location::new(1, [Parachain(1111), alice_32]),
			expected_account_id_str: "5Dmbuiq48fU4iW58FKYqoGbbfxFHjbAeGLMtjFg6NNCw3ssr",
		},
		// DescribeAccountKey20Terminal
		TestCase {
			description: "DescribeAccountKey20Terminal Parent",
			location: Location::new(1, [bob_20]),
			expected_account_id_str: "5CJeW9bdeos6EmaEofTUiNrvyVobMBfWbdQvhTe6UciGjH2n",
		},
		TestCase {
			description: "DescribeAccountKey20Terminal Sibling",
			location: Location::new(1, [Parachain(1111), bob_20]),
			expected_account_id_str: "5CE6V5AKH8H4rg2aq5KMbvaVUDMumHKVPPQEEDMHPy3GmJQp",
		},
		// DescribeTreasuryVoiceTerminal
		TestCase {
			description: "DescribeTreasuryVoiceTerminal Parent",
			location: Location::new(1, [Plurality { id: BodyId::Treasury, part: BodyPart::Voice }]),
			expected_account_id_str: "5CUjnE2vgcUCuhxPwFoQ5r7p1DkhujgvMNDHaF2bLqRp4D5F",
		},
		TestCase {
			description: "DescribeTreasuryVoiceTerminal Sibling",
			location: Location::new(
				1,
				[Parachain(1111), Plurality { id: BodyId::Treasury, part: BodyPart::Voice }],
			),
			expected_account_id_str: "5G6TDwaVgbWmhqRUKjBhRRnH4ry9L9cjRymUEmiRsLbSE4gB",
		},
		// DescribeBodyTerminal
		TestCase {
			description: "DescribeBodyTerminal Parent",
			location: Location::new(1, [Plurality { id: BodyId::Unit, part: BodyPart::Voice }]),
			expected_account_id_str: "5EBRMTBkDisEXsaN283SRbzx9Xf2PXwUxxFCJohSGo4jYe6B",
		},
		TestCase {
			description: "DescribeBodyTerminal Sibling",
			location: Location::new(
				1,
				[Parachain(1111), Plurality { id: BodyId::Unit, part: BodyPart::Voice }],
			),
			expected_account_id_str: "5DBoExvojy8tYnHgLL97phNH975CyT45PWTZEeGoBZfAyRMH",
		},
	];

	for tc in test_cases {
		let expected = polkadot_core_primitives::AccountId::from_string(tc.expected_account_id_str)
			.expect("Invalid AccountId string");

		let got = LocationToAccountHelper::<polkadot_core_primitives::AccountId, LocationToAccountId>::convert_location(
			tc.location.into(),
		)
			.unwrap();

		assert_eq!(got, expected, "{}", tc.description);
	}
}

#[test]
fn xcm_payment_api_works() {
	parachains_runtimes_test_utils::test_cases::xcm_payment_api_with_native_token_works::<
		Runtime,
		RuntimeCall,
		RuntimeOrigin,
		Block,
		WeightToFee,
	>();
}

#[test]
fn governance_authorize_upgrade_works() {
	use kusama_runtime_constants::system_parachain::ASSET_HUB_ID;

	// no - random para
	assert_err!(
		parachains_runtimes_test_utils::test_cases::can_governance_authorize_upgrade::<
			Runtime,
			RuntimeOrigin,
		>(GovernanceOrigin::Location(Location::new(1, Parachain(12334)))),
<<<<<<< HEAD
		Either::Right(XcmError::Barrier)
=======
		Either::Right(InstructionError { index: 0, error: XcmError::Barrier })
>>>>>>> 416eb6ba
	);
	// no - AssetHub
	assert_err!(
		parachains_runtimes_test_utils::test_cases::can_governance_authorize_upgrade::<
			Runtime,
			RuntimeOrigin,
		>(GovernanceOrigin::Location(Location::new(1, Parachain(ASSET_HUB_ID)))),
<<<<<<< HEAD
		Either::Right(XcmError::Barrier)
=======
		Either::Right(InstructionError { index: 1, error: XcmError::BadOrigin })
>>>>>>> 416eb6ba
	);

	// ok - relaychain
	assert_ok!(parachains_runtimes_test_utils::test_cases::can_governance_authorize_upgrade::<
		Runtime,
		RuntimeOrigin,
	>(GovernanceOrigin::Location(Location::parent())));
	assert_ok!(parachains_runtimes_test_utils::test_cases::can_governance_authorize_upgrade::<
		Runtime,
		RuntimeOrigin,
	>(GovernanceOrigin::Location(GovernanceLocation::get())));
}<|MERGE_RESOLUTION|>--- conflicted
+++ resolved
@@ -34,10 +34,7 @@
 };
 use bridge_hub_test_utils::{test_cases::from_parachain, GovernanceOrigin, SlotDurations};
 use codec::{Decode, Encode};
-<<<<<<< HEAD
-=======
 use cumulus_primitives_core::UpwardMessageSender;
->>>>>>> 416eb6ba
 use frame_support::{
 	assert_err, assert_ok, dispatch::GetDispatchInfo, parameter_types, traits::ConstU8,
 };
@@ -581,11 +578,7 @@
 			Runtime,
 			RuntimeOrigin,
 		>(GovernanceOrigin::Location(Location::new(1, Parachain(12334)))),
-<<<<<<< HEAD
-		Either::Right(XcmError::Barrier)
-=======
 		Either::Right(InstructionError { index: 0, error: XcmError::Barrier })
->>>>>>> 416eb6ba
 	);
 	// no - AssetHub
 	assert_err!(
@@ -593,11 +586,7 @@
 			Runtime,
 			RuntimeOrigin,
 		>(GovernanceOrigin::Location(Location::new(1, Parachain(ASSET_HUB_ID)))),
-<<<<<<< HEAD
-		Either::Right(XcmError::Barrier)
-=======
 		Either::Right(InstructionError { index: 1, error: XcmError::BadOrigin })
->>>>>>> 416eb6ba
 	);
 
 	// ok - relaychain
