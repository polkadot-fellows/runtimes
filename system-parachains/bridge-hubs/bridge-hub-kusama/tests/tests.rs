// Copyright (C) Parity Technologies (UK) Ltd.
// This file is part of Cumulus.

// Cumulus is free software: you can redistribute it and/or modify
// it under the terms of the GNU General Public License as published by
// the Free Software Foundation, either version 3 of the License, or
// (at your option) any later version.

// Cumulus is distributed in the hope that it will be useful,
// but WITHOUT ANY WARRANTY; without even the implied warranty of
// MERCHANTABILITY or FITNESS FOR A PARTICULAR PURPOSE.  See the
// GNU General Public License for more details.

// You should have received a copy of the GNU General Public License
// along with Cumulus.  If not, see <http://www.gnu.org/licenses/>.

use bp_polkadot_core::Signature;
use bridge_hub_kusama_runtime::{
	bridge_to_polkadot_config::{
		AssetHubPolkadotParaId, BridgeGrandpaPolkadotInstance, BridgeHubPolkadotChainId,
		BridgeHubPolkadotLocation, BridgeParachainPolkadotInstance, DeliveryRewardInBalance,
		PolkadotGlobalConsensusNetwork, RefundBridgeHubPolkadotMessages,
		RequiredStakeForStakeAndSlash, WithBridgeHubPolkadotMessageBridge,
		WithBridgeHubPolkadotMessagesInstance, XCM_LANE_FOR_ASSET_HUB_KUSAMA_TO_ASSET_HUB_POLKADOT,
	},
	xcm_config::{KsmRelayLocation, RelayNetwork, XcmConfig},
	AllPalletsWithoutSystem, BridgeRejectObsoleteHeadersAndMessages, Executive, ExistentialDeposit,
	ParachainSystem, PolkadotXcm, Runtime, RuntimeCall, RuntimeEvent, RuntimeOrigin, SessionKeys,
	SignedExtra, TransactionPayment, UncheckedExtrinsic,
};
use bridge_hub_test_utils::test_cases::from_parachain;
use codec::{Decode, Encode};
use frame_support::{dispatch::GetDispatchInfo, parameter_types, traits::ConstU8};
use parachains_common::{AccountId, AuraId, Balance};
use sp_core::H160;
use sp_keyring::AccountKeyring::Alice;
use sp_runtime::{
	generic::{Era, SignedPayload},
	AccountId32,
};
use system_parachains_constants::kusama::fee::WeightToFee;
use xcm::latest::prelude::*;

const ALICE: [u8; 32] = [1u8; 32];

// Para id of sibling chain used in tests.
pub const SIBLING_PARACHAIN_ID: u32 = 1000;

// Runtime from tests PoV
type RuntimeTestsAdapter = from_parachain::WithRemoteParachainHelperAdapter<
	Runtime,
	AllPalletsWithoutSystem,
	BridgeGrandpaPolkadotInstance,
	BridgeParachainPolkadotInstance,
	WithBridgeHubPolkadotMessagesInstance,
	WithBridgeHubPolkadotMessageBridge,
>;

parameter_types! {
	pub CheckingAccount: AccountId = PolkadotXcm::check_account();
}

fn construct_extrinsic(
	sender: sp_keyring::AccountKeyring,
	call: RuntimeCall,
) -> UncheckedExtrinsic {
	let account_id = AccountId32::from(sender.public());
	let extra: SignedExtra = (
		frame_system::CheckNonZeroSender::<Runtime>::new(),
		frame_system::CheckSpecVersion::<Runtime>::new(),
		frame_system::CheckTxVersion::<Runtime>::new(),
		frame_system::CheckGenesis::<Runtime>::new(),
		frame_system::CheckEra::<Runtime>::from(Era::immortal()),
		frame_system::CheckNonce::<Runtime>::from(
			frame_system::Pallet::<Runtime>::account(&account_id).nonce,
		),
		frame_system::CheckWeight::<Runtime>::new(),
		pallet_transaction_payment::ChargeTransactionPayment::<Runtime>::from(0),
		BridgeRejectObsoleteHeadersAndMessages,
		(RefundBridgeHubPolkadotMessages::default()),
	);
	let payload = SignedPayload::new(call.clone(), extra.clone()).unwrap();
	let signature = payload.using_encoded(|e| sender.sign(e));
	UncheckedExtrinsic::new_signed(
		call,
		account_id.into(),
		Signature::Sr25519(signature.clone()),
		extra,
	)
}

fn construct_and_apply_extrinsic(
	relayer_at_target: sp_keyring::AccountKeyring,
	call: RuntimeCall,
) -> sp_runtime::DispatchOutcome {
	let xt = construct_extrinsic(relayer_at_target, call);
	let r = Executive::apply_extrinsic(xt);
	r.unwrap()
}

fn construct_and_estimate_extrinsic_fee(batch: pallet_utility::Call<Runtime>) -> Balance {
	let batch_call = RuntimeCall::Utility(batch);
	let batch_info = batch_call.get_dispatch_info();
	let xt = construct_extrinsic(Alice, batch_call);
	TransactionPayment::compute_fee(xt.encoded_size() as _, &batch_info, 0)
}

fn collator_session_keys() -> bridge_hub_test_utils::CollatorSessionKeys<Runtime> {
	bridge_hub_test_utils::CollatorSessionKeys::new(
		AccountId::from(Alice),
		AccountId::from(Alice),
		SessionKeys { aura: AuraId::from(Alice.public()) },
	)
}

bridge_hub_test_utils::test_cases::include_teleports_for_native_asset_works!(
	Runtime,
	AllPalletsWithoutSystem,
	XcmConfig,
	CheckingAccount,
	WeightToFee,
	ParachainSystem,
	bridge_hub_test_utils::CollatorSessionKeys::new(
		AccountId::from(ALICE),
		AccountId::from(ALICE),
		SessionKeys { aura: AuraId::from(sp_core::sr25519::Public::from_raw(ALICE)) }
	),
	ExistentialDeposit::get(),
	Box::new(|runtime_event_encoded: Vec<u8>| {
		match RuntimeEvent::decode(&mut &runtime_event_encoded[..]) {
			Ok(RuntimeEvent::PolkadotXcm(event)) => Some(event),
			_ => None,
		}
	}),
	1002
);

#[test]
fn test_ed_is_one_tenth_of_relay() {
	let relay_ed = kusama_runtime_constants::currency::EXISTENTIAL_DEPOSIT;
	let bridge_hub_ed = ExistentialDeposit::get();
	assert_eq!(relay_ed / 10, bridge_hub_ed);
}

#[test]
fn initialize_bridge_by_governance_works() {
	bridge_hub_test_utils::test_cases::initialize_bridge_by_governance_works::<
		Runtime,
		BridgeGrandpaPolkadotInstance,
	>(collator_session_keys(), bp_bridge_hub_kusama::BRIDGE_HUB_KUSAMA_PARACHAIN_ID)
}

#[test]
fn change_delivery_reward_by_governance_works() {
	bridge_hub_test_utils::test_cases::change_storage_constant_by_governance_works::<
		Runtime,
		DeliveryRewardInBalance,
		Balance,
	>(
		collator_session_keys(),
		bp_bridge_hub_kusama::BRIDGE_HUB_KUSAMA_PARACHAIN_ID,
		Box::new(|call| RuntimeCall::System(call).encode()),
		|| (DeliveryRewardInBalance::key().to_vec(), DeliveryRewardInBalance::get()),
		|old_value| old_value.checked_mul(2).unwrap(),
	)
}

#[test]
fn change_required_stake_by_governance_works() {
	bridge_hub_test_utils::test_cases::change_storage_constant_by_governance_works::<
		Runtime,
		RequiredStakeForStakeAndSlash,
		Balance,
	>(
		collator_session_keys(),
		bp_bridge_hub_kusama::BRIDGE_HUB_KUSAMA_PARACHAIN_ID,
		Box::new(|call| RuntimeCall::System(call).encode()),
		|| (RequiredStakeForStakeAndSlash::key().to_vec(), RequiredStakeForStakeAndSlash::get()),
		|old_value| old_value.checked_mul(2).unwrap(),
	)
}

#[test]
fn handle_export_message_from_system_parachain_add_to_outbound_queue_works() {
	bridge_hub_test_utils::test_cases::handle_export_message_from_system_parachain_to_outbound_queue_works::<
			Runtime,
			XcmConfig,
			WithBridgeHubPolkadotMessagesInstance,
		>(
			collator_session_keys(),
			bp_bridge_hub_kusama::BRIDGE_HUB_KUSAMA_PARACHAIN_ID,
			SIBLING_PARACHAIN_ID,
			Box::new(|runtime_event_encoded: Vec<u8>| {
				match RuntimeEvent::decode(&mut &runtime_event_encoded[..]) {
					Ok(RuntimeEvent::BridgePolkadotMessages(event)) => Some(event),
					_ => None,
				}
			}),
			|| ExportMessage { network: Polkadot, destination: X1(Parachain(AssetHubPolkadotParaId::get().into())), xcm: Xcm(vec![]) },
			XCM_LANE_FOR_ASSET_HUB_KUSAMA_TO_ASSET_HUB_POLKADOT,
			Some((KsmRelayLocation::get(), ExistentialDeposit::get()).into()),
			// value should be >= than value generated by `can_calculate_weight_for_paid_export_message_with_reserve_transfer`
			Some((KsmRelayLocation::get(), bp_bridge_hub_kusama::BridgeHubKusamaBaseXcmFeeInKsms::get()).into()),
			|| PolkadotXcm::force_xcm_version(RuntimeOrigin::root(), Box::new(BridgeHubPolkadotLocation::get()), XCM_VERSION).expect("version saved!"),
		)
}

#[test]
fn message_dispatch_routing_works() {
	bridge_hub_test_utils::test_cases::message_dispatch_routing_works::<
		Runtime,
		AllPalletsWithoutSystem,
		XcmConfig,
		ParachainSystem,
		WithBridgeHubPolkadotMessagesInstance,
		RelayNetwork,
		PolkadotGlobalConsensusNetwork,
		ConstU8<2>,
	>(
		collator_session_keys(),
		bp_bridge_hub_kusama::BRIDGE_HUB_KUSAMA_PARACHAIN_ID,
		SIBLING_PARACHAIN_ID,
		Box::new(|runtime_event_encoded: Vec<u8>| {
			match RuntimeEvent::decode(&mut &runtime_event_encoded[..]) {
				Ok(RuntimeEvent::ParachainSystem(event)) => Some(event),
				_ => None,
			}
		}),
		Box::new(|runtime_event_encoded: Vec<u8>| {
			match RuntimeEvent::decode(&mut &runtime_event_encoded[..]) {
				Ok(RuntimeEvent::XcmpQueue(event)) => Some(event),
				_ => None,
			}
		}),
		XCM_LANE_FOR_ASSET_HUB_KUSAMA_TO_ASSET_HUB_POLKADOT,
		|| (),
	)
}

#[test]
fn relayed_incoming_message_works() {
	from_parachain::relayed_incoming_message_works::<RuntimeTestsAdapter>(
		collator_session_keys(),
		bp_bridge_hub_kusama::BRIDGE_HUB_KUSAMA_PARACHAIN_ID,
		bp_bridge_hub_polkadot::BRIDGE_HUB_POLKADOT_PARACHAIN_ID,
		BridgeHubPolkadotChainId::get(),
		SIBLING_PARACHAIN_ID,
		Kusama,
		XCM_LANE_FOR_ASSET_HUB_KUSAMA_TO_ASSET_HUB_POLKADOT,
		|| (),
		construct_and_apply_extrinsic,
	)
}

#[test]
pub fn complex_relay_extrinsic_works() {
	from_parachain::complex_relay_extrinsic_works::<RuntimeTestsAdapter>(
		collator_session_keys(),
		bp_bridge_hub_kusama::BRIDGE_HUB_KUSAMA_PARACHAIN_ID,
		bp_bridge_hub_polkadot::BRIDGE_HUB_POLKADOT_PARACHAIN_ID,
		SIBLING_PARACHAIN_ID,
		BridgeHubPolkadotChainId::get(),
		Kusama,
		XCM_LANE_FOR_ASSET_HUB_KUSAMA_TO_ASSET_HUB_POLKADOT,
		|| (),
		construct_and_apply_extrinsic,
	);
}

#[test]
pub fn can_calculate_weight_for_paid_export_message_with_reserve_transfer() {
	check_sane_fees_values(
		"bp_bridge_hub_kusama::BridgeHubKusamaBaseXcmFeeInKsms",
		bp_bridge_hub_kusama::BridgeHubKusamaBaseXcmFeeInKsms::get(),
		|| {
			bridge_hub_test_utils::test_cases::can_calculate_weight_for_paid_export_message_with_reserve_transfer::<
				Runtime,
				XcmConfig,
				WeightToFee,
			>()
		},
		Perbill::from_percent(33),
		Some(-33),
		&format!(
			"Estimate fee for `ExportMessage` for runtime: {:?}",
			<Runtime as frame_system::Config>::Version::get()
		),
	)
}

#[test]
pub fn can_calculate_fee_for_complex_message_delivery_transaction() {
	check_sane_fees_values(
		"bp_bridge_hub_kusama::BridgeHubKusamaBaseDeliveryFeeInKsms",
		bp_bridge_hub_kusama::BridgeHubKusamaBaseDeliveryFeeInKsms::get(),
		|| {
			from_parachain::can_calculate_fee_for_complex_message_delivery_transaction::<
				RuntimeTestsAdapter,
			>(collator_session_keys(), construct_and_estimate_extrinsic_fee)
		},
		Perbill::from_percent(33),
		Some(-33),
		&format!(
			"Estimate fee for `single message delivery` for runtime: {:?}",
			<Runtime as frame_system::Config>::Version::get()
		),
	)
}

#[test]
pub fn can_calculate_fee_for_complex_message_confirmation_transaction() {
	check_sane_fees_values(
		"bp_bridge_hub_kusama::BridgeHubKusamaBaseConfirmationFeeInKsms",
		bp_bridge_hub_kusama::BridgeHubKusamaBaseConfirmationFeeInKsms::get(),
		|| {
			from_parachain::can_calculate_fee_for_complex_message_confirmation_transaction::<
				RuntimeTestsAdapter,
			>(collator_session_keys(), construct_and_estimate_extrinsic_fee)
		},
		Perbill::from_percent(33),
		Some(-33),
		&format!(
			"Estimate fee for `single message confirmation` for runtime: {:?}",
			<Runtime as frame_system::Config>::Version::get()
		),
	)
}

use sp_runtime::Perbill;

// TODO:(PR#159): remove when `polkadot-sdk@1.8.0` bump (https://github.com/polkadot-fellows/runtimes/issues/186)
/// A helper function for comparing the actual value of a fee constant with its estimated value. The
/// estimated value can be overestimated (`overestimate_in_percent`), and if the difference to the
/// actual value is below `margin_overestimate_diff_in_percent_for_lowering`, we should lower the
/// actual value.
pub fn check_sane_fees_values(
	const_name: &str,
	actual: u128,
	calculate_estimated_fee: fn() -> u128,
	overestimate_in_percent: Perbill,
	margin_overestimate_diff_in_percent_for_lowering: Option<i16>,
	label: &str,
) {
	let estimated = calculate_estimated_fee();
	let estimated_plus_overestimate = estimated + (overestimate_in_percent * estimated);
	let diff_to_estimated = diff_as_percent(actual, estimated);
	let diff_to_estimated_plus_overestimate = diff_as_percent(actual, estimated_plus_overestimate);

	log::error!(
		target: "bridges::estimate",
		"{label}:\nconstant: {const_name}\n[+] actual: {actual}\n[+] estimated: {estimated} ({diff_to_estimated:.2?})\n[+] estimated(+33%): {estimated_plus_overestimate} ({diff_to_estimated_plus_overestimate:.2?})",
	);

	// check if estimated value is sane
	assert!(
		estimated <= actual,
		"estimated: {estimated}, actual: {actual}, please adjust `{const_name}` to the value: {estimated_plus_overestimate}",
	);
	assert!(
		estimated_plus_overestimate <= actual,
		"estimated_plus_overestimate: {estimated_plus_overestimate}, actual: {actual}, please adjust `{const_name}` to the value: {estimated_plus_overestimate}",
	);

	if let Some(margin_overestimate_diff_in_percent_for_lowering) =
		margin_overestimate_diff_in_percent_for_lowering
	{
		assert!(
			diff_to_estimated_plus_overestimate > margin_overestimate_diff_in_percent_for_lowering as f64,
			"diff_to_estimated_plus_overestimate: {diff_to_estimated_plus_overestimate:.2}, overestimate_diff_in_percent_for_lowering: {margin_overestimate_diff_in_percent_for_lowering}, please adjust `{const_name}` to the value: {estimated_plus_overestimate}",
		);
	}
}

<<<<<<< HEAD
#[test]
fn change_ethereum_gateway_by_governance_works() {
	bridge_hub_test_utils::test_cases::change_storage_constant_by_governance_works::<
		Runtime,
		EthereumGatewayAddress,
		H160,
	>(
		collator_session_keys(),
		bp_bridge_hub_kusama::BRIDGE_HUB_KUSAMA_PARACHAIN_ID,
		Box::new(|call| RuntimeCall::System(call).encode()),
		|| (EthereumGatewayAddress::key().to_vec(), EthereumGatewayAddress::get()),
		|_| [1; 20].into(),
	)
}

// TODO: replace me with direct usages of `bridge_hub_test_utils` after deps are bumped to (at
// least) 1.4
//
// Following two tests have to be implemented properly after upgrade to 1.6.
// See https://github.com/paritytech/polkadot-sdk/pull/2139/ and https://github.com/paritytech/parity-bridges-common/pull/2728
// for impl details
//
// Until that, anyone can run it manually by doing following:
//
// 1) cargo vendor ../vendored-dependencies
// 2) apply relevant changes from above PRs
// 3) change workspace Cargo.toml:
// [patch.crates-io]
// bp-polkadot-core = { path = "../vendored-dependencies/bp-polkadot-core" }
// bridge-hub-test-utils = { path = "../vendored-dependencies/bridge-hub-test-utils" }
// bridge-runtime-common = { path = "../vendored-dependencies/bridge-runtime-common" }
// 4) add actual tests code and do `cargo test -p bridge-hub-polkadot-runtime`

#[test]
pub fn can_calculate_fee_for_complex_message_delivery_transaction() {}

#[test]
pub fn can_calculate_fee_for_complex_message_confirmation_transaction() {}
=======
// TODO:(PR#159): remove when `polkadot-sdk@1.8.0` bump (https://github.com/polkadot-fellows/runtimes/issues/186)
pub fn diff_as_percent(left: u128, right: u128) -> f64 {
	let left = left as f64;
	let right = right as f64;
	((left - right).abs() / left) * 100f64 * (if left >= right { -1 } else { 1 }) as f64
}
>>>>>>> e3a80b57
<|MERGE_RESOLUTION|>--- conflicted
+++ resolved
@@ -289,6 +289,21 @@
 }
 
 #[test]
+fn change_ethereum_gateway_by_governance_works() {
+	bridge_hub_test_utils::test_cases::change_storage_constant_by_governance_works::<
+		Runtime,
+		EthereumGatewayAddress,
+		H160,
+	>(
+		collator_session_keys(),
+		bp_bridge_hub_kusama::BRIDGE_HUB_KUSAMA_PARACHAIN_ID,
+		Box::new(|call| RuntimeCall::System(call).encode()),
+		|| (EthereumGatewayAddress::key().to_vec(), EthereumGatewayAddress::get()),
+		|_| [1; 20].into(),
+	)
+}
+
+#[test]
 pub fn can_calculate_fee_for_complex_message_delivery_transaction() {
 	check_sane_fees_values(
 		"bp_bridge_hub_kusama::BridgeHubKusamaBaseDeliveryFeeInKsms",
@@ -371,50 +386,9 @@
 	}
 }
 
-<<<<<<< HEAD
-#[test]
-fn change_ethereum_gateway_by_governance_works() {
-	bridge_hub_test_utils::test_cases::change_storage_constant_by_governance_works::<
-		Runtime,
-		EthereumGatewayAddress,
-		H160,
-	>(
-		collator_session_keys(),
-		bp_bridge_hub_kusama::BRIDGE_HUB_KUSAMA_PARACHAIN_ID,
-		Box::new(|call| RuntimeCall::System(call).encode()),
-		|| (EthereumGatewayAddress::key().to_vec(), EthereumGatewayAddress::get()),
-		|_| [1; 20].into(),
-	)
-}
-
-// TODO: replace me with direct usages of `bridge_hub_test_utils` after deps are bumped to (at
-// least) 1.4
-//
-// Following two tests have to be implemented properly after upgrade to 1.6.
-// See https://github.com/paritytech/polkadot-sdk/pull/2139/ and https://github.com/paritytech/parity-bridges-common/pull/2728
-// for impl details
-//
-// Until that, anyone can run it manually by doing following:
-//
-// 1) cargo vendor ../vendored-dependencies
-// 2) apply relevant changes from above PRs
-// 3) change workspace Cargo.toml:
-// [patch.crates-io]
-// bp-polkadot-core = { path = "../vendored-dependencies/bp-polkadot-core" }
-// bridge-hub-test-utils = { path = "../vendored-dependencies/bridge-hub-test-utils" }
-// bridge-runtime-common = { path = "../vendored-dependencies/bridge-runtime-common" }
-// 4) add actual tests code and do `cargo test -p bridge-hub-polkadot-runtime`
-
-#[test]
-pub fn can_calculate_fee_for_complex_message_delivery_transaction() {}
-
-#[test]
-pub fn can_calculate_fee_for_complex_message_confirmation_transaction() {}
-=======
 // TODO:(PR#159): remove when `polkadot-sdk@1.8.0` bump (https://github.com/polkadot-fellows/runtimes/issues/186)
 pub fn diff_as_percent(left: u128, right: u128) -> f64 {
 	let left = left as f64;
 	let right = right as f64;
 	((left - right).abs() / left) * 100f64 * (if left >= right { -1 } else { 1 }) as f64
-}
->>>>>>> e3a80b57
+}