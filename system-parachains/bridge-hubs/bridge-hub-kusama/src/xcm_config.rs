--- conflicted
+++ resolved
@@ -36,28 +36,16 @@
 };
 use polkadot_parachain_primitives::primitives::Sibling;
 use sp_runtime::traits::AccountIdConversion;
-<<<<<<< HEAD
-use system_parachains_constants::{kusama::locations::AssetHubLocation, TREASURY_PALLET_ID};
-use xcm::latest::prelude::*;
-use xcm_builder::{
-	AccountId32Aliases, AllowExplicitUnpaidExecutionFrom, AllowHrmpNotificationsFromRelayChain,
-	AllowKnownQueryResponses, AllowSubscriptionsFrom, AllowTopLevelPaidExecutionFrom,
-	DenyReserveTransferToRelayChain, DenyThenTry, DescribeAllTerminal, DescribeFamily,
-	EnsureXcmOrigin, FrameTransactionalProcessor, FungibleAdapter, HashedDescription, IsConcrete,
-	LocationAsSuperuser, ParentAsSuperuser, ParentIsPreset, RelayChainAsNative,
-	SendXcmFeeToAccount, SiblingParachainAsNative, SiblingParachainConvertsVia,
-=======
-pub use system_parachains_constants::kusama::locations::GovernanceLocation;
-use system_parachains_constants::{kusama::locations::AssetHubLocation, TREASURY_PALLET_ID};
+pub use system_parachains_constants::kusama::locations::{AssetHubLocation, RelayChainLocation};
+use system_parachains_constants::TREASURY_PALLET_ID;
 use xcm::latest::prelude::*;
 use xcm_builder::{
 	AccountId32Aliases, AliasChildLocation, AllowExplicitUnpaidExecutionFrom,
 	AllowHrmpNotificationsFromRelayChain, AllowKnownQueryResponses, AllowSubscriptionsFrom,
 	AllowTopLevelPaidExecutionFrom, DenyReserveTransferToRelayChain, DenyThenTry,
 	DescribeAllTerminal, DescribeFamily, EnsureXcmOrigin, FrameTransactionalProcessor,
-	FungibleAdapter, HashedDescription, IsConcrete, ParentAsSuperuser, ParentIsPreset,
+	FungibleAdapter, HashedDescription, IsConcrete, LocationAsSuperuser, ParentIsPreset,
 	RelayChainAsNative, SendXcmFeeToAccount, SiblingParachainAsNative, SiblingParachainConvertsVia,
->>>>>>> f67c49b4
 	SignedAccountId32AsNative, SignedToAccountId32, SovereignSignedViaLocation, TakeWeightCredit,
 	TrailingSetTopicAsId, UsingComponents, WeightInfoBounds, WithComputedOrigin, WithUniqueTopic,
 	XcmFeeManagerFromComponents,
@@ -66,21 +54,12 @@
 
 parameter_types! {
 	pub const RootLocation: Location = Location::here();
-	pub const KsmRelayLocation: Location = Location::parent();
 	pub const RelayNetwork: NetworkId = NetworkId::Kusama;
 	pub RelayChainOrigin: RuntimeOrigin = cumulus_pallet_xcm::Origin::Relay.into();
 	pub UniversalLocation: InteriorLocation =
 		[GlobalConsensus(RelayNetwork::get()), Parachain(ParachainInfo::parachain_id().into())].into();
 	pub const MaxInstructions: u32 = 100;
 	pub const MaxAssetsIntoHolding: u32 = 64;
-<<<<<<< HEAD
-
-	// The AHM migration does not send progress to other chains, so we need to keep and trust two constants for a while.
-	pub const RcGovernanceLocation: Location = Location::parent();
-	pub AhGovernanceLocation: Location = AssetHubLocation::get();
-
-=======
->>>>>>> f67c49b4
 	pub const FellowshipLocation: Location = Location::parent();
 	pub TreasuryAccount: AccountId = TREASURY_PALLET_ID.into_account_truncating();
 	pub RelayTreasuryLocation: Location = (Parent, PalletInstance(kusama_runtime_constants::TREASURY_PALLET_ID)).into();
@@ -112,7 +91,7 @@
 	// Use this currency:
 	Balances,
 	// Use this currency when it is a fungible asset matching the given location or name:
-	IsConcrete<KsmRelayLocation>,
+	IsConcrete<RelayChainLocation>,
 	// Do a simple punn to convert an AccountId32 Location into a native chain account ID:
 	LocationToAccountId,
 	// Our chain's account ID type (we can't get away without mentioning it explicitly):
@@ -136,11 +115,9 @@
 	// Native converter for sibling Parachains; will convert to a `SiblingPara` origin when
 	// recognized.
 	SiblingParachainAsNative<cumulus_pallet_xcm::Origin, RuntimeOrigin>,
-	// AssetHub can execute as root (based on: https://github.com/polkadot-fellows/runtimes/issues/651).
-	LocationAsSuperuser<Equals<AssetHubLocation>, RuntimeOrigin>,
-	// Superuser converter for the Relay-chain (Parent) location. This will allow it to issue a
-	// transaction from the Root origin.
-	ParentAsSuperuser<RuntimeOrigin>,
+	// AssetHub or Relay can execute as root (based on: https://github.com/polkadot-fellows/runtimes/issues/651).
+	// This will allow them to issue a transaction from the Root origin.
+	LocationAsSuperuser<(Equals<RelayChainLocation>, Equals<AssetHubLocation>), RuntimeOrigin>,
 	// Native signed account converter; this just converts an `AccountId32` origin into a normal
 	// `RuntimeOrigin::Signed` origin of the same 32-byte value.
 	SignedAccountId32AsNative<RelayNetwork, RuntimeOrigin>,
@@ -173,10 +150,6 @@
 					AllowExplicitUnpaidExecutionFrom<(
 						ParentOrParentsPlurality,
 						Equals<RelayTreasuryLocation>,
-<<<<<<< HEAD
-						// For OpenGov on AH
-=======
->>>>>>> f67c49b4
 						Equals<AssetHubLocation>,
 					)>,
 					// Subscriptions for version tracking are OK.
@@ -202,7 +175,7 @@
 
 /// Cases where a remote origin is accepted as trusted Teleporter for a given asset:
 /// - KSM with the parent Relay Chain and sibling parachains.
-pub type TrustedTeleporters = ConcreteAssetFromSystem<KsmRelayLocation>;
+pub type TrustedTeleporters = ConcreteAssetFromSystem<RelayChainLocation>;
 
 /// Defines origin aliasing rules for this chain.
 ///
@@ -229,7 +202,7 @@
 	>;
 	type Trader = UsingComponents<
 		WeightToFee,
-		KsmRelayLocation,
+		RelayChainLocation,
 		AccountId,
 		Balances,
 		ResolveTo<StakingPot, Balances>,
