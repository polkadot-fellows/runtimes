// Copyright (C) Parity Technologies (UK) Ltd.
// This file is part of Cumulus.

// Cumulus is free software: you can redistribute it and/or modify
// it under the terms of the GNU General Public License as published by
// the Free Software Foundation, either version 3 of the License, or
// (at your option) any later version.

// Cumulus is distributed in the hope that it will be useful,
// but WITHOUT ANY WARRANTY; without even the implied warranty of
// MERCHANTABILITY or FITNESS FOR A PARTICULAR PURPOSE.  See the
// GNU General Public License for more details.

// You should have received a copy of the GNU General Public License
// along with Cumulus.  If not, see <http://www.gnu.org/licenses/>.

#![cfg_attr(not(feature = "std"), no_std)]
// `construct_runtime!` does a lot of recursion and requires us to increase the limit to 256.
#![recursion_limit = "256"]

// Make the WASM binary available.
#[cfg(feature = "std")]
include!(concat!(env!("OUT_DIR"), "/wasm_binary.rs"));

pub mod bridge_to_ethereum_config;
pub mod bridge_to_polkadot_config;
mod weights;
pub mod xcm_config;

use bridge_hub_common::message_queue::{
	AggregateMessageOrigin, NarrowOriginToSibling, ParaIdToSibling,
};
use cumulus_pallet_parachain_system::RelayNumberStrictlyIncreases;
use cumulus_primitives_core::ParaId;
use snowbridge_beacon_primitives::{Fork, ForkVersions};
use snowbridge_core::{
	gwei, meth, outbound::Message, AgentId, AllowSiblingsOnly, PricingParameters, Rewards,
};
use snowbridge_router_primitives::inbound::MessageToXcm;
use sp_api::impl_runtime_apis;
use sp_core::{crypto::KeyTypeId, OpaqueMetadata, H160};
use sp_runtime::{
	create_runtime_str, generic, impl_opaque_keys,
	traits::{AccountIdLookup, BlakeTwo256, Block as BlockT, Keccak256},
	transaction_validity::{TransactionSource, TransactionValidity},
	ApplyExtrinsicResult, FixedU128,
};

use sp_std::prelude::*;
#[cfg(feature = "std")]
use sp_version::NativeVersion;
use sp_version::RuntimeVersion;

use frame_support::{
	construct_runtime,
	dispatch::DispatchClass,
	genesis_builder_helper::{build_config, create_default_config},
	parameter_types,
	traits::{
		ConstBool, ConstU32, ConstU64, ConstU8, EitherOfDiverse, Everything, TransformOrigin,
	},
	weights::{ConstantMultiplier, Weight},
	PalletId,
};
use frame_system::{
	limits::{BlockLength, BlockWeights},
	EnsureRoot,
};
use pallet_xcm::{EnsureXcm, IsVoiceOfBody};
pub use sp_consensus_aura::sr25519::AuthorityId as AuraId;
pub use sp_runtime::{MultiAddress, Perbill, Permill};
#[cfg(not(feature = "runtime-benchmarks"))]
use xcm_config::XcmRouter;
use xcm_config::{
	FellowshipLocation, GovernanceLocation, TreasuryAccount, XcmOriginToTransactDispatchOrigin,
};

#[cfg(any(feature = "std", test))]
pub use sp_runtime::BuildStorage;

use kusama_runtime_constants::{
	currency::EXISTENTIAL_DEPOSIT,
	system_parachain::{ASSET_HUB_ID, BRIDGE_HUB_ID},
};
use polkadot_runtime_common::{BlockHashCount, SlowAdjustingFeeUpdate};

use weights::{BlockExecutionWeight, ExtrinsicBaseWeight, RocksDbWeight};

use parachains_common::{
	impls::DealWithFees, AccountId, Balance, BlockNumber, Hash, Header, Nonce, Signature,
};
<<<<<<< HEAD

use polkadot_runtime_common::prod_or_fast;
=======
pub use system_parachains_constants::SLOT_DURATION;
>>>>>>> ba359a4a
use system_parachains_constants::{
	kusama::{consensus::*, currency::*, fee::WeightToFee},
	AVERAGE_ON_INITIALIZE_RATIO, HOURS, MAXIMUM_BLOCK_WEIGHT, NORMAL_DISPATCH_RATIO,
};

// XCM Imports
use xcm::prelude::*;

#[cfg(feature = "runtime-benchmarks")]
use benchmark_helpers::DoNothingRouter;

/// The address format for describing accounts.
pub type Address = MultiAddress<AccountId, ()>;

/// Block type as expected by this runtime.
pub type Block = generic::Block<Header, UncheckedExtrinsic>;

/// A Block signed with a Justification
pub type SignedBlock = generic::SignedBlock<Block>;

/// BlockId type as expected by this runtime.
pub type BlockId = generic::BlockId<Block>;

/// The SignedExtension to the basic transaction logic.
pub type SignedExtra = (
	frame_system::CheckNonZeroSender<Runtime>,
	frame_system::CheckSpecVersion<Runtime>,
	frame_system::CheckTxVersion<Runtime>,
	frame_system::CheckGenesis<Runtime>,
	frame_system::CheckEra<Runtime>,
	frame_system::CheckNonce<Runtime>,
	frame_system::CheckWeight<Runtime>,
	pallet_transaction_payment::ChargeTransactionPayment<Runtime>,
	BridgeRejectObsoleteHeadersAndMessages,
	bridge_to_polkadot_config::RefundBridgeHubPolkadotMessages,
);

bridge_runtime_common::generate_bridge_reject_obsolete_headers_and_messages! {
	RuntimeCall, AccountId,
	// Grandpa
	BridgePolkadotGrandpa,
	// Parachains
	BridgePolkadotParachains,
	// Messages
	BridgePolkadotMessages
}

/// Unchecked extrinsic type as expected by this runtime.
pub type UncheckedExtrinsic =
	generic::UncheckedExtrinsic<Address, RuntimeCall, Signature, SignedExtra>;

/// Migrations to apply on runtime upgrade.
pub type Migrations = (
	// unreleased
	cumulus_pallet_xcmp_queue::migration::v4::MigrationToV4<Runtime>,
	// permanent
	pallet_xcm::migration::MigrateToLatestXcmVersion<Runtime>,
<<<<<<< HEAD
	snowbridge_pallet_system::migration::v0::InitializeOnUpgrade<
		Runtime,
		ConstU32<BRIDGE_HUB_ID>,
		ConstU32<ASSET_HUB_ID>,
	>,
=======
>>>>>>> ba359a4a
);

/// Executive: handles dispatch to the various modules.
pub type Executive = frame_executive::Executive<
	Runtime,
	Block,
	frame_system::ChainContext<Runtime>,
	Runtime,
	AllPalletsWithSystem,
	Migrations,
>;

impl_opaque_keys! {
	pub struct SessionKeys {
		pub aura: Aura,
	}
}

#[sp_version::runtime_version]
pub const VERSION: RuntimeVersion = RuntimeVersion {
	spec_name: create_runtime_str!("bridge-hub-kusama"),
	impl_name: create_runtime_str!("bridge-hub-kusama"),
	authoring_version: 1,
	spec_version: 1_002_000,
	impl_version: 0,
	apis: RUNTIME_API_VERSIONS,
	transaction_version: 4,
	state_version: 1,
};

/// The version information used to identify this runtime when compiled natively.
#[cfg(feature = "std")]
pub fn native_version() -> NativeVersion {
	NativeVersion { runtime_version: VERSION, can_author_with: Default::default() }
}

parameter_types! {
	pub const Version: RuntimeVersion = VERSION;
	pub RuntimeBlockLength: BlockLength =
		BlockLength::max_with_normal_ratio(5 * 1024 * 1024, NORMAL_DISPATCH_RATIO);
	pub RuntimeBlockWeights: BlockWeights = BlockWeights::builder()
		.base_block(BlockExecutionWeight::get())
		.for_class(DispatchClass::all(), |weights| {
			weights.base_extrinsic = ExtrinsicBaseWeight::get();
		})
		.for_class(DispatchClass::Normal, |weights| {
			weights.max_total = Some(NORMAL_DISPATCH_RATIO * MAXIMUM_BLOCK_WEIGHT);
		})
		.for_class(DispatchClass::Operational, |weights| {
			weights.max_total = Some(MAXIMUM_BLOCK_WEIGHT);
			// Operational transactions have some extra reserved space, so that they
			// are included even if block reached `MAXIMUM_BLOCK_WEIGHT`.
			weights.reserved = Some(
				MAXIMUM_BLOCK_WEIGHT - NORMAL_DISPATCH_RATIO * MAXIMUM_BLOCK_WEIGHT
			);
		})
		.avg_block_initialization(AVERAGE_ON_INITIALIZE_RATIO)
		.build_or_panic();
	pub const SS58Prefix: u8 = 2;
}

// Configure FRAME pallets to include in runtime.

impl frame_system::Config for Runtime {
	/// The identifier used to distinguish between accounts.
	type AccountId = AccountId;
	/// The aggregated dispatch type that is available for extrinsics.
	type RuntimeCall = RuntimeCall;
	/// The lookup mechanism to get account ID from whatever is passed in dispatchers.
	type Lookup = AccountIdLookup<AccountId, ()>;
	/// The index type for storing how many extrinsics an account has signed.
	type Nonce = Nonce;
	/// The type for hashing blocks and tries.
	type Hash = Hash;
	/// The hashing algorithm used.
	type Hashing = BlakeTwo256;
	/// The block type.
	type Block = Block;
	/// The ubiquitous event type.
	type RuntimeEvent = RuntimeEvent;
	type RuntimeTask = RuntimeTask;
	/// The ubiquitous origin type.
	type RuntimeOrigin = RuntimeOrigin;
	/// Maximum number of block number to block hash mappings to keep (oldest pruned first).
	type BlockHashCount = BlockHashCount;
	/// Runtime version.
	type Version = Version;
	/// Converts a module to an index of this module in the runtime.
	type PalletInfo = PalletInfo;
	/// The data to be stored in an account.
	type AccountData = pallet_balances::AccountData<Balance>;
	/// What to do if a new account is created.
	type OnNewAccount = ();
	/// What to do if an account is fully reaped from the system.
	type OnKilledAccount = ();
	/// The weight of database operations that the runtime can invoke.
	type DbWeight = RocksDbWeight;
	/// The basic call filter to use in dispatchable.
	type BaseCallFilter = Everything;
	/// Weight information for the extrinsics of this pallet.
	type SystemWeightInfo = weights::frame_system::WeightInfo<Runtime>;
	/// Block & extrinsics weights: base values and limits.
	type BlockWeights = RuntimeBlockWeights;
	/// The maximum length of a block (in bytes).
	type BlockLength = RuntimeBlockLength;
	type SS58Prefix = SS58Prefix;
	/// The action to take on a Runtime Upgrade
	type OnSetCode = cumulus_pallet_parachain_system::ParachainSetCode<Self>;
	type MaxConsumers = ConstU32<16>;
}

impl pallet_timestamp::Config for Runtime {
	/// A timestamp: milliseconds since the unix epoch.
	type Moment = u64;
	type OnTimestampSet = Aura;
	type MinimumPeriod = ConstU64<{ SLOT_DURATION / 2 }>;
	type WeightInfo = weights::pallet_timestamp::WeightInfo<Runtime>;
}

impl pallet_authorship::Config for Runtime {
	type FindAuthor = pallet_session::FindAccountFromAuthorIndex<Self, Aura>;
	type EventHandler = (CollatorSelection,);
}

parameter_types! {
	pub const ExistentialDeposit: Balance = SYSTEM_PARA_EXISTENTIAL_DEPOSIT;
}

impl pallet_balances::Config for Runtime {
	/// The type for recording an account's balance.
	type Balance = Balance;
	type DustRemoval = ();
	/// The ubiquitous event type.
	type RuntimeEvent = RuntimeEvent;
	type ExistentialDeposit = ExistentialDeposit;
	type AccountStore = System;
	type WeightInfo = weights::pallet_balances::WeightInfo<Runtime>;
	type MaxLocks = ConstU32<50>;
	type MaxReserves = ConstU32<50>;
	type ReserveIdentifier = [u8; 8];
	type RuntimeHoldReason = RuntimeHoldReason;
	type RuntimeFreezeReason = RuntimeFreezeReason;
	type FreezeIdentifier = ();
	type MaxFreezes = ConstU32<0>;
}

parameter_types! {
	/// Relay Chain `TransactionByteFee` / 10
	pub const TransactionByteFee: Balance = system_parachains_constants::kusama::fee::TRANSACTION_BYTE_FEE;
}

impl pallet_transaction_payment::Config for Runtime {
	type RuntimeEvent = RuntimeEvent;
	type OnChargeTransaction =
		pallet_transaction_payment::CurrencyAdapter<Balances, DealWithFees<Runtime>>;
	type OperationalFeeMultiplier = ConstU8<5>;
	type WeightToFee = WeightToFee;
	type LengthToFee = ConstantMultiplier<Balance, TransactionByteFee>;
	type FeeMultiplierUpdate = SlowAdjustingFeeUpdate<Self>;
}

parameter_types! {
	pub const ReservedXcmpWeight: Weight = MAXIMUM_BLOCK_WEIGHT.saturating_div(4);
	pub const ReservedDmpWeight: Weight = MAXIMUM_BLOCK_WEIGHT.saturating_div(4);
	pub const RelayOrigin: AggregateMessageOrigin = AggregateMessageOrigin::Parent;
}

impl cumulus_pallet_parachain_system::Config for Runtime {
	type RuntimeEvent = RuntimeEvent;
	type OnSystemEvent = ();
	type SelfParaId = parachain_info::Pallet<Runtime>;
	type OutboundXcmpMessageSource = XcmpQueue;
	type DmpQueue = frame_support::traits::EnqueueWithOrigin<MessageQueue, RelayOrigin>;
	type ReservedDmpWeight = ReservedDmpWeight;
	type XcmpMessageHandler = XcmpQueue;
	type ReservedXcmpWeight = ReservedXcmpWeight;
	type CheckAssociatedRelayNumber = RelayNumberStrictlyIncreases;
	type ConsensusHook = cumulus_pallet_aura_ext::FixedVelocityConsensusHook<
		Runtime,
		RELAY_CHAIN_SLOT_DURATION_MILLIS,
		BLOCK_PROCESSING_VELOCITY,
		UNINCLUDED_SEGMENT_CAPACITY,
	>;
	type WeightInfo = weights::cumulus_pallet_parachain_system::WeightInfo<Runtime>;
}

impl parachain_info::Config for Runtime {}

parameter_types! {
	/// Amount of weight that can be spent per block to service messages. This was increased
	/// from 35% to 60% of the max block weight to accommodate the Ethereum beacon light client
	/// extrinsics. The force_checkpoint and submit extrinsics (for submit, optionally) includes
	/// the sync committee's pubkeys (512 x 48 bytes)
	pub MessageQueueServiceWeight: Weight = Perbill::from_percent(60) * RuntimeBlockWeights::get().max_block;
}

impl pallet_message_queue::Config for Runtime {
	type RuntimeEvent = RuntimeEvent;
	type WeightInfo = weights::pallet_message_queue::WeightInfo<Runtime>;
	// Use the NoopMessageProcessor exclusively for benchmarks, not for tests with the
	// runtime-benchmarks feature as tests require the BridgeHubMessageRouter to process messages.
	// The "test" feature flag doesn't work, hence the reliance on the "std" feature, which is
	// enabled during tests.
	#[cfg(all(not(feature = "std"), feature = "runtime-benchmarks"))]
	type MessageProcessor =
		pallet_message_queue::mock_helpers::NoopMessageProcessor<AggregateMessageOrigin>;
	#[cfg(not(all(not(feature = "std"), feature = "runtime-benchmarks")))]
	type MessageProcessor = bridge_hub_common::BridgeHubMessageRouter<
		xcm_builder::ProcessXcmMessage<
			AggregateMessageOrigin,
			xcm_executor::XcmExecutor<xcm_config::XcmConfig>,
			RuntimeCall,
		>,
		EthereumOutboundQueue,
	>;
	type Size = u32;
	// The XCMP queue pallet is only ever able to handle the `Sibling(ParaId)` origin:
	type QueueChangeHandler = NarrowOriginToSibling<XcmpQueue>;
	type QueuePausedQuery = NarrowOriginToSibling<XcmpQueue>;
	type HeapSize = sp_core::ConstU32<{ 64 * 1024 }>;
	type MaxStale = sp_core::ConstU32<8>;
	type ServiceWeight = MessageQueueServiceWeight;
}

impl cumulus_pallet_aura_ext::Config for Runtime {}

parameter_types! {
	// Fellows pluralistic body.
	pub const FellowsBodyId: BodyId = BodyId::Technical;
	/// The asset ID for the asset that we use to pay for message delivery fees.
	pub FeeAssetId: AssetId = AssetId(xcm_config::KsmRelayLocation::get());
	/// The base fee for the message delivery fees.
	pub const ToSiblingBaseDeliveryFee: u128 = CENTS.saturating_mul(3);
	pub const ToParentBaseDeliveryFee: u128 = CENTS.saturating_mul(3);
}

/// Privileged origin that represents Root or Fellows pluralistic body.
pub type RootOrFellows = EitherOfDiverse<
	EnsureRoot<AccountId>,
	EnsureXcm<IsVoiceOfBody<FellowshipLocation, FellowsBodyId>>,
>;

pub type PriceForSiblingParachainDelivery = polkadot_runtime_common::xcm_sender::ExponentialPrice<
	FeeAssetId,
	ToSiblingBaseDeliveryFee,
	TransactionByteFee,
	XcmpQueue,
>;
pub type PriceForParentDelivery = polkadot_runtime_common::xcm_sender::ExponentialPrice<
	FeeAssetId,
	ToParentBaseDeliveryFee,
	TransactionByteFee,
	ParachainSystem,
>;

impl cumulus_pallet_xcmp_queue::Config for Runtime {
	type RuntimeEvent = RuntimeEvent;
	type ChannelInfo = ParachainSystem;
	type VersionWrapper = PolkadotXcm;
	// Enqueue XCMP messages from siblings for later processing.
	type XcmpQueue = TransformOrigin<MessageQueue, AggregateMessageOrigin, ParaId, ParaIdToSibling>;
	type MaxInboundSuspended = sp_core::ConstU32<1_000>;
	type ControllerOrigin = RootOrFellows;
	type ControllerOriginConverter = XcmOriginToTransactDispatchOrigin;
	type WeightInfo = weights::cumulus_pallet_xcmp_queue::WeightInfo<Runtime>;
	type PriceForSiblingDelivery = PriceForSiblingParachainDelivery;
}

// TODO: remove dmp with 1.3.0 (https://github.com/polkadot-fellows/runtimes/issues/186)
impl cumulus_pallet_dmp_queue::Config for Runtime {
	type WeightInfo = weights::cumulus_pallet_dmp_queue::WeightInfo<Runtime>;
	type RuntimeEvent = RuntimeEvent;
	type DmpSink = frame_support::traits::EnqueueWithOrigin<MessageQueue, RelayOrigin>;
}

pub const PERIOD: u32 = 6 * HOURS;
pub const OFFSET: u32 = 0;

impl pallet_session::Config for Runtime {
	type RuntimeEvent = RuntimeEvent;
	type ValidatorId = <Self as frame_system::Config>::AccountId;
	// we don't have stash and controller, thus we don't need the convert as well.
	type ValidatorIdOf = pallet_collator_selection::IdentityCollator;
	type ShouldEndSession = pallet_session::PeriodicSessions<ConstU32<PERIOD>, ConstU32<OFFSET>>;
	type NextSessionRotation = pallet_session::PeriodicSessions<ConstU32<PERIOD>, ConstU32<OFFSET>>;
	type SessionManager = CollatorSelection;
	// Essentially just Aura, but let's be pedantic.
	type SessionHandler = <SessionKeys as sp_runtime::traits::OpaqueKeys>::KeyTypeIdProviders;
	type Keys = SessionKeys;
	type WeightInfo = weights::pallet_session::WeightInfo<Runtime>;
}

impl pallet_aura::Config for Runtime {
	type AuthorityId = AuraId;
	type DisabledValidators = ();
	type MaxAuthorities = ConstU32<100_000>;
	type AllowMultipleBlocksPerSlot = ConstBool<false>;
	#[cfg(feature = "experimental")]
	type SlotDuration = pallet_aura::MinimumPeriodTimesTwo<Self>;
}

parameter_types! {
	pub const PotId: PalletId = PalletId(*b"PotStake");
	pub const SessionLength: BlockNumber = 6 * HOURS;
	// StakingAdmin pluralistic body.
	pub const StakingAdminBodyId: BodyId = BodyId::Defense;
}

/// We allow Root and the `StakingAdmin` to execute privileged collator selection operations.
pub type CollatorSelectionUpdateOrigin = EitherOfDiverse<
	EnsureRoot<AccountId>,
	EnsureXcm<IsVoiceOfBody<GovernanceLocation, StakingAdminBodyId>>,
>;

impl pallet_collator_selection::Config for Runtime {
	type RuntimeEvent = RuntimeEvent;
	type Currency = Balances;
	type UpdateOrigin = CollatorSelectionUpdateOrigin;
	type PotId = PotId;
	type MaxCandidates = ConstU32<100>;
	type MinEligibleCollators = ConstU32<4>;
	type MaxInvulnerables = ConstU32<20>;
	// should be a multiple of session or things will get inconsistent
	type KickThreshold = ConstU32<PERIOD>;
	type ValidatorId = <Self as frame_system::Config>::AccountId;
	type ValidatorIdOf = pallet_collator_selection::IdentityCollator;
	type ValidatorRegistration = Session;
	type WeightInfo = weights::pallet_collator_selection::WeightInfo<Runtime>;
}

parameter_types! {
	// One storage item; key size is 32; value is size 4+4+16+32 bytes = 56 bytes.
	pub const DepositBase: Balance = system_para_deposit(1, 88);
	// Additional storage item size of 32 bytes.
	pub const DepositFactor: Balance = system_para_deposit(0, 32);
}

impl pallet_multisig::Config for Runtime {
	type RuntimeEvent = RuntimeEvent;
	type RuntimeCall = RuntimeCall;
	type Currency = Balances;
	type DepositBase = DepositBase;
	type DepositFactor = DepositFactor;
	type MaxSignatories = ConstU32<100>;
	type WeightInfo = weights::pallet_multisig::WeightInfo<Runtime>;
}

impl pallet_utility::Config for Runtime {
	type RuntimeEvent = RuntimeEvent;
	type RuntimeCall = RuntimeCall;
	type PalletsOrigin = OriginCaller;
	type WeightInfo = weights::pallet_utility::WeightInfo<Runtime>;
}

// Ethereum Bridge
parameter_types! {
	pub storage EthereumGatewayAddress: H160 = H160(hex_literal::hex!("EDa338E4dC46038493b885327842fD3E301CaB39"));
}

parameter_types! {
	pub const CreateAssetCall: [u8;2] = [53, 0];
	pub const CreateAssetDeposit: u128 = (UNITS / 10) + EXISTENTIAL_DEPOSIT;
	pub const InboundQueuePalletInstance: u8 = system_parachains_constants::kusama::snowbridge::INBOUND_QUEUE_PALLET_INDEX;
	pub Parameters: PricingParameters<u128> = PricingParameters {
		exchange_rate: FixedU128::from_rational(1, 400),
		fee_per_gas: gwei(20),
		rewards: Rewards { local: 1 * UNITS, remote: meth(1) }
	};
}

#[cfg(feature = "runtime-benchmarks")]
pub mod benchmark_helpers {
	use crate::{EthereumBeaconClient, Runtime, RuntimeOrigin};
	use codec::Encode;
	use snowbridge_beacon_primitives::CompactExecutionHeader;
	use snowbridge_pallet_inbound_queue::BenchmarkHelper;
	use sp_core::H256;
	use xcm::latest::{Assets, Location, SendError, SendResult, SendXcm, Xcm, XcmHash};

	impl<T: snowbridge_pallet_ethereum_client::Config> BenchmarkHelper<T> for Runtime {
		fn initialize_storage(block_hash: H256, header: CompactExecutionHeader) {
			EthereumBeaconClient::store_execution_header(block_hash, header, 0, H256::default())
		}
	}

	pub struct DoNothingRouter;
	impl SendXcm for DoNothingRouter {
		type Ticket = Xcm<()>;

		fn validate(
			_dest: &mut Option<Location>,
			xcm: &mut Option<Xcm<()>>,
		) -> SendResult<Self::Ticket> {
			Ok((xcm.clone().unwrap(), Assets::new()))
		}
		fn deliver(xcm: Xcm<()>) -> Result<XcmHash, SendError> {
			let hash = xcm.using_encoded(sp_io::hashing::blake2_256);
			Ok(hash)
		}
	}

	impl snowbridge_pallet_system::BenchmarkHelper<RuntimeOrigin> for () {
		fn make_xcm_origin(location: Location) -> RuntimeOrigin {
			RuntimeOrigin::from(pallet_xcm::Origin::Xcm(location))
		}
	}
}

impl snowbridge_pallet_inbound_queue::Config for Runtime {
	type RuntimeEvent = RuntimeEvent;
	type Verifier = snowbridge_pallet_ethereum_client::Pallet<Runtime>;
	type Token = Balances;
	#[cfg(not(feature = "runtime-benchmarks"))]
	type XcmSender = XcmRouter;
	#[cfg(feature = "runtime-benchmarks")]
	type XcmSender = DoNothingRouter;
	type ChannelLookup = EthereumSystem;
	type GatewayAddress = EthereumGatewayAddress;
	#[cfg(feature = "runtime-benchmarks")]
	type Helper = Runtime;
	type MessageConverter = MessageToXcm<
		CreateAssetCall,
		CreateAssetDeposit,
		InboundQueuePalletInstance,
		AccountId,
		Balance,
	>;
	type WeightToFee = WeightToFee;
	type LengthToFee = ConstantMultiplier<Balance, TransactionByteFee>;
	type MaxMessageSize = ConstU32<2048>;
	type WeightInfo = weights::snowbridge_pallet_inbound_queue::WeightInfo<Runtime>;
	type PricingParameters = EthereumSystem;
	type AssetTransactor = <xcm_config::XcmConfig as xcm_executor::Config>::AssetTransactor;
}

impl snowbridge_pallet_outbound_queue::Config for Runtime {
	type RuntimeEvent = RuntimeEvent;
	type Hashing = Keccak256;
	type MessageQueue = MessageQueue;
	type Decimals = ConstU8<12>;
	type MaxMessagePayloadSize = ConstU32<2048>;
	type MaxMessagesPerBlock = ConstU32<32>;
	type GasMeter = snowbridge_core::outbound::ConstantGasMeter;
	type Balance = Balance;
	type WeightToFee = WeightToFee;
	type WeightInfo = weights::snowbridge_pallet_outbound_queue::WeightInfo<Runtime>;
	type PricingParameters = EthereumSystem;
	type Channels = EthereumSystem;
}

#[cfg(any(feature = "std", feature = "fast-runtime", feature = "runtime-benchmarks", test))]
parameter_types! {
	pub const ChainForkVersions: ForkVersions = ForkVersions {
		genesis: Fork {
			version: [0, 0, 0, 0], // 0x00000000
			epoch: 0,
		},
		altair: Fork {
			version: [1, 0, 0, 0], // 0x01000000
			epoch: 0,
		},
		bellatrix: Fork {
			version: [2, 0, 0, 0], // 0x02000000
			epoch: 0,
		},
		capella: Fork {
			version: [3, 0, 0, 0], // 0x03000000
			epoch: 0,
		},
		deneb: Fork {
			version: [4, 0, 0, 0], // 0x04000000
			epoch: 0,
		}
	};
}

#[cfg(not(any(feature = "std", feature = "fast-runtime", feature = "runtime-benchmarks", test)))]
parameter_types! {
	pub const ChainForkVersions: ForkVersions = ForkVersions {
		genesis: Fork {
			version: [0, 0, 0, 0], // 0x00000000
			epoch: 0,
		},
		altair: Fork {
			version: [1, 0, 0, 0], // 0x01000000
			epoch: 74240,
		},
		bellatrix: Fork {
			version: [2, 0, 0, 0], // 0x02000000
			epoch: 144896,
		},
		capella: Fork {
			version: [3, 0, 0, 0], // 0x03000000
			epoch: 194048,
		},
		deneb: Fork {
			version: [4, 0, 0, 0], // 0x04000000
			epoch: 269568,
		},
	};
}

parameter_types! {
	pub const MaxExecutionHeadersToKeep: u32 = prod_or_fast!(8192 * 2, 1000);
}

impl snowbridge_pallet_ethereum_client::Config for Runtime {
	type RuntimeEvent = RuntimeEvent;
	type ForkVersions = ChainForkVersions;
	type MaxExecutionHeadersToKeep = MaxExecutionHeadersToKeep;
	type WeightInfo = weights::snowbridge_pallet_ethereum_client::WeightInfo<Runtime>;
}

impl snowbridge_pallet_system::Config for Runtime {
	type RuntimeEvent = RuntimeEvent;
	type OutboundQueue = EthereumOutboundQueue;
	type SiblingOrigin = EnsureXcm<AllowSiblingsOnly>;
	type AgentIdOf = snowbridge_core::AgentIdOf;
	type TreasuryAccount = TreasuryAccount;
	type Token = Balances;
	type WeightInfo = weights::snowbridge_pallet_system::WeightInfo<Runtime>;
	#[cfg(feature = "runtime-benchmarks")]
	type Helper = ();
	type DefaultPricingParameters = Parameters;
	type InboundDeliveryCost = EthereumInboundQueue;
}

// Create the runtime by composing the FRAME pallets that were previously configured.
construct_runtime!(
	pub enum Runtime
	{
		// System support stuff.
		System: frame_system = 0,
		ParachainSystem: cumulus_pallet_parachain_system = 1,
		Timestamp: pallet_timestamp = 2,
		ParachainInfo: parachain_info = 3,

		// Monetary stuff.
		Balances: pallet_balances = 10,
		TransactionPayment: pallet_transaction_payment = 11,

		// Collator support. The order of these 4 are important and shall not change.
		Authorship: pallet_authorship = 20,
		CollatorSelection: pallet_collator_selection = 21,
		Session: pallet_session = 22,
		Aura: pallet_aura = 23,
		AuraExt: cumulus_pallet_aura_ext = 24,

		// XCM helpers.
		XcmpQueue: cumulus_pallet_xcmp_queue = 30,
		PolkadotXcm: pallet_xcm = 31,
		CumulusXcm: cumulus_pallet_xcm = 32,
		// TODO: remove dmp with 1.3.0 (https://github.com/polkadot-fellows/runtimes/issues/186)
		// Temporary to migrate the remaining DMP messages:
		DmpQueue: cumulus_pallet_dmp_queue = 33,

		// Handy utilities.
		Utility: pallet_utility = 40,
		Multisig: pallet_multisig = 41,

		// Pallets that may be used by all bridges.
		BridgeRelayers: pallet_bridge_relayers = 50,

		// Polkadot bridge pallets.
		BridgePolkadotGrandpa: pallet_bridge_grandpa::<Instance1> = 51,
		BridgePolkadotParachains: pallet_bridge_parachains::<Instance1> = 52,
		BridgePolkadotMessages: pallet_bridge_messages::<Instance1> = 53,
		XcmOverBridgeHubPolkadot: pallet_xcm_bridge_hub::<Instance1> = 54,

		// Ethereum bridge pallets.
		EthereumInboundQueue: snowbridge_pallet_inbound_queue = 80,
		EthereumOutboundQueue: snowbridge_pallet_outbound_queue = 81,
		EthereumBeaconClient: snowbridge_pallet_ethereum_client = 82,
		EthereumSystem: snowbridge_pallet_system = 83,

		// Message Queue. Importantly, it is registered after Snowbridge pallets
		// so that messages are processed after the `on_initialize` hooks of bridging pallets.
		MessageQueue: pallet_message_queue = 175,
	}
);

#[cfg(feature = "runtime-benchmarks")]
mod benches {
	frame_benchmarking::define_benchmarks!(
		[frame_system, SystemBench::<Runtime>]
		[pallet_balances, Balances]
		[pallet_message_queue, MessageQueue]
		[pallet_multisig, Multisig]
		[pallet_session, SessionBench::<Runtime>]
		[pallet_utility, Utility]
		[pallet_timestamp, Timestamp]
		[pallet_collator_selection, CollatorSelection]
		[cumulus_pallet_parachain_system, ParachainSystem]
		[cumulus_pallet_xcmp_queue, XcmpQueue]
		[cumulus_pallet_dmp_queue, DmpQueue]
		// XCM
		[pallet_xcm, PalletXcmExtrinsiscsBenchmark::<Runtime>]
		// NOTE: Make sure you point to the individual modules below.
		[pallet_xcm_benchmarks::fungible, XcmBalances]
		[pallet_xcm_benchmarks::generic, XcmGeneric]
		// Shared bridge pallets
		[pallet_bridge_relayers, BridgeRelayersBench::<Runtime>]
		// Polkadot bridge pallets.
		[pallet_bridge_grandpa, PolkadotFinality]
		[pallet_bridge_parachains, PolkadotParachains]
		[pallet_bridge_messages, PolkadotMessages]
		// Ethereum Bridge
		[snowbridge_pallet_inbound_queue, EthereumInboundQueue]
		[snowbridge_pallet_outbound_queue, EthereumOutboundQueue]
		[snowbridge_pallet_system, EthereumSystem]
		[snowbridge_pallet_ethereum_client, EthereumBeaconClient]
	);
}

impl_runtime_apis! {
	impl sp_consensus_aura::AuraApi<Block, AuraId> for Runtime {
		fn slot_duration() -> sp_consensus_aura::SlotDuration {
			sp_consensus_aura::SlotDuration::from_millis(Aura::slot_duration())
		}

		fn authorities() -> Vec<AuraId> {
			Aura::authorities().into_inner()
		}
	}

	impl sp_api::Core<Block> for Runtime {
		fn version() -> RuntimeVersion {
			VERSION
		}

		fn execute_block(block: Block) {
			Executive::execute_block(block)
		}

		fn initialize_block(header: &<Block as BlockT>::Header) {
			Executive::initialize_block(header)
		}
	}

	impl sp_api::Metadata<Block> for Runtime {
		fn metadata() -> OpaqueMetadata {
			OpaqueMetadata::new(Runtime::metadata().into())
		}

		fn metadata_at_version(version: u32) -> Option<OpaqueMetadata> {
			Runtime::metadata_at_version(version)
		}

		fn metadata_versions() -> sp_std::vec::Vec<u32> {
			Runtime::metadata_versions()
		}
	}

	impl sp_block_builder::BlockBuilder<Block> for Runtime {
		fn apply_extrinsic(extrinsic: <Block as BlockT>::Extrinsic) -> ApplyExtrinsicResult {
			Executive::apply_extrinsic(extrinsic)
		}

		fn finalize_block() -> <Block as BlockT>::Header {
			Executive::finalize_block()
		}

		fn inherent_extrinsics(data: sp_inherents::InherentData) -> Vec<<Block as BlockT>::Extrinsic> {
			data.create_extrinsics()
		}

		fn check_inherents(
			block: Block,
			data: sp_inherents::InherentData,
		) -> sp_inherents::CheckInherentsResult {
			data.check_extrinsics(&block)
		}
	}

	impl sp_transaction_pool::runtime_api::TaggedTransactionQueue<Block> for Runtime {
		fn validate_transaction(
			source: TransactionSource,
			tx: <Block as BlockT>::Extrinsic,
			block_hash: <Block as BlockT>::Hash,
		) -> TransactionValidity {
			Executive::validate_transaction(source, tx, block_hash)
		}
	}

	impl sp_offchain::OffchainWorkerApi<Block> for Runtime {
		fn offchain_worker(header: &<Block as BlockT>::Header) {
			Executive::offchain_worker(header)
		}
	}

	impl sp_session::SessionKeys<Block> for Runtime {
		fn generate_session_keys(seed: Option<Vec<u8>>) -> Vec<u8> {
			SessionKeys::generate(seed)
		}

		fn decode_session_keys(
			encoded: Vec<u8>,
		) -> Option<Vec<(Vec<u8>, KeyTypeId)>> {
			SessionKeys::decode_into_raw_public_keys(&encoded)
		}
	}

	impl frame_system_rpc_runtime_api::AccountNonceApi<Block, AccountId, Nonce> for Runtime {
		fn account_nonce(account: AccountId) -> Nonce {
			System::account_nonce(account)
		}
	}

	impl pallet_transaction_payment_rpc_runtime_api::TransactionPaymentApi<Block, Balance> for Runtime {
		fn query_info(
			uxt: <Block as BlockT>::Extrinsic,
			len: u32,
		) -> pallet_transaction_payment_rpc_runtime_api::RuntimeDispatchInfo<Balance> {
			TransactionPayment::query_info(uxt, len)
		}
		fn query_fee_details(
			uxt: <Block as BlockT>::Extrinsic,
			len: u32,
		) -> pallet_transaction_payment::FeeDetails<Balance> {
			TransactionPayment::query_fee_details(uxt, len)
		}
		fn query_weight_to_fee(weight: Weight) -> Balance {
			TransactionPayment::weight_to_fee(weight)
		}
		fn query_length_to_fee(length: u32) -> Balance {
			TransactionPayment::length_to_fee(length)
		}
	}

	impl pallet_transaction_payment_rpc_runtime_api::TransactionPaymentCallApi<Block, Balance, RuntimeCall>
		for Runtime
	{
		fn query_call_info(
			call: RuntimeCall,
			len: u32,
		) -> pallet_transaction_payment::RuntimeDispatchInfo<Balance> {
			TransactionPayment::query_call_info(call, len)
		}
		fn query_call_fee_details(
			call: RuntimeCall,
			len: u32,
		) -> pallet_transaction_payment::FeeDetails<Balance> {
			TransactionPayment::query_call_fee_details(call, len)
		}
		fn query_weight_to_fee(weight: Weight) -> Balance {
			TransactionPayment::weight_to_fee(weight)
		}
		fn query_length_to_fee(length: u32) -> Balance {
			TransactionPayment::length_to_fee(length)
		}
	}

	impl cumulus_primitives_core::CollectCollationInfo<Block> for Runtime {
		fn collect_collation_info(header: &<Block as BlockT>::Header) -> cumulus_primitives_core::CollationInfo {
			ParachainSystem::collect_collation_info(header)
		}
	}

	impl sp_genesis_builder::GenesisBuilder<Block> for Runtime {
		fn create_default_config() -> Vec<u8> {
			create_default_config::<RuntimeGenesisConfig>()
		}

		fn build_config(config: Vec<u8>) -> sp_genesis_builder::Result {
			build_config::<RuntimeGenesisConfig>(config)
		}
	}

	impl bp_polkadot::PolkadotFinalityApi<Block> for Runtime {
		fn best_finalized() -> Option<bp_runtime::HeaderId<bp_polkadot::Hash, bp_polkadot::BlockNumber>> {
			BridgePolkadotGrandpa::best_finalized()
		}

		fn synced_headers_grandpa_info(
		) -> Vec<bp_header_chain::StoredHeaderGrandpaInfo<bp_polkadot::Header>> {
			BridgePolkadotGrandpa::synced_headers_grandpa_info()
		}
	}

	impl bp_bridge_hub_polkadot::BridgeHubPolkadotFinalityApi<Block> for Runtime {
		fn best_finalized() -> Option<bp_runtime::HeaderId<bp_bridge_hub_polkadot::Hash, bp_bridge_hub_polkadot::BlockNumber>> {
			BridgePolkadotParachains::best_parachain_head_id::<
				bp_bridge_hub_polkadot::BridgeHubPolkadot
			>().unwrap_or(None)
		}
	}

	impl bp_bridge_hub_polkadot::FromBridgeHubPolkadotInboundLaneApi<Block> for Runtime {
		fn message_details(
			lane: bp_messages::LaneId,
			messages: Vec<(bp_messages::MessagePayload, bp_messages::OutboundMessageDetails)>,
		) -> Vec<bp_messages::InboundMessageDetails> {
			bridge_runtime_common::messages_api::inbound_message_details::<
				Runtime,
				bridge_to_polkadot_config::WithBridgeHubPolkadotMessagesInstance,
			>(lane, messages)
		}
	}

	impl bp_bridge_hub_polkadot::ToBridgeHubPolkadotOutboundLaneApi<Block> for Runtime {
		fn message_details(
			lane: bp_messages::LaneId,
			begin: bp_messages::MessageNonce,
			end: bp_messages::MessageNonce,
		) -> Vec<bp_messages::OutboundMessageDetails> {
			bridge_runtime_common::messages_api::outbound_message_details::<
				Runtime,
				bridge_to_polkadot_config::WithBridgeHubPolkadotMessagesInstance,
			>(lane, begin, end)
		}
	}

	impl snowbridge_outbound_queue_runtime_api::OutboundQueueApi<Block, Balance> for Runtime {
		fn prove_message(leaf_index: u64) -> Option<snowbridge_pallet_outbound_queue::MerkleProof> {
			snowbridge_pallet_outbound_queue::api::prove_message::<Runtime>(leaf_index)
		}

		fn calculate_fee(message: Message) -> Option<Balance> {
			snowbridge_pallet_outbound_queue::api::calculate_fee::<Runtime>(message)
		}
	}

	impl snowbridge_system_runtime_api::ControlApi<Block> for Runtime {
		fn agent_id(location: VersionedLocation) -> Option<AgentId> {
			snowbridge_pallet_system::api::agent_id::<Runtime>(location)
		}
	}

	#[cfg(feature = "try-runtime")]
	impl frame_try_runtime::TryRuntime<Block> for Runtime {
		fn on_runtime_upgrade(checks: frame_try_runtime::UpgradeCheckSelect) -> (Weight, Weight) {
			let weight = Executive::try_runtime_upgrade(checks).unwrap();
			(weight, RuntimeBlockWeights::get().max_block)
		}

		fn execute_block(
			block: Block,
			state_root_check: bool,
			signature_check: bool,
			select: frame_try_runtime::TryStateSelect,
		) -> Weight {
			// NOTE: intentional unwrap: we don't want to propagate the error backwards, and want to
			// have a backtrace here.
			Executive::try_execute_block(block, state_root_check, signature_check, select).unwrap()
		}
	}

	#[cfg(feature = "runtime-benchmarks")]
	impl frame_benchmarking::Benchmark<Block> for Runtime {
		fn benchmark_metadata(extra: bool) -> (
			Vec<frame_benchmarking::BenchmarkList>,
			Vec<frame_support::traits::StorageInfo>,
		) {
			use frame_benchmarking::{Benchmarking, BenchmarkList};
			use frame_support::traits::StorageInfoTrait;
			use pallet_xcm::benchmarking::Pallet as PalletXcmExtrinsiscsBenchmark;
			use frame_system_benchmarking::Pallet as SystemBench;
			use cumulus_pallet_session_benchmarking::Pallet as SessionBench;

			// This is defined once again in dispatch_benchmark, because list_benchmarks!
			// and add_benchmarks! are macros exported by define_benchmarks! macros and those types
			// are referenced in that call.
			type XcmBalances = pallet_xcm_benchmarks::fungible::Pallet::<Runtime>;
			type XcmGeneric = pallet_xcm_benchmarks::generic::Pallet::<Runtime>;

			use pallet_bridge_relayers::benchmarking::Pallet as BridgeRelayersBench;
			type PolkadotFinality = BridgePolkadotGrandpa;
			type PolkadotParachains = pallet_bridge_parachains::benchmarking::Pallet::<Runtime, bridge_to_polkadot_config::BridgeParachainPolkadotInstance>;
			type PolkadotMessages = pallet_bridge_messages::benchmarking::Pallet::<Runtime, bridge_to_polkadot_config::WithBridgeHubPolkadotMessagesInstance>;

			let mut list = Vec::<BenchmarkList>::new();
			list_benchmarks!(list, extra);

			let storage_info = AllPalletsWithSystem::storage_info();
			(list, storage_info)
		}

		fn dispatch_benchmark(
			config: frame_benchmarking::BenchmarkConfig
		) -> Result<Vec<frame_benchmarking::BenchmarkBatch>, sp_runtime::RuntimeString> {
			use frame_benchmarking::{Benchmarking, BenchmarkBatch, BenchmarkError};
			use sp_storage::TrackedStorageKey;

			use frame_system_benchmarking::Pallet as SystemBench;
			impl frame_system_benchmarking::Config for Runtime {
				fn setup_set_code_requirements(code: &sp_std::vec::Vec<u8>) -> Result<(), BenchmarkError> {
					ParachainSystem::initialize_for_set_code_benchmark(code.len() as u32);
					Ok(())
				}

				fn verify_set_code() {
					System::assert_last_event(cumulus_pallet_parachain_system::Event::<Runtime>::ValidationFunctionStored.into());
				}
			}

			use cumulus_pallet_session_benchmarking::Pallet as SessionBench;
			impl cumulus_pallet_session_benchmarking::Config for Runtime {}

			use xcm::latest::prelude::*;
			use xcm_config::KsmRelayLocation;

			parameter_types! {
				pub ExistentialDepositAsset: Option<Asset> = Some((
					KsmRelayLocation::get(),
					ExistentialDeposit::get()
				).into());
			}

			use pallet_xcm::benchmarking::Pallet as PalletXcmExtrinsiscsBenchmark;
			impl pallet_xcm::benchmarking::Config for Runtime {
				type DeliveryHelper = cumulus_primitives_utility::ToParentDeliveryHelper<
					xcm_config::XcmConfig,
					ExistentialDepositAsset,
					PriceForParentDelivery,
				>;

				fn reachable_dest() -> Option<Location> {
					Some(Parent.into())
				}

				fn teleportable_asset_and_dest() -> Option<(Asset, Location)> {
					// Relay/native token can be teleported between BH and Relay.
					Some((
						Asset {
							fun: Fungible(ExistentialDeposit::get()),
							id: AssetId(Parent.into())
						},
						Parent.into(),
					))
				}

				fn reserve_transferable_asset_and_dest() -> Option<(Asset, Location)> {
					// Reserve transfers are disabled on BH.
					None
				}

				fn set_up_complex_asset_transfer(
				) -> Option<(Assets, u32, Location, Box<dyn FnOnce()>)> {
					// BH only supports teleports to system parachain.
					// Relay/native token can be teleported between BH and Relay.
					let native_location = Parent.into();
					let dest = Parent.into();
					pallet_xcm::benchmarking::helpers::native_teleport_as_asset_transfer::<Runtime>(
						native_location,
						dest
					)
				}

<<<<<<< HEAD
=======
				fn get_asset() -> Asset {
					Asset {
						id: AssetId(Location::parent()),
						fun: Fungible(ExistentialDeposit::get()),
					}
				}
			}

>>>>>>> ba359a4a
			impl pallet_xcm_benchmarks::Config for Runtime {
				type XcmConfig = xcm_config::XcmConfig;
				type AccountIdConverter = xcm_config::LocationToAccountId;
				type DeliveryHelper = cumulus_primitives_utility::ToParentDeliveryHelper<
					xcm_config::XcmConfig,
					ExistentialDepositAsset,
					PriceForParentDelivery,
				>;
				fn valid_destination() -> Result<Location, BenchmarkError> {
					Ok(KsmRelayLocation::get())
				}
				fn worst_case_holding(_depositable_count: u32) -> Assets {
					// just concrete assets according to relay chain.
					let assets: Vec<Asset> = vec![
						Asset {
							id: AssetId(KsmRelayLocation::get()),
							fun: Fungible(1_000_000 * UNITS),
						}
					];
					assets.into()
				}
			}

			parameter_types! {
				pub const TrustedTeleporter: Option<(Location, Asset)> = Some((
					KsmRelayLocation::get(),
					Asset { fun: Fungible(UNITS), id: AssetId(KsmRelayLocation::get()) },
				));
				pub const CheckedAccount: Option<(AccountId, xcm_builder::MintLocation)> = None;
				pub const TrustedReserve: Option<(Location, Asset)> = None;
			}

			impl pallet_xcm_benchmarks::fungible::Config for Runtime {
				type TransactAsset = Balances;

				type CheckedAccount = CheckedAccount;
				type TrustedTeleporter = TrustedTeleporter;
				type TrustedReserve = TrustedReserve;

				fn get_asset() -> Asset {
					Asset {
						id: AssetId(KsmRelayLocation::get()),
						fun: Fungible(UNITS),
					}
				}
			}

			impl pallet_xcm_benchmarks::generic::Config for Runtime {
				type TransactAsset = Balances;
				type RuntimeCall = RuntimeCall;

				fn worst_case_response() -> (u64, Response) {
					(0u64, Response::Version(Default::default()))
				}

				fn worst_case_asset_exchange() -> Result<(Assets, Assets), BenchmarkError> {
					Err(BenchmarkError::Skip)
				}

				fn universal_alias() -> Result<(Location, Junction), BenchmarkError> {
					Err(BenchmarkError::Skip)
				}

				fn transact_origin_and_runtime_call() -> Result<(Location, RuntimeCall), BenchmarkError> {
					Ok((KsmRelayLocation::get(), frame_system::Call::remark_with_event { remark: vec![] }.into()))
				}

				fn subscribe_origin() -> Result<Location, BenchmarkError> {
					Ok(KsmRelayLocation::get())
				}

				fn claimable_asset() -> Result<(Location, Location, Assets), BenchmarkError> {
					let origin = KsmRelayLocation::get();
					let assets: Assets = (AssetId(KsmRelayLocation::get()), 1_000 * UNITS).into();
					let ticket = Location { parents: 0, interior: Here };
					Ok((origin, ticket, assets))
				}

				fn fee_asset() -> Result<Asset, BenchmarkError> {
					Ok(Asset {
						id: AssetId(KsmRelayLocation::get()),
						fun: Fungible(1_000_000 * UNITS),
					})
				}

				fn unlockable_asset() -> Result<(Location, Location, Asset), BenchmarkError> {
					Err(BenchmarkError::Skip)
				}

				fn export_message_origin_and_destination(
				) -> Result<(Location, NetworkId, InteriorLocation), BenchmarkError> {
					// save XCM version for remote bridge hub
					let _ = PolkadotXcm::force_xcm_version(
						RuntimeOrigin::root(),
						Box::new(bridge_to_polkadot_config::BridgeHubPolkadotLocation::get()),
						XCM_VERSION,
					).map_err(|e| {
						log::error!(
							"Failed to dispatch `force_xcm_version({:?}, {:?}, {:?})`, error: {:?}",
							RuntimeOrigin::root(),
							bridge_to_polkadot_config::BridgeHubPolkadotLocation::get(),
							XCM_VERSION,
							e
						);
						BenchmarkError::Stop("XcmVersion was not stored!")
					})?;
					Ok(
						(
							bridge_to_polkadot_config::FromAssetHubKusamaToAssetHubPolkadotRoute::get().location,
							NetworkId::Polkadot,
							Parachain(bridge_to_polkadot_config::AssetHubPolkadotParaId::get().into()).into()
						)
					)
				}

				fn alias_origin() -> Result<(Location, Location), BenchmarkError> {
					Err(BenchmarkError::Skip)
				}
			}

			type XcmBalances = pallet_xcm_benchmarks::fungible::Pallet::<Runtime>;
			type XcmGeneric = pallet_xcm_benchmarks::generic::Pallet::<Runtime>;

			type PolkadotFinality = BridgePolkadotGrandpa;
			type PolkadotParachains = pallet_bridge_parachains::benchmarking::Pallet::<Runtime, bridge_to_polkadot_config::BridgeParachainPolkadotInstance>;
			type PolkadotMessages = pallet_bridge_messages::benchmarking::Pallet::<Runtime, bridge_to_polkadot_config::WithBridgeHubPolkadotMessagesInstance>;

			use pallet_bridge_relayers::benchmarking::{
				Pallet as BridgeRelayersBench,
				Config as BridgeRelayersConfig,
			};

			impl BridgeRelayersConfig for Runtime {
				fn prepare_rewards_account(
					account_params: bp_relayers::RewardsAccountParams,
					reward: Balance,
				) {
					let rewards_account = bp_relayers::PayRewardFromAccount::<
						Balances,
						AccountId
					>::rewards_account(account_params);
					Self::deposit_account(rewards_account, reward);
				}

				fn deposit_account(account: AccountId, balance: Balance) {
					use frame_support::traits::fungible::Mutate;
					Balances::mint_into(&account, balance.saturating_add(ExistentialDeposit::get())).unwrap();
				}
			}

			use bridge_runtime_common::parachains_benchmarking::prepare_parachain_heads_proof;
			use pallet_bridge_parachains::benchmarking::Config as BridgeParachainsConfig;

			impl BridgeParachainsConfig<bridge_to_polkadot_config::BridgeParachainPolkadotInstance> for Runtime {
				fn parachains() -> Vec<bp_polkadot_core::parachains::ParaId> {
					use bp_runtime::Parachain;
					vec![bp_polkadot_core::parachains::ParaId(bp_bridge_hub_polkadot::BridgeHubPolkadot::PARACHAIN_ID)]
				}

				fn prepare_parachain_heads_proof(
					parachains: &[bp_polkadot_core::parachains::ParaId],
					parachain_head_size: u32,
					proof_size: bp_runtime::StorageProofSize,
				) -> (
					pallet_bridge_parachains::RelayBlockNumber,
					pallet_bridge_parachains::RelayBlockHash,
					bp_polkadot_core::parachains::ParaHeadsProof,
					Vec<(bp_polkadot_core::parachains::ParaId, bp_polkadot_core::parachains::ParaHash)>,
				) {
					prepare_parachain_heads_proof::<Runtime, bridge_to_polkadot_config::BridgeParachainPolkadotInstance>(
						parachains,
						parachain_head_size,
						proof_size,
					)
				}
			}

			use bridge_runtime_common::messages_benchmarking::{
				prepare_message_delivery_proof_from_parachain,
				prepare_message_proof_from_parachain,
				generate_xcm_builder_bridge_message_sample,
			};
			use pallet_bridge_messages::benchmarking::{
				Config as BridgeMessagesConfig,
				MessageDeliveryProofParams,
				MessageProofParams,
			};

			impl BridgeMessagesConfig<bridge_to_polkadot_config::WithBridgeHubPolkadotMessagesInstance> for Runtime {
				fn is_relayer_rewarded(relayer: &Self::AccountId) -> bool {
					let bench_lane_id = <Self as BridgeMessagesConfig<bridge_to_polkadot_config::WithBridgeHubPolkadotMessagesInstance>>::bench_lane_id();
					let bridged_chain_id = bridge_to_polkadot_config::BridgeHubPolkadotChainId::get();
					pallet_bridge_relayers::Pallet::<Runtime>::relayer_reward(
						relayer,
						bp_relayers::RewardsAccountParams::new(
							bench_lane_id,
							bridged_chain_id,
							bp_relayers::RewardsAccountOwner::BridgedChain
						)
					).is_some()
				}

				fn prepare_message_proof(
					params: MessageProofParams,
				) -> (bridge_to_polkadot_config::FromPolkadotBridgeHubMessagesProof, Weight) {
					use cumulus_primitives_core::XcmpMessageSource;
					assert!(XcmpQueue::take_outbound_messages(usize::MAX).is_empty());
					ParachainSystem::open_outbound_hrmp_channel_for_benchmarks_or_tests(42.into());
					prepare_message_proof_from_parachain::<
						Runtime,
						bridge_to_polkadot_config::BridgeGrandpaPolkadotInstance,
						bridge_to_polkadot_config::WithBridgeHubPolkadotMessageBridge,
					>(params, generate_xcm_builder_bridge_message_sample([GlobalConsensus(Kusama), Parachain(42)].into()))
				}

				fn prepare_message_delivery_proof(
					params: MessageDeliveryProofParams<AccountId>,
				) -> bridge_to_polkadot_config::ToPolkadotBridgeHubMessagesDeliveryProof {
					prepare_message_delivery_proof_from_parachain::<
						Runtime,
						bridge_to_polkadot_config::BridgeGrandpaPolkadotInstance,
						bridge_to_polkadot_config::WithBridgeHubPolkadotMessageBridge,
					>(params)
				}

				fn is_message_successfully_dispatched(_nonce: bp_messages::MessageNonce) -> bool {
					use cumulus_primitives_core::XcmpMessageSource;
					!XcmpQueue::take_outbound_messages(usize::MAX).is_empty()
				}
			}

			let whitelist: Vec<TrackedStorageKey> = vec![
				// Block Number
				hex_literal::hex!("26aa394eea5630e07c48ae0c9558cef702a5c1b19ab7a04f536c519aca4983ac").to_vec().into(),
				// Total Issuance
				hex_literal::hex!("c2261276cc9d1f8598ea4b6a74b15c2f57c875e4cff74148e4628f264b974c80").to_vec().into(),
				// Execution Phase
				hex_literal::hex!("26aa394eea5630e07c48ae0c9558cef7ff553b5a9862a516939d82b3d3d8661a").to_vec().into(),
				// Event Count
				hex_literal::hex!("26aa394eea5630e07c48ae0c9558cef70a98fdbe9ce6c55837576c60c7af3850").to_vec().into(),
				// System Events
				hex_literal::hex!("26aa394eea5630e07c48ae0c9558cef780d41e5e16056765bc8461851072c9d7").to_vec().into(),
			];

			let mut batches = Vec::<BenchmarkBatch>::new();
			let params = (&config, &whitelist);
			add_benchmarks!(params, batches);

			Ok(batches)
		}
	}
}

cumulus_pallet_parachain_system::register_validate_block! {
	Runtime = Runtime,
	BlockExecutor = cumulus_pallet_aura_ext::BlockExecutor::<Runtime, Executive>,
}

#[cfg(test)]
mod tests {
	use super::*;

	#[test]
	fn test_transasction_byte_fee_is_one_tenth_of_relay() {
		let relay_tbf = kusama_runtime_constants::fee::TRANSACTION_BYTE_FEE;
		let parachain_tbf = TransactionByteFee::get();
		assert_eq!(relay_tbf / 10, parachain_tbf);
	}
}<|MERGE_RESOLUTION|>--- conflicted
+++ resolved
@@ -89,12 +89,9 @@
 use parachains_common::{
 	impls::DealWithFees, AccountId, Balance, BlockNumber, Hash, Header, Nonce, Signature,
 };
-<<<<<<< HEAD
+pub use system_parachains_constants::SLOT_DURATION;
 
 use polkadot_runtime_common::prod_or_fast;
-=======
-pub use system_parachains_constants::SLOT_DURATION;
->>>>>>> ba359a4a
 use system_parachains_constants::{
 	kusama::{consensus::*, currency::*, fee::WeightToFee},
 	AVERAGE_ON_INITIALIZE_RATIO, HOURS, MAXIMUM_BLOCK_WEIGHT, NORMAL_DISPATCH_RATIO,
@@ -152,14 +149,11 @@
 	cumulus_pallet_xcmp_queue::migration::v4::MigrationToV4<Runtime>,
 	// permanent
 	pallet_xcm::migration::MigrateToLatestXcmVersion<Runtime>,
-<<<<<<< HEAD
 	snowbridge_pallet_system::migration::v0::InitializeOnUpgrade<
 		Runtime,
 		ConstU32<BRIDGE_HUB_ID>,
 		ConstU32<ASSET_HUB_ID>,
 	>,
-=======
->>>>>>> ba359a4a
 );
 
 /// Executive: handles dispatch to the various modules.
@@ -1108,8 +1102,6 @@
 					)
 				}
 
-<<<<<<< HEAD
-=======
 				fn get_asset() -> Asset {
 					Asset {
 						id: AssetId(Location::parent()),
@@ -1118,7 +1110,6 @@
 				}
 			}
 
->>>>>>> ba359a4a
 			impl pallet_xcm_benchmarks::Config for Runtime {
 				type XcmConfig = xcm_config::XcmConfig;
 				type AccountIdConverter = xcm_config::LocationToAccountId;
