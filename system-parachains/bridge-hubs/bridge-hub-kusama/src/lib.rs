// Copyright (C) Parity Technologies (UK) Ltd.
// This file is part of Cumulus.

// Cumulus is free software: you can redistribute it and/or modify
// it under the terms of the GNU General Public License as published by
// the Free Software Foundation, either version 3 of the License, or
// (at your option) any later version.

// Cumulus is distributed in the hope that it will be useful,
// but WITHOUT ANY WARRANTY; without even the implied warranty of
// MERCHANTABILITY or FITNESS FOR A PARTICULAR PURPOSE.  See the
// GNU General Public License for more details.

// You should have received a copy of the GNU General Public License
// along with Cumulus.  If not, see <http://www.gnu.org/licenses/>.

#![cfg_attr(not(feature = "std"), no_std)]
// `construct_runtime!` does a lot of recursion and requires us to increase the limit to 256.
#![recursion_limit = "256"]

// Make the WASM binary available.
#[cfg(feature = "std")]
include!(concat!(env!("OUT_DIR"), "/wasm_binary.rs"));

pub mod bridge_to_polkadot_config;
// Genesis preset configurations.
pub mod genesis_config_presets;
mod weights;
pub mod xcm_config;

use bridge_hub_common::message_queue::{
	AggregateMessageOrigin, NarrowOriginToSibling, ParaIdToSibling,
};
use cumulus_pallet_parachain_system::RelayNumberMonotonicallyIncreases;
use cumulus_primitives_core::ParaId;

use sp_api::impl_runtime_apis;
use sp_core::{crypto::KeyTypeId, OpaqueMetadata};
use sp_runtime::{
	create_runtime_str, generic, impl_opaque_keys,
	traits::{AccountIdLookup, BlakeTwo256, Block as BlockT, Get},
	transaction_validity::{TransactionSource, TransactionValidity},
	ApplyExtrinsicResult,
};

use sp_std::prelude::*;
#[cfg(feature = "std")]
use sp_version::NativeVersion;
use sp_version::RuntimeVersion;

use frame_support::{
	construct_runtime,
	dispatch::DispatchClass,
	genesis_builder_helper::{build_state, get_preset},
	parameter_types,
	traits::{
		tokens::imbalance::ResolveTo, ConstBool, ConstU32, ConstU64, ConstU8, EitherOfDiverse,
		Everything, TransformOrigin,
	},
	weights::{ConstantMultiplier, Weight, WeightToFee as _},
	PalletId,
};
use frame_system::{
	limits::{BlockLength, BlockWeights},
	EnsureRoot,
};
use pallet_xcm::{EnsureXcm, IsVoiceOfBody};
pub use sp_consensus_aura::sr25519::AuthorityId as AuraId;
pub use sp_runtime::{MultiAddress, Perbill, Permill};
use xcm_config::{
	FellowshipLocation, GovernanceLocation, StakingPot, XcmOriginToTransactDispatchOrigin,
};

#[cfg(any(feature = "std", test))]
pub use sp_runtime::BuildStorage;

use polkadot_runtime_common::{BlockHashCount, SlowAdjustingFeeUpdate};

use weights::{BlockExecutionWeight, ExtrinsicBaseWeight, RocksDbWeight};

use parachains_common::{AccountId, Balance, BlockNumber, Hash, Header, Nonce, Signature};
pub use system_parachains_constants::SLOT_DURATION;

use system_parachains_constants::{
	kusama::{consensus::*, currency::*, fee::WeightToFee},
	AVERAGE_ON_INITIALIZE_RATIO, HOURS, MAXIMUM_BLOCK_WEIGHT, NORMAL_DISPATCH_RATIO,
};

// XCM Imports
use xcm::prelude::*;
use xcm_runtime_apis::{
	dry_run::{CallDryRunEffects, Error as XcmDryRunApiError, XcmDryRunEffects},
	fees::Error as XcmPaymentApiError,
};

/// The address format for describing accounts.
pub type Address = MultiAddress<AccountId, ()>;

/// Block type as expected by this runtime.
pub type Block = generic::Block<Header, UncheckedExtrinsic>;

/// A Block signed with a Justification
pub type SignedBlock = generic::SignedBlock<Block>;

/// BlockId type as expected by this runtime.
pub type BlockId = generic::BlockId<Block>;

/// The SignedExtension to the basic transaction logic.
pub type SignedExtra = (
	frame_system::CheckNonZeroSender<Runtime>,
	frame_system::CheckSpecVersion<Runtime>,
	frame_system::CheckTxVersion<Runtime>,
	frame_system::CheckGenesis<Runtime>,
	frame_system::CheckEra<Runtime>,
	frame_system::CheckNonce<Runtime>,
	frame_system::CheckWeight<Runtime>,
	pallet_transaction_payment::ChargeTransactionPayment<Runtime>,
	BridgeRejectObsoleteHeadersAndMessages,
	bridge_to_polkadot_config::RefundBridgeHubPolkadotMessages,
	frame_metadata_hash_extension::CheckMetadataHash<Runtime>,
);

bridge_runtime_common::generate_bridge_reject_obsolete_headers_and_messages! {
	RuntimeCall, AccountId,
	// Grandpa
	BridgePolkadotGrandpa,
	// Parachains
	BridgePolkadotParachains,
	// Messages
	BridgePolkadotMessages
}

/// Unchecked extrinsic type as expected by this runtime.
pub type UncheckedExtrinsic =
	generic::UncheckedExtrinsic<Address, RuntimeCall, Signature, SignedExtra>;

<<<<<<< HEAD
parameter_types! {
	pub EthereumInboundQueueName: &'static str = "EthereumInboundQueue";
	pub EthereumOutboundQueueName: &'static str = "EthereumOutboundQueue";
	pub EthereumBeaconClientName: &'static str = "EthereumBeaconClient";
	pub EthereumSystemName: &'static str = "EthereumSystem";
}

/// Migrations to apply on runtime upgrade.
pub type Migrations = (
	pallet_collator_selection::migration::v2::MigrationToV2<Runtime>,
=======
/// Migrations to apply on runtime upgrade.
pub type Migrations = (
	// unreleased and/or un-applied
>>>>>>> 0c9c8356
	cumulus_pallet_xcmp_queue::migration::v5::MigrateV4ToV5<Runtime>,
	frame_support::migrations::RemovePallet<
		EthereumInboundQueueName,
		<Runtime as frame_system::Config>::DbWeight,
	>,
	frame_support::migrations::RemovePallet<
		EthereumOutboundQueueName,
		<Runtime as frame_system::Config>::DbWeight,
	>,
	frame_support::migrations::RemovePallet<
		EthereumBeaconClientName,
		<Runtime as frame_system::Config>::DbWeight,
	>,
	frame_support::migrations::RemovePallet<
		EthereumSystemName,
		<Runtime as frame_system::Config>::DbWeight,
	>,
	// permanent
	pallet_xcm::migration::MigrateToLatestXcmVersion<Runtime>,
);

/// Executive: handles dispatch to the various modules.
pub type Executive = frame_executive::Executive<
	Runtime,
	Block,
	frame_system::ChainContext<Runtime>,
	Runtime,
	AllPalletsWithSystem,
	Migrations,
>;

impl_opaque_keys! {
	pub struct SessionKeys {
		pub aura: Aura,
	}
}

#[sp_version::runtime_version]
pub const VERSION: RuntimeVersion = RuntimeVersion {
	spec_name: create_runtime_str!("bridge-hub-kusama"),
	impl_name: create_runtime_str!("bridge-hub-kusama"),
	authoring_version: 1,
	spec_version: 1_002_008,
	impl_version: 0,
	apis: RUNTIME_API_VERSIONS,
	transaction_version: 5,
	state_version: 1,
};

/// The version information used to identify this runtime when compiled natively.
#[cfg(feature = "std")]
pub fn native_version() -> NativeVersion {
	NativeVersion { runtime_version: VERSION, can_author_with: Default::default() }
}

parameter_types! {
	pub const Version: RuntimeVersion = VERSION;
	pub RuntimeBlockLength: BlockLength =
		BlockLength::max_with_normal_ratio(5 * 1024 * 1024, NORMAL_DISPATCH_RATIO);
	pub RuntimeBlockWeights: BlockWeights = BlockWeights::builder()
		.base_block(BlockExecutionWeight::get())
		.for_class(DispatchClass::all(), |weights| {
			weights.base_extrinsic = ExtrinsicBaseWeight::get();
		})
		.for_class(DispatchClass::Normal, |weights| {
			weights.max_total = Some(NORMAL_DISPATCH_RATIO * MAXIMUM_BLOCK_WEIGHT);
		})
		.for_class(DispatchClass::Operational, |weights| {
			weights.max_total = Some(MAXIMUM_BLOCK_WEIGHT);
			// Operational transactions have some extra reserved space, so that they
			// are included even if block reached `MAXIMUM_BLOCK_WEIGHT`.
			weights.reserved = Some(
				MAXIMUM_BLOCK_WEIGHT - NORMAL_DISPATCH_RATIO * MAXIMUM_BLOCK_WEIGHT
			);
		})
		.avg_block_initialization(AVERAGE_ON_INITIALIZE_RATIO)
		.build_or_panic();
	pub const SS58Prefix: u8 = 2;
}

// Configure FRAME pallets to include in runtime.

impl frame_system::Config for Runtime {
	/// The identifier used to distinguish between accounts.
	type AccountId = AccountId;
	/// The aggregated dispatch type that is available for extrinsics.
	type RuntimeCall = RuntimeCall;
	/// The lookup mechanism to get account ID from whatever is passed in dispatchers.
	type Lookup = AccountIdLookup<AccountId, ()>;
	/// The index type for storing how many extrinsics an account has signed.
	type Nonce = Nonce;
	/// The type for hashing blocks and tries.
	type Hash = Hash;
	/// The hashing algorithm used.
	type Hashing = BlakeTwo256;
	/// The block type.
	type Block = Block;
	/// The ubiquitous event type.
	type RuntimeEvent = RuntimeEvent;
	type RuntimeTask = RuntimeTask;
	/// The ubiquitous origin type.
	type RuntimeOrigin = RuntimeOrigin;
	/// Maximum number of block number to block hash mappings to keep (oldest pruned first).
	type BlockHashCount = BlockHashCount;
	/// Runtime version.
	type Version = Version;
	/// Converts a module to an index of this module in the runtime.
	type PalletInfo = PalletInfo;
	/// The data to be stored in an account.
	type AccountData = pallet_balances::AccountData<Balance>;
	/// What to do if a new account is created.
	type OnNewAccount = ();
	/// What to do if an account is fully reaped from the system.
	type OnKilledAccount = ();
	/// The weight of database operations that the runtime can invoke.
	type DbWeight = RocksDbWeight;
	/// The basic call filter to use in dispatchable.
	type BaseCallFilter = Everything;
	/// Weight information for the extrinsics of this pallet.
	type SystemWeightInfo = weights::frame_system::WeightInfo<Runtime>;
	/// Block & extrinsics weights: base values and limits.
	type BlockWeights = RuntimeBlockWeights;
	/// The maximum length of a block (in bytes).
	type BlockLength = RuntimeBlockLength;
	type SS58Prefix = SS58Prefix;
	/// The action to take on a Runtime Upgrade
	type OnSetCode = cumulus_pallet_parachain_system::ParachainSetCode<Self>;
	type MaxConsumers = ConstU32<16>;
	type SingleBlockMigrations = ();
	type MultiBlockMigrator = ();
	type PreInherents = ();
	type PostInherents = ();
	type PostTransactions = ();
}

impl pallet_timestamp::Config for Runtime {
	/// A timestamp: milliseconds since the unix epoch.
	type Moment = u64;
	type OnTimestampSet = Aura;
	type MinimumPeriod = ConstU64<{ SLOT_DURATION / 2 }>;
	type WeightInfo = weights::pallet_timestamp::WeightInfo<Runtime>;
}

impl pallet_authorship::Config for Runtime {
	type FindAuthor = pallet_session::FindAccountFromAuthorIndex<Self, Aura>;
	type EventHandler = (CollatorSelection,);
}

parameter_types! {
	pub const ExistentialDeposit: Balance = SYSTEM_PARA_EXISTENTIAL_DEPOSIT;
}

impl pallet_balances::Config for Runtime {
	/// The type for recording an account's balance.
	type Balance = Balance;
	type DustRemoval = ();
	/// The ubiquitous event type.
	type RuntimeEvent = RuntimeEvent;
	type ExistentialDeposit = ExistentialDeposit;
	type AccountStore = System;
	type WeightInfo = weights::pallet_balances::WeightInfo<Runtime>;
	type MaxLocks = ConstU32<50>;
	type MaxReserves = ConstU32<50>;
	type ReserveIdentifier = [u8; 8];
	type RuntimeHoldReason = RuntimeHoldReason;
	type RuntimeFreezeReason = RuntimeFreezeReason;
	type FreezeIdentifier = ();
	type MaxFreezes = ConstU32<0>;
}

parameter_types! {
	/// Relay Chain `TransactionByteFee` / 10
	pub const TransactionByteFee: Balance = system_parachains_constants::kusama::fee::TRANSACTION_BYTE_FEE;
}

impl pallet_transaction_payment::Config for Runtime {
	type RuntimeEvent = RuntimeEvent;
	type OnChargeTransaction =
		pallet_transaction_payment::FungibleAdapter<Balances, ResolveTo<StakingPot, Balances>>;
	type OperationalFeeMultiplier = ConstU8<5>;
	type WeightToFee = WeightToFee;
	type LengthToFee = ConstantMultiplier<Balance, TransactionByteFee>;
	type FeeMultiplierUpdate = SlowAdjustingFeeUpdate<Self>;
}

parameter_types! {
	pub const ReservedXcmpWeight: Weight = MAXIMUM_BLOCK_WEIGHT.saturating_div(4);
	pub const ReservedDmpWeight: Weight = MAXIMUM_BLOCK_WEIGHT.saturating_div(4);
	pub const RelayOrigin: AggregateMessageOrigin = AggregateMessageOrigin::Parent;
}

impl cumulus_pallet_parachain_system::Config for Runtime {
	type RuntimeEvent = RuntimeEvent;
	type OnSystemEvent = ();
	type SelfParaId = parachain_info::Pallet<Runtime>;
	type OutboundXcmpMessageSource = XcmpQueue;
	type DmpQueue = frame_support::traits::EnqueueWithOrigin<MessageQueue, RelayOrigin>;
	type ReservedDmpWeight = ReservedDmpWeight;
	type XcmpMessageHandler = XcmpQueue;
	type ReservedXcmpWeight = ReservedXcmpWeight;
	type CheckAssociatedRelayNumber = RelayNumberMonotonicallyIncreases;
	type ConsensusHook = ConsensusHook;
	type WeightInfo = weights::cumulus_pallet_parachain_system::WeightInfo<Runtime>;
}

type ConsensusHook = cumulus_pallet_aura_ext::FixedVelocityConsensusHook<
	Runtime,
	RELAY_CHAIN_SLOT_DURATION_MILLIS,
	BLOCK_PROCESSING_VELOCITY,
	UNINCLUDED_SEGMENT_CAPACITY,
>;

impl parachain_info::Config for Runtime {}

parameter_types! {
	/// Amount of weight that can be spent per block to service messages. Bridge Hub is a
	/// specialized chain for moving messages between sibling parachains and external ecosystems.
	/// As such, most of the block weight is expected to be consumed by the Message Queue.
	pub MessageQueueServiceWeight: Weight = Perbill::from_percent(60) * RuntimeBlockWeights::get().max_block;
	pub MessageQueueIdleServiceWeight: Weight = Perbill::from_percent(20) * RuntimeBlockWeights::get().max_block;
}

impl pallet_message_queue::Config for Runtime {
	type RuntimeEvent = RuntimeEvent;
	type WeightInfo = weights::pallet_message_queue::WeightInfo<Runtime>;
	// Use the NoopMessageProcessor exclusively for benchmarks, not for tests with the
	// runtime-benchmarks feature as tests require the BridgeHubMessageRouter to process messages.
	// The "test" feature flag doesn't work, hence the reliance on the "std" feature, which is
	// enabled during tests.
	#[cfg(all(not(feature = "std"), feature = "runtime-benchmarks"))]
	type MessageProcessor =
		pallet_message_queue::mock_helpers::NoopMessageProcessor<AggregateMessageOrigin>;
	#[cfg(not(all(not(feature = "std"), feature = "runtime-benchmarks")))]
	type MessageProcessor = xcm_builder::ProcessXcmMessage<
		AggregateMessageOrigin,
		xcm_executor::XcmExecutor<xcm_config::XcmConfig>,
		RuntimeCall,
	>;
	type Size = u32;
	// The XCMP queue pallet is only ever able to handle the `Sibling(ParaId)` origin:
	type QueueChangeHandler = NarrowOriginToSibling<XcmpQueue>;
	type QueuePausedQuery = NarrowOriginToSibling<XcmpQueue>;
	type HeapSize = sp_core::ConstU32<{ 64 * 1024 }>;
	type MaxStale = sp_core::ConstU32<8>;
	type ServiceWeight = MessageQueueServiceWeight;
	type IdleMaxServiceWeight = MessageQueueIdleServiceWeight;
}

impl cumulus_pallet_aura_ext::Config for Runtime {}

parameter_types! {
	// Fellows pluralistic body.
	pub const FellowsBodyId: BodyId = BodyId::Technical;
	/// The asset ID for the asset that we use to pay for message delivery fees.
	pub FeeAssetId: AssetId = AssetId(xcm_config::KsmRelayLocation::get());
	/// The base fee for the message delivery fees.
	pub const ToSiblingBaseDeliveryFee: u128 = CENTS.saturating_mul(3);
	pub const ToParentBaseDeliveryFee: u128 = CENTS.saturating_mul(3);
}

/// Privileged origin that represents Root or Fellows pluralistic body.
pub type RootOrFellows = EitherOfDiverse<
	EnsureRoot<AccountId>,
	EnsureXcm<IsVoiceOfBody<FellowshipLocation, FellowsBodyId>>,
>;

pub type PriceForSiblingParachainDelivery = polkadot_runtime_common::xcm_sender::ExponentialPrice<
	FeeAssetId,
	ToSiblingBaseDeliveryFee,
	TransactionByteFee,
	XcmpQueue,
>;
pub type PriceForParentDelivery = polkadot_runtime_common::xcm_sender::ExponentialPrice<
	FeeAssetId,
	ToParentBaseDeliveryFee,
	TransactionByteFee,
	ParachainSystem,
>;

impl cumulus_pallet_xcmp_queue::Config for Runtime {
	type RuntimeEvent = RuntimeEvent;
	type ChannelInfo = ParachainSystem;
	type VersionWrapper = PolkadotXcm;
	// Enqueue XCMP messages from siblings for later processing.
	type XcmpQueue = TransformOrigin<MessageQueue, AggregateMessageOrigin, ParaId, ParaIdToSibling>;
	type MaxActiveOutboundChannels = ConstU32<128>;
	// Most on-chain HRMP channels are configured to use 102400 bytes of max message size, so we
	// need to set the page size larger than that until we reduce the channel size on-chain.
	type MaxPageSize = ConstU32<{ 103 * 1024 }>;
	type MaxInboundSuspended = sp_core::ConstU32<1_000>;
	type ControllerOrigin = RootOrFellows;
	type ControllerOriginConverter = XcmOriginToTransactDispatchOrigin;
	type WeightInfo = weights::cumulus_pallet_xcmp_queue::WeightInfo<Runtime>;
	type PriceForSiblingDelivery = PriceForSiblingParachainDelivery;
}

impl cumulus_pallet_xcmp_queue::migration::v5::V5Config for Runtime {
	// This must be the same as the `ChannelInfo` from the `Config`:
	type ChannelList = ParachainSystem;
}

pub const PERIOD: u32 = 6 * HOURS;
pub const OFFSET: u32 = 0;

impl pallet_session::Config for Runtime {
	type RuntimeEvent = RuntimeEvent;
	type ValidatorId = <Self as frame_system::Config>::AccountId;
	// we don't have stash and controller, thus we don't need the convert as well.
	type ValidatorIdOf = pallet_collator_selection::IdentityCollator;
	type ShouldEndSession = pallet_session::PeriodicSessions<ConstU32<PERIOD>, ConstU32<OFFSET>>;
	type NextSessionRotation = pallet_session::PeriodicSessions<ConstU32<PERIOD>, ConstU32<OFFSET>>;
	type SessionManager = CollatorSelection;
	// Essentially just Aura, but let's be pedantic.
	type SessionHandler = <SessionKeys as sp_runtime::traits::OpaqueKeys>::KeyTypeIdProviders;
	type Keys = SessionKeys;
	type WeightInfo = weights::pallet_session::WeightInfo<Runtime>;
}

impl pallet_aura::Config for Runtime {
	type AuthorityId = AuraId;
	type DisabledValidators = ();
	type MaxAuthorities = ConstU32<100_000>;
	type AllowMultipleBlocksPerSlot = ConstBool<false>;
	type SlotDuration = ConstU64<SLOT_DURATION>;
}

parameter_types! {
	pub const PotId: PalletId = PalletId(*b"PotStake");
	pub const SessionLength: BlockNumber = 6 * HOURS;
	// StakingAdmin pluralistic body.
	pub const StakingAdminBodyId: BodyId = BodyId::Defense;
}

/// We allow Root and the `StakingAdmin` to execute privileged collator selection operations.
pub type CollatorSelectionUpdateOrigin = EitherOfDiverse<
	EnsureRoot<AccountId>,
	EnsureXcm<IsVoiceOfBody<GovernanceLocation, StakingAdminBodyId>>,
>;

impl pallet_collator_selection::Config for Runtime {
	type RuntimeEvent = RuntimeEvent;
	type Currency = Balances;
	type UpdateOrigin = CollatorSelectionUpdateOrigin;
	type PotId = PotId;
	type MaxCandidates = ConstU32<100>;
	type MinEligibleCollators = ConstU32<4>;
	type MaxInvulnerables = ConstU32<20>;
	// should be a multiple of session or things will get inconsistent
	type KickThreshold = ConstU32<PERIOD>;
	type ValidatorId = <Self as frame_system::Config>::AccountId;
	type ValidatorIdOf = pallet_collator_selection::IdentityCollator;
	type ValidatorRegistration = Session;
	type WeightInfo = weights::pallet_collator_selection::WeightInfo<Runtime>;
}

parameter_types! {
	// One storage item; key size is 32; value is size 4+4+16+32 bytes = 56 bytes.
	pub const DepositBase: Balance = system_para_deposit(1, 88);
	// Additional storage item size of 32 bytes.
	pub const DepositFactor: Balance = system_para_deposit(0, 32);
}

impl pallet_multisig::Config for Runtime {
	type RuntimeEvent = RuntimeEvent;
	type RuntimeCall = RuntimeCall;
	type Currency = Balances;
	type DepositBase = DepositBase;
	type DepositFactor = DepositFactor;
	type MaxSignatories = ConstU32<100>;
	type WeightInfo = weights::pallet_multisig::WeightInfo<Runtime>;
}

impl pallet_utility::Config for Runtime {
	type RuntimeEvent = RuntimeEvent;
	type RuntimeCall = RuntimeCall;
	type PalletsOrigin = OriginCaller;
	type WeightInfo = weights::pallet_utility::WeightInfo<Runtime>;
}

// Create the runtime by composing the FRAME pallets that were previously configured.
construct_runtime!(
	pub enum Runtime
	{
		// System support stuff.
		System: frame_system = 0,
		ParachainSystem: cumulus_pallet_parachain_system = 1,
		Timestamp: pallet_timestamp = 2,
		ParachainInfo: parachain_info = 3,

		// Monetary stuff.
		Balances: pallet_balances = 10,
		TransactionPayment: pallet_transaction_payment = 11,

		// Collator support. The order of these 4 are important and shall not change.
		Authorship: pallet_authorship = 20,
		CollatorSelection: pallet_collator_selection = 21,
		Session: pallet_session = 22,
		Aura: pallet_aura = 23,
		AuraExt: cumulus_pallet_aura_ext = 24,

		// XCM helpers.
		XcmpQueue: cumulus_pallet_xcmp_queue = 30,
		PolkadotXcm: pallet_xcm = 31,
		CumulusXcm: cumulus_pallet_xcm = 32,

		// Handy utilities.
		Utility: pallet_utility = 40,
		Multisig: pallet_multisig = 41,

		// Pallets that may be used by all bridges.
		BridgeRelayers: pallet_bridge_relayers = 50,

		// Polkadot bridge pallets.
		BridgePolkadotGrandpa: pallet_bridge_grandpa::<Instance1> = 51,
		BridgePolkadotParachains: pallet_bridge_parachains::<Instance1> = 52,
		BridgePolkadotMessages: pallet_bridge_messages::<Instance1> = 53,
		XcmOverBridgeHubPolkadot: pallet_xcm_bridge_hub::<Instance1> = 54,

		// Message Queue. Importantly, it is registered after bridge pallets
		// so that messages are processed after the `on_initialize` hooks of bridging pallets.
		MessageQueue: pallet_message_queue = 175,
	}
);

#[cfg(feature = "runtime-benchmarks")]
mod benches {
	frame_benchmarking::define_benchmarks!(
		[frame_system, SystemBench::<Runtime>]
		[pallet_balances, Balances]
		[pallet_message_queue, MessageQueue]
		[pallet_multisig, Multisig]
		[pallet_session, SessionBench::<Runtime>]
		[pallet_utility, Utility]
		[pallet_timestamp, Timestamp]
		[pallet_collator_selection, CollatorSelection]
		[cumulus_pallet_parachain_system, ParachainSystem]
		[cumulus_pallet_xcmp_queue, XcmpQueue]
		// XCM
		[pallet_xcm, PalletXcmExtrinsiscsBenchmark::<Runtime>]
		// NOTE: Make sure you point to the individual modules below.
		[pallet_xcm_benchmarks::fungible, XcmBalances]
		[pallet_xcm_benchmarks::generic, XcmGeneric]
		// Shared bridge pallets
		[pallet_bridge_relayers, BridgeRelayersBench::<Runtime>]
		// Polkadot bridge pallets.
		[pallet_bridge_grandpa, PolkadotFinality]
		[pallet_bridge_parachains, PolkadotParachains]
		[pallet_bridge_messages, PolkadotMessages]
	);
}

impl_runtime_apis! {
	impl sp_consensus_aura::AuraApi<Block, AuraId> for Runtime {
		fn slot_duration() -> sp_consensus_aura::SlotDuration {
			sp_consensus_aura::SlotDuration::from_millis(SLOT_DURATION)
		}

		fn authorities() -> Vec<AuraId> {
			pallet_aura::Authorities::<Runtime>::get().into_inner()
		}
	}

	impl cumulus_primitives_aura::AuraUnincludedSegmentApi<Block> for Runtime {
		fn can_build_upon(
			included_hash: <Block as BlockT>::Hash,
			slot: cumulus_primitives_aura::Slot,
		) -> bool {
			ConsensusHook::can_build_upon(included_hash, slot)
		}
	}

	impl sp_api::Core<Block> for Runtime {
		fn version() -> RuntimeVersion {
			VERSION
		}

		fn execute_block(block: Block) {
			Executive::execute_block(block)
		}

		fn initialize_block(header: &<Block as BlockT>::Header) -> sp_runtime::ExtrinsicInclusionMode {
			Executive::initialize_block(header)
		}
	}

	impl sp_api::Metadata<Block> for Runtime {
		fn metadata() -> OpaqueMetadata {
			OpaqueMetadata::new(Runtime::metadata().into())
		}

		fn metadata_at_version(version: u32) -> Option<OpaqueMetadata> {
			Runtime::metadata_at_version(version)
		}

		fn metadata_versions() -> sp_std::vec::Vec<u32> {
			Runtime::metadata_versions()
		}
	}

	impl sp_block_builder::BlockBuilder<Block> for Runtime {
		fn apply_extrinsic(extrinsic: <Block as BlockT>::Extrinsic) -> ApplyExtrinsicResult {
			Executive::apply_extrinsic(extrinsic)
		}

		fn finalize_block() -> <Block as BlockT>::Header {
			Executive::finalize_block()
		}

		fn inherent_extrinsics(data: sp_inherents::InherentData) -> Vec<<Block as BlockT>::Extrinsic> {
			data.create_extrinsics()
		}

		fn check_inherents(
			block: Block,
			data: sp_inherents::InherentData,
		) -> sp_inherents::CheckInherentsResult {
			data.check_extrinsics(&block)
		}
	}

	impl sp_transaction_pool::runtime_api::TaggedTransactionQueue<Block> for Runtime {
		fn validate_transaction(
			source: TransactionSource,
			tx: <Block as BlockT>::Extrinsic,
			block_hash: <Block as BlockT>::Hash,
		) -> TransactionValidity {
			Executive::validate_transaction(source, tx, block_hash)
		}
	}

	impl sp_offchain::OffchainWorkerApi<Block> for Runtime {
		fn offchain_worker(header: &<Block as BlockT>::Header) {
			Executive::offchain_worker(header)
		}
	}

	impl sp_session::SessionKeys<Block> for Runtime {
		fn generate_session_keys(seed: Option<Vec<u8>>) -> Vec<u8> {
			SessionKeys::generate(seed)
		}

		fn decode_session_keys(
			encoded: Vec<u8>,
		) -> Option<Vec<(Vec<u8>, KeyTypeId)>> {
			SessionKeys::decode_into_raw_public_keys(&encoded)
		}
	}

	impl frame_system_rpc_runtime_api::AccountNonceApi<Block, AccountId, Nonce> for Runtime {
		fn account_nonce(account: AccountId) -> Nonce {
			System::account_nonce(account)
		}
	}

	impl pallet_transaction_payment_rpc_runtime_api::TransactionPaymentApi<Block, Balance> for Runtime {
		fn query_info(
			uxt: <Block as BlockT>::Extrinsic,
			len: u32,
		) -> pallet_transaction_payment_rpc_runtime_api::RuntimeDispatchInfo<Balance> {
			TransactionPayment::query_info(uxt, len)
		}
		fn query_fee_details(
			uxt: <Block as BlockT>::Extrinsic,
			len: u32,
		) -> pallet_transaction_payment::FeeDetails<Balance> {
			TransactionPayment::query_fee_details(uxt, len)
		}
		fn query_weight_to_fee(weight: Weight) -> Balance {
			TransactionPayment::weight_to_fee(weight)
		}
		fn query_length_to_fee(length: u32) -> Balance {
			TransactionPayment::length_to_fee(length)
		}
	}

	impl pallet_transaction_payment_rpc_runtime_api::TransactionPaymentCallApi<Block, Balance, RuntimeCall>
		for Runtime
	{
		fn query_call_info(
			call: RuntimeCall,
			len: u32,
		) -> pallet_transaction_payment::RuntimeDispatchInfo<Balance> {
			TransactionPayment::query_call_info(call, len)
		}
		fn query_call_fee_details(
			call: RuntimeCall,
			len: u32,
		) -> pallet_transaction_payment::FeeDetails<Balance> {
			TransactionPayment::query_call_fee_details(call, len)
		}
		fn query_weight_to_fee(weight: Weight) -> Balance {
			TransactionPayment::weight_to_fee(weight)
		}
		fn query_length_to_fee(length: u32) -> Balance {
			TransactionPayment::length_to_fee(length)
		}
	}

	impl xcm_runtime_apis::fees::XcmPaymentApi<Block> for Runtime {
		fn query_acceptable_payment_assets(xcm_version: xcm::Version) -> Result<Vec<VersionedAssetId>, XcmPaymentApiError> {
			let acceptable_assets = vec![AssetId(xcm_config::KsmRelayLocation::get())];
			PolkadotXcm::query_acceptable_payment_assets(xcm_version, acceptable_assets)
		}

		fn query_weight_to_asset_fee(weight: Weight, asset: VersionedAssetId) -> Result<u128, XcmPaymentApiError> {
			match asset.try_as::<AssetId>() {
				Ok(asset_id) if asset_id.0 == xcm_config::KsmRelayLocation::get() => {
					// for native token
					Ok(WeightToFee::weight_to_fee(&weight))
				},
				Ok(asset_id) => {
					log::trace!(target: "xcm::xcm_runtime_apis", "query_weight_to_asset_fee - unhandled asset_id: {asset_id:?}!");
					Err(XcmPaymentApiError::AssetNotFound)
				},
				Err(_) => {
					log::trace!(target: "xcm::xcm_runtime_apis", "query_weight_to_asset_fee - failed to convert asset: {asset:?}!");
					Err(XcmPaymentApiError::VersionedConversionFailed)
				}
			}
		}

		fn query_xcm_weight(message: VersionedXcm<()>) -> Result<Weight, XcmPaymentApiError> {
			PolkadotXcm::query_xcm_weight(message)
		}

		fn query_delivery_fees(destination: VersionedLocation, message: VersionedXcm<()>) -> Result<VersionedAssets, XcmPaymentApiError> {
			PolkadotXcm::query_delivery_fees(destination, message)
		}
	}

	impl xcm_runtime_apis::dry_run::DryRunApi<Block, RuntimeCall, RuntimeEvent, OriginCaller> for Runtime {
		fn dry_run_call(origin: OriginCaller, call: RuntimeCall) -> Result<CallDryRunEffects<RuntimeEvent>, XcmDryRunApiError> {
			PolkadotXcm::dry_run_call::<Runtime, xcm_config::XcmRouter, OriginCaller, RuntimeCall>(origin, call)
		}

		fn dry_run_xcm(origin_location: VersionedLocation, xcm: VersionedXcm<RuntimeCall>) -> Result<XcmDryRunEffects<RuntimeEvent>, XcmDryRunApiError> {
			PolkadotXcm::dry_run_xcm::<Runtime, xcm_config::XcmRouter, RuntimeCall, xcm_config::XcmConfig>(origin_location, xcm)
		}
	}

	impl xcm_runtime_apis::conversions::LocationToAccountApi<Block, AccountId> for Runtime {
		fn convert_location(location: VersionedLocation) -> Result<
			AccountId,
			xcm_runtime_apis::conversions::Error
		> {
			xcm_runtime_apis::conversions::LocationToAccountHelper::<
				AccountId,
				xcm_config::LocationToAccountId,
			>::convert_location(location)
		}
	}

	impl cumulus_primitives_core::CollectCollationInfo<Block> for Runtime {
		fn collect_collation_info(header: &<Block as BlockT>::Header) -> cumulus_primitives_core::CollationInfo {
			ParachainSystem::collect_collation_info(header)
		}
	}

	impl sp_genesis_builder::GenesisBuilder<Block> for Runtime {
		fn build_state(config: Vec<u8>) -> sp_genesis_builder::Result {
			build_state::<RuntimeGenesisConfig>(config)
		}

		fn get_preset(id: &Option<sp_genesis_builder::PresetId>) -> Option<Vec<u8>> {
			get_preset::<RuntimeGenesisConfig>(id, &genesis_config_presets::get_preset)
		}

		fn preset_names() -> Vec<sp_genesis_builder::PresetId> {
			vec![
				sp_genesis_builder::PresetId::from("local_testnet"),
				sp_genesis_builder::PresetId::from("development"),
			]
		}
	}

	impl bp_polkadot::PolkadotFinalityApi<Block> for Runtime {
		fn best_finalized() -> Option<bp_runtime::HeaderId<bp_polkadot::Hash, bp_polkadot::BlockNumber>> {
			BridgePolkadotGrandpa::best_finalized()
		}

		fn free_headers_interval() -> Option<bp_polkadot::BlockNumber> {
			<Runtime as pallet_bridge_grandpa::Config<
				bridge_to_polkadot_config::BridgeGrandpaPolkadotInstance
			>>::FreeHeadersInterval::get()
		}

		fn synced_headers_grandpa_info(
		) -> Vec<bp_header_chain::StoredHeaderGrandpaInfo<bp_polkadot::Header>> {
			BridgePolkadotGrandpa::synced_headers_grandpa_info()
		}
	}

	impl bp_bridge_hub_polkadot::BridgeHubPolkadotFinalityApi<Block> for Runtime {
		fn best_finalized() -> Option<bp_runtime::HeaderId<bp_bridge_hub_polkadot::Hash, bp_bridge_hub_polkadot::BlockNumber>> {
			BridgePolkadotParachains::best_parachain_head_id::<
				bp_bridge_hub_polkadot::BridgeHubPolkadot
			>().unwrap_or(None)
		}

		fn free_headers_interval() -> Option<bp_bridge_hub_polkadot::BlockNumber> {
			// "free interval" is not currently used for parachains
			None
		}
	}

	impl bp_bridge_hub_polkadot::FromBridgeHubPolkadotInboundLaneApi<Block> for Runtime {
		fn message_details(
			lane: bp_messages::LaneId,
			messages: Vec<(bp_messages::MessagePayload, bp_messages::OutboundMessageDetails)>,
		) -> Vec<bp_messages::InboundMessageDetails> {
			bridge_runtime_common::messages_api::inbound_message_details::<
				Runtime,
				bridge_to_polkadot_config::WithBridgeHubPolkadotMessagesInstance,
			>(lane, messages)
		}
	}

	impl bp_bridge_hub_polkadot::ToBridgeHubPolkadotOutboundLaneApi<Block> for Runtime {
		fn message_details(
			lane: bp_messages::LaneId,
			begin: bp_messages::MessageNonce,
			end: bp_messages::MessageNonce,
		) -> Vec<bp_messages::OutboundMessageDetails> {
			bridge_runtime_common::messages_api::outbound_message_details::<
				Runtime,
				bridge_to_polkadot_config::WithBridgeHubPolkadotMessagesInstance,
			>(lane, begin, end)
		}
	}

	#[cfg(feature = "try-runtime")]
	impl frame_try_runtime::TryRuntime<Block> for Runtime {
		fn on_runtime_upgrade(checks: frame_try_runtime::UpgradeCheckSelect) -> (Weight, Weight) {
			let weight = Executive::try_runtime_upgrade(checks).unwrap();
			(weight, RuntimeBlockWeights::get().max_block)
		}

		fn execute_block(
			block: Block,
			state_root_check: bool,
			signature_check: bool,
			select: frame_try_runtime::TryStateSelect,
		) -> Weight {
			// NOTE: intentional unwrap: we don't want to propagate the error backwards, and want to
			// have a backtrace here.
			Executive::try_execute_block(block, state_root_check, signature_check, select).unwrap()
		}
	}

	#[cfg(feature = "runtime-benchmarks")]
	impl frame_benchmarking::Benchmark<Block> for Runtime {
		fn benchmark_metadata(extra: bool) -> (
			Vec<frame_benchmarking::BenchmarkList>,
			Vec<frame_support::traits::StorageInfo>,
		) {
			use frame_benchmarking::{Benchmarking, BenchmarkList};
			use frame_support::traits::StorageInfoTrait;
			use pallet_xcm::benchmarking::Pallet as PalletXcmExtrinsiscsBenchmark;
			use frame_system_benchmarking::Pallet as SystemBench;
			use cumulus_pallet_session_benchmarking::Pallet as SessionBench;

			// This is defined once again in dispatch_benchmark, because list_benchmarks!
			// and add_benchmarks! are macros exported by define_benchmarks! macros and those types
			// are referenced in that call.
			type XcmBalances = pallet_xcm_benchmarks::fungible::Pallet::<Runtime>;
			type XcmGeneric = pallet_xcm_benchmarks::generic::Pallet::<Runtime>;

			use pallet_bridge_relayers::benchmarking::Pallet as BridgeRelayersBench;
			type PolkadotFinality = BridgePolkadotGrandpa;
			type PolkadotParachains = pallet_bridge_parachains::benchmarking::Pallet::<Runtime, bridge_to_polkadot_config::BridgeParachainPolkadotInstance>;
			type PolkadotMessages = pallet_bridge_messages::benchmarking::Pallet::<Runtime, bridge_to_polkadot_config::WithBridgeHubPolkadotMessagesInstance>;

			let mut list = Vec::<BenchmarkList>::new();
			list_benchmarks!(list, extra);

			let storage_info = AllPalletsWithSystem::storage_info();
			(list, storage_info)
		}

		fn dispatch_benchmark(
			config: frame_benchmarking::BenchmarkConfig
		) -> Result<Vec<frame_benchmarking::BenchmarkBatch>, sp_runtime::RuntimeString> {
			use frame_benchmarking::{Benchmarking, BenchmarkBatch, BenchmarkError};
			use sp_storage::TrackedStorageKey;

			use frame_system_benchmarking::Pallet as SystemBench;
			impl frame_system_benchmarking::Config for Runtime {
				fn setup_set_code_requirements(code: &sp_std::vec::Vec<u8>) -> Result<(), BenchmarkError> {
					ParachainSystem::initialize_for_set_code_benchmark(code.len() as u32);
					Ok(())
				}

				fn verify_set_code() {
					System::assert_last_event(cumulus_pallet_parachain_system::Event::<Runtime>::ValidationFunctionStored.into());
				}
			}

			use cumulus_pallet_session_benchmarking::Pallet as SessionBench;
			impl cumulus_pallet_session_benchmarking::Config for Runtime {}

			use xcm::latest::prelude::*;
			use xcm_config::KsmRelayLocation;

			parameter_types! {
				pub ExistentialDepositAsset: Option<Asset> = Some((
					KsmRelayLocation::get(),
					ExistentialDeposit::get()
				).into());
			}

			use pallet_xcm::benchmarking::Pallet as PalletXcmExtrinsiscsBenchmark;
			impl pallet_xcm::benchmarking::Config for Runtime {
				type DeliveryHelper = cumulus_primitives_utility::ToParentDeliveryHelper<
					xcm_config::XcmConfig,
					ExistentialDepositAsset,
					PriceForParentDelivery,
				>;

				fn reachable_dest() -> Option<Location> {
					Some(Parent.into())
				}

				fn teleportable_asset_and_dest() -> Option<(Asset, Location)> {
					// Relay/native token can be teleported between BH and Relay.
					Some((
						Asset {
							fun: Fungible(ExistentialDeposit::get()),
							id: AssetId(Parent.into())
						},
						Parent.into(),
					))
				}

				fn reserve_transferable_asset_and_dest() -> Option<(Asset, Location)> {
					// Reserve transfers are disabled on BH.
					None
				}

				fn set_up_complex_asset_transfer(
				) -> Option<(Assets, u32, Location, Box<dyn FnOnce()>)> {
					// BH only supports teleports to system parachain.
					// Relay/native token can be teleported between BH and Relay.
					let native_location = Parent.into();
					let dest = Parent.into();
					pallet_xcm::benchmarking::helpers::native_teleport_as_asset_transfer::<Runtime>(
						native_location,
						dest
					)
				}

				fn get_asset() -> Asset {
					Asset {
						id: AssetId(Location::parent()),
						fun: Fungible(ExistentialDeposit::get()),
					}
				}
			}

			impl pallet_xcm_benchmarks::Config for Runtime {
				type XcmConfig = xcm_config::XcmConfig;
				type AccountIdConverter = xcm_config::LocationToAccountId;
				type DeliveryHelper = cumulus_primitives_utility::ToParentDeliveryHelper<
					xcm_config::XcmConfig,
					ExistentialDepositAsset,
					PriceForParentDelivery,
				>;
				fn valid_destination() -> Result<Location, BenchmarkError> {
					Ok(KsmRelayLocation::get())
				}
				fn worst_case_holding(_depositable_count: u32) -> Assets {
					// just concrete assets according to relay chain.
					let assets: Vec<Asset> = vec![
						Asset {
							id: AssetId(KsmRelayLocation::get()),
							fun: Fungible(1_000_000 * UNITS),
						}
					];
					assets.into()
				}
			}

			parameter_types! {
				pub const TrustedTeleporter: Option<(Location, Asset)> = Some((
					KsmRelayLocation::get(),
					Asset { fun: Fungible(UNITS), id: AssetId(KsmRelayLocation::get()) },
				));
				pub const CheckedAccount: Option<(AccountId, xcm_builder::MintLocation)> = None;
				pub const TrustedReserve: Option<(Location, Asset)> = None;
			}

			impl pallet_xcm_benchmarks::fungible::Config for Runtime {
				type TransactAsset = Balances;

				type CheckedAccount = CheckedAccount;
				type TrustedTeleporter = TrustedTeleporter;
				type TrustedReserve = TrustedReserve;

				fn get_asset() -> Asset {
					Asset {
						id: AssetId(KsmRelayLocation::get()),
						fun: Fungible(UNITS),
					}
				}
			}

			impl pallet_xcm_benchmarks::generic::Config for Runtime {
				type TransactAsset = Balances;
				type RuntimeCall = RuntimeCall;

				fn worst_case_response() -> (u64, Response) {
					(0u64, Response::Version(Default::default()))
				}

				fn worst_case_asset_exchange() -> Result<(Assets, Assets), BenchmarkError> {
					Err(BenchmarkError::Skip)
				}

				fn universal_alias() -> Result<(Location, Junction), BenchmarkError> {
					Err(BenchmarkError::Skip)
				}

				fn transact_origin_and_runtime_call() -> Result<(Location, RuntimeCall), BenchmarkError> {
					Ok((KsmRelayLocation::get(), frame_system::Call::remark_with_event { remark: vec![] }.into()))
				}

				fn subscribe_origin() -> Result<Location, BenchmarkError> {
					Ok(KsmRelayLocation::get())
				}

				fn claimable_asset() -> Result<(Location, Location, Assets), BenchmarkError> {
					let origin = KsmRelayLocation::get();
					let assets: Assets = (AssetId(KsmRelayLocation::get()), 1_000 * UNITS).into();
					let ticket = Location { parents: 0, interior: Here };
					Ok((origin, ticket, assets))
				}

				fn fee_asset() -> Result<Asset, BenchmarkError> {
					Ok(Asset {
						id: AssetId(KsmRelayLocation::get()),
						fun: Fungible(1_000_000 * UNITS),
					})
				}

				fn unlockable_asset() -> Result<(Location, Location, Asset), BenchmarkError> {
					Err(BenchmarkError::Skip)
				}

				fn export_message_origin_and_destination(
				) -> Result<(Location, NetworkId, InteriorLocation), BenchmarkError> {
					// save XCM version for remote bridge hub
					let _ = PolkadotXcm::force_xcm_version(
						RuntimeOrigin::root(),
						Box::new(bridge_to_polkadot_config::BridgeHubPolkadotLocation::get()),
						XCM_VERSION,
					).map_err(|e| {
						log::error!(
							"Failed to dispatch `force_xcm_version({:?}, {:?}, {:?})`, error: {:?}",
							RuntimeOrigin::root(),
							bridge_to_polkadot_config::BridgeHubPolkadotLocation::get(),
							XCM_VERSION,
							e
						);
						BenchmarkError::Stop("XcmVersion was not stored!")
					})?;
					Ok(
						(
							bridge_to_polkadot_config::FromAssetHubKusamaToAssetHubPolkadotRoute::get().location,
							NetworkId::Polkadot,
							Parachain(bridge_to_polkadot_config::AssetHubPolkadotParaId::get().into()).into()
						)
					)
				}

				fn alias_origin() -> Result<(Location, Location), BenchmarkError> {
					Err(BenchmarkError::Skip)
				}
			}

			type XcmBalances = pallet_xcm_benchmarks::fungible::Pallet::<Runtime>;
			type XcmGeneric = pallet_xcm_benchmarks::generic::Pallet::<Runtime>;

			type PolkadotFinality = BridgePolkadotGrandpa;
			type PolkadotParachains = pallet_bridge_parachains::benchmarking::Pallet::<Runtime, bridge_to_polkadot_config::BridgeParachainPolkadotInstance>;
			type PolkadotMessages = pallet_bridge_messages::benchmarking::Pallet::<Runtime, bridge_to_polkadot_config::WithBridgeHubPolkadotMessagesInstance>;

			use pallet_bridge_relayers::benchmarking::{
				Pallet as BridgeRelayersBench,
				Config as BridgeRelayersConfig,
			};

			impl BridgeRelayersConfig for Runtime {
				fn prepare_rewards_account(
					account_params: bp_relayers::RewardsAccountParams,
					reward: Balance,
				) {
					let rewards_account = bp_relayers::PayRewardFromAccount::<
						Balances,
						AccountId
					>::rewards_account(account_params);
					Self::deposit_account(rewards_account, reward);
				}

				fn deposit_account(account: AccountId, balance: Balance) {
					use frame_support::traits::fungible::Mutate;
					Balances::mint_into(&account, balance.saturating_add(ExistentialDeposit::get())).unwrap();
				}
			}

			use bridge_runtime_common::parachains_benchmarking::prepare_parachain_heads_proof;
			use pallet_bridge_parachains::benchmarking::Config as BridgeParachainsConfig;

			impl BridgeParachainsConfig<bridge_to_polkadot_config::BridgeParachainPolkadotInstance> for Runtime {
				fn parachains() -> Vec<bp_polkadot_core::parachains::ParaId> {
					use bp_runtime::Parachain;
					vec![bp_polkadot_core::parachains::ParaId(bp_bridge_hub_polkadot::BridgeHubPolkadot::PARACHAIN_ID)]
				}

				fn prepare_parachain_heads_proof(
					parachains: &[bp_polkadot_core::parachains::ParaId],
					parachain_head_size: u32,
					proof_size: bp_runtime::StorageProofSize,
				) -> (
					pallet_bridge_parachains::RelayBlockNumber,
					pallet_bridge_parachains::RelayBlockHash,
					bp_polkadot_core::parachains::ParaHeadsProof,
					Vec<(bp_polkadot_core::parachains::ParaId, bp_polkadot_core::parachains::ParaHash)>,
				) {
					prepare_parachain_heads_proof::<Runtime, bridge_to_polkadot_config::BridgeParachainPolkadotInstance>(
						parachains,
						parachain_head_size,
						proof_size,
					)
				}
			}

			use bridge_runtime_common::messages_benchmarking::{
				prepare_message_delivery_proof_from_parachain,
				prepare_message_proof_from_parachain,
				generate_xcm_builder_bridge_message_sample,
			};
			use pallet_bridge_messages::benchmarking::{
				Config as BridgeMessagesConfig,
				MessageDeliveryProofParams,
				MessageProofParams,
			};

			impl BridgeMessagesConfig<bridge_to_polkadot_config::WithBridgeHubPolkadotMessagesInstance> for Runtime {
				fn is_relayer_rewarded(relayer: &Self::AccountId) -> bool {
					let bench_lane_id = <Self as BridgeMessagesConfig<bridge_to_polkadot_config::WithBridgeHubPolkadotMessagesInstance>>::bench_lane_id();
					let bridged_chain_id = bridge_to_polkadot_config::BridgeHubPolkadotChainId::get();
					pallet_bridge_relayers::Pallet::<Runtime>::relayer_reward(
						relayer,
						bp_relayers::RewardsAccountParams::new(
							bench_lane_id,
							bridged_chain_id,
							bp_relayers::RewardsAccountOwner::BridgedChain
						)
					).is_some()
				}

				fn prepare_message_proof(
					params: MessageProofParams,
				) -> (bridge_to_polkadot_config::FromPolkadotBridgeHubMessagesProof, Weight) {
					use cumulus_primitives_core::XcmpMessageSource;
					assert!(XcmpQueue::take_outbound_messages(usize::MAX).is_empty());
					ParachainSystem::open_outbound_hrmp_channel_for_benchmarks_or_tests(42.into());
					prepare_message_proof_from_parachain::<
						Runtime,
						bridge_to_polkadot_config::BridgeGrandpaPolkadotInstance,
						bridge_to_polkadot_config::WithBridgeHubPolkadotMessageBridge,
					>(params, generate_xcm_builder_bridge_message_sample([GlobalConsensus(Kusama), Parachain(42)].into()))
				}

				fn prepare_message_delivery_proof(
					params: MessageDeliveryProofParams<AccountId>,
				) -> bridge_to_polkadot_config::ToPolkadotBridgeHubMessagesDeliveryProof {
					prepare_message_delivery_proof_from_parachain::<
						Runtime,
						bridge_to_polkadot_config::BridgeGrandpaPolkadotInstance,
						bridge_to_polkadot_config::WithBridgeHubPolkadotMessageBridge,
					>(params)
				}

				fn is_message_successfully_dispatched(_nonce: bp_messages::MessageNonce) -> bool {
					use cumulus_primitives_core::XcmpMessageSource;
					!XcmpQueue::take_outbound_messages(usize::MAX).is_empty()
				}
			}

			let whitelist: Vec<TrackedStorageKey> = vec![
				// Block Number
				hex_literal::hex!("26aa394eea5630e07c48ae0c9558cef702a5c1b19ab7a04f536c519aca4983ac").to_vec().into(),
				// Total Issuance
				hex_literal::hex!("c2261276cc9d1f8598ea4b6a74b15c2f57c875e4cff74148e4628f264b974c80").to_vec().into(),
				// Execution Phase
				hex_literal::hex!("26aa394eea5630e07c48ae0c9558cef7ff553b5a9862a516939d82b3d3d8661a").to_vec().into(),
				// Event Count
				hex_literal::hex!("26aa394eea5630e07c48ae0c9558cef70a98fdbe9ce6c55837576c60c7af3850").to_vec().into(),
				// System Events
				hex_literal::hex!("26aa394eea5630e07c48ae0c9558cef780d41e5e16056765bc8461851072c9d7").to_vec().into(),
			];

			let mut batches = Vec::<BenchmarkBatch>::new();
			let params = (&config, &whitelist);
			add_benchmarks!(params, batches);

			Ok(batches)
		}
	}
}

cumulus_pallet_parachain_system::register_validate_block! {
	Runtime = Runtime,
	BlockExecutor = cumulus_pallet_aura_ext::BlockExecutor::<Runtime, Executive>,
}

#[cfg(test)]
mod tests {
	use super::*;

	#[test]
	fn test_transasction_byte_fee_is_one_tenth_of_relay() {
		let relay_tbf = kusama_runtime_constants::fee::TRANSACTION_BYTE_FEE;
		let parachain_tbf = TransactionByteFee::get();
		assert_eq!(relay_tbf / 10, parachain_tbf);
	}
}<|MERGE_RESOLUTION|>--- conflicted
+++ resolved
@@ -134,7 +134,6 @@
 pub type UncheckedExtrinsic =
 	generic::UncheckedExtrinsic<Address, RuntimeCall, Signature, SignedExtra>;
 
-<<<<<<< HEAD
 parameter_types! {
 	pub EthereumInboundQueueName: &'static str = "EthereumInboundQueue";
 	pub EthereumOutboundQueueName: &'static str = "EthereumOutboundQueue";
@@ -144,12 +143,7 @@
 
 /// Migrations to apply on runtime upgrade.
 pub type Migrations = (
-	pallet_collator_selection::migration::v2::MigrationToV2<Runtime>,
-=======
-/// Migrations to apply on runtime upgrade.
-pub type Migrations = (
 	// unreleased and/or un-applied
->>>>>>> 0c9c8356
 	cumulus_pallet_xcmp_queue::migration::v5::MigrateV4ToV5<Runtime>,
 	frame_support::migrations::RemovePallet<
 		EthereumInboundQueueName,
