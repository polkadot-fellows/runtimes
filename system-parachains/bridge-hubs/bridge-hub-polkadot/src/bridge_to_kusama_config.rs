--- conflicted
+++ resolved
@@ -259,12 +259,9 @@
 	type UniversalLocation = UniversalLocation;
 	type BridgedNetworkId = KusamaGlobalConsensusNetwork;
 	type BridgeMessagesPalletInstance = WithBridgeHubKusamaMessagesInstance;
-<<<<<<< HEAD
-=======
 	// `MessageExportPrice` is simply propagated to the inner `xcm_builder::HaulBlobExporter`, and
 	// we do not need or want to add any additional price for exporting here, as it is already
 	// covered by the measured weight of the `ExportMessage` instruction.
->>>>>>> 932fc155
 	type MessageExportPrice = ();
 	type Lanes = ActiveLanes;
 	type LanesSupport = ToBridgeHubKusamaXcmBlobHauler;
