--- conflicted
+++ resolved
@@ -148,11 +148,7 @@
 		},
 		electra: Fork {
 			version: [5, 0, 0, 0], // 0x05000000
-<<<<<<< HEAD
-			epoch: 5000000, // TODO: Clara - 500000 vs 5000000?
-=======
 			epoch: 5000000,
->>>>>>> c10aa176
 		}
 	};
 }
