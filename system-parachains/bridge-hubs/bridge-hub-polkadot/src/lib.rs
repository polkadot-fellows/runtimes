// Copyright (C) Parity Technologies (UK) Ltd.
// This file is part of Cumulus.

// Cumulus is free software: you can redistribute it and/or modify
// it under the terms of the GNU General Public License as published by
// the Free Software Foundation, either version 3 of the License, or
// (at your option) any later version.

// Cumulus is distributed in the hope that it will be useful,
// but WITHOUT ANY WARRANTY; without even the implied warranty of
// MERCHANTABILITY or FITNESS FOR A PARTICULAR PURPOSE.  See the
// GNU General Public License for more details.

// You should have received a copy of the GNU General Public License
// along with Cumulus.  If not, see <http://www.gnu.org/licenses/>.

#![cfg_attr(not(feature = "std"), no_std)]
// `construct_runtime!` does a lot of recursion and requires us to increase the limit to 256.
#![recursion_limit = "256"]

// Make the WASM binary available.
#[cfg(feature = "std")]
include!(concat!(env!("OUT_DIR"), "/wasm_binary.rs"));

extern crate alloc;

pub mod bridge_common_config;
pub mod bridge_to_ethereum_config;
pub mod bridge_to_kusama_config;
// Genesis preset configurations.
pub mod genesis_config_presets;
mod weights;
pub mod xcm_config;

use alloc::{borrow::Cow, vec, vec::Vec};
use bridge_hub_common::message_queue::{
	AggregateMessageOrigin, NarrowOriginToSibling, ParaIdToSibling,
};
use bridge_to_kusama_config::bp_kusama;
use cumulus_pallet_parachain_system::RelayNumberMonotonicallyIncreases;
use cumulus_primitives_core::ParaId;
use snowbridge_core::{AgentId, PricingParameters};
use snowbridge_outbound_queue_primitives::v1::{Command, Fee};

use sp_api::impl_runtime_apis;
use sp_core::{crypto::KeyTypeId, OpaqueMetadata};
use sp_runtime::{
	generic, impl_opaque_keys,
	traits::{AccountIdLookup, BlakeTwo256, Block as BlockT, Get},
	transaction_validity::{TransactionSource, TransactionValidity},
	ApplyExtrinsicResult,
};

#[cfg(feature = "std")]
use sp_version::NativeVersion;
use sp_version::RuntimeVersion;

use frame_support::{
	construct_runtime,
	dispatch::DispatchClass,
	genesis_builder_helper::{build_state, get_preset},
	parameter_types,
	traits::{
		tokens::imbalance::ResolveTo, ConstBool, ConstU32, ConstU64, ConstU8, EitherOfDiverse,
		Everything, TransformOrigin,
	},
	weights::{ConstantMultiplier, Weight},
	PalletId,
};
use frame_system::{
	limits::{BlockLength, BlockWeights},
	EnsureRoot,
};
use pallet_xcm::{EnsureXcm, IsVoiceOfBody};
pub use sp_consensus_aura::sr25519::AuthorityId as AuraId;
pub use sp_runtime::{MultiAddress, Perbill, Permill};
use xcm_config::{
	FellowshipLocation, GovernanceLocation, StakingPot, XcmOriginToTransactDispatchOrigin,
};

#[cfg(any(feature = "std", test))]
pub use sp_runtime::BuildStorage;

// Polkadot imports
use polkadot_runtime_common::{BlockHashCount, SlowAdjustingFeeUpdate};

use weights::{BlockExecutionWeight, ExtrinsicBaseWeight, RocksDbWeight};

use parachains_common::{AccountId, Balance, BlockNumber, Hash, Header, Nonce, Signature};
pub use system_parachains_constants::SLOT_DURATION;

use system_parachains_constants::{
	polkadot::{consensus::*, currency::*, fee::WeightToFee},
	AVERAGE_ON_INITIALIZE_RATIO, HOURS, MAXIMUM_BLOCK_WEIGHT, NORMAL_DISPATCH_RATIO,
};

// XCM Imports
use xcm::prelude::*;
use xcm_runtime_apis::{
	dry_run::{CallDryRunEffects, Error as XcmDryRunApiError, XcmDryRunEffects},
	fees::Error as XcmPaymentApiError,
};

/// The address format for describing accounts.
pub type Address = MultiAddress<AccountId, ()>;

/// Block type as expected by this runtime.
pub type Block = generic::Block<Header, UncheckedExtrinsic>;

/// A Block signed with a Justification
pub type SignedBlock = generic::SignedBlock<Block>;

/// BlockId type as expected by this runtime.
pub type BlockId = generic::BlockId<Block>;

/// The `TransactionExtension` to the basic transaction logic.
pub type TxExtension = (
	frame_system::CheckNonZeroSender<Runtime>,
	frame_system::CheckSpecVersion<Runtime>,
	frame_system::CheckTxVersion<Runtime>,
	frame_system::CheckGenesis<Runtime>,
	frame_system::CheckEra<Runtime>,
	frame_system::CheckNonce<Runtime>,
	frame_system::CheckWeight<Runtime>,
	pallet_transaction_payment::ChargeTransactionPayment<Runtime>,
	BridgeRejectObsoleteHeadersAndMessages,
	bridge_to_kusama_config::OnBridgeHubPolkadotRefundBridgeHubKusamaMessages,
	frame_metadata_hash_extension::CheckMetadataHash<Runtime>,
);

bridge_runtime_common::generate_bridge_reject_obsolete_headers_and_messages! {
	RuntimeCall, AccountId,
	// Grandpa
	BridgeKusamaGrandpa,
	// Parachains
	BridgeKusamaParachains,
	// Messages
	BridgeKusamaMessages
}

/// Unchecked extrinsic type as expected by this runtime.
pub type UncheckedExtrinsic =
	generic::UncheckedExtrinsic<Address, RuntimeCall, Signature, TxExtension>;

parameter_types! {
	pub const EthereumSystemPalletName: &'static str = "EthereumSystem";
	pub const NativeToForeignIdKey: &'static str = "NativeToForeignId";
}

<<<<<<< HEAD
/// Migrations to apply on runtime upgrade.
pub type SingleBlockMigrations = (
	// Unreleased
	bridge_to_kusama_config::migration::MigrateToXcm5<
		Runtime,
		bridge_to_kusama_config::XcmOverBridgeHubKusamaInstance,
	>,
	frame_support::migrations::RemoveStorage<
		EthereumSystemPalletName,
		NativeToForeignIdKey,
		RocksDbWeight,
	>,
	pallet_session::migrations::v1::MigrateV0ToV1<
		Runtime,
		pallet_session::migrations::v1::InitOffenceSeverity<Runtime>,
	>,
	cumulus_pallet_aura_ext::migration::MigrateV0ToV1<Runtime>,
	pallet_bridge_relayers::migration::v2::MigrationToV2<
		Runtime,
		bridge_common_config::BridgeRelayersInstance,
		bp_messages::LegacyLaneId,
	>,
	// permanent
	pallet_xcm::migration::MigrateToLatestXcmVersion<Runtime>,
);
=======
/// All migrations that will run on the next runtime upgrade.
///
/// This contains the combined migrations of the last 10 releases. It allows to skip runtime
/// upgrades in case governance decides to do so. THE ORDER IS IMPORTANT.
pub type Migrations = (migrations::Unreleased, migrations::Permanent);

/// The runtime migrations per release.
#[allow(deprecated, missing_docs)]
pub mod migrations {
	use super::*;

	/// Unreleased migrations. Add new ones here:
	pub type Unreleased = (
		bridge_to_kusama_config::migration::MigrateToXcm5<
			Runtime,
			bridge_to_kusama_config::XcmOverBridgeHubKusamaInstance,
		>,
		frame_support::migrations::RemoveStorage<
			EthereumSystemPalletName,
			NativeToForeignIdKey,
			RocksDbWeight,
		>,
		pallet_session::migrations::v1::MigrateV0ToV1<
			Runtime,
			pallet_session::migrations::v1::InitOffenceSeverity<Runtime>,
		>,
		cumulus_pallet_aura_ext::migration::MigrateV0ToV1<Runtime>,
		pallet_bridge_relayers::migration::v2::MigrationToV2<
			Runtime,
			bridge_common_config::BridgeRelayersInstance,
			bp_messages::LegacyLaneId,
		>,
	);

	/// Migrations/checks that do not need to be versioned and can run on every update.
	pub type Permanent = pallet_xcm::migration::MigrateToLatestXcmVersion<Runtime>;

	/// MBM migrations to apply on runtime upgrade.
	pub type MbmMigrations = ();
}
>>>>>>> 18cbc8b3

/// Executive: handles dispatch to the various modules.
pub type Executive = frame_executive::Executive<
	Runtime,
	Block,
	frame_system::ChainContext<Runtime>,
	Runtime,
	AllPalletsWithSystem,
>;

impl_opaque_keys! {
	pub struct SessionKeys {
		pub aura: Aura,
	}
}

#[sp_version::runtime_version]
pub const VERSION: RuntimeVersion = RuntimeVersion {
	spec_name: Cow::Borrowed("bridge-hub-polkadot"),
	impl_name: Cow::Borrowed("bridge-hub-polkadot"),
	authoring_version: 1,
	spec_version: 1_007_001,
	impl_version: 0,
	apis: RUNTIME_API_VERSIONS,
	transaction_version: 4,
	system_version: 1,
};

/// The version information used to identify this runtime when compiled natively.
#[cfg(feature = "std")]
pub fn native_version() -> NativeVersion {
	NativeVersion { runtime_version: VERSION, can_author_with: Default::default() }
}

parameter_types! {
	pub const Version: RuntimeVersion = VERSION;
	pub RuntimeBlockLength: BlockLength =
		BlockLength::max_with_normal_ratio(5 * 1024 * 1024, NORMAL_DISPATCH_RATIO);
	pub RuntimeBlockWeights: BlockWeights = BlockWeights::builder()
		.base_block(BlockExecutionWeight::get())
		.for_class(DispatchClass::all(), |weights| {
			weights.base_extrinsic = ExtrinsicBaseWeight::get();
		})
		.for_class(DispatchClass::Normal, |weights| {
			weights.max_total = Some(NORMAL_DISPATCH_RATIO * MAXIMUM_BLOCK_WEIGHT);
		})
		.for_class(DispatchClass::Operational, |weights| {
			weights.max_total = Some(MAXIMUM_BLOCK_WEIGHT);
			// Operational transactions have some extra reserved space, so that they
			// are included even if block reached `MAXIMUM_BLOCK_WEIGHT`.
			weights.reserved = Some(
				MAXIMUM_BLOCK_WEIGHT - NORMAL_DISPATCH_RATIO * MAXIMUM_BLOCK_WEIGHT
			);
		})
		.avg_block_initialization(AVERAGE_ON_INITIALIZE_RATIO)
		.build_or_panic();
	pub const SS58Prefix: u8 = 0;
}

// Configure FRAME pallets to include in runtime.

impl frame_system::Config for Runtime {
	/// The identifier used to distinguish between accounts.
	type AccountId = AccountId;
	/// The aggregated dispatch type that is available for extrinsics.
	type RuntimeCall = RuntimeCall;
	/// The lookup mechanism to get account ID from whatever is passed in dispatchers.
	type Lookup = AccountIdLookup<AccountId, ()>;
	/// The index type for storing how many extrinsics an account has signed.
	type Nonce = Nonce;
	/// The type for hashing blocks and tries.
	type Hash = Hash;
	/// The hashing algorithm used.
	type Hashing = BlakeTwo256;
	/// The block type.
	type Block = Block;
	/// The ubiquitous event type.
	type RuntimeEvent = RuntimeEvent;
	type RuntimeTask = RuntimeTask;
	/// The ubiquitous origin type.
	type RuntimeOrigin = RuntimeOrigin;
	/// Maximum number of block number to block hash mappings to keep (oldest pruned first).
	type BlockHashCount = BlockHashCount;
	/// Runtime version.
	type Version = Version;
	/// Converts a module to an index of this module in the runtime.
	type PalletInfo = PalletInfo;
	/// The data to be stored in an account.
	type AccountData = pallet_balances::AccountData<Balance>;
	/// What to do if a new account is created.
	type OnNewAccount = ();
	/// What to do if an account is fully reaped from the system.
	type OnKilledAccount = ();
	/// The weight of database operations that the runtime can invoke.
	type DbWeight = RocksDbWeight;
	/// The basic call filter to use in dispatchable.
	type BaseCallFilter = Everything;
	/// Weight information for the extrinsics of this pallet.
	type SystemWeightInfo = weights::frame_system::WeightInfo<Runtime>;
	/// Weight information for the extensions from this pallet.
	type ExtensionsWeightInfo = weights::frame_system_extensions::WeightInfo<Runtime>;
	/// Block & extrinsics weights: base values and limits.
	type BlockWeights = RuntimeBlockWeights;
	/// The maximum length of a block (in bytes).
	type BlockLength = RuntimeBlockLength;
	type SS58Prefix = SS58Prefix;
	/// The action to take on a Runtime Upgrade
	type OnSetCode = cumulus_pallet_parachain_system::ParachainSetCode<Self>;
	type MaxConsumers = ConstU32<16>;
	type SingleBlockMigrations = SingleBlockMigrations;
	type MultiBlockMigrator = ();
	type PreInherents = ();
	type PostInherents = ();
	type PostTransactions = ();
}

impl pallet_timestamp::Config for Runtime {
	/// A timestamp: milliseconds since the unix epoch.
	type Moment = u64;
	type OnTimestampSet = Aura;
	type MinimumPeriod = ConstU64<{ SLOT_DURATION / 2 }>;
	type WeightInfo = weights::pallet_timestamp::WeightInfo<Runtime>;
}

impl pallet_authorship::Config for Runtime {
	type FindAuthor = pallet_session::FindAccountFromAuthorIndex<Self, Aura>;
	type EventHandler = (CollatorSelection,);
}

parameter_types! {
	pub const ExistentialDeposit: Balance = SYSTEM_PARA_EXISTENTIAL_DEPOSIT;
}

impl pallet_balances::Config for Runtime {
	/// The type for recording an account's balance.
	type Balance = Balance;
	type DustRemoval = ();
	/// The ubiquitous event type.
	type RuntimeEvent = RuntimeEvent;
	type ExistentialDeposit = ExistentialDeposit;
	type AccountStore = System;
	type WeightInfo = weights::pallet_balances::WeightInfo<Runtime>;
	type MaxLocks = ConstU32<50>;
	type MaxReserves = ConstU32<50>;
	type ReserveIdentifier = [u8; 8];
	type RuntimeHoldReason = RuntimeHoldReason;
	type RuntimeFreezeReason = RuntimeFreezeReason;
	type FreezeIdentifier = ();
	type MaxFreezes = ConstU32<0>;
	type DoneSlashHandler = ();
}

parameter_types! {
	/// Relay Chain `TransactionByteFee` / 10
	pub const TransactionByteFee: Balance = system_parachains_constants::polkadot::fee::TRANSACTION_BYTE_FEE;
}

impl pallet_transaction_payment::Config for Runtime {
	type RuntimeEvent = RuntimeEvent;
	type OnChargeTransaction =
		pallet_transaction_payment::FungibleAdapter<Balances, ResolveTo<StakingPot, Balances>>;
	type OperationalFeeMultiplier = ConstU8<5>;
	type WeightToFee = WeightToFee;
	type LengthToFee = ConstantMultiplier<Balance, TransactionByteFee>;
	type FeeMultiplierUpdate = SlowAdjustingFeeUpdate<Self>;
	type WeightInfo = weights::pallet_transaction_payment::WeightInfo<Self>;
}

parameter_types! {
	pub const ReservedXcmpWeight: Weight = MAXIMUM_BLOCK_WEIGHT.saturating_div(4);
	pub const ReservedDmpWeight: Weight = MAXIMUM_BLOCK_WEIGHT.saturating_div(4);
	pub const RelayOrigin: AggregateMessageOrigin = AggregateMessageOrigin::Parent;
}

impl cumulus_pallet_parachain_system::Config for Runtime {
	type RuntimeEvent = RuntimeEvent;
	type OnSystemEvent = ();
	type SelfParaId = parachain_info::Pallet<Runtime>;
	type OutboundXcmpMessageSource = XcmpQueue;
	type DmpQueue = frame_support::traits::EnqueueWithOrigin<MessageQueue, RelayOrigin>;
	type ReservedDmpWeight = ReservedDmpWeight;
	type XcmpMessageHandler = XcmpQueue;
	type ReservedXcmpWeight = ReservedXcmpWeight;
	type CheckAssociatedRelayNumber = RelayNumberMonotonicallyIncreases;
	type ConsensusHook = ConsensusHook;
	type WeightInfo = weights::cumulus_pallet_parachain_system::WeightInfo<Runtime>;
	type SelectCore = cumulus_pallet_parachain_system::DefaultCoreSelector<Runtime>;
	type RelayParentOffset = ConstU32<0>;
}

type ConsensusHook = cumulus_pallet_aura_ext::FixedVelocityConsensusHook<
	Runtime,
	RELAY_CHAIN_SLOT_DURATION_MILLIS,
	BLOCK_PROCESSING_VELOCITY,
	UNINCLUDED_SEGMENT_CAPACITY,
>;

impl parachain_info::Config for Runtime {}

parameter_types! {
	/// Amount of weight that can be spent per block to service messages. This was increased
	/// from 35% to 60% of the max block weight to accommodate the Ethereum beacon light client
	/// extrinsics. The `force_checkpoint` and `submit` extrinsics (for submit, optionally) includes
	/// the sync committee's pubkeys (512 x 48 bytes).
	/// Furthermore, Bridge Hub is a specialized chain for moving messages between sibling
	/// parachains and external ecosystems. As such, most of the block weight is expected to be
	/// consumed by the Message Queue.
	pub MessageQueueServiceWeight: Weight = Perbill::from_percent(60) * RuntimeBlockWeights::get().max_block;
	pub MessageQueueIdleServiceWeight: Weight = Perbill::from_percent(20) * RuntimeBlockWeights::get().max_block;
}

impl pallet_message_queue::Config for Runtime {
	type RuntimeEvent = RuntimeEvent;
	type WeightInfo = weights::pallet_message_queue::WeightInfo<Runtime>;
	// Use the NoopMessageProcessor exclusively for benchmarks, not for tests with the
	// runtime-benchmarks feature as tests require the BridgeHubMessageRouter to process messages.
	// The "test" feature flag doesn't work, hence the reliance on the "std" feature, which is
	// enabled during tests.
	#[cfg(all(not(feature = "std"), feature = "runtime-benchmarks"))]
	type MessageProcessor =
		pallet_message_queue::mock_helpers::NoopMessageProcessor<AggregateMessageOrigin>;
	#[cfg(not(all(not(feature = "std"), feature = "runtime-benchmarks")))]
	type MessageProcessor = bridge_hub_common::BridgeHubDualMessageRouter<
		xcm_builder::ProcessXcmMessage<
			AggregateMessageOrigin,
			xcm_executor::XcmExecutor<xcm_config::XcmConfig>,
			RuntimeCall,
		>,
		EthereumOutboundQueue,
		EthereumOutboundQueueV2,
	>;
	type Size = u32;
	// The XCMP queue pallet is only ever able to handle the `Sibling(ParaId)` origin:
	type QueueChangeHandler = NarrowOriginToSibling<XcmpQueue>;
	type QueuePausedQuery = NarrowOriginToSibling<XcmpQueue>;
	type HeapSize = ConstU32<{ 64 * 1024 }>;
	type MaxStale = ConstU32<8>;
	type ServiceWeight = MessageQueueServiceWeight;
	type IdleMaxServiceWeight = MessageQueueIdleServiceWeight;
}

impl cumulus_pallet_aura_ext::Config for Runtime {}

parameter_types! {
	// Fellows pluralistic body.
	pub const FellowsBodyId: BodyId = BodyId::Technical;
	/// The asset ID for the asset that we use to pay for message delivery fees.
	pub FeeAssetId: AssetId = AssetId(xcm_config::DotRelayLocation::get());
	/// The base fee for the message delivery fees.
	pub const ToSiblingBaseDeliveryFee: u128 = CENTS.saturating_mul(3);
	pub const ToParentBaseDeliveryFee: u128 = CENTS.saturating_mul(3);
}

/// Privileged origin that represents Root or Fellows.
pub type RootOrFellows = EitherOfDiverse<
	EnsureRoot<AccountId>,
	EnsureXcm<IsVoiceOfBody<FellowshipLocation, FellowsBodyId>>,
>;

pub type PriceForSiblingParachainDelivery = polkadot_runtime_common::xcm_sender::ExponentialPrice<
	FeeAssetId,
	ToSiblingBaseDeliveryFee,
	TransactionByteFee,
	XcmpQueue,
>;
pub type PriceForParentDelivery = polkadot_runtime_common::xcm_sender::ExponentialPrice<
	FeeAssetId,
	ToParentBaseDeliveryFee,
	TransactionByteFee,
	ParachainSystem,
>;

impl cumulus_pallet_xcmp_queue::Config for Runtime {
	type RuntimeEvent = RuntimeEvent;
	type ChannelInfo = ParachainSystem;
	type VersionWrapper = PolkadotXcm;
	// Enqueue XCMP messages from siblings for later processing.
	type XcmpQueue = TransformOrigin<MessageQueue, AggregateMessageOrigin, ParaId, ParaIdToSibling>;
	type MaxActiveOutboundChannels = ConstU32<128>;
	// Most on-chain HRMP channels are configured to use 102400 bytes of max message size, so we
	// need to set the page size larger than that until we reduce the channel size on-chain.
	type MaxPageSize = ConstU32<{ 103 * 1024 }>;
	type MaxInboundSuspended = ConstU32<1_000>;
	type ControllerOrigin = RootOrFellows;
	type ControllerOriginConverter = XcmOriginToTransactDispatchOrigin;
	type WeightInfo = weights::cumulus_pallet_xcmp_queue::WeightInfo<Runtime>;
	type PriceForSiblingDelivery = PriceForSiblingParachainDelivery;
}

impl cumulus_pallet_xcmp_queue::migration::v5::V5Config for Runtime {
	// This must be the same as the `ChannelInfo` from the `Config`:
	type ChannelList = ParachainSystem;
}

pub const PERIOD: u32 = 6 * HOURS;
pub const OFFSET: u32 = 0;

impl pallet_session::Config for Runtime {
	type RuntimeEvent = RuntimeEvent;
	type ValidatorId = <Self as frame_system::Config>::AccountId;
	// we don't have stash and controller, thus we don't need the convert as well.
	type ValidatorIdOf = pallet_collator_selection::IdentityCollator;
	type ShouldEndSession = pallet_session::PeriodicSessions<ConstU32<PERIOD>, ConstU32<OFFSET>>;
	type NextSessionRotation = pallet_session::PeriodicSessions<ConstU32<PERIOD>, ConstU32<OFFSET>>;
	type SessionManager = CollatorSelection;
	// Essentially just Aura, but let's be pedantic.
	type SessionHandler = <SessionKeys as sp_runtime::traits::OpaqueKeys>::KeyTypeIdProviders;
	type Keys = SessionKeys;
	type WeightInfo = weights::pallet_session::WeightInfo<Runtime>;
	type DisablingStrategy = ();
	type Currency = Balances;
	type KeyDeposit = ();
}

impl pallet_aura::Config for Runtime {
	type AuthorityId = AuraId;
	type DisabledValidators = ();
	type MaxAuthorities = ConstU32<100_000>;
	type AllowMultipleBlocksPerSlot = ConstBool<false>;
	type SlotDuration = ConstU64<SLOT_DURATION>;
}

parameter_types! {
	pub const PotId: PalletId = PalletId(*b"PotStake");
	pub const SessionLength: BlockNumber = 6 * HOURS;
	// StakingAdmin pluralistic body.
	pub const StakingAdminBodyId: BodyId = BodyId::Defense;
}

/// We allow root, the StakingAdmin to execute privileged collator selection operations.
pub type CollatorSelectionUpdateOrigin = EitherOfDiverse<
	EnsureRoot<AccountId>,
	EnsureXcm<IsVoiceOfBody<GovernanceLocation, StakingAdminBodyId>>,
>;

impl pallet_collator_selection::Config for Runtime {
	type RuntimeEvent = RuntimeEvent;
	type Currency = Balances;
	type UpdateOrigin = CollatorSelectionUpdateOrigin;
	type PotId = PotId;
	type MaxCandidates = ConstU32<100>;
	type MinEligibleCollators = ConstU32<4>;
	type MaxInvulnerables = ConstU32<20>;
	// should be a multiple of session or things will get inconsistent
	type KickThreshold = ConstU32<PERIOD>;
	type ValidatorId = <Self as frame_system::Config>::AccountId;
	type ValidatorIdOf = pallet_collator_selection::IdentityCollator;
	type ValidatorRegistration = Session;
	type WeightInfo = weights::pallet_collator_selection::WeightInfo<Runtime>;
}

parameter_types! {
	// One storage item; key size is 32; value is size 4+4+16+32 bytes = 56 bytes.
	pub const DepositBase: Balance = system_para_deposit(1, 88);
	// Additional storage item size of 32 bytes.
	pub const DepositFactor: Balance = system_para_deposit(0, 32);
}

impl pallet_multisig::Config for Runtime {
	type RuntimeEvent = RuntimeEvent;
	type RuntimeCall = RuntimeCall;
	type Currency = Balances;
	type DepositBase = DepositBase;
	type DepositFactor = DepositFactor;
	type MaxSignatories = ConstU32<100>;
	type WeightInfo = weights::pallet_multisig::WeightInfo<Runtime>;
	type BlockNumberProvider = System;
}

impl pallet_utility::Config for Runtime {
	type RuntimeEvent = RuntimeEvent;
	type RuntimeCall = RuntimeCall;
	type PalletsOrigin = OriginCaller;
	type WeightInfo = weights::pallet_utility::WeightInfo<Runtime>;
}

// Create the runtime by composing the FRAME pallets that were previously configured.
construct_runtime!(
	pub enum Runtime
	{
		// System support stuff.
		System: frame_system = 0,
		ParachainSystem: cumulus_pallet_parachain_system = 1,
		Timestamp: pallet_timestamp = 2,
		ParachainInfo: parachain_info = 3,

		// Monetary stuff.
		Balances: pallet_balances = 10,
		TransactionPayment: pallet_transaction_payment = 11,

		// Collator support. The order of these 4 are important and shall not change.
		Authorship: pallet_authorship = 20,
		CollatorSelection: pallet_collator_selection = 21,
		Session: pallet_session = 22,
		Aura: pallet_aura = 23,
		AuraExt: cumulus_pallet_aura_ext = 24,

		// XCM helpers.
		XcmpQueue: cumulus_pallet_xcmp_queue = 30,
		PolkadotXcm: pallet_xcm = 31,
		CumulusXcm: cumulus_pallet_xcm = 32,
		// DmpQueue: cumulus_pallet_dmp_queue = 33, removed

		// Handy utilities.
		Utility: pallet_utility = 40,
		Multisig: pallet_multisig = 41,

		// Pallets that may be used by all bridges.
		BridgeRelayers: pallet_bridge_relayers = 50,

		// Kusama bridge pallets.
		BridgeKusamaGrandpa: pallet_bridge_grandpa::<Instance1> = 51,
		BridgeKusamaParachains: pallet_bridge_parachains::<Instance1> = 52,
		BridgeKusamaMessages: pallet_bridge_messages::<Instance1> = 53,
		XcmOverBridgeHubKusama: pallet_xcm_bridge_hub::<Instance1> = 54,

		// Ethereum bridge pallets.
		EthereumInboundQueue: snowbridge_pallet_inbound_queue = 80,
		EthereumOutboundQueue: snowbridge_pallet_outbound_queue = 81,
		EthereumBeaconClient: snowbridge_pallet_ethereum_client = 82,
		EthereumSystem: snowbridge_pallet_system = 83,

		// Ethereum bridge pallets V2.
		EthereumSystemV2: snowbridge_pallet_system_v2 = 90,
		EthereumInboundQueueV2: snowbridge_pallet_inbound_queue_v2 = 91,
		EthereumOutboundQueueV2: snowbridge_pallet_outbound_queue_v2 = 92,

		// Message Queue. Importantly, it is registered after Snowbridge pallets
		// so that messages are processed after the `on_initialize` hooks of bridging pallets.
		MessageQueue: pallet_message_queue = 175,
	}
);

#[cfg(feature = "runtime-benchmarks")]
use pallet_bridge_messages::LaneIdOf;

#[cfg(feature = "runtime-benchmarks")]
mod benches {
	use super::*;
	use alloc::boxed::Box;
	use polkadot_runtime_constants::system_parachain::AssetHubParaId;
	use system_parachains_constants::polkadot::locations::AssetHubLocation;

	frame_benchmarking::define_benchmarks!(
		[frame_system, SystemBench::<Runtime>]
		[frame_system_extensions, SystemExtensionsBench::<Runtime>]
		[pallet_balances, Balances]
		[pallet_message_queue, MessageQueue]
		[pallet_multisig, Multisig]
		[pallet_session, SessionBench::<Runtime>]
		[pallet_utility, Utility]
		[pallet_timestamp, Timestamp]
		[pallet_transaction_payment, TransactionPayment]
		[pallet_collator_selection, CollatorSelection]
		[cumulus_pallet_parachain_system, ParachainSystem]
		[cumulus_pallet_xcmp_queue, XcmpQueue]
		// XCM
		[pallet_xcm, PalletXcmExtrinsicsBenchmark::<Runtime>]
		// NOTE: Make sure you point to the individual modules below.
		[pallet_xcm_benchmarks::fungible, XcmBalances]
		[pallet_xcm_benchmarks::generic, XcmGeneric]
		// Shared bridge pallets
		[pallet_bridge_relayers, BridgeRelayersBench::<Runtime>]
		// Polkadot bridge pallets.
		[pallet_bridge_grandpa, KusamaFinality]
		[pallet_bridge_parachains, KusamaParachains]
		[pallet_bridge_messages, KusamaMessages]
		// Ethereum Bridge
		[snowbridge_pallet_inbound_queue, EthereumInboundQueue]
		[snowbridge_pallet_outbound_queue, EthereumOutboundQueue]
		[snowbridge_pallet_system, EthereumSystem]
		[snowbridge_pallet_ethereum_client, EthereumBeaconClient]
		[snowbridge_pallet_inbound_queue_v2, EthereumInboundQueueV2]
		[snowbridge_pallet_outbound_queue_v2, EthereumOutboundQueueV2]
		[snowbridge_pallet_system_v2, EthereumSystemV2]
	);

	impl frame_system_benchmarking::Config for Runtime {
		fn setup_set_code_requirements(code: &Vec<u8>) -> Result<(), BenchmarkError> {
			ParachainSystem::initialize_for_set_code_benchmark(code.len() as u32);
			Ok(())
		}

		fn verify_set_code() {
			System::assert_last_event(
				cumulus_pallet_parachain_system::Event::<Runtime>::ValidationFunctionStored.into(),
			);
		}
	}

	impl cumulus_pallet_session_benchmarking::Config for Runtime {}

	use xcm_config::DotRelayLocation;

	parameter_types! {
		pub ExistentialDepositAsset: Option<Asset> = Some((
			DotRelayLocation::get(),
			ExistentialDeposit::get()
		).into());
	}

	impl pallet_xcm::benchmarking::Config for Runtime {
		type DeliveryHelper = polkadot_runtime_common::xcm_sender::ToParachainDeliveryHelper<
			xcm_config::XcmConfig,
			ExistentialDepositAsset,
			PriceForSiblingParachainDelivery,
			AssetHubParaId,
			ParachainSystem,
		>;

		fn reachable_dest() -> Option<Location> {
			Some(AssetHubLocation::get())
		}

		fn teleportable_asset_and_dest() -> Option<(Asset, Location)> {
			// Relay/native token can be teleported between BH and Asset Hub.
			Some((
				Asset { fun: Fungible(ExistentialDeposit::get()), id: AssetId(Parent.into()) },
				AssetHubLocation::get(),
			))
		}

		fn reserve_transferable_asset_and_dest() -> Option<(Asset, Location)> {
			// Reserve transfers are disabled on BH.
			None
		}

		fn set_up_complex_asset_transfer() -> Option<(Assets, u32, Location, Box<dyn FnOnce()>)> {
			// Only supports native token teleports to system parachain
			let native_location = Parent.into();
			let dest = AssetHubLocation::get();

			pallet_xcm::benchmarking::helpers::native_teleport_as_asset_transfer::<Runtime>(
				native_location,
				dest,
			)
		}

		fn get_asset() -> Asset {
			Asset { id: AssetId(Location::parent()), fun: Fungible(ExistentialDeposit::get()) }
		}
	}

	impl pallet_xcm_benchmarks::Config for Runtime {
		type XcmConfig = xcm_config::XcmConfig;
		type AccountIdConverter = xcm_config::LocationToAccountId;
		type DeliveryHelper = polkadot_runtime_common::xcm_sender::ToParachainDeliveryHelper<
			xcm_config::XcmConfig,
			ExistentialDepositAsset,
			PriceForSiblingParachainDelivery,
			AssetHubParaId,
			ParachainSystem,
		>;
		fn valid_destination() -> Result<Location, BenchmarkError> {
			Ok(AssetHubLocation::get())
		}
		fn worst_case_holding(_depositable_count: u32) -> Assets {
			// just concrete assets according to relay chain.
			let assets: Vec<Asset> = vec![Asset {
				id: AssetId(DotRelayLocation::get()),
				fun: Fungible(1_000_000 * UNITS),
			}];
			assets.into()
		}
	}

	parameter_types! {
		pub TrustedTeleporter: Option<(Location, Asset)> = Some((
			AssetHubLocation::get(),
			Asset { fun: Fungible(UNITS), id: AssetId(DotRelayLocation::get()) },
		));
		pub const CheckedAccount: Option<(AccountId, xcm_builder::MintLocation)> = None;
		pub const TrustedReserve: Option<(Location, Asset)> = None;
	}

	impl pallet_xcm_benchmarks::fungible::Config for Runtime {
		type TransactAsset = Balances;

		type CheckedAccount = CheckedAccount;
		type TrustedTeleporter = TrustedTeleporter;
		type TrustedReserve = TrustedReserve;

		fn get_asset() -> Asset {
			Asset { id: AssetId(DotRelayLocation::get()), fun: Fungible(UNITS) }
		}
	}

	impl pallet_xcm_benchmarks::generic::Config for Runtime {
		type TransactAsset = Balances;
		type RuntimeCall = RuntimeCall;

		fn worst_case_response() -> (u64, Response) {
			(0u64, Response::Version(Default::default()))
		}

		fn worst_case_asset_exchange() -> Result<(Assets, Assets), BenchmarkError> {
			Err(BenchmarkError::Skip)
		}

		fn universal_alias() -> Result<(Location, Junction), BenchmarkError> {
			Err(BenchmarkError::Skip)
		}

		fn transact_origin_and_runtime_call() -> Result<(Location, RuntimeCall), BenchmarkError> {
			Ok((
				AssetHubLocation::get(),
				frame_system::Call::remark_with_event { remark: vec![] }.into(),
			))
		}

		fn subscribe_origin() -> Result<Location, BenchmarkError> {
			Ok(AssetHubLocation::get())
		}

		fn claimable_asset() -> Result<(Location, Location, Assets), BenchmarkError> {
			let origin = AssetHubLocation::get();
			let assets: Assets = (AssetId(DotRelayLocation::get()), 1_000 * UNITS).into();
			let ticket = Location { parents: 0, interior: Here };
			Ok((origin, ticket, assets))
		}

		fn worst_case_for_trader() -> Result<(Asset, WeightLimit), BenchmarkError> {
			Ok((
				Asset { id: AssetId(DotRelayLocation::get()), fun: Fungible(1_000_000 * UNITS) },
				Limited(Weight::from_parts(5000, 5000)),
			))
		}

		fn unlockable_asset() -> Result<(Location, Location, Asset), BenchmarkError> {
			Err(BenchmarkError::Skip)
		}

		fn export_message_origin_and_destination(
		) -> Result<(Location, NetworkId, InteriorLocation), BenchmarkError> {
			// save XCM version for remote bridge hub
			PolkadotXcm::force_xcm_version(
				RuntimeOrigin::root(),
				Box::new(bridge_to_kusama_config::BridgeHubKusamaLocation::get()),
				XCM_VERSION,
			)
			.map_err(|e| {
				log::error!(
					"Failed to dispatch `force_xcm_version({:?}, {:?}, {:?})`, error: {:?}",
					RuntimeOrigin::root(),
					bridge_to_kusama_config::BridgeHubKusamaLocation::get(),
					XCM_VERSION,
					e
				);
				BenchmarkError::Stop("XcmVersion was not stored!")
			})?;

			let remote_parachain_id = Parachain(8765);
			let sibling_parachain_location = AssetHubLocation::get();

			// open bridge
			let bridge_destination_universal_location: InteriorLocation =
				[GlobalConsensus(NetworkId::Kusama), remote_parachain_id].into();
			let locations = XcmOverBridgeHubKusama::bridge_locations(
				sibling_parachain_location.clone(),
				bridge_destination_universal_location.clone(),
			)?;
			XcmOverBridgeHubKusama::do_open_bridge(
				locations,
				bp_messages::LegacyLaneId([1, 2, 3, 4]),
				true,
			)
			.map_err(|e| {
				log::error!(
					"Failed to `XcmOverBridgeHubRococo::open_bridge`({sibling_parachain_location:?}, {bridge_destination_universal_location:?})`, error: {e:?}"
				);
				BenchmarkError::Stop("Bridge was not opened!")
			})?;

			Ok((sibling_parachain_location, NetworkId::Kusama, [remote_parachain_id].into()))
		}

		fn alias_origin() -> Result<(Location, Location), BenchmarkError> {
			Ok((
				Location::new(1, [Parachain(1000)]),
				Location::new(1, [Parachain(1000), AccountId32 { id: [111u8; 32], network: None }]),
			))
		}
	}

	use pallet_bridge_relayers::benchmarking::Config as BridgeRelayersConfig;

	impl BridgeRelayersConfig for Runtime {
		fn bench_reward() -> Self::Reward {
			bp_relayers::RewardsAccountParams::new(
				bp_messages::LegacyLaneId::default(),
				*b"test",
				bp_relayers::RewardsAccountOwner::ThisChain,
			)
			.into()
		}

		fn prepare_rewards_account(
			reward_kind: Self::Reward,
			reward: Balance,
		) -> Option<
			pallet_bridge_relayers::BeneficiaryOf<
				Runtime,
				bridge_common_config::BridgeRelayersInstance,
			>,
		> {
			let bridge_common_config::BridgeReward::PolkadotKusamaBridge(reward_kind) = reward_kind
			else {
				panic!(
					"Unexpected reward_kind: {reward_kind:?} - not compatible with `bench_reward`!"
				);
			};
			let rewards_account = bp_relayers::PayRewardFromAccount::<
				Balances,
				AccountId,
				bp_messages::LegacyLaneId,
				Balance,
			>::rewards_account(reward_kind);
			Self::deposit_account(rewards_account, reward);

			None
		}

		fn deposit_account(account: AccountId, balance: Balance) {
			use frame_support::traits::fungible::Mutate;
			Balances::mint_into(&account, balance.saturating_add(ExistentialDeposit::get()))
				.unwrap();
		}
	}

	use bridge_runtime_common::parachains_benchmarking::prepare_parachain_heads_proof;
	use pallet_bridge_parachains::benchmarking::Config as BridgeParachainsConfig;

	impl BridgeParachainsConfig<bridge_to_kusama_config::BridgeParachainKusamaInstance> for Runtime {
		fn parachains() -> Vec<bp_polkadot_core::parachains::ParaId> {
			use bp_runtime::Parachain;
			vec![bp_polkadot_core::parachains::ParaId(
				bp_bridge_hub_kusama::BridgeHubKusama::PARACHAIN_ID,
			)]
		}

		fn prepare_parachain_heads_proof(
			parachains: &[bp_polkadot_core::parachains::ParaId],
			parachain_head_size: u32,
			proof_params: bp_runtime::UnverifiedStorageProofParams,
		) -> (
			bp_parachains::RelayBlockNumber,
			bp_parachains::RelayBlockHash,
			bp_polkadot_core::parachains::ParaHeadsProof,
			Vec<(bp_polkadot_core::parachains::ParaId, bp_polkadot_core::parachains::ParaHash)>,
		) {
			prepare_parachain_heads_proof::<
				Runtime,
				bridge_to_kusama_config::BridgeParachainKusamaInstance,
			>(parachains, parachain_head_size, proof_params)
		}
	}

	use bridge_runtime_common::messages_benchmarking::{
		generate_xcm_builder_bridge_message_sample, prepare_message_delivery_proof_from_parachain,
		prepare_message_proof_from_parachain,
	};
	use pallet_bridge_messages::benchmarking::{
		Config as BridgeMessagesConfig, MessageDeliveryProofParams, MessageProofParams,
	};

	impl BridgeMessagesConfig<bridge_to_kusama_config::WithBridgeHubKusamaMessagesInstance>
		for Runtime
	{
		fn is_relayer_rewarded(relayer: &Self::AccountId) -> bool {
			let bench_lane_id = <Self as BridgeMessagesConfig<
				bridge_to_kusama_config::WithBridgeHubKusamaMessagesInstance,
			>>::bench_lane_id();
			use bp_runtime::Chain;
			let bridged_chain_id = <Self as pallet_bridge_messages::Config<
				bridge_to_kusama_config::WithBridgeHubKusamaMessagesInstance,
			>>::BridgedChain::ID;
			pallet_bridge_relayers::Pallet::<
				Runtime,
				bridge_common_config::BridgeRelayersInstance,
			>::relayer_reward(
				relayer,
				bridge_common_config::BridgeReward::PolkadotKusamaBridge(
					bp_relayers::RewardsAccountParams::new(
						bench_lane_id,
						bridged_chain_id,
						bp_relayers::RewardsAccountOwner::BridgedChain,
					)
				)
			)
			.is_some()
		}

		fn prepare_message_proof(
			params: MessageProofParams<
				LaneIdOf<Runtime, bridge_to_kusama_config::WithBridgeHubKusamaMessagesInstance>,
			>,
		) -> (
			bridge_to_kusama_config::FromKusamaBridgeHubMessagesProof<
				bridge_to_kusama_config::WithBridgeHubKusamaMessagesInstance,
			>,
			Weight,
		) {
			use cumulus_primitives_core::XcmpMessageSource;
			assert!(XcmpQueue::take_outbound_messages(usize::MAX).is_empty());
			ParachainSystem::open_outbound_hrmp_channel_for_benchmarks_or_tests(42.into());
			PolkadotXcm::force_xcm_version(
				RuntimeOrigin::root(),
				Box::new(Location::new(1, Parachain(42))),
				XCM_VERSION,
			)
			.map_err(|e| {
				log::error!(
					"Failed to dispatch `force_xcm_version({:?}, {:?}, {:?})`, error: {:?}",
					RuntimeOrigin::root(),
					Location::new(1, Parachain(42)),
					XCM_VERSION,
					e
				);
			})
			.expect("XcmVersion stored!");
			let universal_source = bridge_to_kusama_config::open_bridge_for_benchmarks::<
				Runtime,
				bridge_to_kusama_config::XcmOverBridgeHubKusamaInstance,
				xcm_config::LocationToAccountId,
			>(params.lane, 42);
			prepare_message_proof_from_parachain::<
				Runtime,
				bridge_to_kusama_config::BridgeGrandpaKusamaInstance,
				bridge_to_kusama_config::WithBridgeHubKusamaMessagesInstance,
			>(params, generate_xcm_builder_bridge_message_sample(universal_source))
		}

		fn prepare_message_delivery_proof(
			params: MessageDeliveryProofParams<
				AccountId,
				LaneIdOf<Runtime, bridge_to_kusama_config::WithBridgeHubKusamaMessagesInstance>,
			>,
		) -> bridge_to_kusama_config::ToKusamaBridgeHubMessagesDeliveryProof<
			bridge_to_kusama_config::WithBridgeHubKusamaMessagesInstance,
		> {
			let _ = bridge_to_kusama_config::open_bridge_for_benchmarks::<
				Runtime,
				bridge_to_kusama_config::XcmOverBridgeHubKusamaInstance,
				xcm_config::LocationToAccountId,
			>(params.lane, 42);
			prepare_message_delivery_proof_from_parachain::<
				Runtime,
				bridge_to_kusama_config::BridgeGrandpaKusamaInstance,
				bridge_to_kusama_config::WithBridgeHubKusamaMessagesInstance,
			>(params)
		}

		fn is_message_successfully_dispatched(_nonce: bp_messages::MessageNonce) -> bool {
			use cumulus_primitives_core::XcmpMessageSource;
			!XcmpQueue::take_outbound_messages(usize::MAX).is_empty()
		}
	}

	pub use cumulus_pallet_session_benchmarking::Pallet as SessionBench;
	pub use frame_benchmarking::{BenchmarkBatch, BenchmarkError, BenchmarkList};
	pub use frame_support::traits::StorageInfoTrait;
	pub use frame_system_benchmarking::{
		extensions::Pallet as SystemExtensionsBench, Pallet as SystemBench,
	};
	pub use pallet_xcm::benchmarking::Pallet as PalletXcmExtrinsicsBenchmark;
	pub type XcmBalances = pallet_xcm_benchmarks::fungible::Pallet<Runtime>;
	pub type XcmGeneric = pallet_xcm_benchmarks::generic::Pallet<Runtime>;
	pub use pallet_bridge_relayers::benchmarking::Pallet as BridgeRelayersBench;
	pub type KusamaFinality = BridgeKusamaGrandpa;
	pub use frame_support::traits::WhitelistedStorageKeys;
	pub use sp_storage::TrackedStorageKey;
	pub type KusamaParachains = pallet_bridge_parachains::benchmarking::Pallet<
		Runtime,
		bridge_to_kusama_config::BridgeParachainKusamaInstance,
	>;
	pub type KusamaMessages = pallet_bridge_messages::benchmarking::Pallet<
		Runtime,
		bridge_to_kusama_config::WithBridgeHubKusamaMessagesInstance,
	>;
}

#[cfg(feature = "runtime-benchmarks")]
use benches::*;

impl_runtime_apis! {
	impl sp_consensus_aura::AuraApi<Block, AuraId> for Runtime {
		fn slot_duration() -> sp_consensus_aura::SlotDuration {
			sp_consensus_aura::SlotDuration::from_millis(SLOT_DURATION)
		}

		fn authorities() -> Vec<AuraId> {
			pallet_aura::Authorities::<Runtime>::get().into_inner()
		}
	}

	impl cumulus_primitives_core::RelayParentOffsetApi<Block> for Runtime {
		fn relay_parent_offset() -> u32 {
			0
		}
	}

	impl cumulus_primitives_aura::AuraUnincludedSegmentApi<Block> for Runtime {
		fn can_build_upon(
			included_hash: <Block as BlockT>::Hash,
			slot: cumulus_primitives_aura::Slot,
		) -> bool {
			ConsensusHook::can_build_upon(included_hash, slot)
		}
	}

	impl sp_api::Core<Block> for Runtime {
		fn version() -> RuntimeVersion {
			VERSION
		}

		fn execute_block(block: Block) {
			Executive::execute_block(block)
		}

		fn initialize_block(header: &<Block as BlockT>::Header) -> sp_runtime::ExtrinsicInclusionMode {
			Executive::initialize_block(header)
		}
	}

	impl sp_api::Metadata<Block> for Runtime {
		fn metadata() -> OpaqueMetadata {
			OpaqueMetadata::new(Runtime::metadata().into())
		}

		fn metadata_at_version(version: u32) -> Option<OpaqueMetadata> {
			Runtime::metadata_at_version(version)
		}

		fn metadata_versions() -> Vec<u32> {
			Runtime::metadata_versions()
		}
	}

	impl sp_block_builder::BlockBuilder<Block> for Runtime {
		fn apply_extrinsic(extrinsic: <Block as BlockT>::Extrinsic) -> ApplyExtrinsicResult {
			Executive::apply_extrinsic(extrinsic)
		}

		fn finalize_block() -> <Block as BlockT>::Header {
			Executive::finalize_block()
		}

		fn inherent_extrinsics(data: sp_inherents::InherentData) -> Vec<<Block as BlockT>::Extrinsic> {
			data.create_extrinsics()
		}

		fn check_inherents(
			block: Block,
			data: sp_inherents::InherentData,
		) -> sp_inherents::CheckInherentsResult {
			data.check_extrinsics(&block)
		}
	}

	impl sp_transaction_pool::runtime_api::TaggedTransactionQueue<Block> for Runtime {
		fn validate_transaction(
			source: TransactionSource,
			tx: <Block as BlockT>::Extrinsic,
			block_hash: <Block as BlockT>::Hash,
		) -> TransactionValidity {
			Executive::validate_transaction(source, tx, block_hash)
		}
	}

	impl sp_offchain::OffchainWorkerApi<Block> for Runtime {
		fn offchain_worker(header: &<Block as BlockT>::Header) {
			Executive::offchain_worker(header)
		}
	}

	impl sp_session::SessionKeys<Block> for Runtime {
		fn generate_session_keys(seed: Option<Vec<u8>>) -> Vec<u8> {
			SessionKeys::generate(seed)
		}

		fn decode_session_keys(
			encoded: Vec<u8>,
		) -> Option<Vec<(Vec<u8>, KeyTypeId)>> {
			SessionKeys::decode_into_raw_public_keys(&encoded)
		}
	}

	impl frame_system_rpc_runtime_api::AccountNonceApi<Block, AccountId, Nonce> for Runtime {
		fn account_nonce(account: AccountId) -> Nonce {
			System::account_nonce(account)
		}
	}

	impl pallet_transaction_payment_rpc_runtime_api::TransactionPaymentApi<Block, Balance> for Runtime {
		fn query_info(
			uxt: <Block as BlockT>::Extrinsic,
			len: u32,
		) -> pallet_transaction_payment_rpc_runtime_api::RuntimeDispatchInfo<Balance> {
			TransactionPayment::query_info(uxt, len)
		}
		fn query_fee_details(
			uxt: <Block as BlockT>::Extrinsic,
			len: u32,
		) -> pallet_transaction_payment::FeeDetails<Balance> {
			TransactionPayment::query_fee_details(uxt, len)
		}
		fn query_weight_to_fee(weight: Weight) -> Balance {
			TransactionPayment::weight_to_fee(weight)
		}
		fn query_length_to_fee(length: u32) -> Balance {
			TransactionPayment::length_to_fee(length)
		}
	}

	impl pallet_transaction_payment_rpc_runtime_api::TransactionPaymentCallApi<Block, Balance, RuntimeCall>
		for Runtime
	{
		fn query_call_info(
			call: RuntimeCall,
			len: u32,
		) -> pallet_transaction_payment::RuntimeDispatchInfo<Balance> {
			TransactionPayment::query_call_info(call, len)
		}
		fn query_call_fee_details(
			call: RuntimeCall,
			len: u32,
		) -> pallet_transaction_payment::FeeDetails<Balance> {
			TransactionPayment::query_call_fee_details(call, len)
		}
		fn query_weight_to_fee(weight: Weight) -> Balance {
			TransactionPayment::weight_to_fee(weight)
		}
		fn query_length_to_fee(length: u32) -> Balance {
			TransactionPayment::length_to_fee(length)
		}
	}

	impl xcm_runtime_apis::fees::XcmPaymentApi<Block> for Runtime {
		fn query_acceptable_payment_assets(xcm_version: xcm::Version) -> Result<Vec<VersionedAssetId>, XcmPaymentApiError> {
			let acceptable_assets = vec![AssetId(xcm_config::DotRelayLocation::get())];
			PolkadotXcm::query_acceptable_payment_assets(xcm_version, acceptable_assets)
		}

		fn query_weight_to_asset_fee(weight: Weight, asset: VersionedAssetId) -> Result<u128, XcmPaymentApiError> {
			use crate::xcm_config::XcmConfig;
			type Trader = <XcmConfig as xcm_executor::Config>::Trader;
			PolkadotXcm::query_weight_to_asset_fee::<Trader>(weight, asset)
		}

		fn query_xcm_weight(message: VersionedXcm<()>) -> Result<Weight, XcmPaymentApiError> {
			PolkadotXcm::query_xcm_weight(message)
		}

		fn query_delivery_fees(destination: VersionedLocation, message: VersionedXcm<()>) -> Result<VersionedAssets, XcmPaymentApiError> {
			PolkadotXcm::query_delivery_fees(destination, message)
		}
	}

	impl xcm_runtime_apis::dry_run::DryRunApi<Block, RuntimeCall, RuntimeEvent, OriginCaller> for Runtime {
		fn dry_run_call(origin: OriginCaller, call: RuntimeCall, result_xcms_version: XcmVersion) -> Result<CallDryRunEffects<RuntimeEvent>, XcmDryRunApiError> {
			PolkadotXcm::dry_run_call::<Runtime, xcm_config::XcmRouter, OriginCaller, RuntimeCall>(origin, call, result_xcms_version)
		}

		fn dry_run_xcm(origin_location: VersionedLocation, xcm: VersionedXcm<RuntimeCall>) -> Result<XcmDryRunEffects<RuntimeEvent>, XcmDryRunApiError> {
			PolkadotXcm::dry_run_xcm::<Runtime, xcm_config::XcmRouter, RuntimeCall, xcm_config::XcmConfig>(origin_location, xcm)
		}
	}

	impl xcm_runtime_apis::conversions::LocationToAccountApi<Block, AccountId> for Runtime {
		fn convert_location(location: VersionedLocation) -> Result<
			AccountId,
			xcm_runtime_apis::conversions::Error
		> {
			xcm_runtime_apis::conversions::LocationToAccountHelper::<
				AccountId,
				xcm_config::LocationToAccountId,
			>::convert_location(location)
		}
	}

	impl xcm_runtime_apis::trusted_query::TrustedQueryApi<Block> for Runtime {
		fn is_trusted_reserve(asset: VersionedAsset, location: VersionedLocation) -> xcm_runtime_apis::trusted_query::XcmTrustedQueryResult {
			PolkadotXcm::is_trusted_reserve(asset, location)
		}
		fn is_trusted_teleporter(asset: VersionedAsset, location: VersionedLocation) -> xcm_runtime_apis::trusted_query::XcmTrustedQueryResult {
			PolkadotXcm::is_trusted_teleporter(asset, location)
		}
	}

	impl xcm_runtime_apis::authorized_aliases::AuthorizedAliasersApi<Block> for Runtime {
		fn authorized_aliasers(target: VersionedLocation) -> Result<
			Vec<xcm_runtime_apis::authorized_aliases::OriginAliaser>,
			xcm_runtime_apis::authorized_aliases::Error
		> {
			PolkadotXcm::authorized_aliasers(target)
		}
		fn is_authorized_alias(origin: VersionedLocation, target: VersionedLocation) -> Result<
			bool,
			xcm_runtime_apis::authorized_aliases::Error
		> {
			PolkadotXcm::is_authorized_alias(origin, target)
		}
	}

	impl cumulus_primitives_core::CollectCollationInfo<Block> for Runtime {
		fn collect_collation_info(header: &<Block as BlockT>::Header) -> cumulus_primitives_core::CollationInfo {
			ParachainSystem::collect_collation_info(header)
		}
	}

	impl sp_genesis_builder::GenesisBuilder<Block> for Runtime {
		fn build_state(config: Vec<u8>) -> sp_genesis_builder::Result {
			build_state::<RuntimeGenesisConfig>(config)
		}

		fn get_preset(id: &Option<sp_genesis_builder::PresetId>) -> Option<Vec<u8>> {
			get_preset::<RuntimeGenesisConfig>(id, &genesis_config_presets::get_preset)
		}

		fn preset_names() -> Vec<sp_genesis_builder::PresetId> {
			genesis_config_presets::preset_names()
		}
	}

	impl bp_kusama::KusamaFinalityApi<Block> for Runtime {
		fn best_finalized() -> Option<bp_runtime::HeaderId<bp_kusama::Hash, bp_kusama::BlockNumber>> {
			BridgeKusamaGrandpa::best_finalized()
		}

		fn free_headers_interval() -> Option<bp_kusama::BlockNumber> {
			<Runtime as pallet_bridge_grandpa::Config<
				bridge_to_kusama_config::BridgeGrandpaKusamaInstance
			>>::FreeHeadersInterval::get()
		}

		fn synced_headers_grandpa_info(
		) -> Vec<bp_header_chain::StoredHeaderGrandpaInfo<bp_kusama::Header>> {
			BridgeKusamaGrandpa::synced_headers_grandpa_info()
		}
	}

	impl bp_bridge_hub_kusama::BridgeHubKusamaFinalityApi<Block> for Runtime {
		fn best_finalized() -> Option<bp_runtime::HeaderId<bp_bridge_hub_kusama::Hash, bp_bridge_hub_kusama::BlockNumber>> {
			BridgeKusamaParachains::best_parachain_head_id::<
				bp_bridge_hub_kusama::BridgeHubKusama
			>().unwrap_or(None)
		}

		fn free_headers_interval() -> Option<bp_bridge_hub_kusama::BlockNumber> {
			// "free interval" is not currently used for parachains
			None
		}
	}

	impl bp_bridge_hub_kusama::FromBridgeHubKusamaInboundLaneApi<Block> for Runtime {
		fn message_details(
			lane: bp_messages::LegacyLaneId,
			messages: Vec<(bp_messages::MessagePayload, bp_messages::OutboundMessageDetails)>,
		) -> Vec<bp_messages::InboundMessageDetails> {
			bridge_runtime_common::messages_api::inbound_message_details::<
				Runtime,
				bridge_to_kusama_config::WithBridgeHubKusamaMessagesInstance,
			>(lane, messages)
		}
	}

	impl bp_bridge_hub_kusama::ToBridgeHubKusamaOutboundLaneApi<Block> for Runtime {
		fn message_details(
			lane: bp_messages::LegacyLaneId,
			begin: bp_messages::MessageNonce,
			end: bp_messages::MessageNonce,
		) -> Vec<bp_messages::OutboundMessageDetails> {
			bridge_runtime_common::messages_api::outbound_message_details::<
				Runtime,
				bridge_to_kusama_config::WithBridgeHubKusamaMessagesInstance,
			>(lane, begin, end)
		}
	}

	impl snowbridge_outbound_queue_runtime_api::OutboundQueueApi<Block, Balance> for Runtime {
		fn prove_message(leaf_index: u64) -> Option<snowbridge_merkle_tree::MerkleProof> {
			snowbridge_pallet_outbound_queue::api::prove_message::<Runtime>(leaf_index)
		}

		fn calculate_fee(command: Command, parameters: Option<PricingParameters<Balance>>) -> Fee<Balance> {
			snowbridge_pallet_outbound_queue::api::calculate_fee::<Runtime>(command, parameters)
		}
	}

	impl snowbridge_system_runtime_api::ControlApi<Block> for Runtime {
		fn agent_id(location: VersionedLocation) -> Option<AgentId> {
			snowbridge_pallet_system::api::agent_id::<Runtime>(location)
		}
	}

	impl cumulus_primitives_core::GetParachainInfo<Block> for Runtime {
		fn parachain_id() -> ParaId {
			ParachainInfo::parachain_id()
		}
	}

	#[cfg(feature = "try-runtime")]
	impl frame_try_runtime::TryRuntime<Block> for Runtime {
		fn on_runtime_upgrade(checks: frame_try_runtime::UpgradeCheckSelect) -> (Weight, Weight) {
			let weight = Executive::try_runtime_upgrade(checks).unwrap();
			(weight, RuntimeBlockWeights::get().max_block)
		}

		fn execute_block(
			block: Block,
			state_root_check: bool,
			signature_check: bool,
			select: frame_try_runtime::TryStateSelect,
		) -> Weight {
			// NOTE: intentional unwrap: we don't want to propagate the error backwards, and want to
			// have a backtrace here.
			Executive::try_execute_block(block, state_root_check, signature_check, select).unwrap()
		}
	}

	#[cfg(feature = "runtime-benchmarks")]
	impl frame_benchmarking::Benchmark<Block> for Runtime {
		fn benchmark_metadata(extra: bool) -> (
			Vec<frame_benchmarking::BenchmarkList>,
			Vec<frame_support::traits::StorageInfo>,
		) {
			let mut list = Vec::<BenchmarkList>::new();
			list_benchmarks!(list, extra);

			let storage_info = AllPalletsWithSystem::storage_info();
			(list, storage_info)
		}

		fn dispatch_benchmark(
			config: frame_benchmarking::BenchmarkConfig
		) -> Result<Vec<frame_benchmarking::BenchmarkBatch>, alloc::string::String> {
			let whitelist: Vec<TrackedStorageKey> = AllPalletsWithSystem::whitelisted_storage_keys();
			let mut batches = Vec::<BenchmarkBatch>::new();
			let params = (&config, &whitelist);
			add_benchmarks!(params, batches);

			Ok(batches)
		}
	}
}

cumulus_pallet_parachain_system::register_validate_block! {
	Runtime = Runtime,
	BlockExecutor = cumulus_pallet_aura_ext::BlockExecutor::<Runtime, Executive>,
}

#[cfg(test)]
mod tests {
	use super::*;

	#[test]
	fn test_transasction_byte_fee_is_one_twentieth_of_relay() {
		let relay_tbf = polkadot_runtime_constants::fee::TRANSACTION_BYTE_FEE;
		let parachain_tbf = TransactionByteFee::get();
		assert_eq!(relay_tbf / 20, parachain_tbf);
	}
}<|MERGE_RESOLUTION|>--- conflicted
+++ resolved
@@ -147,39 +147,6 @@
 	pub const NativeToForeignIdKey: &'static str = "NativeToForeignId";
 }
 
-<<<<<<< HEAD
-/// Migrations to apply on runtime upgrade.
-pub type SingleBlockMigrations = (
-	// Unreleased
-	bridge_to_kusama_config::migration::MigrateToXcm5<
-		Runtime,
-		bridge_to_kusama_config::XcmOverBridgeHubKusamaInstance,
-	>,
-	frame_support::migrations::RemoveStorage<
-		EthereumSystemPalletName,
-		NativeToForeignIdKey,
-		RocksDbWeight,
-	>,
-	pallet_session::migrations::v1::MigrateV0ToV1<
-		Runtime,
-		pallet_session::migrations::v1::InitOffenceSeverity<Runtime>,
-	>,
-	cumulus_pallet_aura_ext::migration::MigrateV0ToV1<Runtime>,
-	pallet_bridge_relayers::migration::v2::MigrationToV2<
-		Runtime,
-		bridge_common_config::BridgeRelayersInstance,
-		bp_messages::LegacyLaneId,
-	>,
-	// permanent
-	pallet_xcm::migration::MigrateToLatestXcmVersion<Runtime>,
-);
-=======
-/// All migrations that will run on the next runtime upgrade.
-///
-/// This contains the combined migrations of the last 10 releases. It allows to skip runtime
-/// upgrades in case governance decides to do so. THE ORDER IS IMPORTANT.
-pub type Migrations = (migrations::Unreleased, migrations::Permanent);
-
 /// The runtime migrations per release.
 #[allow(deprecated, missing_docs)]
 pub mod migrations {
@@ -211,10 +178,12 @@
 	/// Migrations/checks that do not need to be versioned and can run on every update.
 	pub type Permanent = pallet_xcm::migration::MigrateToLatestXcmVersion<Runtime>;
 
+	/// All migrations that will run on the next runtime upgrade.
+	pub type SingleBlockMigrations = (Unreleased, Permanent);
+
 	/// MBM migrations to apply on runtime upgrade.
 	pub type MbmMigrations = ();
 }
->>>>>>> 18cbc8b3
 
 /// Executive: handles dispatch to the various modules.
 pub type Executive = frame_executive::Executive<
@@ -324,7 +293,7 @@
 	/// The action to take on a Runtime Upgrade
 	type OnSetCode = cumulus_pallet_parachain_system::ParachainSetCode<Self>;
 	type MaxConsumers = ConstU32<16>;
-	type SingleBlockMigrations = SingleBlockMigrations;
+	type SingleBlockMigrations = migrations::SingleBlockMigrations;
 	type MultiBlockMigrator = ();
 	type PreInherents = ();
 	type PostInherents = ();
