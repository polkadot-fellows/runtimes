// Copyright (C) Parity Technologies (UK) Ltd.
// This file is part of Cumulus.

// Cumulus is free software: you can redistribute it and/or modify
// it under the terms of the GNU General Public License as published by
// the Free Software Foundation, either version 3 of the License, or
// (at your option) any later version.

// Cumulus is distributed in the hope that it will be useful,
// but WITHOUT ANY WARRANTY; without even the implied warranty of
// MERCHANTABILITY or FITNESS FOR A PARTICULAR PURPOSE.  See the
// GNU General Public License for more details.

// You should have received a copy of the GNU General Public License
// along with Cumulus.  If not, see <http://www.gnu.org/licenses/>.

#![cfg_attr(not(feature = "std"), no_std)]
// `construct_runtime!` does a lot of recursion and requires us to increase the limit to 256.
#![recursion_limit = "256"]

// Make the WASM binary available.
#[cfg(feature = "std")]
include!(concat!(env!("OUT_DIR"), "/wasm_binary.rs"));

extern crate alloc;

pub mod bridge_common_config;
pub mod bridge_to_ethereum_config;
pub mod bridge_to_kusama_config;
// Genesis preset configurations.
pub mod genesis_config_presets;
mod weights;
pub mod xcm_config;

use alloc::{borrow::Cow, vec, vec::Vec};
use bridge_hub_common::message_queue::{
	AggregateMessageOrigin, NarrowOriginToSibling, ParaIdToSibling,
};
use bridge_to_kusama_config::bp_kusama;
use cumulus_pallet_parachain_system::RelayNumberMonotonicallyIncreases;
use cumulus_primitives_core::ParaId;
use snowbridge_core::{AgentId, PricingParameters};
use snowbridge_outbound_queue_primitives::v1::{Command, Fee};

use sp_api::impl_runtime_apis;
use sp_core::{crypto::KeyTypeId, OpaqueMetadata};
use sp_runtime::{
	generic, impl_opaque_keys,
	traits::{AccountIdLookup, BlakeTwo256, Block as BlockT, Get},
	transaction_validity::{TransactionSource, TransactionValidity},
	ApplyExtrinsicResult,
};

#[cfg(feature = "std")]
use sp_version::NativeVersion;
use sp_version::RuntimeVersion;

use frame_support::{
	construct_runtime,
	dispatch::DispatchClass,
	genesis_builder_helper::{build_state, get_preset},
	parameter_types,
	traits::{
<<<<<<< HEAD
		tokens::imbalance::ResolveTo, ConstBool, ConstU32, ConstU64, ConstU8, Contains, EitherOf,
		EitherOfDiverse, TransformOrigin,
=======
		tokens::imbalance::ResolveTo, ConstBool, ConstU32, ConstU64, ConstU8, EitherOfDiverse,
		Everything, TransformOrigin,
>>>>>>> e98dfa10
	},
	weights::{ConstantMultiplier, Weight, WeightToFee as _},
	PalletId,
};
use frame_system::{
	limits::{BlockLength, BlockWeights},
	EnsureRoot,
};
use pallet_xcm::{EnsureXcm, IsVoiceOfBody};
pub use sp_consensus_aura::sr25519::AuthorityId as AuraId;
pub use sp_runtime::{MultiAddress, Perbill, Permill};
use xcm_config::{
	AhGovernanceLocation, FellowshipLocation, RcGovernanceLocation, StakingPot,
	XcmOriginToTransactDispatchOrigin,
};

#[cfg(any(feature = "std", test))]
pub use sp_runtime::BuildStorage;

// Polkadot imports
use polkadot_runtime_common::{BlockHashCount, SlowAdjustingFeeUpdate};

use weights::{BlockExecutionWeight, ExtrinsicBaseWeight, RocksDbWeight};

use parachains_common::{AccountId, Balance, BlockNumber, Hash, Header, Nonce, Signature};
pub use system_parachains_constants::SLOT_DURATION;

use system_parachains_constants::{
	polkadot::{consensus::*, currency::*, fee::WeightToFee},
	AVERAGE_ON_INITIALIZE_RATIO, HOURS, MAXIMUM_BLOCK_WEIGHT, NORMAL_DISPATCH_RATIO,
};

// XCM Imports
use xcm::prelude::*;
use xcm_runtime_apis::{
	dry_run::{CallDryRunEffects, Error as XcmDryRunApiError, XcmDryRunEffects},
	fees::Error as XcmPaymentApiError,
};

/// The address format for describing accounts.
pub type Address = MultiAddress<AccountId, ()>;

/// Block type as expected by this runtime.
pub type Block = generic::Block<Header, UncheckedExtrinsic>;

/// A Block signed with a Justification
pub type SignedBlock = generic::SignedBlock<Block>;

/// BlockId type as expected by this runtime.
pub type BlockId = generic::BlockId<Block>;

/// The `TransactionExtension` to the basic transaction logic.
pub type TxExtension = (
	frame_system::CheckNonZeroSender<Runtime>,
	frame_system::CheckSpecVersion<Runtime>,
	frame_system::CheckTxVersion<Runtime>,
	frame_system::CheckGenesis<Runtime>,
	frame_system::CheckEra<Runtime>,
	frame_system::CheckNonce<Runtime>,
	frame_system::CheckWeight<Runtime>,
	pallet_transaction_payment::ChargeTransactionPayment<Runtime>,
	BridgeRejectObsoleteHeadersAndMessages,
	bridge_to_kusama_config::OnBridgeHubPolkadotRefundBridgeHubKusamaMessages,
	frame_metadata_hash_extension::CheckMetadataHash<Runtime>,
);

bridge_runtime_common::generate_bridge_reject_obsolete_headers_and_messages! {
	RuntimeCall, AccountId,
	// Grandpa
	BridgeKusamaGrandpa,
	// Parachains
	BridgeKusamaParachains,
	// Messages
	BridgeKusamaMessages
}

/// Unchecked extrinsic type as expected by this runtime.
pub type UncheckedExtrinsic =
	generic::UncheckedExtrinsic<Address, RuntimeCall, Signature, TxExtension>;

parameter_types! {
	pub const BridgeKusamaMessagesPalletName: &'static str = "BridgeKusamaMessages";
	pub const OutboundLanesCongestedSignalsKey: &'static str = "OutboundLanesCongestedSignals";
}

/// Migrations to apply on runtime upgrade.
pub type Migrations = (
	// Unreleased
	bridge_to_kusama_config::migration::MigrateToXcm5<
		Runtime,
		bridge_to_kusama_config::XcmOverBridgeHubKusamaInstance,
	>,
	snowbridge_pallet_system::migration::FeePerGasMigrationV0ToV1<Runtime>,
	pallet_session::migrations::v1::MigrateV0ToV1<
		Runtime,
		pallet_session::migrations::v1::InitOffenceSeverity<Runtime>,
	>,
	cumulus_pallet_aura_ext::migration::MigrateV0ToV1<Runtime>,
	pallet_bridge_relayers::migration::v2::MigrationToV2<
		Runtime,
		bridge_common_config::BridgeRelayersInstance,
		bp_messages::LegacyLaneId,
	>,
	// permanent
	pallet_xcm::migration::MigrateToLatestXcmVersion<Runtime>,
);

/// Executive: handles dispatch to the various modules.
pub type Executive = frame_executive::Executive<
	Runtime,
	Block,
	frame_system::ChainContext<Runtime>,
	Runtime,
	AllPalletsWithSystem,
	Migrations,
>;

impl_opaque_keys! {
	pub struct SessionKeys {
		pub aura: Aura,
	}
}

#[sp_version::runtime_version]
pub const VERSION: RuntimeVersion = RuntimeVersion {
	spec_name: Cow::Borrowed("bridge-hub-polkadot"),
	impl_name: Cow::Borrowed("bridge-hub-polkadot"),
	authoring_version: 1,
	spec_version: 1_006_001,
	impl_version: 0,
	apis: RUNTIME_API_VERSIONS,
	transaction_version: 4,
	system_version: 1,
};

/// The version information used to identify this runtime when compiled natively.
#[cfg(feature = "std")]
pub fn native_version() -> NativeVersion {
	NativeVersion { runtime_version: VERSION, can_author_with: Default::default() }
}

parameter_types! {
	pub const Version: RuntimeVersion = VERSION;
	pub RuntimeBlockLength: BlockLength =
		BlockLength::max_with_normal_ratio(5 * 1024 * 1024, NORMAL_DISPATCH_RATIO);
	pub RuntimeBlockWeights: BlockWeights = BlockWeights::builder()
		.base_block(BlockExecutionWeight::get())
		.for_class(DispatchClass::all(), |weights| {
			weights.base_extrinsic = ExtrinsicBaseWeight::get();
		})
		.for_class(DispatchClass::Normal, |weights| {
			weights.max_total = Some(NORMAL_DISPATCH_RATIO * MAXIMUM_BLOCK_WEIGHT);
		})
		.for_class(DispatchClass::Operational, |weights| {
			weights.max_total = Some(MAXIMUM_BLOCK_WEIGHT);
			// Operational transactions have some extra reserved space, so that they
			// are included even if block reached `MAXIMUM_BLOCK_WEIGHT`.
			weights.reserved = Some(
				MAXIMUM_BLOCK_WEIGHT - NORMAL_DISPATCH_RATIO * MAXIMUM_BLOCK_WEIGHT
			);
		})
		.avg_block_initialization(AVERAGE_ON_INITIALIZE_RATIO)
		.build_or_panic();
	pub const SS58Prefix: u8 = 0;
}

// Configure FRAME pallets to include in runtime.

impl frame_system::Config for Runtime {
	/// The identifier used to distinguish between accounts.
	type AccountId = AccountId;
	/// The aggregated dispatch type that is available for extrinsics.
	type RuntimeCall = RuntimeCall;
	/// The lookup mechanism to get account ID from whatever is passed in dispatchers.
	type Lookup = AccountIdLookup<AccountId, ()>;
	/// The index type for storing how many extrinsics an account has signed.
	type Nonce = Nonce;
	/// The type for hashing blocks and tries.
	type Hash = Hash;
	/// The hashing algorithm used.
	type Hashing = BlakeTwo256;
	/// The block type.
	type Block = Block;
	/// The ubiquitous event type.
	type RuntimeEvent = RuntimeEvent;
	type RuntimeTask = RuntimeTask;
	/// The ubiquitous origin type.
	type RuntimeOrigin = RuntimeOrigin;
	/// Maximum number of block number to block hash mappings to keep (oldest pruned first).
	type BlockHashCount = BlockHashCount;
	/// Runtime version.
	type Version = Version;
	/// Converts a module to an index of this module in the runtime.
	type PalletInfo = PalletInfo;
	/// The data to be stored in an account.
	type AccountData = pallet_balances::AccountData<Balance>;
	/// What to do if a new account is created.
	type OnNewAccount = ();
	/// What to do if an account is fully reaped from the system.
	type OnKilledAccount = ();
	/// The weight of database operations that the runtime can invoke.
	type DbWeight = RocksDbWeight;
	/// The basic call filter to use in dispatchable.
	type BaseCallFilter = Everything;
	/// Weight information for the extrinsics of this pallet.
	type SystemWeightInfo = weights::frame_system::WeightInfo<Runtime>;
	/// Weight information for the extensions from this pallet.
	type ExtensionsWeightInfo = weights::frame_system_extensions::WeightInfo<Runtime>;
	/// Block & extrinsics weights: base values and limits.
	type BlockWeights = RuntimeBlockWeights;
	/// The maximum length of a block (in bytes).
	type BlockLength = RuntimeBlockLength;
	type SS58Prefix = SS58Prefix;
	/// The action to take on a Runtime Upgrade
	type OnSetCode = cumulus_pallet_parachain_system::ParachainSetCode<Self>;
	type MaxConsumers = ConstU32<16>;
	type SingleBlockMigrations = ();
	type MultiBlockMigrator = ();
	type PreInherents = ();
	type PostInherents = ();
	type PostTransactions = ();
}

impl pallet_timestamp::Config for Runtime {
	/// A timestamp: milliseconds since the unix epoch.
	type Moment = u64;
	type OnTimestampSet = Aura;
	type MinimumPeriod = ConstU64<{ SLOT_DURATION / 2 }>;
	type WeightInfo = weights::pallet_timestamp::WeightInfo<Runtime>;
}

impl pallet_authorship::Config for Runtime {
	type FindAuthor = pallet_session::FindAccountFromAuthorIndex<Self, Aura>;
	type EventHandler = (CollatorSelection,);
}

parameter_types! {
	pub const ExistentialDeposit: Balance = SYSTEM_PARA_EXISTENTIAL_DEPOSIT;
}

impl pallet_balances::Config for Runtime {
	/// The type for recording an account's balance.
	type Balance = Balance;
	type DustRemoval = ();
	/// The ubiquitous event type.
	type RuntimeEvent = RuntimeEvent;
	type ExistentialDeposit = ExistentialDeposit;
	type AccountStore = System;
	type WeightInfo = weights::pallet_balances::WeightInfo<Runtime>;
	type MaxLocks = ConstU32<50>;
	type MaxReserves = ConstU32<50>;
	type ReserveIdentifier = [u8; 8];
	type RuntimeHoldReason = RuntimeHoldReason;
	type RuntimeFreezeReason = RuntimeFreezeReason;
	type FreezeIdentifier = ();
	type MaxFreezes = ConstU32<0>;
	type DoneSlashHandler = ();
}

parameter_types! {
	/// Relay Chain `TransactionByteFee` / 10
	pub const TransactionByteFee: Balance = system_parachains_constants::polkadot::fee::TRANSACTION_BYTE_FEE;
}

impl pallet_transaction_payment::Config for Runtime {
	type RuntimeEvent = RuntimeEvent;
	type OnChargeTransaction =
		pallet_transaction_payment::FungibleAdapter<Balances, ResolveTo<StakingPot, Balances>>;
	type OperationalFeeMultiplier = ConstU8<5>;
	type WeightToFee = WeightToFee;
	type LengthToFee = ConstantMultiplier<Balance, TransactionByteFee>;
	type FeeMultiplierUpdate = SlowAdjustingFeeUpdate<Self>;
	type WeightInfo = weights::pallet_transaction_payment::WeightInfo<Self>;
}

parameter_types! {
	pub const ReservedXcmpWeight: Weight = MAXIMUM_BLOCK_WEIGHT.saturating_div(4);
	pub const ReservedDmpWeight: Weight = MAXIMUM_BLOCK_WEIGHT.saturating_div(4);
	pub const RelayOrigin: AggregateMessageOrigin = AggregateMessageOrigin::Parent;
}

impl cumulus_pallet_parachain_system::Config for Runtime {
	type RuntimeEvent = RuntimeEvent;
	type OnSystemEvent = ();
	type SelfParaId = parachain_info::Pallet<Runtime>;
	type OutboundXcmpMessageSource = XcmpQueue;
	type DmpQueue = frame_support::traits::EnqueueWithOrigin<MessageQueue, RelayOrigin>;
	type ReservedDmpWeight = ReservedDmpWeight;
	type XcmpMessageHandler = XcmpQueue;
	type ReservedXcmpWeight = ReservedXcmpWeight;
	type CheckAssociatedRelayNumber = RelayNumberMonotonicallyIncreases;
	type ConsensusHook = ConsensusHook;
	type WeightInfo = weights::cumulus_pallet_parachain_system::WeightInfo<Runtime>;
	type SelectCore = cumulus_pallet_parachain_system::DefaultCoreSelector<Runtime>;
}

type ConsensusHook = cumulus_pallet_aura_ext::FixedVelocityConsensusHook<
	Runtime,
	RELAY_CHAIN_SLOT_DURATION_MILLIS,
	BLOCK_PROCESSING_VELOCITY,
	UNINCLUDED_SEGMENT_CAPACITY,
>;

impl parachain_info::Config for Runtime {}

parameter_types! {
	/// Amount of weight that can be spent per block to service messages. This was increased
	/// from 35% to 60% of the max block weight to accommodate the Ethereum beacon light client
	/// extrinsics. The `force_checkpoint` and `submit` extrinsics (for submit, optionally) includes
	/// the sync committee's pubkeys (512 x 48 bytes).
	/// Furthermore, Bridge Hub is a specialized chain for moving messages between sibling
	/// parachains and external ecosystems. As such, most of the block weight is expected to be
	/// consumed by the Message Queue.
	pub MessageQueueServiceWeight: Weight = Perbill::from_percent(60) * RuntimeBlockWeights::get().max_block;
	pub MessageQueueIdleServiceWeight: Weight = Perbill::from_percent(20) * RuntimeBlockWeights::get().max_block;
}

impl pallet_message_queue::Config for Runtime {
	type RuntimeEvent = RuntimeEvent;
	type WeightInfo = weights::pallet_message_queue::WeightInfo<Runtime>;
	// Use the NoopMessageProcessor exclusively for benchmarks, not for tests with the
	// runtime-benchmarks feature as tests require the BridgeHubMessageRouter to process messages.
	// The "test" feature flag doesn't work, hence the reliance on the "std" feature, which is
	// enabled during tests.
	#[cfg(all(not(feature = "std"), feature = "runtime-benchmarks"))]
	type MessageProcessor =
		pallet_message_queue::mock_helpers::NoopMessageProcessor<AggregateMessageOrigin>;
	#[cfg(not(all(not(feature = "std"), feature = "runtime-benchmarks")))]
	type MessageProcessor = bridge_hub_common::BridgeHubMessageRouter<
		xcm_builder::ProcessXcmMessage<
			AggregateMessageOrigin,
			xcm_executor::XcmExecutor<xcm_config::XcmConfig>,
			RuntimeCall,
		>,
		EthereumOutboundQueue,
	>;
	type Size = u32;
	// The XCMP queue pallet is only ever able to handle the `Sibling(ParaId)` origin:
	type QueueChangeHandler = NarrowOriginToSibling<XcmpQueue>;
	type QueuePausedQuery = NarrowOriginToSibling<XcmpQueue>;
	type HeapSize = ConstU32<{ 64 * 1024 }>;
	type MaxStale = ConstU32<8>;
	type ServiceWeight = MessageQueueServiceWeight;
	type IdleMaxServiceWeight = MessageQueueIdleServiceWeight;
}

impl cumulus_pallet_aura_ext::Config for Runtime {}

parameter_types! {
	// Fellows pluralistic body.
	pub const FellowsBodyId: BodyId = BodyId::Technical;
	/// The asset ID for the asset that we use to pay for message delivery fees.
	pub FeeAssetId: AssetId = AssetId(xcm_config::DotRelayLocation::get());
	/// The base fee for the message delivery fees.
	pub const ToSiblingBaseDeliveryFee: u128 = CENTS.saturating_mul(3);
	pub const ToParentBaseDeliveryFee: u128 = CENTS.saturating_mul(3);
}

/// Privileged origin that represents Root or Fellows.
pub type RootOrFellows = EitherOfDiverse<
	EnsureRoot<AccountId>,
	EnsureXcm<IsVoiceOfBody<FellowshipLocation, FellowsBodyId>>,
>;

pub type PriceForSiblingParachainDelivery = polkadot_runtime_common::xcm_sender::ExponentialPrice<
	FeeAssetId,
	ToSiblingBaseDeliveryFee,
	TransactionByteFee,
	XcmpQueue,
>;
pub type PriceForParentDelivery = polkadot_runtime_common::xcm_sender::ExponentialPrice<
	FeeAssetId,
	ToParentBaseDeliveryFee,
	TransactionByteFee,
	ParachainSystem,
>;

impl cumulus_pallet_xcmp_queue::Config for Runtime {
	type RuntimeEvent = RuntimeEvent;
	type ChannelInfo = ParachainSystem;
	type VersionWrapper = PolkadotXcm;
	// Enqueue XCMP messages from siblings for later processing.
	type XcmpQueue = TransformOrigin<MessageQueue, AggregateMessageOrigin, ParaId, ParaIdToSibling>;
	type MaxActiveOutboundChannels = ConstU32<128>;
	// Most on-chain HRMP channels are configured to use 102400 bytes of max message size, so we
	// need to set the page size larger than that until we reduce the channel size on-chain.
	type MaxPageSize = ConstU32<{ 103 * 1024 }>;
	type MaxInboundSuspended = ConstU32<1_000>;
	type ControllerOrigin = RootOrFellows;
	type ControllerOriginConverter = XcmOriginToTransactDispatchOrigin;
	type WeightInfo = weights::cumulus_pallet_xcmp_queue::WeightInfo<Runtime>;
	type PriceForSiblingDelivery = PriceForSiblingParachainDelivery;
}

impl cumulus_pallet_xcmp_queue::migration::v5::V5Config for Runtime {
	// This must be the same as the `ChannelInfo` from the `Config`:
	type ChannelList = ParachainSystem;
}

pub const PERIOD: u32 = 6 * HOURS;
pub const OFFSET: u32 = 0;

impl pallet_session::Config for Runtime {
	type RuntimeEvent = RuntimeEvent;
	type ValidatorId = <Self as frame_system::Config>::AccountId;
	// we don't have stash and controller, thus we don't need the convert as well.
	type ValidatorIdOf = pallet_collator_selection::IdentityCollator;
	type ShouldEndSession = pallet_session::PeriodicSessions<ConstU32<PERIOD>, ConstU32<OFFSET>>;
	type NextSessionRotation = pallet_session::PeriodicSessions<ConstU32<PERIOD>, ConstU32<OFFSET>>;
	type SessionManager = CollatorSelection;
	// Essentially just Aura, but let's be pedantic.
	type SessionHandler = <SessionKeys as sp_runtime::traits::OpaqueKeys>::KeyTypeIdProviders;
	type Keys = SessionKeys;
	type WeightInfo = weights::pallet_session::WeightInfo<Runtime>;
	type DisablingStrategy = ();
}

impl pallet_aura::Config for Runtime {
	type AuthorityId = AuraId;
	type DisabledValidators = ();
	type MaxAuthorities = ConstU32<100_000>;
	type AllowMultipleBlocksPerSlot = ConstBool<false>;
	type SlotDuration = ConstU64<SLOT_DURATION>;
}

parameter_types! {
	pub const PotId: PalletId = PalletId(*b"PotStake");
	pub const SessionLength: BlockNumber = 6 * HOURS;
	// StakingAdmin pluralistic body.
	pub const StakingAdminBodyId: BodyId = BodyId::Defense;
}

/// We allow root, the StakingAdmin to execute privileged collator selection operations.
pub type CollatorSelectionUpdateOrigin = EitherOfDiverse<
	EnsureRoot<AccountId>,
	EitherOf<
		EnsureXcm<IsVoiceOfBody<RcGovernanceLocation, StakingAdminBodyId>>,
		EnsureXcm<IsVoiceOfBody<AhGovernanceLocation, StakingAdminBodyId>>,
	>,
>;

impl pallet_collator_selection::Config for Runtime {
	type RuntimeEvent = RuntimeEvent;
	type Currency = Balances;
	type UpdateOrigin = CollatorSelectionUpdateOrigin;
	type PotId = PotId;
	type MaxCandidates = ConstU32<100>;
	type MinEligibleCollators = ConstU32<4>;
	type MaxInvulnerables = ConstU32<20>;
	// should be a multiple of session or things will get inconsistent
	type KickThreshold = ConstU32<PERIOD>;
	type ValidatorId = <Self as frame_system::Config>::AccountId;
	type ValidatorIdOf = pallet_collator_selection::IdentityCollator;
	type ValidatorRegistration = Session;
	type WeightInfo = weights::pallet_collator_selection::WeightInfo<Runtime>;
}

parameter_types! {
	// One storage item; key size is 32; value is size 4+4+16+32 bytes = 56 bytes.
	pub const DepositBase: Balance = system_para_deposit(1, 88);
	// Additional storage item size of 32 bytes.
	pub const DepositFactor: Balance = system_para_deposit(0, 32);
}

impl pallet_multisig::Config for Runtime {
	type RuntimeEvent = RuntimeEvent;
	type RuntimeCall = RuntimeCall;
	type Currency = Balances;
	type DepositBase = DepositBase;
	type DepositFactor = DepositFactor;
	type MaxSignatories = ConstU32<100>;
	type WeightInfo = weights::pallet_multisig::WeightInfo<Runtime>;
	type BlockNumberProvider = System;
}

impl pallet_utility::Config for Runtime {
	type RuntimeEvent = RuntimeEvent;
	type RuntimeCall = RuntimeCall;
	type PalletsOrigin = OriginCaller;
	type WeightInfo = weights::pallet_utility::WeightInfo<Runtime>;
}

// Create the runtime by composing the FRAME pallets that were previously configured.
construct_runtime!(
	pub enum Runtime
	{
		// System support stuff.
		System: frame_system = 0,
		ParachainSystem: cumulus_pallet_parachain_system = 1,
		Timestamp: pallet_timestamp = 2,
		ParachainInfo: parachain_info = 3,

		// Monetary stuff.
		Balances: pallet_balances = 10,
		TransactionPayment: pallet_transaction_payment = 11,

		// Collator support. The order of these 4 are important and shall not change.
		Authorship: pallet_authorship = 20,
		CollatorSelection: pallet_collator_selection = 21,
		Session: pallet_session = 22,
		Aura: pallet_aura = 23,
		AuraExt: cumulus_pallet_aura_ext = 24,

		// XCM helpers.
		XcmpQueue: cumulus_pallet_xcmp_queue = 30,
		PolkadotXcm: pallet_xcm = 31,
		CumulusXcm: cumulus_pallet_xcm = 32,
		// DmpQueue: cumulus_pallet_dmp_queue = 33, removed

		// Handy utilities.
		Utility: pallet_utility = 40,
		Multisig: pallet_multisig = 41,

		// Pallets that may be used by all bridges.
		BridgeRelayers: pallet_bridge_relayers = 50,

		// Kusama bridge pallets.
		BridgeKusamaGrandpa: pallet_bridge_grandpa::<Instance1> = 51,
		BridgeKusamaParachains: pallet_bridge_parachains::<Instance1> = 52,
		BridgeKusamaMessages: pallet_bridge_messages::<Instance1> = 53,
		XcmOverBridgeHubKusama: pallet_xcm_bridge_hub::<Instance1> = 54,

		// Ethereum bridge pallets.
		EthereumInboundQueue: snowbridge_pallet_inbound_queue = 80,
		EthereumOutboundQueue: snowbridge_pallet_outbound_queue = 81,
		EthereumBeaconClient: snowbridge_pallet_ethereum_client = 82,
		EthereumSystem: snowbridge_pallet_system = 83,

		// Message Queue. Importantly, it is registered after Snowbridge pallets
		// so that messages are processed after the `on_initialize` hooks of bridging pallets.
		MessageQueue: pallet_message_queue = 175,
	}
);

#[cfg(feature = "runtime-benchmarks")]
use pallet_bridge_messages::LaneIdOf;

#[cfg(feature = "runtime-benchmarks")]
mod benches {
	use super::*;
	use alloc::boxed::Box;
	use system_parachains_constants::polkadot::locations::{AssetHubLocation, AssetHubParaId};

	frame_benchmarking::define_benchmarks!(
		[frame_system, SystemBench::<Runtime>]
		[frame_system_extensions, SystemExtensionsBench::<Runtime>]
		[pallet_balances, Balances]
		[pallet_message_queue, MessageQueue]
		[pallet_multisig, Multisig]
		[pallet_session, SessionBench::<Runtime>]
		[pallet_utility, Utility]
		[pallet_timestamp, Timestamp]
		[pallet_transaction_payment, TransactionPayment]
		[pallet_collator_selection, CollatorSelection]
		[cumulus_pallet_parachain_system, ParachainSystem]
		[cumulus_pallet_xcmp_queue, XcmpQueue]
		// XCM
		[pallet_xcm, PalletXcmExtrinsicsBenchmark::<Runtime>]
		// NOTE: Make sure you point to the individual modules below.
		[pallet_xcm_benchmarks::fungible, XcmBalances]
		[pallet_xcm_benchmarks::generic, XcmGeneric]
		// Shared bridge pallets
		[pallet_bridge_relayers, BridgeRelayersBench::<Runtime>]
		// Polkadot bridge pallets.
		[pallet_bridge_grandpa, KusamaFinality]
		[pallet_bridge_parachains, KusamaParachains]
		[pallet_bridge_messages, KusamaMessages]
		// Ethereum Bridge
		[snowbridge_pallet_inbound_queue, EthereumInboundQueue]
		[snowbridge_pallet_outbound_queue, EthereumOutboundQueue]
		[snowbridge_pallet_system, EthereumSystem]
		[snowbridge_pallet_ethereum_client, EthereumBeaconClient]
	);

	impl frame_system_benchmarking::Config for Runtime {
		fn setup_set_code_requirements(code: &Vec<u8>) -> Result<(), BenchmarkError> {
			ParachainSystem::initialize_for_set_code_benchmark(code.len() as u32);
			Ok(())
		}

		fn verify_set_code() {
			System::assert_last_event(
				cumulus_pallet_parachain_system::Event::<Runtime>::ValidationFunctionStored.into(),
			);
		}
	}

	impl cumulus_pallet_session_benchmarking::Config for Runtime {}

	use xcm_config::DotRelayLocation;

	parameter_types! {
		pub ExistentialDepositAsset: Option<Asset> = Some((
			DotRelayLocation::get(),
			ExistentialDeposit::get()
		).into());
	}

	impl pallet_xcm::benchmarking::Config for Runtime {
		type DeliveryHelper = (
			cumulus_primitives_utility::ToParentDeliveryHelper<
				xcm_config::XcmConfig,
				ExistentialDepositAsset,
				PriceForParentDelivery,
			>,
			polkadot_runtime_common::xcm_sender::ToParachainDeliveryHelper<
				xcm_config::XcmConfig,
				ExistentialDepositAsset,
				PriceForSiblingParachainDelivery,
				AssetHubParaId,
				ParachainSystem,
			>,
		);

		fn reachable_dest() -> Option<Location> {
			Some(Parent.into())
		}

		fn teleportable_asset_and_dest() -> Option<(Asset, Location)> {
			// Relay/native token can be teleported between BH and Relay.
			Some((
				Asset { fun: Fungible(ExistentialDeposit::get()), id: AssetId(Parent.into()) },
				Parent.into(),
			))
		}

		fn reserve_transferable_asset_and_dest() -> Option<(Asset, Location)> {
			// Reserve transfers are disabled on BH.
			None
		}

		fn set_up_complex_asset_transfer() -> Option<(Assets, u32, Location, Box<dyn FnOnce()>)> {
			// Only supports native token teleports to system parachain
			let native_location = Parent.into();
			let dest = AssetHubLocation::get();

			// TODO: Remove below line once we update to polkadot-sdk stable2503
			ParachainSystem::open_outbound_hrmp_channel_for_benchmarks_or_tests(
				AssetHubParaId::get(),
			);

			pallet_xcm::benchmarking::helpers::native_teleport_as_asset_transfer::<Runtime>(
				native_location,
				dest,
			)
		}

		fn get_asset() -> Asset {
			Asset { id: AssetId(Location::parent()), fun: Fungible(ExistentialDeposit::get()) }
		}
	}

	impl pallet_xcm_benchmarks::Config for Runtime {
		type XcmConfig = xcm_config::XcmConfig;
		type AccountIdConverter = xcm_config::LocationToAccountId;
		type DeliveryHelper = cumulus_primitives_utility::ToParentDeliveryHelper<
			xcm_config::XcmConfig,
			ExistentialDepositAsset,
			PriceForParentDelivery,
		>;
		fn valid_destination() -> Result<Location, BenchmarkError> {
			Ok(DotRelayLocation::get())
		}
		fn worst_case_holding(_depositable_count: u32) -> Assets {
			// just concrete assets according to relay chain.
			let assets: Vec<Asset> = vec![Asset {
				id: AssetId(DotRelayLocation::get()),
				fun: Fungible(1_000_000 * UNITS),
			}];
			assets.into()
		}
	}

	parameter_types! {
		pub const TrustedTeleporter: Option<(Location, Asset)> = Some((
			DotRelayLocation::get(),
			Asset { fun: Fungible(UNITS), id: AssetId(DotRelayLocation::get()) },
		));
		pub const CheckedAccount: Option<(AccountId, xcm_builder::MintLocation)> = None;
		pub const TrustedReserve: Option<(Location, Asset)> = None;
	}

	impl pallet_xcm_benchmarks::fungible::Config for Runtime {
		type TransactAsset = Balances;

		type CheckedAccount = CheckedAccount;
		type TrustedTeleporter = TrustedTeleporter;
		type TrustedReserve = TrustedReserve;

		fn get_asset() -> Asset {
			Asset { id: AssetId(DotRelayLocation::get()), fun: Fungible(UNITS) }
		}
	}

	impl pallet_xcm_benchmarks::generic::Config for Runtime {
		type TransactAsset = Balances;
		type RuntimeCall = RuntimeCall;

		fn worst_case_response() -> (u64, Response) {
			(0u64, Response::Version(Default::default()))
		}

		fn worst_case_asset_exchange() -> Result<(Assets, Assets), BenchmarkError> {
			Err(BenchmarkError::Skip)
		}

		fn universal_alias() -> Result<(Location, Junction), BenchmarkError> {
			Err(BenchmarkError::Skip)
		}

		fn transact_origin_and_runtime_call() -> Result<(Location, RuntimeCall), BenchmarkError> {
			Ok((
				DotRelayLocation::get(),
				frame_system::Call::remark_with_event { remark: vec![] }.into(),
			))
		}

		fn subscribe_origin() -> Result<Location, BenchmarkError> {
			Ok(DotRelayLocation::get())
		}

		fn claimable_asset() -> Result<(Location, Location, Assets), BenchmarkError> {
			let origin = DotRelayLocation::get();
			let assets: Assets = (AssetId(DotRelayLocation::get()), 1_000 * UNITS).into();
			let ticket = Location { parents: 0, interior: Here };
			Ok((origin, ticket, assets))
		}

		fn fee_asset() -> Result<Asset, BenchmarkError> {
			Ok(Asset { id: AssetId(DotRelayLocation::get()), fun: Fungible(1_000_000 * UNITS) })
		}

		fn unlockable_asset() -> Result<(Location, Location, Asset), BenchmarkError> {
			Err(BenchmarkError::Skip)
		}

		fn export_message_origin_and_destination(
		) -> Result<(Location, NetworkId, InteriorLocation), BenchmarkError> {
			// save XCM version for remote bridge hub
			PolkadotXcm::force_xcm_version(
				RuntimeOrigin::root(),
				Box::new(bridge_to_kusama_config::BridgeHubKusamaLocation::get()),
				XCM_VERSION,
			)
			.map_err(|e| {
				log::error!(
					"Failed to dispatch `force_xcm_version({:?}, {:?}, {:?})`, error: {:?}",
					RuntimeOrigin::root(),
					bridge_to_kusama_config::BridgeHubKusamaLocation::get(),
					XCM_VERSION,
					e
				);
				BenchmarkError::Stop("XcmVersion was not stored!")
			})?;

			let sibling_system_parachain_id = Parachain(1000);
			let remote_parachain_id = Parachain(8765);
			let sibling_parachain_location = Location::new(1, [sibling_system_parachain_id]);

			// open bridge
			let bridge_destination_universal_location: InteriorLocation =
				[GlobalConsensus(NetworkId::Kusama), remote_parachain_id].into();
			let locations = XcmOverBridgeHubKusama::bridge_locations(
				sibling_parachain_location.clone(),
				bridge_destination_universal_location.clone(),
			)?;
			XcmOverBridgeHubKusama::do_open_bridge(
				locations,
				bp_messages::LegacyLaneId([1, 2, 3, 4]),
				true,
			)
			.map_err(|e| {
				log::error!(
					"Failed to `XcmOverBridgeHubRococo::open_bridge`({:?}, {:?})`, error: {:?}",
					sibling_parachain_location,
					bridge_destination_universal_location,
					e
				);
				BenchmarkError::Stop("Bridge was not opened!")
			})?;

			Ok((sibling_parachain_location, NetworkId::Kusama, [remote_parachain_id].into()))
		}

		fn alias_origin() -> Result<(Location, Location), BenchmarkError> {
			Err(BenchmarkError::Skip)
		}
	}

	use pallet_bridge_relayers::benchmarking::Config as BridgeRelayersConfig;

	impl BridgeRelayersConfig for Runtime {
		fn bench_reward() -> Self::Reward {
			bp_relayers::RewardsAccountParams::new(
				bp_messages::LegacyLaneId::default(),
				*b"test",
				bp_relayers::RewardsAccountOwner::ThisChain,
			)
			.into()
		}

		fn prepare_rewards_account(
			reward_kind: Self::Reward,
			reward: Balance,
		) -> Option<
			pallet_bridge_relayers::BeneficiaryOf<
				Runtime,
				bridge_common_config::BridgeRelayersInstance,
			>,
		> {
			let bridge_common_config::BridgeReward::PolkadotKusamaBridge(reward_kind) = reward_kind
			else {
				panic!(
					"Unexpected reward_kind: {:?} - not compatible with `bench_reward`!",
					reward_kind
				);
			};
			let rewards_account = bp_relayers::PayRewardFromAccount::<
				Balances,
				AccountId,
				bp_messages::LegacyLaneId,
				Balance,
			>::rewards_account(reward_kind);
			Self::deposit_account(rewards_account, reward);

			None
		}

		fn deposit_account(account: AccountId, balance: Balance) {
			use frame_support::traits::fungible::Mutate;
			Balances::mint_into(&account, balance.saturating_add(ExistentialDeposit::get()))
				.unwrap();
		}
	}

	use bridge_runtime_common::parachains_benchmarking::prepare_parachain_heads_proof;
	use pallet_bridge_parachains::benchmarking::Config as BridgeParachainsConfig;

	impl BridgeParachainsConfig<bridge_to_kusama_config::BridgeParachainKusamaInstance> for Runtime {
		fn parachains() -> Vec<bp_polkadot_core::parachains::ParaId> {
			use bp_runtime::Parachain;
			vec![bp_polkadot_core::parachains::ParaId(
				bp_bridge_hub_kusama::BridgeHubKusama::PARACHAIN_ID,
			)]
		}

		fn prepare_parachain_heads_proof(
			parachains: &[bp_polkadot_core::parachains::ParaId],
			parachain_head_size: u32,
			proof_params: bp_runtime::UnverifiedStorageProofParams,
		) -> (
			bp_parachains::RelayBlockNumber,
			bp_parachains::RelayBlockHash,
			bp_polkadot_core::parachains::ParaHeadsProof,
			Vec<(bp_polkadot_core::parachains::ParaId, bp_polkadot_core::parachains::ParaHash)>,
		) {
			prepare_parachain_heads_proof::<
				Runtime,
				bridge_to_kusama_config::BridgeParachainKusamaInstance,
			>(parachains, parachain_head_size, proof_params)
		}
	}

	use bridge_runtime_common::messages_benchmarking::{
		generate_xcm_builder_bridge_message_sample, prepare_message_delivery_proof_from_parachain,
		prepare_message_proof_from_parachain,
	};
	use pallet_bridge_messages::benchmarking::{
		Config as BridgeMessagesConfig, MessageDeliveryProofParams, MessageProofParams,
	};

	impl BridgeMessagesConfig<bridge_to_kusama_config::WithBridgeHubKusamaMessagesInstance>
		for Runtime
	{
		fn is_relayer_rewarded(relayer: &Self::AccountId) -> bool {
			let bench_lane_id = <Self as BridgeMessagesConfig<
				bridge_to_kusama_config::WithBridgeHubKusamaMessagesInstance,
			>>::bench_lane_id();
			use bp_runtime::Chain;
			let bridged_chain_id = <Self as pallet_bridge_messages::Config<
				bridge_to_kusama_config::WithBridgeHubKusamaMessagesInstance,
			>>::BridgedChain::ID;
			pallet_bridge_relayers::Pallet::<
				Runtime,
				bridge_common_config::BridgeRelayersInstance,
			>::relayer_reward(
				relayer,
				bridge_common_config::BridgeReward::PolkadotKusamaBridge(
					bp_relayers::RewardsAccountParams::new(
						bench_lane_id,
						bridged_chain_id,
						bp_relayers::RewardsAccountOwner::BridgedChain,
					)
				)
			)
			.is_some()
		}

		fn prepare_message_proof(
			params: MessageProofParams<
				LaneIdOf<Runtime, bridge_to_kusama_config::WithBridgeHubKusamaMessagesInstance>,
			>,
		) -> (
			bridge_to_kusama_config::FromKusamaBridgeHubMessagesProof<
				bridge_to_kusama_config::WithBridgeHubKusamaMessagesInstance,
			>,
			Weight,
		) {
			use cumulus_primitives_core::XcmpMessageSource;
			assert!(XcmpQueue::take_outbound_messages(usize::MAX).is_empty());
			ParachainSystem::open_outbound_hrmp_channel_for_benchmarks_or_tests(42.into());
			PolkadotXcm::force_xcm_version(
				RuntimeOrigin::root(),
				Box::new(Location::new(1, Parachain(42))),
				XCM_VERSION,
			)
			.map_err(|e| {
				log::error!(
					"Failed to dispatch `force_xcm_version({:?}, {:?}, {:?})`, error: {:?}",
					RuntimeOrigin::root(),
					Location::new(1, Parachain(42)),
					XCM_VERSION,
					e
				);
			})
			.expect("XcmVersion stored!");
			let universal_source = bridge_to_kusama_config::open_bridge_for_benchmarks::<
				Runtime,
				bridge_to_kusama_config::XcmOverBridgeHubKusamaInstance,
				xcm_config::LocationToAccountId,
			>(params.lane, 42);
			prepare_message_proof_from_parachain::<
				Runtime,
				bridge_to_kusama_config::BridgeGrandpaKusamaInstance,
				bridge_to_kusama_config::WithBridgeHubKusamaMessagesInstance,
			>(params, generate_xcm_builder_bridge_message_sample(universal_source))
		}

		fn prepare_message_delivery_proof(
			params: MessageDeliveryProofParams<
				AccountId,
				LaneIdOf<Runtime, bridge_to_kusama_config::WithBridgeHubKusamaMessagesInstance>,
			>,
		) -> bridge_to_kusama_config::ToKusamaBridgeHubMessagesDeliveryProof<
			bridge_to_kusama_config::WithBridgeHubKusamaMessagesInstance,
		> {
			let _ = bridge_to_kusama_config::open_bridge_for_benchmarks::<
				Runtime,
				bridge_to_kusama_config::XcmOverBridgeHubKusamaInstance,
				xcm_config::LocationToAccountId,
			>(params.lane, 42);
			prepare_message_delivery_proof_from_parachain::<
				Runtime,
				bridge_to_kusama_config::BridgeGrandpaKusamaInstance,
				bridge_to_kusama_config::WithBridgeHubKusamaMessagesInstance,
			>(params)
		}

		fn is_message_successfully_dispatched(_nonce: bp_messages::MessageNonce) -> bool {
			use cumulus_primitives_core::XcmpMessageSource;
			!XcmpQueue::take_outbound_messages(usize::MAX).is_empty()
		}
	}

	pub use cumulus_pallet_session_benchmarking::Pallet as SessionBench;
	pub use frame_benchmarking::{BenchmarkBatch, BenchmarkError, BenchmarkList};
	pub use frame_support::traits::StorageInfoTrait;
	pub use frame_system_benchmarking::{
		extensions::Pallet as SystemExtensionsBench, Pallet as SystemBench,
	};
	pub use pallet_xcm::benchmarking::Pallet as PalletXcmExtrinsicsBenchmark;
	pub type XcmBalances = pallet_xcm_benchmarks::fungible::Pallet<Runtime>;
	pub type XcmGeneric = pallet_xcm_benchmarks::generic::Pallet<Runtime>;
	pub use pallet_bridge_relayers::benchmarking::Pallet as BridgeRelayersBench;
	pub type KusamaFinality = BridgeKusamaGrandpa;
	pub use frame_support::traits::WhitelistedStorageKeys;
	pub use sp_storage::TrackedStorageKey;
	pub type KusamaParachains = pallet_bridge_parachains::benchmarking::Pallet<
		Runtime,
		bridge_to_kusama_config::BridgeParachainKusamaInstance,
	>;
	pub type KusamaMessages = pallet_bridge_messages::benchmarking::Pallet<
		Runtime,
		bridge_to_kusama_config::WithBridgeHubKusamaMessagesInstance,
	>;
}

#[cfg(feature = "runtime-benchmarks")]
use benches::*;

impl_runtime_apis! {
	impl sp_consensus_aura::AuraApi<Block, AuraId> for Runtime {
		fn slot_duration() -> sp_consensus_aura::SlotDuration {
			sp_consensus_aura::SlotDuration::from_millis(SLOT_DURATION)
		}

		fn authorities() -> Vec<AuraId> {
			pallet_aura::Authorities::<Runtime>::get().into_inner()
		}
	}

	impl cumulus_primitives_aura::AuraUnincludedSegmentApi<Block> for Runtime {
		fn can_build_upon(
			included_hash: <Block as BlockT>::Hash,
			slot: cumulus_primitives_aura::Slot,
		) -> bool {
			ConsensusHook::can_build_upon(included_hash, slot)
		}
	}

	impl sp_api::Core<Block> for Runtime {
		fn version() -> RuntimeVersion {
			VERSION
		}

		fn execute_block(block: Block) {
			Executive::execute_block(block)
		}

		fn initialize_block(header: &<Block as BlockT>::Header) -> sp_runtime::ExtrinsicInclusionMode {
			Executive::initialize_block(header)
		}
	}

	impl sp_api::Metadata<Block> for Runtime {
		fn metadata() -> OpaqueMetadata {
			OpaqueMetadata::new(Runtime::metadata().into())
		}

		fn metadata_at_version(version: u32) -> Option<OpaqueMetadata> {
			Runtime::metadata_at_version(version)
		}

		fn metadata_versions() -> Vec<u32> {
			Runtime::metadata_versions()
		}
	}

	impl sp_block_builder::BlockBuilder<Block> for Runtime {
		fn apply_extrinsic(extrinsic: <Block as BlockT>::Extrinsic) -> ApplyExtrinsicResult {
			Executive::apply_extrinsic(extrinsic)
		}

		fn finalize_block() -> <Block as BlockT>::Header {
			Executive::finalize_block()
		}

		fn inherent_extrinsics(data: sp_inherents::InherentData) -> Vec<<Block as BlockT>::Extrinsic> {
			data.create_extrinsics()
		}

		fn check_inherents(
			block: Block,
			data: sp_inherents::InherentData,
		) -> sp_inherents::CheckInherentsResult {
			data.check_extrinsics(&block)
		}
	}

	impl sp_transaction_pool::runtime_api::TaggedTransactionQueue<Block> for Runtime {
		fn validate_transaction(
			source: TransactionSource,
			tx: <Block as BlockT>::Extrinsic,
			block_hash: <Block as BlockT>::Hash,
		) -> TransactionValidity {
			Executive::validate_transaction(source, tx, block_hash)
		}
	}

	impl sp_offchain::OffchainWorkerApi<Block> for Runtime {
		fn offchain_worker(header: &<Block as BlockT>::Header) {
			Executive::offchain_worker(header)
		}
	}

	impl sp_session::SessionKeys<Block> for Runtime {
		fn generate_session_keys(seed: Option<Vec<u8>>) -> Vec<u8> {
			SessionKeys::generate(seed)
		}

		fn decode_session_keys(
			encoded: Vec<u8>,
		) -> Option<Vec<(Vec<u8>, KeyTypeId)>> {
			SessionKeys::decode_into_raw_public_keys(&encoded)
		}
	}

	impl frame_system_rpc_runtime_api::AccountNonceApi<Block, AccountId, Nonce> for Runtime {
		fn account_nonce(account: AccountId) -> Nonce {
			System::account_nonce(account)
		}
	}

	impl pallet_transaction_payment_rpc_runtime_api::TransactionPaymentApi<Block, Balance> for Runtime {
		fn query_info(
			uxt: <Block as BlockT>::Extrinsic,
			len: u32,
		) -> pallet_transaction_payment_rpc_runtime_api::RuntimeDispatchInfo<Balance> {
			TransactionPayment::query_info(uxt, len)
		}
		fn query_fee_details(
			uxt: <Block as BlockT>::Extrinsic,
			len: u32,
		) -> pallet_transaction_payment::FeeDetails<Balance> {
			TransactionPayment::query_fee_details(uxt, len)
		}
		fn query_weight_to_fee(weight: Weight) -> Balance {
			TransactionPayment::weight_to_fee(weight)
		}
		fn query_length_to_fee(length: u32) -> Balance {
			TransactionPayment::length_to_fee(length)
		}
	}

	impl pallet_transaction_payment_rpc_runtime_api::TransactionPaymentCallApi<Block, Balance, RuntimeCall>
		for Runtime
	{
		fn query_call_info(
			call: RuntimeCall,
			len: u32,
		) -> pallet_transaction_payment::RuntimeDispatchInfo<Balance> {
			TransactionPayment::query_call_info(call, len)
		}
		fn query_call_fee_details(
			call: RuntimeCall,
			len: u32,
		) -> pallet_transaction_payment::FeeDetails<Balance> {
			TransactionPayment::query_call_fee_details(call, len)
		}
		fn query_weight_to_fee(weight: Weight) -> Balance {
			TransactionPayment::weight_to_fee(weight)
		}
		fn query_length_to_fee(length: u32) -> Balance {
			TransactionPayment::length_to_fee(length)
		}
	}

	impl xcm_runtime_apis::fees::XcmPaymentApi<Block> for Runtime {
		fn query_acceptable_payment_assets(xcm_version: xcm::Version) -> Result<Vec<VersionedAssetId>, XcmPaymentApiError> {
			let acceptable_assets = vec![AssetId(xcm_config::DotRelayLocation::get())];
			PolkadotXcm::query_acceptable_payment_assets(xcm_version, acceptable_assets)
		}

		fn query_weight_to_asset_fee(weight: Weight, asset: VersionedAssetId) -> Result<u128, XcmPaymentApiError> {
			let latest_asset_id: Result<AssetId, ()> = asset.clone().try_into();
			match latest_asset_id {
				Ok(asset_id) if asset_id.0 == xcm_config::DotRelayLocation::get() => {
					// for native token
					Ok(WeightToFee::weight_to_fee(&weight))
				},
				Ok(asset_id) => {
					log::trace!(target: "xcm::xcm_runtime_apis", "query_weight_to_asset_fee - unhandled asset_id: {asset_id:?}!");
					Err(XcmPaymentApiError::AssetNotFound)
				},
				Err(_) => {
					log::trace!(target: "xcm::xcm_runtime_apis", "query_weight_to_asset_fee - failed to convert asset: {asset:?}!");
					Err(XcmPaymentApiError::VersionedConversionFailed)
				}
			}
		}

		fn query_xcm_weight(message: VersionedXcm<()>) -> Result<Weight, XcmPaymentApiError> {
			PolkadotXcm::query_xcm_weight(message)
		}

		fn query_delivery_fees(destination: VersionedLocation, message: VersionedXcm<()>) -> Result<VersionedAssets, XcmPaymentApiError> {
			PolkadotXcm::query_delivery_fees(destination, message)
		}
	}

	impl xcm_runtime_apis::dry_run::DryRunApi<Block, RuntimeCall, RuntimeEvent, OriginCaller> for Runtime {
		fn dry_run_call(origin: OriginCaller, call: RuntimeCall, result_xcms_version: XcmVersion) -> Result<CallDryRunEffects<RuntimeEvent>, XcmDryRunApiError> {
			PolkadotXcm::dry_run_call::<Runtime, xcm_config::XcmRouter, OriginCaller, RuntimeCall>(origin, call, result_xcms_version)
		}

		fn dry_run_xcm(origin_location: VersionedLocation, xcm: VersionedXcm<RuntimeCall>) -> Result<XcmDryRunEffects<RuntimeEvent>, XcmDryRunApiError> {
			PolkadotXcm::dry_run_xcm::<Runtime, xcm_config::XcmRouter, RuntimeCall, xcm_config::XcmConfig>(origin_location, xcm)
		}
	}

	impl xcm_runtime_apis::conversions::LocationToAccountApi<Block, AccountId> for Runtime {
		fn convert_location(location: VersionedLocation) -> Result<
			AccountId,
			xcm_runtime_apis::conversions::Error
		> {
			xcm_runtime_apis::conversions::LocationToAccountHelper::<
				AccountId,
				xcm_config::LocationToAccountId,
			>::convert_location(location)
		}
	}

	impl cumulus_primitives_core::CollectCollationInfo<Block> for Runtime {
		fn collect_collation_info(header: &<Block as BlockT>::Header) -> cumulus_primitives_core::CollationInfo {
			ParachainSystem::collect_collation_info(header)
		}
	}

	impl sp_genesis_builder::GenesisBuilder<Block> for Runtime {
		fn build_state(config: Vec<u8>) -> sp_genesis_builder::Result {
			build_state::<RuntimeGenesisConfig>(config)
		}

		fn get_preset(id: &Option<sp_genesis_builder::PresetId>) -> Option<Vec<u8>> {
			get_preset::<RuntimeGenesisConfig>(id, &genesis_config_presets::get_preset)
		}

		fn preset_names() -> Vec<sp_genesis_builder::PresetId> {
			genesis_config_presets::preset_names()
		}
	}

	impl bp_kusama::KusamaFinalityApi<Block> for Runtime {
		fn best_finalized() -> Option<bp_runtime::HeaderId<bp_kusama::Hash, bp_kusama::BlockNumber>> {
			BridgeKusamaGrandpa::best_finalized()
		}

		fn free_headers_interval() -> Option<bp_kusama::BlockNumber> {
			<Runtime as pallet_bridge_grandpa::Config<
				bridge_to_kusama_config::BridgeGrandpaKusamaInstance
			>>::FreeHeadersInterval::get()
		}

		fn synced_headers_grandpa_info(
		) -> Vec<bp_header_chain::StoredHeaderGrandpaInfo<bp_kusama::Header>> {
			BridgeKusamaGrandpa::synced_headers_grandpa_info()
		}
	}

	impl bp_bridge_hub_kusama::BridgeHubKusamaFinalityApi<Block> for Runtime {
		fn best_finalized() -> Option<bp_runtime::HeaderId<bp_bridge_hub_kusama::Hash, bp_bridge_hub_kusama::BlockNumber>> {
			BridgeKusamaParachains::best_parachain_head_id::<
				bp_bridge_hub_kusama::BridgeHubKusama
			>().unwrap_or(None)
		}

		fn free_headers_interval() -> Option<bp_bridge_hub_kusama::BlockNumber> {
			// "free interval" is not currently used for parachains
			None
		}
	}

	impl bp_bridge_hub_kusama::FromBridgeHubKusamaInboundLaneApi<Block> for Runtime {
		fn message_details(
			lane: bp_messages::LegacyLaneId,
			messages: Vec<(bp_messages::MessagePayload, bp_messages::OutboundMessageDetails)>,
		) -> Vec<bp_messages::InboundMessageDetails> {
			bridge_runtime_common::messages_api::inbound_message_details::<
				Runtime,
				bridge_to_kusama_config::WithBridgeHubKusamaMessagesInstance,
			>(lane, messages)
		}
	}

	impl bp_bridge_hub_kusama::ToBridgeHubKusamaOutboundLaneApi<Block> for Runtime {
		fn message_details(
			lane: bp_messages::LegacyLaneId,
			begin: bp_messages::MessageNonce,
			end: bp_messages::MessageNonce,
		) -> Vec<bp_messages::OutboundMessageDetails> {
			bridge_runtime_common::messages_api::outbound_message_details::<
				Runtime,
				bridge_to_kusama_config::WithBridgeHubKusamaMessagesInstance,
			>(lane, begin, end)
		}
	}

	impl snowbridge_outbound_queue_runtime_api::OutboundQueueApi<Block, Balance> for Runtime {
		fn prove_message(leaf_index: u64) -> Option<snowbridge_merkle_tree::MerkleProof> {
			snowbridge_pallet_outbound_queue::api::prove_message::<Runtime>(leaf_index)
		}

		fn calculate_fee(command: Command, parameters: Option<PricingParameters<Balance>>) -> Fee<Balance> {
			snowbridge_pallet_outbound_queue::api::calculate_fee::<Runtime>(command, parameters)
		}
	}

	impl snowbridge_system_runtime_api::ControlApi<Block> for Runtime {
		fn agent_id(location: VersionedLocation) -> Option<AgentId> {
			snowbridge_pallet_system::api::agent_id::<Runtime>(location)
		}
	}

	#[cfg(feature = "try-runtime")]
	impl frame_try_runtime::TryRuntime<Block> for Runtime {
		fn on_runtime_upgrade(checks: frame_try_runtime::UpgradeCheckSelect) -> (Weight, Weight) {
			let weight = Executive::try_runtime_upgrade(checks).unwrap();
			(weight, RuntimeBlockWeights::get().max_block)
		}

		fn execute_block(
			block: Block,
			state_root_check: bool,
			signature_check: bool,
			select: frame_try_runtime::TryStateSelect,
		) -> Weight {
			// NOTE: intentional unwrap: we don't want to propagate the error backwards, and want to
			// have a backtrace here.
			Executive::try_execute_block(block, state_root_check, signature_check, select).unwrap()
		}
	}

	#[cfg(feature = "runtime-benchmarks")]
	impl frame_benchmarking::Benchmark<Block> for Runtime {
		fn benchmark_metadata(extra: bool) -> (
			Vec<frame_benchmarking::BenchmarkList>,
			Vec<frame_support::traits::StorageInfo>,
		) {
			let mut list = Vec::<BenchmarkList>::new();
			list_benchmarks!(list, extra);

			let storage_info = AllPalletsWithSystem::storage_info();
			(list, storage_info)
		}

		fn dispatch_benchmark(
			config: frame_benchmarking::BenchmarkConfig
		) -> Result<Vec<frame_benchmarking::BenchmarkBatch>, alloc::string::String> {
			let whitelist: Vec<TrackedStorageKey> = AllPalletsWithSystem::whitelisted_storage_keys();
			let mut batches = Vec::<BenchmarkBatch>::new();
			let params = (&config, &whitelist);
			add_benchmarks!(params, batches);

			Ok(batches)
		}
	}
}

cumulus_pallet_parachain_system::register_validate_block! {
	Runtime = Runtime,
	BlockExecutor = cumulus_pallet_aura_ext::BlockExecutor::<Runtime, Executive>,
}

#[cfg(test)]
mod tests {
	use super::*;

	#[test]
	fn test_transasction_byte_fee_is_one_twentieth_of_relay() {
		let relay_tbf = polkadot_runtime_constants::fee::TRANSACTION_BYTE_FEE;
		let parachain_tbf = TransactionByteFee::get();
		assert_eq!(relay_tbf / 20, parachain_tbf);
	}
}<|MERGE_RESOLUTION|>--- conflicted
+++ resolved
@@ -61,13 +61,8 @@
 	genesis_builder_helper::{build_state, get_preset},
 	parameter_types,
 	traits::{
-<<<<<<< HEAD
 		tokens::imbalance::ResolveTo, ConstBool, ConstU32, ConstU64, ConstU8, Contains, EitherOf,
-		EitherOfDiverse, TransformOrigin,
-=======
-		tokens::imbalance::ResolveTo, ConstBool, ConstU32, ConstU64, ConstU8, EitherOfDiverse,
-		Everything, TransformOrigin,
->>>>>>> e98dfa10
+		EitherOfDiverse, Everything, TransformOrigin,
 	},
 	weights::{ConstantMultiplier, Weight, WeightToFee as _},
 	PalletId,
