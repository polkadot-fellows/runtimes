--- conflicted
+++ resolved
@@ -57,13 +57,8 @@
 polkadot-core-primitives = { default-features = false, version = "3.0.0" }
 polkadot-parachain-primitives = { default-features = false, version = "2.0.0" }
 polkadot-runtime-common = { default-features = false, version = "3.0.0" }
-<<<<<<< HEAD
-xcm = { package = "staging-xcm", default-features = false, version = "3.0.0" }
-xcm-builder = { package = "staging-xcm-builder", default-features = false, version = "3.0.0" }
-=======
 xcm = { package = "staging-xcm", default-features = false, version = "3.0.1" }
 xcm-builder = { package = "staging-xcm-builder", default-features = false, version = "3.0.1" }
->>>>>>> 070df063
 xcm-executor = { package = "staging-xcm-executor", default-features = false, version = "3.0.0" }
 
 # Cumulus
