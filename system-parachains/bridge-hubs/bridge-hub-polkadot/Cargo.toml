--- conflicted
+++ resolved
@@ -84,23 +84,6 @@
 system-parachains-constants = { path = "../../constants", default-features = false }
 
 # Bridges
-<<<<<<< HEAD
-bp-header-chain = { default-features = false , version = "0.6.0" }
-bp-messages = { default-features = false , version = "0.6.0" }
-bp-parachains = { default-features = false , version = "0.6.0" }
-bp-polkadot-core = { default-features = false , version = "0.6.0" }
-bp-relayers = { default-features = false , version = "0.6.0" }
-bp-runtime = { default-features = false , version = "0.6.0" }
-bp-kusama = { default-features = false , version = "0.4.0" }
-bp-polkadot = { default-features = false , version = "0.4.0" }
-bridge-hub-common = { default-features = false , version = "0.1.0" }
-bridge-runtime-common = { default-features = false , version = "0.6.0" }
-pallet-bridge-grandpa = { default-features = false , version = "0.6.0" }
-pallet-bridge-messages = { default-features = false , version = "0.6.0" }
-pallet-bridge-parachains = { default-features = false , version = "0.6.0" }
-pallet-bridge-relayers = { default-features = false , version = "0.6.0" }
-pallet-xcm-bridge-hub =  { default-features = false , version = "0.1.0" }
-=======
 bp-header-chain = { default-features = false , version = "0.7.0" }
 bp-messages = { default-features = false , version = "0.7.0" }
 bp-parachains = { default-features = false , version = "0.7.0" }
@@ -109,13 +92,13 @@
 bp-runtime = { default-features = false , version = "0.7.0" }
 bp-kusama = { default-features = false , version = "0.5.0" }
 bp-polkadot = { default-features = false , version = "0.5.0" }
+bridge-hub-common = { default-features = false , version = "0.1.0" }
 bridge-runtime-common = { default-features = false , version = "0.7.0" }
 pallet-bridge-grandpa = { default-features = false , version = "0.7.0" }
 pallet-bridge-messages = { default-features = false , version = "0.7.0" }
 pallet-bridge-parachains = { default-features = false , version = "0.7.0" }
 pallet-bridge-relayers = { default-features = false , version = "0.7.0" }
 pallet-xcm-bridge-hub =  { default-features = false , version = "0.2.0" }
->>>>>>> 359dab84
 
 # Ethereum Bridge (Snowbridge)
 snowbridge-beacon-primitives = { default-features = false , version = "0.1.0" }
