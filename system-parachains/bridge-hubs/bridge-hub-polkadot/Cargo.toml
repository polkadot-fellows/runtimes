[package]
authors.workspace = true
build = "build.rs"
description = "Polkadot's BridgeHub parachain runtime"
edition.workspace = true
license.workspace = true
name = "bridge-hub-polkadot-runtime"
repository.workspace = true
version.workspace = true

[build-dependencies]
substrate-wasm-builder = { optional = true , version = "16.0.0" }

[dependencies]
codec = { package = "parity-scale-codec", version = "3.6.9", default-features = false, features = ["derive"] }
hex-literal = { version = "0.4.1" }
log = { version = "0.4.20", default-features = false }
scale-info = { version = "2.10.0", default-features = false, features = ["derive"] }
serde = { version = "1.0.195", optional = true, features = ["derive"] }
<<<<<<< HEAD
smallvec = "1.11.2"
=======
>>>>>>> e7dffeaa

# Local
bp-asset-hub-kusama = { path = "../../asset-hubs/asset-hub-kusama/primitives", default-features = false}
bp-asset-hub-polkadot = { path = "../../asset-hubs/asset-hub-polkadot/primitives", default-features = false}
bp-bridge-hub-kusama = { path = "../bridge-hub-kusama/primitives", default-features = false}
bp-bridge-hub-polkadot = { path = "../bridge-hub-polkadot/primitives", default-features = false}
kusama-runtime-constants = { path = "../../../relay/kusama/constants", default-features = false}
polkadot-runtime-constants = { path = "../../../relay/polkadot/constants", default-features = false}

# Substrate
frame-benchmarking = { default-features = false, optional = true, version = "27.0.0" }
frame-executive = { default-features = false, version = "27.0.0" }
frame-support = { default-features = false, version = "27.0.0" }
frame-system = { default-features = false, version = "27.0.0" }
frame-system-benchmarking = { default-features = false, optional = true, version = "27.0.0" }
frame-system-rpc-runtime-api = { default-features = false, version = "25.0.0" }
frame-try-runtime = { default-features = false, optional = true, version = "0.33.0" }
pallet-aura = { default-features = false, version = "26.0.0" }
pallet-authorship = { default-features = false, version = "27.0.0" }
pallet-balances = { default-features = false, version = "27.0.0" }
pallet-message-queue = { default-features = false , version = "30.0.0" }
pallet-multisig = { default-features = false, version = "27.0.0" }
pallet-session = { default-features = false, version = "27.0.0" }
pallet-timestamp = { default-features = false, version = "26.0.0" }
pallet-transaction-payment = { default-features = false, version = "27.0.0" }
pallet-transaction-payment-rpc-runtime-api = { default-features = false, version = "27.0.0" }
pallet-utility = { default-features = false, version = "27.0.0" }
sp-api = { default-features = false, version = "25.0.0" }
sp-block-builder = { default-features = false, version = "25.0.0" }
sp-consensus-aura = { default-features = false, version = "0.31.0" }
sp-core = { default-features = false, version = "27.0.0" }
sp-genesis-builder = { default-features = false , version = "0.6.0" }
sp-inherents = { default-features = false, version = "25.0.0" }
sp-io = { default-features = false, version = "29.0.0" }
sp-offchain = { default-features = false, version = "25.0.0" }
sp-runtime = { default-features = false, version = "30.0.1" }
sp-session = { default-features = false, version = "26.0.0" }
sp-std = { default-features = false, version = "13.0.0" }
sp-storage = { default-features = false, version = "18.0.0" }
sp-transaction-pool = { default-features = false, version = "25.0.0" }
sp-version = { default-features = false, version = "28.0.0" }

# Polkadot
pallet-xcm = { default-features = false, version = "6.0.0" }
<<<<<<< HEAD
pallet-xcm-benchmarks = { default-features = false, optional = true , version = "6.0.0" }
=======
pallet-xcm-benchmarks = { default-features = false, optional = true , version = "6.0.2" }
>>>>>>> e7dffeaa
polkadot-core-primitives = { default-features = false, version = "6.0.0" }
polkadot-parachain-primitives = { default-features = false, version = "5.0.0" }
polkadot-runtime-common = { default-features = false, version = "6.0.0" }
xcm = { package = "staging-xcm", default-features = false, version = "6.0.0" }
<<<<<<< HEAD
xcm-builder = { package = "staging-xcm-builder", default-features = false, version = "6.0.0" }
xcm-executor = { package = "staging-xcm-executor", default-features = false, version = "6.0.0" }
=======
xcm-builder = { package = "staging-xcm-builder", default-features = false, version = "6.0.2" }
xcm-executor = { package = "staging-xcm-executor", default-features = false, version = "6.0.2" }
>>>>>>> e7dffeaa

# Cumulus
cumulus-pallet-aura-ext = { default-features = false , version = "0.6.0" }
cumulus-pallet-dmp-queue = { default-features = false , version = "0.6.0" }
cumulus-pallet-parachain-system = { default-features = false, features = ["parameterized-consensus-hook",] , version = "0.6.0" }
cumulus-pallet-session-benchmarking = { default-features = false, version = "8.0.0" }
cumulus-pallet-xcm = { default-features = false , version = "0.6.0" }
cumulus-pallet-xcmp-queue = { default-features = false , features = ["bridging"] , version = "0.6.0" }
cumulus-primitives-core = { default-features = false , version = "0.6.0" }
<<<<<<< HEAD
cumulus-primitives-utility = { default-features = false , version = "0.6.0" }
=======
cumulus-primitives-utility = { default-features = false , version = "0.6.2" }
>>>>>>> e7dffeaa
pallet-collator-selection = { default-features = false , version = "8.0.0" }
parachain-info = { package = "staging-parachain-info", default-features = false , version = "0.6.0" }
parachains-common = { default-features = false , version = "6.0.0" }
system-parachains-constants = { path = "../../constants", default-features = false }

# Bridges
bp-header-chain = { default-features = false , version = "0.6.0" }
bp-messages = { default-features = false , version = "0.6.0" }
bp-parachains = { default-features = false , version = "0.6.0" }
bp-polkadot-core = { default-features = false , version = "0.6.0" }
bp-relayers = { default-features = false , version = "0.6.0" }
bp-runtime = { default-features = false , version = "0.6.0" }
bp-kusama = { default-features = false , version = "0.4.0" }
bp-polkadot = { default-features = false , version = "0.4.0" }
<<<<<<< HEAD
bridge-hub-common = { default-features = false , version = "0.1.0" }
=======
>>>>>>> e7dffeaa
bridge-runtime-common = { default-features = false , version = "0.6.0" }
pallet-bridge-grandpa = { default-features = false , version = "0.6.0" }
pallet-bridge-messages = { default-features = false , version = "0.6.0" }
pallet-bridge-parachains = { default-features = false , version = "0.6.0" }
pallet-bridge-relayers = { default-features = false , version = "0.6.0" }
pallet-xcm-bridge-hub =  { default-features = false , version = "0.1.0" }
<<<<<<< HEAD

# Ethereum Bridge (Snowbridge)
snowbridge-beacon-primitives = { default-features = false , version = "0.1.0" }
snowbridge-pallet-system = { default-features = false , version = "0.1.0" }
snowbridge-system-runtime-api = { default-features = false , version = "0.1.0" }
snowbridge-core = { default-features = false , version = "0.1.0" }
snowbridge-pallet-ethereum-client = { default-features = false , version = "0.1.0" }
snowbridge-pallet-inbound-queue = { default-features = false , version = "0.1.0" }
snowbridge-pallet-outbound-queue = { default-features = false , version = "0.1.0" }
snowbridge-outbound-queue-runtime-api = { default-features = false , version = "0.1.0" }
snowbridge-router-primitives = { default-features = false , version = "0.1.0" }
snowbridge-runtime-common = { default-features = false , version = "0.1.0" }
=======
>>>>>>> e7dffeaa

[dev-dependencies]
bridge-hub-test-utils = { version = "0.6.0" }
bridge-runtime-common = { version = "0.6.0", features = ["integrity-test"] }
sp-keyring = { version = "30.0.0" }
static_assertions = { version = "1.1.0" }

[features]
default = [ "std" ]
std = [
	"bp-asset-hub-kusama/std",
	"bp-asset-hub-polkadot/std",
	"bp-bridge-hub-kusama/std",
	"bp-bridge-hub-polkadot/std",
	"bp-header-chain/std",
	"bp-messages/std",
	"bp-parachains/std",
	"bp-polkadot-core/std",
	"bp-relayers/std",
	"bp-runtime/std",
	"bp-kusama/std",
	"bp-polkadot/std",
	"bridge-hub-common/std",
	"bridge-runtime-common/std",
	"codec/std",
	"cumulus-pallet-aura-ext/std",
	"cumulus-pallet-dmp-queue/std",
	"cumulus-pallet-parachain-system/std",
	"cumulus-pallet-session-benchmarking/std",
	"cumulus-pallet-xcm/std",
	"cumulus-pallet-xcmp-queue/std",
	"cumulus-primitives-core/std",
	"cumulus-primitives-utility/std",
	"frame-benchmarking?/std",
	"frame-executive/std",
	"frame-support/std",
	"frame-system-benchmarking?/std",
	"frame-system-rpc-runtime-api/std",
	"frame-system/std",
	"frame-try-runtime?/std",
	"log/std",
	"kusama-runtime-constants/std",
	"pallet-aura/std",
	"pallet-authorship/std",
	"pallet-balances/std",
	"pallet-bridge-grandpa/std",
	"pallet-bridge-messages/std",
	"pallet-bridge-parachains/std",
	"pallet-bridge-relayers/std",
	"pallet-collator-selection/std",
	"pallet-message-queue/std",
	"pallet-multisig/std",
	"pallet-session/std",
	"pallet-timestamp/std",
	"pallet-transaction-payment-rpc-runtime-api/std",
	"pallet-transaction-payment/std",
	"pallet-utility/std",
	"pallet-xcm-benchmarks?/std",
	"pallet-xcm-bridge-hub/std",
	"pallet-xcm/std",
	"parachain-info/std",
	"parachains-common/std",
	"polkadot-core-primitives/std",
	"polkadot-parachain-primitives/std",
	"polkadot-runtime-common/std",
	"polkadot-runtime-constants/std",
	"scale-info/std",
	"serde",
	"snowbridge-beacon-primitives/std",
	"snowbridge-core/std",
	"snowbridge-pallet-ethereum-client/std",
	"snowbridge-pallet-inbound-queue/std",
	"snowbridge-outbound-queue-runtime-api/std",
	"snowbridge-pallet-outbound-queue/std",
	"snowbridge-router-primitives/std",
	"snowbridge-runtime-common/std",
	"snowbridge-system-runtime-api/std",
	"snowbridge-pallet-system/std",
	"sp-api/std",
	"sp-block-builder/std",
	"sp-consensus-aura/std",
	"sp-core/std",
	"sp-genesis-builder/std",
	"sp-inherents/std",
	"sp-io/std",
	"sp-offchain/std",
	"sp-runtime/std",
	"sp-session/std",
	"sp-std/std",
	"sp-storage/std",
	"sp-transaction-pool/std",
	"sp-version/std",
	"substrate-wasm-builder",
	"system-parachains-constants/std",
	"xcm-builder/std",
	"xcm-executor/std",
	"xcm/std",
]

runtime-benchmarks = [
	"bridge-hub-common/runtime-benchmarks",
	"bridge-runtime-common/runtime-benchmarks",
	"cumulus-pallet-dmp-queue/runtime-benchmarks",
	"cumulus-pallet-parachain-system/runtime-benchmarks",
	"cumulus-pallet-session-benchmarking/runtime-benchmarks",
	"cumulus-pallet-xcmp-queue/runtime-benchmarks",
	"cumulus-primitives-utility/runtime-benchmarks",
	"frame-benchmarking/runtime-benchmarks",
	"frame-support/runtime-benchmarks",
	"frame-system-benchmarking/runtime-benchmarks",
	"frame-system/runtime-benchmarks",
	"pallet-balances/runtime-benchmarks",
	"pallet-bridge-grandpa/runtime-benchmarks",
	"pallet-bridge-messages/runtime-benchmarks",
	"pallet-bridge-parachains/runtime-benchmarks",
	"pallet-bridge-relayers/runtime-benchmarks",
	"pallet-collator-selection/runtime-benchmarks",
	"pallet-message-queue/runtime-benchmarks",
	"pallet-multisig/runtime-benchmarks",
	"pallet-timestamp/runtime-benchmarks",
	"pallet-utility/runtime-benchmarks",
	"pallet-xcm-benchmarks/runtime-benchmarks",
	"pallet-xcm-bridge-hub/runtime-benchmarks",
	"pallet-xcm/runtime-benchmarks",
	"polkadot-parachain-primitives/runtime-benchmarks",
	"polkadot-runtime-common/runtime-benchmarks",
	"snowbridge-core/runtime-benchmarks",
	"snowbridge-pallet-ethereum-client/runtime-benchmarks",
	"snowbridge-pallet-inbound-queue/runtime-benchmarks",
	"snowbridge-pallet-outbound-queue/runtime-benchmarks",
	"snowbridge-router-primitives/runtime-benchmarks",
	"snowbridge-runtime-common/runtime-benchmarks",
	"snowbridge-pallet-system/runtime-benchmarks",
	"sp-runtime/runtime-benchmarks",
	"xcm-builder/runtime-benchmarks",
	"xcm-executor/runtime-benchmarks",
	"cumulus-primitives-core/runtime-benchmarks",
	"parachains-common/runtime-benchmarks"
]

try-runtime = [
	"cumulus-pallet-aura-ext/try-runtime",
	"cumulus-pallet-dmp-queue/try-runtime",
	"cumulus-pallet-parachain-system/try-runtime",
	"cumulus-pallet-xcm/try-runtime",
	"cumulus-pallet-xcmp-queue/try-runtime",
	"frame-executive/try-runtime",
	"frame-support/try-runtime",
	"frame-system/try-runtime",
	"frame-try-runtime/try-runtime",
	"pallet-aura/try-runtime",
	"pallet-authorship/try-runtime",
	"pallet-balances/try-runtime",
	"pallet-bridge-grandpa/try-runtime",
	"pallet-bridge-messages/try-runtime",
	"pallet-bridge-parachains/try-runtime",
	"pallet-bridge-relayers/try-runtime",
	"pallet-collator-selection/try-runtime",
	"pallet-message-queue/try-runtime",
	"pallet-multisig/try-runtime",
	"pallet-session/try-runtime",
	"pallet-timestamp/try-runtime",
	"pallet-transaction-payment/try-runtime",
	"pallet-utility/try-runtime",
	"pallet-xcm-bridge-hub/try-runtime",
	"pallet-xcm/try-runtime",
	"parachain-info/try-runtime",
	"polkadot-runtime-common/try-runtime",
	"snowbridge-pallet-ethereum-client/try-runtime",
	"snowbridge-pallet-inbound-queue/try-runtime",
	"snowbridge-pallet-outbound-queue/try-runtime",
	"snowbridge-pallet-system/try-runtime",
	"sp-runtime/try-runtime",
]

experimental = [ "pallet-aura/experimental" ]

# A feature that should be enabled when the runtime should be built for on-chain
# deployment. This will disable stuff that shouldn't be part of the on-chain wasm
# to make it smaller, like logging for example.
on-chain-release-build = [ "sp-api/disable-logging" ]<|MERGE_RESOLUTION|>--- conflicted
+++ resolved
@@ -17,10 +17,6 @@
 log = { version = "0.4.20", default-features = false }
 scale-info = { version = "2.10.0", default-features = false, features = ["derive"] }
 serde = { version = "1.0.195", optional = true, features = ["derive"] }
-<<<<<<< HEAD
-smallvec = "1.11.2"
-=======
->>>>>>> e7dffeaa
 
 # Local
 bp-asset-hub-kusama = { path = "../../asset-hubs/asset-hub-kusama/primitives", default-features = false}
@@ -65,22 +61,13 @@
 
 # Polkadot
 pallet-xcm = { default-features = false, version = "6.0.0" }
-<<<<<<< HEAD
-pallet-xcm-benchmarks = { default-features = false, optional = true , version = "6.0.0" }
-=======
 pallet-xcm-benchmarks = { default-features = false, optional = true , version = "6.0.2" }
->>>>>>> e7dffeaa
 polkadot-core-primitives = { default-features = false, version = "6.0.0" }
 polkadot-parachain-primitives = { default-features = false, version = "5.0.0" }
 polkadot-runtime-common = { default-features = false, version = "6.0.0" }
 xcm = { package = "staging-xcm", default-features = false, version = "6.0.0" }
-<<<<<<< HEAD
-xcm-builder = { package = "staging-xcm-builder", default-features = false, version = "6.0.0" }
-xcm-executor = { package = "staging-xcm-executor", default-features = false, version = "6.0.0" }
-=======
 xcm-builder = { package = "staging-xcm-builder", default-features = false, version = "6.0.2" }
 xcm-executor = { package = "staging-xcm-executor", default-features = false, version = "6.0.2" }
->>>>>>> e7dffeaa
 
 # Cumulus
 cumulus-pallet-aura-ext = { default-features = false , version = "0.6.0" }
@@ -90,11 +77,7 @@
 cumulus-pallet-xcm = { default-features = false , version = "0.6.0" }
 cumulus-pallet-xcmp-queue = { default-features = false , features = ["bridging"] , version = "0.6.0" }
 cumulus-primitives-core = { default-features = false , version = "0.6.0" }
-<<<<<<< HEAD
-cumulus-primitives-utility = { default-features = false , version = "0.6.0" }
-=======
 cumulus-primitives-utility = { default-features = false , version = "0.6.2" }
->>>>>>> e7dffeaa
 pallet-collator-selection = { default-features = false , version = "8.0.0" }
 parachain-info = { package = "staging-parachain-info", default-features = false , version = "0.6.0" }
 parachains-common = { default-features = false , version = "6.0.0" }
@@ -109,31 +92,13 @@
 bp-runtime = { default-features = false , version = "0.6.0" }
 bp-kusama = { default-features = false , version = "0.4.0" }
 bp-polkadot = { default-features = false , version = "0.4.0" }
-<<<<<<< HEAD
 bridge-hub-common = { default-features = false , version = "0.1.0" }
-=======
->>>>>>> e7dffeaa
 bridge-runtime-common = { default-features = false , version = "0.6.0" }
 pallet-bridge-grandpa = { default-features = false , version = "0.6.0" }
 pallet-bridge-messages = { default-features = false , version = "0.6.0" }
 pallet-bridge-parachains = { default-features = false , version = "0.6.0" }
 pallet-bridge-relayers = { default-features = false , version = "0.6.0" }
 pallet-xcm-bridge-hub =  { default-features = false , version = "0.1.0" }
-<<<<<<< HEAD
-
-# Ethereum Bridge (Snowbridge)
-snowbridge-beacon-primitives = { default-features = false , version = "0.1.0" }
-snowbridge-pallet-system = { default-features = false , version = "0.1.0" }
-snowbridge-system-runtime-api = { default-features = false , version = "0.1.0" }
-snowbridge-core = { default-features = false , version = "0.1.0" }
-snowbridge-pallet-ethereum-client = { default-features = false , version = "0.1.0" }
-snowbridge-pallet-inbound-queue = { default-features = false , version = "0.1.0" }
-snowbridge-pallet-outbound-queue = { default-features = false , version = "0.1.0" }
-snowbridge-outbound-queue-runtime-api = { default-features = false , version = "0.1.0" }
-snowbridge-router-primitives = { default-features = false , version = "0.1.0" }
-snowbridge-runtime-common = { default-features = false , version = "0.1.0" }
-=======
->>>>>>> e7dffeaa
 
 [dev-dependencies]
 bridge-hub-test-utils = { version = "0.6.0" }
