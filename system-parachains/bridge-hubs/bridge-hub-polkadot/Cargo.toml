--- conflicted
+++ resolved
@@ -92,17 +92,12 @@
 bp-runtime = { default-features = false , version = "0.6.0" }
 bp-kusama = { default-features = false , version = "0.4.0" }
 bp-polkadot = { default-features = false , version = "0.4.0" }
-<<<<<<< HEAD
-bridge-hub-common = { default-features = false , version = "0.1.0" }
-=======
->>>>>>> 932fc155
 bridge-runtime-common = { default-features = false , version = "0.6.0" }
 pallet-bridge-grandpa = { default-features = false , version = "0.6.0" }
 pallet-bridge-messages = { default-features = false , version = "0.6.0" }
 pallet-bridge-parachains = { default-features = false , version = "0.6.0" }
 pallet-bridge-relayers = { default-features = false , version = "0.6.0" }
 pallet-xcm-bridge-hub =  { default-features = false , version = "0.1.0" }
-<<<<<<< HEAD
 
 # Ethereum Bridge (Snowbridge)
 snowbridge-beacon-primitives = { default-features = false , version = "0.1.0" }
@@ -115,8 +110,6 @@
 snowbridge-outbound-queue-runtime-api = { default-features = false , version = "0.1.0" }
 snowbridge-router-primitives = { default-features = false , version = "0.1.0" }
 snowbridge-runtime-common = { default-features = false , version = "0.1.0" }
-=======
->>>>>>> 932fc155
 
 [dev-dependencies]
 bridge-hub-test-utils = { version = "0.6.0" }
