--- conflicted
+++ resolved
@@ -61,13 +61,8 @@
 polkadot-parachain-primitives = { default-features = false, version = "2.0.0" }
 polkadot-runtime-common = { default-features = false, version = "3.0.0" }
 polkadot-runtime-constants = { path = "../../../relay/polkadot/constants", default-features = false}
-<<<<<<< HEAD
-xcm = { package = "staging-xcm", default-features = false, version = "3.0.0" }
-xcm-builder = { package = "staging-xcm-builder", default-features = false, version = "3.0.0" }
-=======
 xcm = { package = "staging-xcm", default-features = false, version = "3.0.1" }
 xcm-builder = { package = "staging-xcm-builder", default-features = false, version = "3.0.1" }
->>>>>>> 070df063
 xcm-executor = { package = "staging-xcm-executor", default-features = false, version = "3.0.0" }
 
 # Cumulus
@@ -80,10 +75,7 @@
 cumulus-primitives-core = { default-features = false , version = "0.3.0" }
 cumulus-primitives-utility = { default-features = false , version = "0.3.0" }
 pallet-collator-selection = { default-features = false , version = "5.0.0" }
-<<<<<<< HEAD
 pallet-collective-content = { default-features = false, version = "0.2.0" }
-=======
->>>>>>> 070df063
 parachain-info = { package = "staging-parachain-info", default-features = false , version = "0.3.0" }
 parachains-common = { default-features = false , version = "3.0.0" }
 
