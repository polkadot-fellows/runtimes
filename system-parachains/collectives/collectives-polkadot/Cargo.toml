--- conflicted
+++ resolved
@@ -17,12 +17,8 @@
 # Substrate
 frame-benchmarking = { optional = true, workspace = true }
 frame-executive = { workspace = true }
-<<<<<<< HEAD
 frame-support = { features = ["tuples-96"], workspace = true }
-=======
 frame-metadata-hash-extension = { workspace = true }
-frame-support = { workspace = true }
->>>>>>> 2539cb58
 frame-system = { workspace = true }
 frame-system-benchmarking = { optional = true, workspace = true }
 frame-system-rpc-runtime-api = { workspace = true }
