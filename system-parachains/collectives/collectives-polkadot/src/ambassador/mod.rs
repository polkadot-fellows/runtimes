// Copyright (C) 2022 Parity Technologies (UK) Ltd.
// SPDX-License-Identifier: Apache-2.0

// Licensed under the Apache License, Version 2.0 (the "License");
// you may not use this file except in compliance with the License.
// You may obtain a copy of the License at
//
// 	http://www.apache.org/licenses/LICENSE-2.0
//
// Unless required by applicable law or agreed to in writing, software
// distributed under the License is distributed on an "AS IS" BASIS,
// WITHOUT WARRANTIES OR CONDITIONS OF ANY KIND, either express or implied.
// See the License for the specific language governing permissions and
// limitations under the License.

//! The Polkadot Ambassador Program.
//!
//! The module defines the following on-chain functionality of the Ambassador Program:
//!
//! - Managed set of program members, where every member has a [rank](ranks) (via
//!   [AmbassadorCollective](pallet_ranked_collective)).
//! - Referendum functionality for the program members to propose, vote on, and execute proposals on
//!   behalf of the members of a certain [rank](Origin) (via
//!   [AmbassadorReferenda](pallet_referenda)).
//! - Promotion and demotion periods, register of members' activity(via
//!   [AmbassadorCore](pallet_core_fellowship)). inducted into
//!   [AmbassadorCore](pallet_core_fellowship)).
//! - Ambassador Program Sub-Treasury (via [AmbassadorTreasury](pallet_treasury)).

mod migration;
pub mod origins;
mod tracks;

pub use origins::pallet_origins as pallet_ambassador_origins;

use crate::{xcm_config::FellowshipAdminBodyId, AssetRateWithNative, *};
use frame_support::{
	pallet_prelude::PalletInfoAccess,
	traits::{EitherOf, MapSuccess, TryMapSuccess},
};
use frame_system::EnsureRootWithSuccess;
use origins::pallet_origins::{
	EnsureAmbassadorsFrom, EnsureCanFastPromoteTo, EnsureCanPromoteTo, EnsureCanRetainAt,
	GlobalHead, Spender,
};
use pallet_ranked_collective::{Rank, Votes};
use polkadot_runtime_common::impls::{LocatableAssetConverter, VersionedLocationConverter};
use polkadot_runtime_constants::time::HOURS;
use sp_runtime::{
	traits::{CheckedReduceBy, Convert, IdentityLookup, Replace},
	Permill,
};
use xcm::prelude::*;
use xcm_builder::PayOverXcm;

/// The Ambassador Program's member ranks.
pub mod ranks {
	use super::Rank;

	#[allow(dead_code)]
	pub const ADVOCATE: Rank = 0; // aka Candidate.

	pub const ASSOCIATE: Rank = 1;
	pub const LEAD: Rank = 2;
	pub const SENIOR: Rank = 3;
	pub const PRINCIPAL: Rank = 4;
	pub const GLOBAL: Rank = 5;
	pub const GLOBAL_HEAD: Rank = 6;
}

/// - Each member with an excess rank of 0 gets 0 votes;
/// - ...with an excess rank of 1 gets 1 vote;
/// - ...with an excess rank of 2 gets 3 votes;
/// - ...with an excess rank of 3 gets 6 votes;
/// - ...with an excess rank of 4 gets 10 votes.
/// - ...with an excess rank of 5 gets 15 votes.
/// - ...with an excess rank of 6 gets 21 votes.
pub struct Geometric;
impl Convert<Rank, Votes> for Geometric {
	fn convert(r: Rank) -> Votes {
		match r {
			0 => 0,
			1 => 1,
			2 => 3,
			3 => 6,
			4 => 10,
			5 => 15,
			6 => 21,
			// For ranks beyond 6, we return 0 since it's undefined
			_ => 0,
		}
	}
}

impl pallet_ambassador_origins::Config for Runtime {}

/// Demotion is by any of:
/// - Root can demote arbitrarily;
/// - the FellowshipAdmin voice (i.e. token holder referendum) can demote all but Global Head;
/// - Senior Ambassadors voice can demote Ambassador.
pub type DemoteOrigin = EitherOf<
	EnsureRootWithSuccess<AccountId, ConstU16<65535>>,
	EitherOf<
<<<<<<< HEAD
		MapSuccess<
			EnsureXcm<IsVoiceOfBody<GovernanceLocation, FellowshipAdminBodyId>>,
			Replace<ConstU16<{ ranks::GLOBAL_HEAD }>>,
=======
		EitherOf<
			MapSuccess<
				EnsureXcm<IsVoiceOfBody<RelayChainLocation, FellowshipAdminBodyId>>,
				Replace<ConstU16<{ ranks::HEAD_AMBASSADOR }>>,
			>,
			MapSuccess<
				EnsureXcm<IsVoiceOfBody<AssetHubLocation, FellowshipAdminBodyId>>,
				Replace<ConstU16<{ ranks::HEAD_AMBASSADOR }>>,
			>,
>>>>>>> 49966544
		>,
		TryMapSuccess<
			EnsureAmbassadorsFrom<ConstU16<{ ranks::SENIOR }>>,
			CheckedReduceBy<ConstU16<1>>,
		>,
	>,
>;

/// Root, FellowshipAdmin or HeadAmbassadors.
pub type OpenGovOrGlobalHead = EitherOfDiverse<
	EnsureRoot<AccountId>,
	EitherOfDiverse<
<<<<<<< HEAD
		GlobalHead,
		EnsureXcm<IsVoiceOfBody<GovernanceLocation, FellowshipAdminBodyId>>,
=======
		HeadAmbassadors,
		EitherOf<
			EnsureXcm<IsVoiceOfBody<RelayChainLocation, FellowshipAdminBodyId>>,
			EnsureXcm<IsVoiceOfBody<AssetHubLocation, FellowshipAdminBodyId>>,
		>,
>>>>>>> 49966544
	>,
>;

/// Root or FellowshipAdmin
pub type RootOrOpenGov = EitherOfDiverse<
	EnsureRoot<AccountId>,
	EnsureXcm<IsVoiceOfBody<GovernanceLocation, FellowshipAdminBodyId>>,
>;

pub type AmbassadorCollectiveInstance = pallet_ranked_collective::Instance2;

impl pallet_ranked_collective::Config<AmbassadorCollectiveInstance> for Runtime {
	type WeightInfo = weights::pallet_ranked_collective_ambassador_collective::WeightInfo<Runtime>;
	type RuntimeEvent = RuntimeEvent;
	// Promotions must be done through the [`crate::AmbassadorCore`] pallet instance.
	#[cfg(not(feature = "runtime-benchmarks"))]
	type PromoteOrigin = frame_support::traits::NeverEnsureOrigin<Rank>;
	#[cfg(feature = "runtime-benchmarks")]
	type PromoteOrigin = EnsureRootWithSuccess<AccountId, ConstU16<65535>>;
	type DemoteOrigin = DemoteOrigin;
	type RemoveOrigin = Self::DemoteOrigin;
	type Polls = AmbassadorReferenda;
	type MinRankOfClass = tracks::MinRankOfClass;
	type VoteWeight = Geometric;
	#[cfg(not(feature = "runtime-benchmarks"))]
	type AddOrigin = frame_support::traits::NeverEnsureOrigin<Rank>;
	#[cfg(feature = "runtime-benchmarks")]
	type AddOrigin = EnsureRoot<AccountId>;
	type ExchangeOrigin = RootOrOpenGov;
	type MemberSwappedHandler = crate::AmbassadorCore;
	type MaxMemberCount = ();
	#[cfg(feature = "runtime-benchmarks")]
	type BenchmarkSetup = crate::AmbassadorCore;
}

parameter_types! {
	pub const AlarmInterval: BlockNumber = 1;
	pub const SubmissionDeposit: Balance = 0;
	pub const UndecidingTimeout: BlockNumber = 7 * DAYS;
}

pub type AmbassadorReferendaInstance = pallet_referenda::Instance2;

impl pallet_referenda::Config<AmbassadorReferendaInstance> for Runtime {
	type WeightInfo = weights::pallet_referenda_ambassador_referenda::WeightInfo<Runtime>;
	type RuntimeCall = RuntimeCall;
	type RuntimeEvent = RuntimeEvent;
	type Scheduler = Scheduler;
	type Currency = Balances;
	// Any member of the Ambassador Program can submit a proposal.
	type SubmitOrigin = pallet_ranked_collective::EnsureMember<
		Runtime,
		AmbassadorCollectiveInstance,
		{ ranks::ASSOCIATE },
	>;
	// Referendum can be canceled by any of:
	// - Root;
	// - the FellowshipAdmin origin (i.e. token holder referendum);
	// - a vote among all Global Head Ambassadors.
	type CancelOrigin = OpenGovOrGlobalHead;
	// Referendum can be killed by any of:
	// - Root;
	// - the FellowshipAdmin origin (i.e. token holder referendum);
	// - a vote among all Global Head Ambassadors.
	type KillOrigin = OpenGovOrGlobalHead;
	type Slash = ToParentTreasury<PolkadotTreasuryAccount, LocationToAccountId, Runtime>;
	type Votes = Votes;
	type Tally = pallet_ranked_collective::TallyOf<Runtime, AmbassadorCollectiveInstance>;
	type SubmissionDeposit = SubmissionDeposit;
	type MaxQueued = ConstU32<20>;
	type UndecidingTimeout = UndecidingTimeout;
	type AlarmInterval = AlarmInterval;
	type Tracks = tracks::TracksInfo;
	type Preimages = Preimage;
	type BlockNumberProvider = System;
}

pub type AmbassadorCoreInstance = pallet_core_fellowship::Instance2;

impl pallet_core_fellowship::Config<AmbassadorCoreInstance> for Runtime {
	type WeightInfo = weights::pallet_core_fellowship_ambassador_core::WeightInfo<Runtime>;
	type RuntimeEvent = RuntimeEvent;
	type Members = pallet_ranked_collective::Pallet<Runtime, AmbassadorCollectiveInstance>;
	type Balance = Balance;
	// Parameters are set by any of:
	// - Root;
	// - the FellowshipAdmin origin (i.e. token holder referendum);
<<<<<<< HEAD
	// - a vote among all Global Head Ambassadors.
	type ParamsOrigin = OpenGovOrGlobalHead;
	type ApproveOrigin = EitherOf<
		MapSuccess<
			EnsureXcm<IsVoiceOfBody<GovernanceLocation, FellowshipAdminBodyId>>,
			Replace<ConstU16<{ ranks::GLOBAL_HEAD }>>,
=======
	// - a vote among all Head Ambassadors.
	type ParamsOrigin = OpenGovOrHeadAmbassadors;
	// Induction (creating a candidate) is by any of:
	// - Root;
	// - the FellowshipAdmin origin (i.e. token holder referendum);
	// - a single member of the Ambassador Program;
	type InductOrigin = EitherOfDiverse<
		EnsureRoot<AccountId>,
		EitherOfDiverse<
			EitherOf<
				EnsureXcm<IsVoiceOfBody<RelayChainLocation, FellowshipAdminBodyId>>,
				EnsureXcm<IsVoiceOfBody<AssetHubLocation, FellowshipAdminBodyId>>,
			>,
			pallet_ranked_collective::EnsureMember<
				Runtime,
				AmbassadorCollectiveInstance,
				{ ranks::AMBASSADOR },
			>,
>>>>>>> 49966544
		>,
		EnsureCanRetainAt,
	>;
	type PromoteOrigin = EitherOf<
		MapSuccess<
			EnsureXcm<IsVoiceOfBody<GovernanceLocation, FellowshipAdminBodyId>>,
			Replace<ConstU16<{ ranks::GLOBAL_HEAD }>>,
		>,
		EnsureCanPromoteTo,
	>;
	type InductOrigin = OpenGovOrGlobalHead;
	type FastPromoteOrigin = EnsureCanFastPromoteTo;
	type EvidenceSize = ConstU32<65536>;
	type MaxRank = ConstU16<6>;
}

parameter_types! {
	pub const AmbassadorTreasuryPalletId: PalletId = AMBASSADOR_TREASURY_PALLET_ID;
	pub const ProposalBond: Permill = Permill::from_percent(100);
	pub const Burn: Permill = Permill::from_percent(0);
	pub const MaxBalance: Balance = Balance::MAX;
	// The asset's interior location for the paying account. This is the Ambassador Treasury
	// pallet instance.
	pub AmbassadorTreasuryInteriorLocation: InteriorLocation =
		PalletInstance(<crate::AmbassadorTreasury as PalletInfoAccess>::index() as u8).into();
}

#[cfg(feature = "runtime-benchmarks")]
parameter_types! {
	pub const ProposalBondForBenchmark: Permill = Permill::from_percent(5);
}

/// [`PayOverXcm`] setup to pay the Ambasssador Treasury.
pub type AmbassadorTreasuryPaymaster = PayOverXcm<
	AmbassadorTreasuryInteriorLocation,
	crate::xcm_config::XcmRouter,
	crate::PolkadotXcm,
	ConstU32<{ 6 * HOURS }>,
	VersionedLocation,
	VersionedLocatableAsset,
	LocatableAssetConverter,
	VersionedLocationConverter,
>;

pub type TreasurySpender = EitherOf<EnsureRootWithSuccess<AccountId, MaxBalance>, Spender>;

pub type AmbassadorTreasuryInstance = pallet_treasury::Instance2;

impl pallet_treasury::Config<AmbassadorTreasuryInstance> for Runtime {
	type WeightInfo = weights::pallet_treasury_ambassador_treasury::WeightInfo<Runtime>;
	type RuntimeEvent = RuntimeEvent;
	type PalletId = AmbassadorTreasuryPalletId;
	type Currency = Balances;
	type RejectOrigin = OpenGovOrGlobalHead;
	type SpendPeriod = ConstU32<{ 7 * DAYS }>;
	type Burn = Burn;
	type BurnDestination = ();
	type SpendFunds = ();
	type MaxApprovals = ConstU32<100>;
<<<<<<< HEAD
	type SpendOrigin = TreasurySpender;
=======
	type SpendOrigin = EitherOf<
		EitherOf<
			EnsureRootWithSuccess<AccountId, MaxBalance>,
			EitherOf<
				MapSuccess<
					EnsureXcm<IsVoiceOfBody<RelayChainLocation, TreasurerBodyId>>,
					Replace<ConstU128<{ 10_000 * GRAND }>>,
				>,
				MapSuccess<
					EnsureXcm<IsVoiceOfBody<AssetHubLocation, TreasurerBodyId>>,
					Replace<ConstU128<{ 10_000 * GRAND }>>,
				>,
			>,
		>,
		EitherOf<
			MapSuccess<SeniorAmbassadors, Replace<ConstU128<{ 100 * UNITS }>>>,
			MapSuccess<HeadAmbassadors, Replace<ConstU128<{ 10 * GRAND }>>>,
		>,
	>;
>>>>>>> 49966544
	type AssetKind = VersionedLocatableAsset;
	type Beneficiary = VersionedLocation;
	type BeneficiaryLookup = IdentityLookup<Self::Beneficiary>;
	#[cfg(not(feature = "runtime-benchmarks"))]
	type Paymaster = AmbassadorTreasuryPaymaster;
	#[cfg(feature = "runtime-benchmarks")]
	type Paymaster = crate::impls::benchmarks::PayWithEnsure<
		AmbassadorTreasuryPaymaster,
		crate::impls::benchmarks::OpenHrmpChannel<ConstU32<1000>>,
	>;
	type BalanceConverter = AssetRateWithNative;
	type PayoutPeriod = ConstU32<{ 90 * DAYS }>;
	#[cfg(feature = "runtime-benchmarks")]
	type BenchmarkHelper = polkadot_runtime_common::impls::benchmarks::TreasuryArguments<
		sp_core::ConstU8<1>,
		ConstU32<1000>,
	>;
	type BlockNumberProvider = System;
}

#[cfg(all(test, not(feature = "runtime-benchmarks")))]
mod tests {
	use super::*;
	use sp_runtime::traits::MaybeConvert;

	type MaxMemberCount =
		<Runtime as pallet_ranked_collective::Config<AmbassadorCollectiveInstance>>::MaxMemberCount;

	#[test]
	fn max_member_count_correct() {
		for i in 0..10 {
			let limit: Option<u16> = MaxMemberCount::maybe_convert(i);
			assert!(limit.is_none(), "Ambassador has no member limit");
		}
	}

	#[test]
	fn geometric_vote_weight_conversion() {
		use super::Geometric;
		use pallet_ranked_collective::Votes;

		// Test the Geometric vote weight conversion for ranks 0 to 6
		let test_cases = [
			(0, 0),  // rank 0 -> 0 votes
			(1, 1),  // rank 1 -> 1 vote
			(2, 3),  // rank 2 -> 3 votes
			(3, 6),  // rank 3 -> 6 votes
			(4, 10), // rank 4 -> 10 votes
			(5, 15), // rank 5 -> 15 votes
			(6, 21), // rank 6 -> 21 votes
		];

		for (rank, expected_votes) in test_cases {
			assert_eq!(
				Geometric::convert(rank),
				expected_votes as Votes,
				"Vote weight conversion failed for rank {rank}"
			);
		}

		// Test that ranks beyond 6 return 0
		assert_eq!(Geometric::convert(7), 0);
		assert_eq!(Geometric::convert(8), 0);
		assert_eq!(Geometric::convert(100), 0);
	}
}<|MERGE_RESOLUTION|>--- conflicted
+++ resolved
@@ -101,21 +101,15 @@
 pub type DemoteOrigin = EitherOf<
 	EnsureRootWithSuccess<AccountId, ConstU16<65535>>,
 	EitherOf<
-<<<<<<< HEAD
-		MapSuccess<
-			EnsureXcm<IsVoiceOfBody<GovernanceLocation, FellowshipAdminBodyId>>,
-			Replace<ConstU16<{ ranks::GLOBAL_HEAD }>>,
-=======
 		EitherOf<
 			MapSuccess<
 				EnsureXcm<IsVoiceOfBody<RelayChainLocation, FellowshipAdminBodyId>>,
-				Replace<ConstU16<{ ranks::HEAD_AMBASSADOR }>>,
+				Replace<ConstU16<{ ranks::GLOBAL_HEAD }>>,
 			>,
 			MapSuccess<
 				EnsureXcm<IsVoiceOfBody<AssetHubLocation, FellowshipAdminBodyId>>,
-				Replace<ConstU16<{ ranks::HEAD_AMBASSADOR }>>,
-			>,
->>>>>>> 49966544
+				Replace<ConstU16<{ ranks::GLOBAL_HEAD }>>,
+			>,
 		>,
 		TryMapSuccess<
 			EnsureAmbassadorsFrom<ConstU16<{ ranks::SENIOR }>>,
@@ -128,16 +122,11 @@
 pub type OpenGovOrGlobalHead = EitherOfDiverse<
 	EnsureRoot<AccountId>,
 	EitherOfDiverse<
-<<<<<<< HEAD
 		GlobalHead,
-		EnsureXcm<IsVoiceOfBody<GovernanceLocation, FellowshipAdminBodyId>>,
-=======
-		HeadAmbassadors,
 		EitherOf<
 			EnsureXcm<IsVoiceOfBody<RelayChainLocation, FellowshipAdminBodyId>>,
 			EnsureXcm<IsVoiceOfBody<AssetHubLocation, FellowshipAdminBodyId>>,
 		>,
->>>>>>> 49966544
 	>,
 >;
 
@@ -225,33 +214,18 @@
 	// Parameters are set by any of:
 	// - Root;
 	// - the FellowshipAdmin origin (i.e. token holder referendum);
-<<<<<<< HEAD
 	// - a vote among all Global Head Ambassadors.
 	type ParamsOrigin = OpenGovOrGlobalHead;
 	type ApproveOrigin = EitherOf<
-		MapSuccess<
-			EnsureXcm<IsVoiceOfBody<GovernanceLocation, FellowshipAdminBodyId>>,
-			Replace<ConstU16<{ ranks::GLOBAL_HEAD }>>,
-=======
-	// - a vote among all Head Ambassadors.
-	type ParamsOrigin = OpenGovOrHeadAmbassadors;
-	// Induction (creating a candidate) is by any of:
-	// - Root;
-	// - the FellowshipAdmin origin (i.e. token holder referendum);
-	// - a single member of the Ambassador Program;
-	type InductOrigin = EitherOfDiverse<
-		EnsureRoot<AccountId>,
-		EitherOfDiverse<
-			EitherOf<
+		EitherOf<
+			MapSuccess<
 				EnsureXcm<IsVoiceOfBody<RelayChainLocation, FellowshipAdminBodyId>>,
+				Replace<ConstU16<{ ranks::GLOBAL_HEAD }>>,
+			>,
+			MapSuccess<
 				EnsureXcm<IsVoiceOfBody<AssetHubLocation, FellowshipAdminBodyId>>,
-			>,
-			pallet_ranked_collective::EnsureMember<
-				Runtime,
-				AmbassadorCollectiveInstance,
-				{ ranks::AMBASSADOR },
-			>,
->>>>>>> 49966544
+				Replace<ConstU16<{ ranks::GLOBAL_HEAD }>>,
+			>,
 		>,
 		EnsureCanRetainAt,
 	>;
@@ -296,7 +270,19 @@
 	VersionedLocationConverter,
 >;
 
-pub type TreasurySpender = EitherOf<EnsureRootWithSuccess<AccountId, MaxBalance>, Spender>;
+pub type TreasurySpender = EitherOf<
+			EnsureRootWithSuccess<AccountId, MaxBalance>,
+			EitherOf<
+				MapSuccess<
+					EnsureXcm<IsVoiceOfBody<RelayChainLocation, TreasurerBodyId>>,
+					Spender,
+				>,
+				MapSuccess<
+					EnsureXcm<IsVoiceOfBody<AssetHubLocation, TreasurerBodyId>>,
+					Spender,
+				>,
+			>,
+		>;
 
 pub type AmbassadorTreasuryInstance = pallet_treasury::Instance2;
 
@@ -311,29 +297,7 @@
 	type BurnDestination = ();
 	type SpendFunds = ();
 	type MaxApprovals = ConstU32<100>;
-<<<<<<< HEAD
 	type SpendOrigin = TreasurySpender;
-=======
-	type SpendOrigin = EitherOf<
-		EitherOf<
-			EnsureRootWithSuccess<AccountId, MaxBalance>,
-			EitherOf<
-				MapSuccess<
-					EnsureXcm<IsVoiceOfBody<RelayChainLocation, TreasurerBodyId>>,
-					Replace<ConstU128<{ 10_000 * GRAND }>>,
-				>,
-				MapSuccess<
-					EnsureXcm<IsVoiceOfBody<AssetHubLocation, TreasurerBodyId>>,
-					Replace<ConstU128<{ 10_000 * GRAND }>>,
-				>,
-			>,
-		>,
-		EitherOf<
-			MapSuccess<SeniorAmbassadors, Replace<ConstU128<{ 100 * UNITS }>>>,
-			MapSuccess<HeadAmbassadors, Replace<ConstU128<{ 10 * GRAND }>>>,
-		>,
-	>;
->>>>>>> 49966544
 	type AssetKind = VersionedLocatableAsset;
 	type Beneficiary = VersionedLocation;
 	type BeneficiaryLookup = IdentityLookup<Self::Beneficiary>;
