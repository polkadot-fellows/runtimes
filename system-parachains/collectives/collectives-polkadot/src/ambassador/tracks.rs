--- conflicted
+++ resolved
@@ -15,20 +15,15 @@
 
 //! The Ambassador Program's referenda voting tracks.
 
-<<<<<<< HEAD
+use super::Origin;
 const fn percent(x: i32) -> sp_arithmetic::FixedI64 {
 	sp_arithmetic::FixedI64::from_rational(x as u128, 100)
 }
 use crate::{Balance, BlockNumber, RuntimeOrigin, DAYS, DOLLARS, HOURS, MINUTES};
 use pallet_ranked_collective_ambassador::Rank;
+use alloc::borrow::Cow;
 use pallet_referenda::Curve;
-use sp_runtime::{traits::Convert, Perbill};
-=======
-use super::Origin;
-use crate::{Balance, BlockNumber, RuntimeOrigin, DAYS, DOLLARS, HOURS};
-use alloc::borrow::Cow;
-use sp_runtime::{str_array as s, Perbill};
->>>>>>> 0d87270c
+use sp_runtime::{str_array as s, traits::Convert, Perbill};
 
 /// Referendum `TrackId` type.
 pub type TrackId = u16;
@@ -156,14 +151,15 @@
 	type RuntimeOrigin = <RuntimeOrigin as frame_support::traits::OriginTrait>::PalletsOrigin;
 
 	/// Return the array of available tracks and their information.
-<<<<<<< HEAD
-	fn tracks() -> &'static [(Self::Id, pallet_referenda::TrackInfo<Balance, BlockNumber>)] {
+	fn tracks(
+	) -> impl Iterator<Item = Cow<'static, pallet_referenda::Track<Self::Id, Balance, BlockNumber>>>
+	{
 		use constants as tracks;
-		static DATA: [(TrackId, pallet_referenda::TrackInfo<Balance, BlockNumber>); 21] = [
-			(
-				tracks::ASSOCIATE_AMBASSADOR,
-				pallet_referenda::TrackInfo {
-					name: "associate ambassador",
+		const DATA: [pallet_referenda::Track<TrackId, Balance, BlockNumber>; 21] = [
+			pallet_referenda::Track {
+				id: tracks::ASSOCIATE_AMBASSADOR,
+				info: pallet_referenda::TrackInfo {
+					name: s("associate ambassador"),
 					max_deciding: 10,
 					decision_deposit: 5 * DOLLARS,
 					prepare_period: 24 * HOURS,
@@ -181,21 +177,11 @@
 						ceil: Perbill::from_percent(50),
 					},
 				},
-			),
-			(
-				tracks::LEAD_AMBASSADOR,
-				pallet_referenda::TrackInfo {
+			},
+			pallet_referenda::Track {
+				id: tracks::LEAD_AMBASSADOR,
+				info: pallet_referenda::TrackInfo {
 					name: "lead ambassador",
-=======
-	fn tracks(
-	) -> impl Iterator<Item = Cow<'static, pallet_referenda::Track<Self::Id, Balance, BlockNumber>>>
-	{
-		static DATA: [pallet_referenda::Track<TrackId, Balance, BlockNumber>; 3] = [
-			pallet_referenda::Track {
-				id: constants::AMBASSADOR,
-				info: pallet_referenda::TrackInfo {
-					name: s("ambassador"),
->>>>>>> 0d87270c
 					max_deciding: 10,
 					decision_deposit: 5 * DOLLARS,
 					prepare_period: 24 * HOURS,
@@ -213,19 +199,11 @@
 						ceil: Perbill::from_percent(50),
 					},
 				},
-<<<<<<< HEAD
-			),
-			(
-				tracks::SENIOR_AMBASSADOR,
-				pallet_referenda::TrackInfo {
-					name: "senior ambassador",
-=======
-			},
-			pallet_referenda::Track {
-				id: constants::SENIOR_AMBASSADOR,
+			},
+			pallet_referenda::Track {
+				id: tracks::SENIOR_AMBASSADOR,
 				info: pallet_referenda::TrackInfo {
 					name: s("senior ambassador"),
->>>>>>> 0d87270c
 					max_deciding: 10,
 					decision_deposit: 5 * DOLLARS,
 					prepare_period: 24 * HOURS,
@@ -243,19 +221,11 @@
 						ceil: Perbill::from_percent(50),
 					},
 				},
-<<<<<<< HEAD
-			),
-			(
-				tracks::PRINCIPAL_AMBASSADOR,
-				pallet_referenda::TrackInfo {
-					name: "principal ambassador",
-=======
-			},
-			pallet_referenda::Track {
-				id: constants::HEAD_AMBASSADOR,
-				info: pallet_referenda::TrackInfo {
-					name: s("head ambassador"),
->>>>>>> 0d87270c
+			},
+			pallet_referenda::Track {
+				id: tracks::PRINCIPAL_AMBASSADOR,
+				info: pallet_referenda::TrackInfo {
+					name: s("principal ambassador"),
 					max_deciding: 10,
 					decision_deposit: 5 * DOLLARS,
 					prepare_period: 24 * HOURS,
@@ -273,12 +243,11 @@
 						ceil: Perbill::from_percent(50),
 					},
 				},
-<<<<<<< HEAD
-			),
-			(
-				tracks::GLOBAL_AMBASSADOR,
-				pallet_referenda::TrackInfo {
-					name: "global ambassador",
+			},
+			pallet_referenda::Track {
+				id: tracks::GLOBAL_AMBASSADOR,
+				info: pallet_referenda::TrackInfo {
+					name: s("global ambassador"),
 					max_deciding: 10,
 					decision_deposit: 5 * DOLLARS,
 					prepare_period: 24 * HOURS,
@@ -296,11 +265,11 @@
 						ceil: Perbill::from_percent(50),
 					},
 				},
-			),
-			(
-				tracks::GLOBAL_HEAD_AMBASSADOR,
-				pallet_referenda::TrackInfo {
-					name: "global head ambassador",
+			},
+			pallet_referenda::Track {
+				id: tracks::GLOBAL_HEAD_AMBASSADOR,
+				info: pallet_referenda::TrackInfo {
+					name: s("global head ambassador"),
 					max_deciding: 10,
 					decision_deposit: 5 * DOLLARS,
 					prepare_period: 24 * HOURS,
@@ -318,11 +287,11 @@
 						ceil: Perbill::from_percent(50),
 					},
 				},
-			),
-			(
-				tracks::RETAIN_AT_ASSOCIATE_AMBASSADOR,
-				pallet_referenda::TrackInfo {
-					name: "retain at associate ambassador",
+			},
+			pallet_referenda::Track {
+				id: tracks::RETAIN_AT_ASSOCIATE_AMBASSADOR,
+				info: pallet_referenda::TrackInfo {
+					name: s("retain at associate ambassador"),
 					max_deciding: RETAIN_MAX_DECIDING,
 					decision_deposit: RETAIN_DECISION_DEPOSIT,
 					prepare_period: RETAIN_PREPARE_PERIOD,
@@ -332,11 +301,11 @@
 					min_approval: RETAIN_MIN_APPROVAL,
 					min_support: RETAIN_MIN_SUPPORT,
 				},
-			),
-			(
-				tracks::RETAIN_AT_LEAD_AMBASSADOR,
-				pallet_referenda::TrackInfo {
-					name: "retain at lead ambassador",
+			},
+			pallet_referenda::Track {
+				id: tracks::RETAIN_AT_LEAD_AMBASSADOR,
+				info: pallet_referenda::TrackInfo {
+					name: s("retain at lead ambassador"),
 					max_deciding: RETAIN_MAX_DECIDING,
 					decision_deposit: RETAIN_DECISION_DEPOSIT,
 					prepare_period: RETAIN_PREPARE_PERIOD,
@@ -346,11 +315,11 @@
 					min_approval: RETAIN_MIN_APPROVAL,
 					min_support: RETAIN_MIN_SUPPORT,
 				},
-			),
-			(
-				tracks::RETAIN_AT_SENIOR_AMBASSADOR,
-				pallet_referenda::TrackInfo {
-					name: "retain at senior ambassador",
+			},
+			pallet_referenda::Track {
+				id: tracks::RETAIN_AT_SENIOR_AMBASSADOR,
+				info: pallet_referenda::TrackInfo {
+					name: s("retain at senior ambassador"),
 					max_deciding: RETAIN_MAX_DECIDING,
 					decision_deposit: RETAIN_DECISION_DEPOSIT,
 					prepare_period: RETAIN_PREPARE_PERIOD,
@@ -360,11 +329,11 @@
 					min_approval: RETAIN_MIN_APPROVAL,
 					min_support: RETAIN_MIN_SUPPORT,
 				},
-			),
-			(
-				tracks::RETAIN_AT_PRINCIPAL_AMBASSADOR,
-				pallet_referenda::TrackInfo {
-					name: "retain at principal ambassador",
+			},
+			pallet_referenda::Track {
+				id: tracks::RETAIN_AT_PRINCIPAL_AMBASSADOR,
+				info: pallet_referenda::TrackInfo {
+					name: s("retain at principal ambassador"),
 					max_deciding: RETAIN_MAX_DECIDING,
 					decision_deposit: RETAIN_DECISION_DEPOSIT,
 					prepare_period: RETAIN_PREPARE_PERIOD,
@@ -374,11 +343,11 @@
 					min_approval: RETAIN_MIN_APPROVAL,
 					min_support: RETAIN_MIN_SUPPORT,
 				},
-			),
-			(
-				tracks::RETAIN_AT_GLOBAL_AMBASSADOR,
-				pallet_referenda::TrackInfo {
-					name: "retain at global ambassador",
+			},
+			pallet_referenda::Track {
+				id: tracks::RETAIN_AT_GLOBAL_AMBASSADOR,
+				info: pallet_referenda::TrackInfo {
+					name: s("retain at global ambassador"),
 					max_deciding: RETAIN_MAX_DECIDING,
 					decision_deposit: RETAIN_DECISION_DEPOSIT,
 					prepare_period: RETAIN_PREPARE_PERIOD,
@@ -388,11 +357,11 @@
 					min_approval: RETAIN_MIN_APPROVAL,
 					min_support: RETAIN_MIN_SUPPORT,
 				},
-			),
-			(
+			},
+			pallet_referenda::Track {
 				tracks::PROMOTE_TO_ASSOCIATE_AMBASSADOR,
 				pallet_referenda::TrackInfo {
-					name: "promote to associate ambassador",
+					name: s("promote to associate ambassador"),
 					max_deciding: PROMOTE_MAX_DECIDING,
 					decision_deposit: PROMOTE_DECISION_DEPOSIT,
 					prepare_period: PROMOTE_PREPARE_PERIOD,
@@ -402,11 +371,11 @@
 					min_approval: PROMOTE_MIN_APPROVAL,
 					min_support: PROMOTE_MIN_SUPPORT,
 				},
-			),
-			(
-				tracks::PROMOTE_TO_LEAD_AMBASSADOR,
-				pallet_referenda::TrackInfo {
-					name: "promote to lead ambassador",
+			},
+			pallet_referenda::Track {
+				id: tracks::PROMOTE_TO_LEAD_AMBASSADOR,
+				info: pallet_referenda::TrackInfo {
+					name: s("promote to lead ambassador"),
 					max_deciding: PROMOTE_MAX_DECIDING,
 					decision_deposit: PROMOTE_DECISION_DEPOSIT,
 					prepare_period: PROMOTE_PREPARE_PERIOD,
@@ -416,11 +385,11 @@
 					min_approval: PROMOTE_MIN_APPROVAL,
 					min_support: PROMOTE_MIN_SUPPORT,
 				},
-			),
-			(
-				tracks::PROMOTE_TO_SENIOR_AMBASSADOR,
-				pallet_referenda::TrackInfo {
-					name: "promote to senior ambassador",
+			},
+			pallet_referenda::Track {
+				id: tracks::PROMOTE_TO_SENIOR_AMBASSADOR,
+				info: pallet_referenda::TrackInfo {
+					name: s("promote to senior ambassador"),
 					max_deciding: PROMOTE_MAX_DECIDING,
 					decision_deposit: PROMOTE_DECISION_DEPOSIT,
 					prepare_period: PROMOTE_PREPARE_PERIOD,
@@ -430,11 +399,11 @@
 					min_approval: PROMOTE_MIN_APPROVAL,
 					min_support: PROMOTE_MIN_SUPPORT,
 				},
-			),
-			(
-				tracks::PROMOTE_TO_PRINCIPAL_AMBASSADOR,
-				pallet_referenda::TrackInfo {
-					name: "promote to principal ambassador",
+			},
+			pallet_referenda::Track {
+				id: tracks::PROMOTE_TO_PRINCIPAL_AMBASSADOR,
+				info: pallet_referenda::TrackInfo {
+					name: s("promote to principal ambassador"),
 					max_deciding: PROMOTE_MAX_DECIDING,
 					decision_deposit: PROMOTE_DECISION_DEPOSIT,
 					prepare_period: PROMOTE_PREPARE_PERIOD,
@@ -444,11 +413,11 @@
 					min_approval: PROMOTE_MIN_APPROVAL,
 					min_support: PROMOTE_MIN_SUPPORT,
 				},
-			),
-			(
-				tracks::PROMOTE_TO_GLOBAL_AMBASSADOR,
-				pallet_referenda::TrackInfo {
-					name: "promote to global ambassador",
+			},
+			pallet_referenda::Track {
+				id: tracks::PROMOTE_TO_GLOBAL_AMBASSADOR,
+				info: pallet_referenda::TrackInfo {
+					name: s("promote to global ambassador"),
 					max_deciding: PROMOTE_MAX_DECIDING,
 					decision_deposit: PROMOTE_DECISION_DEPOSIT,
 					prepare_period: PROMOTE_PREPARE_PERIOD,
@@ -458,11 +427,11 @@
 					min_approval: PROMOTE_MIN_APPROVAL,
 					min_support: PROMOTE_MIN_SUPPORT,
 				},
-			),
-			(
-				tracks::FAST_PROMOTE_TO_ASSOCIATE_AMBASSADOR,
-				pallet_referenda::TrackInfo {
-					name: "fast promote to associate ambassador",
+			},
+			pallet_referenda::Track {
+				id: tracks::FAST_PROMOTE_TO_ASSOCIATE_AMBASSADOR,
+				info: pallet_referenda::TrackInfo {
+					name: s("fast promote to associate ambassador"),
 					max_deciding: FAST_PROMOTE_MAX_DECIDING,
 					decision_deposit: FAST_PROMOTE_DECISION_DEPOSIT,
 					prepare_period: FAST_PROMOTE_PREPARE_PERIOD,
@@ -472,11 +441,11 @@
 					min_approval: FAST_PROMOTE_MIN_APPROVAL,
 					min_support: FAST_PROMOTE_MIN_SUPPORT,
 				},
-			),
-			(
-				tracks::FAST_PROMOTE_TO_LEAD_AMBASSADOR,
-				pallet_referenda::TrackInfo {
-					name: "fast promote to lead ambassador",
+			},
+			pallet_referenda::Track {
+				id: tracks::FAST_PROMOTE_TO_LEAD_AMBASSADOR,
+				info: pallet_referenda::TrackInfo {
+					name: s("fast promote to lead ambassador"),
 					max_deciding: FAST_PROMOTE_MAX_DECIDING,
 					decision_deposit: FAST_PROMOTE_DECISION_DEPOSIT,
 					prepare_period: FAST_PROMOTE_PREPARE_PERIOD,
@@ -486,11 +455,11 @@
 					min_approval: FAST_PROMOTE_MIN_APPROVAL,
 					min_support: FAST_PROMOTE_MIN_SUPPORT,
 				},
-			),
-			(
-				tracks::FAST_PROMOTE_TO_SENIOR_AMBASSADOR,
-				pallet_referenda::TrackInfo {
-					name: "fast promote to senior ambassador",
+			},
+			pallet_referenda::Track {
+				id: tracks::FAST_PROMOTE_TO_SENIOR_AMBASSADOR,
+				info: pallet_referenda::TrackInfo {
+					name: s("fast promote to senior ambassador"),
 					max_deciding: FAST_PROMOTE_MAX_DECIDING,
 					decision_deposit: FAST_PROMOTE_DECISION_DEPOSIT,
 					prepare_period: FAST_PROMOTE_PREPARE_PERIOD,
@@ -500,11 +469,11 @@
 					min_approval: FAST_PROMOTE_MIN_APPROVAL,
 					min_support: FAST_PROMOTE_MIN_SUPPORT,
 				},
-			),
-			(
+			},
+			pallet_referenda::Track {
 				tracks::TIP,
 				pallet_referenda::TrackInfo {
-					name: "tip",
+					name: s("tip"),
 					max_deciding: 200,
 					decision_deposit: DOLLARS * 10, // 1 DOT
 					prepare_period: MINUTES,
@@ -514,11 +483,11 @@
 					min_approval: APP_TIP,
 					min_support: SUP_TIP,
 				},
-			),
-			(
-				tracks::TREASURER,
-				pallet_referenda::TrackInfo {
-					name: "treasurer",
+			},
+			pallet_referenda::Track {
+				id: tracks::TREASURER,
+				info: pallet_referenda::TrackInfo {
+					name: s("treasurer"),
 					max_deciding: 10,
 					decision_deposit: DOLLARS, // 1,000 DOT
 					prepare_period: 2 * HOURS,
@@ -528,10 +497,7 @@
 					min_approval: APP_TREASURER,
 					min_support: SUP_TREASURER,
 				},
-			),
-=======
-			},
->>>>>>> 0d87270c
+			},
 		];
 		DATA.iter().map(Cow::Borrowed)
 	}
