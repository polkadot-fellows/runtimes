--- conflicted
+++ resolved
@@ -140,22 +140,11 @@
 			Replace<ConstU16<{ ranks::DAN_9 }>>,
 		>,
 	>;
-<<<<<<< HEAD
-	// TODO:(PR#187)(PR#2587): check ExchangeOrigin
-	// Exchange is by any of:
-	// - Root can exchange arbitrarily.
-	// - the Fellows origin
-	type ExchangeOrigin = EitherOf<
-		frame_system::EnsureRootWithSuccess<Self::AccountId, ConstU16<65535>>,
-		frame_system::EnsureRootWithSuccess<Self::AccountId, ConstU16<65535>>,
-	>;
-=======
 	// Exchange is by any of:
 	// - Root can exchange arbitrarily.
 	// - the Fellows origin
 	type ExchangeOrigin =
 		EitherOf<frame_system::EnsureRootWithSuccess<Self::AccountId, ConstU16<65535>>, Fellows>;
->>>>>>> efe60b99
 	type Polls = FellowshipReferenda;
 	type MinRankOfClass = tracks::MinRankOfClass;
 	type MemberSwappedHandler = (crate::FellowshipCore, crate::FellowshipSalary);
