// Copyright (C) Parity Technologies (UK) Ltd.
// This file is part of Cumulus.

// Cumulus is free software: you can redistribute it and/or modify
// it under the terms of the GNU General Public License as published by
// the Free Software Foundation, either version 3 of the License, or
// (at your option) any later version.

// Cumulus is distributed in the hope that it will be useful,
// but WITHOUT ANY WARRANTY; without even the implied warranty of
// MERCHANTABILITY or FITNESS FOR A PARTICULAR PURPOSE.  See the
// GNU General Public License for more details.

// You should have received a copy of the GNU General Public License
// along with Cumulus.  If not, see <http://www.gnu.org/licenses/>.

//! The Polkadot Technical Fellowship.

mod origins;
mod tracks;
use crate::{
	impls::ToParentTreasury,
	weights,
	xcm_config::{LocationToAccountId, TreasurerBodyId},
	AccountId, AssetRate, Balance, Balances, FellowshipReferenda, GovernanceLocation,
	PolkadotTreasuryAccount, Preimage, Runtime, RuntimeCall, RuntimeEvent, RuntimeOrigin,
	Scheduler, DAYS, FELLOWSHIP_TREASURY_PALLET_ID,
};
use cumulus_primitives_core::Junction::GeneralIndex;
use frame_support::{
	parameter_types,
	traits::{
		EitherOf, EitherOfDiverse, MapSuccess, OriginTrait, PalletInfoAccess, TryWithMorphedArg,
	},
	PalletId,
};
use frame_system::{EnsureRoot, EnsureRootWithSuccess};
pub use origins::{
	pallet_origins as pallet_fellowship_origins, Architects, EnsureCanPromoteTo, EnsureCanRetainAt,
	EnsureFellowship, Fellows, Masters, Members, ToVoice,
};
use pallet_ranked_collective::EnsureOfRank;
use pallet_xcm::{EnsureXcm, IsVoiceOfBody};
use polkadot_runtime_common::impls::{
	LocatableAssetConverter, VersionedLocatableAsset, VersionedMultiLocationConverter,
};
use polkadot_runtime_constants::{currency::GRAND, time::HOURS, xcm::body::FELLOWSHIP_ADMIN_INDEX};
use sp_arithmetic::Permill;
use sp_core::{ConstU128, ConstU32};
use sp_runtime::traits::{ConstU16, ConvertToValue, IdentityLookup, Replace, TakeFirst};
use xcm::latest::BodyId;
use xcm_builder::{AliasesIntoAccountId32, LocatableAssetId, PayOverXcm};

#[cfg(feature = "runtime-benchmarks")]
use crate::{
	impls::benchmarks::{OpenHrmpChannel, PayWithEnsure},
	ExistentialDeposit,
};

/// The Fellowship members' ranks.
pub mod ranks {
	use pallet_ranked_collective::Rank;

	pub const DAN_1: Rank = 1; // aka Members.
	pub const DAN_2: Rank = 2;
	pub const DAN_3: Rank = 3; // aka Fellows.
	pub const DAN_4: Rank = 4; // aka Architects.
	pub const DAN_5: Rank = 5;
	pub const DAN_6: Rank = 6;
	pub const DAN_7: Rank = 7; // aka Masters.
	pub const DAN_8: Rank = 8;
	pub const DAN_9: Rank = 9;
}

parameter_types! {
	pub const FellowshipAdminBodyId: BodyId = BodyId::Index(FELLOWSHIP_ADMIN_INDEX);
}

impl pallet_fellowship_origins::Config for Runtime {}

pub type FellowshipReferendaInstance = pallet_referenda::Instance1;

impl pallet_referenda::Config<FellowshipReferendaInstance> for Runtime {
	type WeightInfo = weights::pallet_referenda::WeightInfo<Runtime>;
	type RuntimeCall = RuntimeCall;
	type RuntimeEvent = RuntimeEvent;
	type Scheduler = Scheduler;
	type Currency = Balances;
	// Fellows can submit proposals.
	type SubmitOrigin = EitherOf<
		pallet_ranked_collective::EnsureMember<Runtime, FellowshipCollectiveInstance, 3>,
		MapSuccess<
			TryWithMorphedArg<
				RuntimeOrigin,
				<RuntimeOrigin as OriginTrait>::PalletsOrigin,
				ToVoice,
				EnsureOfRank<Runtime, FellowshipCollectiveInstance>,
				(AccountId, u16),
			>,
			TakeFirst,
		>,
	>;
	type CancelOrigin = Architects;
	type KillOrigin = Masters;
	type Slash = ToParentTreasury<PolkadotTreasuryAccount, LocationToAccountId, Runtime>;
	type Votes = pallet_ranked_collective::Votes;
	type Tally = pallet_ranked_collective::TallyOf<Runtime, FellowshipCollectiveInstance>;
	type SubmissionDeposit = ConstU128<0>;
	type MaxQueued = ConstU32<100>;
	type UndecidingTimeout = ConstU32<{ 7 * DAYS }>;
	type AlarmInterval = ConstU32<1>;
	type Tracks = tracks::TracksInfo;
	type Preimages = Preimage;
}

pub type FellowshipCollectiveInstance = pallet_ranked_collective::Instance1;

impl pallet_ranked_collective::Config<FellowshipCollectiveInstance> for Runtime {
	type WeightInfo = weights::pallet_ranked_collective::WeightInfo<Runtime>;
	type RuntimeEvent = RuntimeEvent;

	#[cfg(not(feature = "runtime-benchmarks"))]
	// Promotions and the induction of new members are serviced by `FellowshipCore` pallet instance.
	type PromoteOrigin = frame_system::EnsureNever<pallet_ranked_collective::Rank>;
	#[cfg(feature = "runtime-benchmarks")]
	// The maximum value of `u16` set as a success value for the root to ensure the benchmarks will
	// pass.
	type PromoteOrigin = EnsureRootWithSuccess<Self::AccountId, ConstU16<65535>>;

	// Demotion is by any of:
	// - Root can demote arbitrarily.
	// - the FellowshipAdmin origin (i.e. token holder referendum);
	//
	// The maximum value of `u16` set as a success value for the root to ensure the benchmarks will
	// pass.
	type DemoteOrigin = EitherOf<
		EnsureRootWithSuccess<Self::AccountId, ConstU16<65535>>,
		MapSuccess<
			EnsureXcm<IsVoiceOfBody<GovernanceLocation, FellowshipAdminBodyId>>,
			Replace<ConstU16<{ ranks::DAN_9 }>>,
		>,
	>;
	type Polls = FellowshipReferenda;
	type MinRankOfClass = tracks::MinRankOfClass;
	type VoteWeight = pallet_ranked_collective::Geometric;
}

pub type FellowshipCoreInstance = pallet_core_fellowship::Instance1;

impl pallet_core_fellowship::Config<FellowshipCoreInstance> for Runtime {
	type WeightInfo = weights::pallet_core_fellowship::WeightInfo<Runtime>;
	type RuntimeEvent = RuntimeEvent;
	type Members = pallet_ranked_collective::Pallet<Runtime, FellowshipCollectiveInstance>;
	type Balance = Balance;
	// Parameters are set by any of:
	// - Root;
	// - the FellowshipAdmin origin (i.e. token holder referendum);
	// - a vote among all Fellows.
	type ParamsOrigin = EitherOfDiverse<
		EnsureXcm<IsVoiceOfBody<GovernanceLocation, FellowshipAdminBodyId>>,
		Fellows,
	>;
	// Induction (creating a candidate) is by any of:
	// - Root;
	// - the FellowshipAdmin origin (i.e. token holder referendum);
	// - a single Fellow;
	// - a vote among all Members.
	type InductOrigin = EitherOfDiverse<
		EnsureXcm<IsVoiceOfBody<GovernanceLocation, FellowshipAdminBodyId>>,
		EitherOfDiverse<
			pallet_ranked_collective::EnsureMember<
				Runtime,
				FellowshipCollectiveInstance,
				{ ranks::DAN_3 },
			>,
			Members,
		>,
	>;
	// Approval (rank-retention) of a Member's current rank is by any of:
	// - Root;
	// - the FellowshipAdmin origin (i.e. token holder referendum);
	// - a vote by the rank two above the current rank for all retention up to the Master rank.
	type ApproveOrigin = EitherOf<
		MapSuccess<
			EnsureXcm<IsVoiceOfBody<GovernanceLocation, FellowshipAdminBodyId>>,
			Replace<ConstU16<{ ranks::DAN_9 }>>,
		>,
		EnsureCanRetainAt,
	>;
	// Promotion is by any of:
	// - Root can promote arbitrarily.
	// - the FellowshipAdmin origin (i.e. token holder referendum);
	// - a vote by the rank two above the new rank for all promotions up to the Master rank.
	type PromoteOrigin = EitherOf<
		MapSuccess<
			EnsureXcm<IsVoiceOfBody<GovernanceLocation, FellowshipAdminBodyId>>,
			Replace<ConstU16<{ ranks::DAN_9 }>>,
		>,
		EnsureCanPromoteTo,
	>;
	type EvidenceSize = ConstU32<65536>;
}

pub type FellowshipSalaryInstance = pallet_salary::Instance1;

use xcm::prelude::*;

parameter_types! {
	pub AssetHub: MultiLocation = (Parent, Parachain(1000)).into();
	pub AssetHubUsdtId: AssetId = (PalletInstance(50), GeneralIndex(1984)).into();
	pub UsdtAsset: LocatableAssetId = LocatableAssetId {
		location: AssetHub::get(),
		asset_id: AssetHubUsdtId::get(),
	};
	// The interior location on AssetHub for the paying account. This is the Fellowship Salary
	// pallet instance (which sits at index 64). This sovereign account will need funding.
	pub Interior: InteriorMultiLocation = PalletInstance(64).into();
}

const USDT_UNITS: u128 = 1_000_000;

/// [`PayOverXcm`] setup to pay the Fellowship salary on the AssetHub in USDT.
pub type FellowshipSalaryPaymaster = PayOverXcm<
	Interior,
	crate::xcm_config::XcmRouter,
	crate::PolkadotXcm,
	ConstU32<{ 6 * HOURS }>,
	AccountId,
	(),
	ConvertToValue<UsdtAsset>,
	AliasesIntoAccountId32<(), AccountId>,
>;

impl pallet_salary::Config<FellowshipSalaryInstance> for Runtime {
	type WeightInfo = weights::pallet_salary::WeightInfo<Runtime>;
	type RuntimeEvent = RuntimeEvent;

	#[cfg(not(feature = "runtime-benchmarks"))]
	type Paymaster = FellowshipSalaryPaymaster;
	#[cfg(feature = "runtime-benchmarks")]
	type Paymaster = PayWithEnsure<FellowshipSalaryPaymaster, OpenHrmpChannel<ConstU32<1000>>>;
	type Members = pallet_ranked_collective::Pallet<Runtime, FellowshipCollectiveInstance>;

	#[cfg(not(feature = "runtime-benchmarks"))]
	type Salary = pallet_core_fellowship::Pallet<Runtime, FellowshipCoreInstance>;
	#[cfg(feature = "runtime-benchmarks")]
	type Salary = frame_support::traits::tokens::ConvertRank<
		crate::impls::benchmarks::RankToSalary<Balances>,
	>;
	// 15 days to register for a salary payment.
	type RegistrationPeriod = ConstU32<{ 15 * DAYS }>;
	// 15 days to claim the salary payment.
	type PayoutPeriod = ConstU32<{ 15 * DAYS }>;
	// Total monthly salary budget.
	type Budget = ConstU128<{ 250_000 * USDT_UNITS }>;
}

parameter_types! {
	pub const FellowshipTreasuryPalletId: PalletId = FELLOWSHIP_TREASURY_PALLET_ID;
	pub const ProposalBond: Permill = Permill::from_percent(100);
	pub const Burn: Permill = Permill::from_percent(0);
	pub const MaxBalance: Balance = Balance::max_value();
	// The asset's interior location for the paying account. This is the Fellowship Treasury
	// pallet instance (which sits at index 65).
	pub FellowshipTreasuryInteriorLocation: InteriorMultiLocation =
		PalletInstance(<crate::FellowshipTreasury as PalletInfoAccess>::index() as u8).into();
}

#[cfg(feature = "runtime-benchmarks")]
parameter_types! {
	pub const ProposalBondForBenchmark: Permill = Permill::from_percent(5);
}

/// [`PayOverXcm`] setup to pay the Fellowship Treasury.
pub type FellowshipTreasuryPaymaster = PayOverXcm<
	FellowshipTreasuryInteriorLocation,
	crate::xcm_config::XcmRouter,
	crate::PolkadotXcm,
	ConstU32<{ 6 * HOURS }>,
	VersionedMultiLocation,
	VersionedLocatableAsset,
	LocatableAssetConverter,
	VersionedMultiLocationConverter,
>;

pub type FellowshipTreasuryInstance = pallet_treasury::Instance1;

impl pallet_treasury::Config<FellowshipTreasuryInstance> for Runtime {
	// The creation of proposals via the treasury pallet is deprecated and should not be utilized.
	// Instead, public or fellowship referenda should be used to propose and command the treasury
	// spend or spend_local dispatchables. The parameters below have been configured accordingly to
	// discourage its use.
<<<<<<< HEAD
	type ApproveOrigin = frame_support::traits::NeverEnsureOrigin<Balance>;
=======
	#[cfg(not(feature = "runtime-benchmarks"))]
	type ApproveOrigin = frame_support::traits::NeverEnsureOrigin<Balance>;
	#[cfg(feature = "runtime-benchmarks")]
	type ApproveOrigin = EnsureRoot<AccountId>;
>>>>>>> 932fc155
	type OnSlash = ();
	#[cfg(not(feature = "runtime-benchmarks"))]
	type ProposalBond = ProposalBond;
	#[cfg(feature = "runtime-benchmarks")]
	type ProposalBond = ProposalBondForBenchmark;
	#[cfg(not(feature = "runtime-benchmarks"))]
	type ProposalBondMinimum = MaxBalance;
	#[cfg(feature = "runtime-benchmarks")]
	type ProposalBondMinimum = ConstU128<{ ExistentialDeposit::get() * 100 }>;
	#[cfg(not(feature = "runtime-benchmarks"))]
	type ProposalBondMaximum = MaxBalance;
	#[cfg(feature = "runtime-benchmarks")]
	type ProposalBondMaximum = ConstU128<{ ExistentialDeposit::get() * 500 }>;
	// end.

	type WeightInfo = weights::pallet_treasury::WeightInfo<Runtime>;
	type RuntimeEvent = RuntimeEvent;
	type PalletId = FellowshipTreasuryPalletId;
	type Currency = Balances;
	type RejectOrigin = EitherOfDiverse<
		EnsureRoot<AccountId>,
		EitherOfDiverse<EnsureXcm<IsVoiceOfBody<GovernanceLocation, TreasurerBodyId>>, Fellows>,
	>;
	type SpendPeriod = ConstU32<{ 7 * DAYS }>;
	type Burn = Burn;
	type BurnDestination = ();
	type SpendFunds = ();
	type MaxApprovals = ConstU32<100>;
	type SpendOrigin = EitherOf<
		EitherOf<
			EnsureRootWithSuccess<AccountId, MaxBalance>,
			MapSuccess<
				EnsureXcm<IsVoiceOfBody<GovernanceLocation, TreasurerBodyId>>,
				Replace<ConstU128<{ 10_000 * GRAND }>>,
			>,
		>,
		EitherOf<
			MapSuccess<Architects, Replace<ConstU128<{ 10_000 * GRAND }>>>,
			MapSuccess<Fellows, Replace<ConstU128<{ 10 * GRAND }>>>,
		>,
	>;
	type AssetKind = VersionedLocatableAsset;
	type Beneficiary = VersionedMultiLocation;
	type BeneficiaryLookup = IdentityLookup<Self::Beneficiary>;
	#[cfg(not(feature = "runtime-benchmarks"))]
	type Paymaster = FellowshipTreasuryPaymaster;
	#[cfg(feature = "runtime-benchmarks")]
	type Paymaster = PayWithEnsure<FellowshipTreasuryPaymaster, OpenHrmpChannel<ConstU32<1000>>>;
	type BalanceConverter = AssetRate;
	type PayoutPeriod = ConstU32<{ 30 * DAYS }>;
	#[cfg(feature = "runtime-benchmarks")]
	type BenchmarkHelper = polkadot_runtime_common::impls::benchmarks::TreasuryArguments;
}<|MERGE_RESOLUTION|>--- conflicted
+++ resolved
@@ -290,14 +290,10 @@
 	// Instead, public or fellowship referenda should be used to propose and command the treasury
 	// spend or spend_local dispatchables. The parameters below have been configured accordingly to
 	// discourage its use.
-<<<<<<< HEAD
+	#[cfg(not(feature = "runtime-benchmarks"))]
 	type ApproveOrigin = frame_support::traits::NeverEnsureOrigin<Balance>;
-=======
-	#[cfg(not(feature = "runtime-benchmarks"))]
-	type ApproveOrigin = frame_support::traits::NeverEnsureOrigin<Balance>;
 	#[cfg(feature = "runtime-benchmarks")]
 	type ApproveOrigin = EnsureRoot<AccountId>;
->>>>>>> 932fc155
 	type OnSlash = ();
 	#[cfg(not(feature = "runtime-benchmarks"))]
 	type ProposalBond = ProposalBond;
