// Copyright (C) Parity Technologies (UK) Ltd.
// SPDX-License-Identifier: Apache-2.0

// Licensed under the Apache License, Version 2.0 (the "License");
// you may not use this file except in compliance with the License.
// You may obtain a copy of the License at
//
// 	http://www.apache.org/licenses/LICENSE-2.0
//
// Unless required by applicable law or agreed to in writing, software
// distributed under the License is distributed on an "AS IS" BASIS,
// WITHOUT WARRANTIES OR CONDITIONS OF ANY KIND, either express or implied.
// See the License for the specific language governing permissions and
// limitations under the License.

//! # Collectives Parachain
//!
//! This parachain is for collectives that serve the Polkadot network. Each collective is defined by
//! a specialized (possibly instanced) pallet.
//!
//! ### Governance
//!
//! As a system parachain, Collectives defers its governance (namely, its `Root` origin), to its
//! Relay Chain parent, Polkadot.
//!
//! ### Collator Selection
//!
//! Collectives uses `pallet-collator-selection`, a simple first-come-first-served registration
//! system where collators can reserve a small bond to join the block producer set. There is no
//! slashing. Collective members are generally expected to run collators.

#![cfg_attr(not(feature = "std"), no_std)]
#![recursion_limit = "256"]

// Make the WASM binary available.
#[cfg(feature = "std")]
include!(concat!(env!("OUT_DIR"), "/wasm_binary.rs"));

extern crate alloc;

pub mod ambassador;
// Genesis preset configurations.
pub mod genesis_config_presets;
pub mod impls;
mod weights;
pub mod xcm_config;
// Fellowship configurations.
pub mod fellowship;
pub mod potoc;
pub use ambassador::pallet_ambassador_origins;

// Secretary Configuration
pub mod secretary;

use alloc::{borrow::Cow, boxed::Box, vec, vec::Vec};
use cumulus_pallet_parachain_system::RelayNumberMonotonicallyIncreases;
use cumulus_primitives_core::{AggregateMessageOrigin, ParaId};
use fellowship::{pallet_fellowship_origins, Fellows};
use impls::{AllianceProposalProvider, EqualOrGreatestRootCmp, ToParentTreasury};
use polkadot_runtime_common::impls::{
	ContainsParts as ContainsLocationParts, VersionedLocatableAsset,
};
use potoc::pallet_potoc_origins;
use sp_api::impl_runtime_apis;
use sp_core::{crypto::KeyTypeId, OpaqueMetadata};
use sp_runtime::{
	generic, impl_opaque_keys,
	traits::{AccountIdConversion, AccountIdLookup, BlakeTwo256, Block as BlockT},
	transaction_validity::{TransactionSource, TransactionValidity},
	ApplyExtrinsicResult, Perbill,
};

#[cfg(feature = "std")]
use sp_version::NativeVersion;
use sp_version::RuntimeVersion;

use codec::{Decode, DecodeWithMemTracking, Encode, MaxEncodedLen};
use frame_support::{
	construct_runtime,
	dispatch::DispatchClass,
	genesis_builder_helper::{build_state, get_preset},
	parameter_types,
	traits::{
		fungible::HoldConsideration,
		tokens::{imbalance::ResolveTo, UnityOrOuterConversion},
		ConstBool, ConstU16, ConstU32, ConstU64, ConstU8, EitherOfDiverse, FromContains,
		InstanceFilter, LinearStoragePrice, TransformOrigin,
	},
	weights::{ConstantMultiplier, Weight, WeightToFee as _},
	PalletId,
};
use frame_system::{
	limits::{BlockLength, BlockWeights},
	EnsureRoot,
};
use parachains_common::{
	message_queue::*, AccountId, AuraId, Balance, BlockNumber, Hash, Header, Nonce, Signature,
};
use sp_runtime::RuntimeDebug;
use system_parachains_constants::{
	polkadot::{account::*, consensus::*, currency::*, fee::WeightToFee},
	AVERAGE_ON_INITIALIZE_RATIO, DAYS, HOURS, MAXIMUM_BLOCK_WEIGHT, MINUTES, NORMAL_DISPATCH_RATIO,
	SLOT_DURATION,
};
use xcm_config::{
	GovernanceLocation, LocationToAccountId, SelfParaId, StakingPot, TreasurerBodyId,
	XcmOriginToTransactDispatchOrigin,
};

#[cfg(any(feature = "std", test))]
pub use sp_runtime::BuildStorage;

// Polkadot imports
use pallet_xcm::{EnsureXcm, IsVoiceOfBody};
use polkadot_runtime_common::{BlockHashCount, SlowAdjustingFeeUpdate};
use xcm::prelude::*;
use xcm_runtime_apis::{
	dry_run::{CallDryRunEffects, Error as XcmDryRunApiError, XcmDryRunEffects},
	fees::Error as XcmPaymentApiError,
};

use weights::{BlockExecutionWeight, ExtrinsicBaseWeight, RocksDbWeight};

impl_opaque_keys! {
	pub struct SessionKeys {
		pub aura: Aura,
	}
}

#[sp_version::runtime_version]
pub const VERSION: RuntimeVersion = RuntimeVersion {
	spec_name: Cow::Borrowed("collectives"),
	impl_name: Cow::Borrowed("collectives"),
	authoring_version: 1,
	spec_version: 1_005_001,
	impl_version: 0,
	apis: RUNTIME_API_VERSIONS,
	transaction_version: 7,
	system_version: 0,
};

/// The version information used to identify this runtime when compiled natively.
#[cfg(feature = "std")]
pub fn native_version() -> NativeVersion {
	NativeVersion { runtime_version: VERSION, can_author_with: Default::default() }
}

/// Privileged origin that represents Root or more than two thirds of the Alliance.
pub type RootOrAllianceTwoThirdsMajority = EitherOfDiverse<
	EnsureRoot<AccountId>,
	pallet_collective::EnsureProportionMoreThan<AccountId, AllianceCollective, 2, 3>,
>;

parameter_types! {
	pub const Version: RuntimeVersion = VERSION;
	pub RuntimeBlockLength: BlockLength =
		BlockLength::max_with_normal_ratio(5 * 1024 * 1024, NORMAL_DISPATCH_RATIO);
	pub RuntimeBlockWeights: BlockWeights = BlockWeights::builder()
		.base_block(BlockExecutionWeight::get())
		.for_class(DispatchClass::all(), |weights| {
			weights.base_extrinsic = ExtrinsicBaseWeight::get();
		})
		.for_class(DispatchClass::Normal, |weights| {
			weights.max_total = Some(NORMAL_DISPATCH_RATIO * MAXIMUM_BLOCK_WEIGHT);
		})
		.for_class(DispatchClass::Operational, |weights| {
			weights.max_total = Some(MAXIMUM_BLOCK_WEIGHT);
			// Operational transactions have some extra reserved space, so that they
			// are included even if block reached `MAXIMUM_BLOCK_WEIGHT`.
			weights.reserved = Some(
				MAXIMUM_BLOCK_WEIGHT - NORMAL_DISPATCH_RATIO * MAXIMUM_BLOCK_WEIGHT
			);
		})
		.avg_block_initialization(AVERAGE_ON_INITIALIZE_RATIO)
		.build_or_panic();
}

// Configure FRAME pallets to include in runtime.
impl frame_system::Config for Runtime {
	type BaseCallFilter = frame_support::traits::Everything;
	type BlockWeights = RuntimeBlockWeights;
	type BlockLength = RuntimeBlockLength;
	type AccountId = AccountId;
	type RuntimeCall = RuntimeCall;
	type Lookup = AccountIdLookup<AccountId, ()>;
	type Nonce = Nonce;
	type Hash = Hash;
	type Hashing = BlakeTwo256;
	type Block = Block;
	type RuntimeEvent = RuntimeEvent;
	type RuntimeTask = RuntimeTask;
	type RuntimeOrigin = RuntimeOrigin;
	type BlockHashCount = BlockHashCount;
	type DbWeight = RocksDbWeight;
	type Version = Version;
	type PalletInfo = PalletInfo;
	type OnNewAccount = ();
	type OnKilledAccount = ();
	type AccountData = pallet_balances::AccountData<Balance>;
	type SystemWeightInfo = weights::frame_system::WeightInfo<Runtime>;
	type ExtensionsWeightInfo = weights::frame_system_extensions::WeightInfo<Runtime>;
	type SS58Prefix = ConstU16<0>;
	type OnSetCode = cumulus_pallet_parachain_system::ParachainSetCode<Self>;
	type MaxConsumers = frame_support::traits::ConstU32<16>;
	type SingleBlockMigrations = ();
	type MultiBlockMigrator = ();
	type PreInherents = ();
	type PostInherents = ();
	type PostTransactions = ();
}

impl pallet_timestamp::Config for Runtime {
	/// A timestamp: milliseconds since the unix epoch.
	type Moment = u64;
	type OnTimestampSet = Aura;
	type MinimumPeriod = ConstU64<{ SLOT_DURATION / 2 }>;
	type WeightInfo = weights::pallet_timestamp::WeightInfo<Runtime>;
}

impl pallet_authorship::Config for Runtime {
	type FindAuthor = pallet_session::FindAccountFromAuthorIndex<Self, Aura>;
	type EventHandler = (CollatorSelection,);
}

parameter_types! {
	pub const ExistentialDeposit: Balance = SYSTEM_PARA_EXISTENTIAL_DEPOSIT;
}

impl pallet_balances::Config for Runtime {
	type MaxLocks = ConstU32<50>;
	/// The type for recording an account's balance.
	type Balance = Balance;
	/// The ubiquitous event type.
	type RuntimeEvent = RuntimeEvent;
	type DustRemoval = ();
	type ExistentialDeposit = ExistentialDeposit;
	type AccountStore = System;
	type WeightInfo = weights::pallet_balances::WeightInfo<Runtime>;
	type MaxReserves = ConstU32<50>;
	type ReserveIdentifier = [u8; 8];
	type RuntimeHoldReason = RuntimeHoldReason;
	type RuntimeFreezeReason = RuntimeFreezeReason;
	type FreezeIdentifier = ();
	type MaxFreezes = ConstU32<0>;
	type DoneSlashHandler = ();
}

parameter_types! {
	/// Relay Chain `TransactionByteFee` / 10
	pub const TransactionByteFee: Balance = system_parachains_constants::polkadot::fee::TRANSACTION_BYTE_FEE;
}

impl pallet_transaction_payment::Config for Runtime {
	type RuntimeEvent = RuntimeEvent;
	type OnChargeTransaction =
		pallet_transaction_payment::FungibleAdapter<Balances, ResolveTo<StakingPot, Balances>>;
	type WeightToFee = WeightToFee;
	type LengthToFee = ConstantMultiplier<Balance, TransactionByteFee>;
	type FeeMultiplierUpdate = SlowAdjustingFeeUpdate<Self>;
	type OperationalFeeMultiplier = ConstU8<5>;
	type WeightInfo = weights::pallet_transaction_payment::WeightInfo<Self>;
}

parameter_types! {
	// One storage item; key size is 32; value is size 4+4+16+32 bytes = 56 bytes.
	pub const DepositBase: Balance = system_para_deposit(1, 88);
	// Additional storage item size of 32 bytes.
	pub const DepositFactor: Balance = system_para_deposit(0, 32);
}

impl pallet_multisig::Config for Runtime {
	type RuntimeEvent = RuntimeEvent;
	type RuntimeCall = RuntimeCall;
	type Currency = Balances;
	type DepositBase = DepositBase;
	type DepositFactor = DepositFactor;
	type MaxSignatories = ConstU32<100>;
	type WeightInfo = weights::pallet_multisig::WeightInfo<Runtime>;
	type BlockNumberProvider = System;
}

impl pallet_utility::Config for Runtime {
	type RuntimeEvent = RuntimeEvent;
	type RuntimeCall = RuntimeCall;
	type PalletsOrigin = OriginCaller;
	type WeightInfo = weights::pallet_utility::WeightInfo<Runtime>;
}

parameter_types! {
	// One storage item; key size 32, value size 8; .
	pub const ProxyDepositBase: Balance = system_para_deposit(1, 40);
	// Additional storage item size of 33 bytes.
	pub const ProxyDepositFactor: Balance = system_para_deposit(0, 33);
	// One storage item; key size 32, value size 16
	pub const AnnouncementDepositBase: Balance = system_para_deposit(1, 48);
	pub const AnnouncementDepositFactor: Balance = system_para_deposit(0, 66);
}

/// The type used to represent the kinds of proxying allowed.
#[derive(
	Copy,
	Clone,
	Eq,
	PartialEq,
	Ord,
	PartialOrd,
	Encode,
	Decode,
	DecodeWithMemTracking,
	RuntimeDebug,
	MaxEncodedLen,
	scale_info::TypeInfo,
)]
pub enum ProxyType {
	/// Fully permissioned proxy. Can execute any call on behalf of _proxied_.
	Any,
	/// Can execute any call that does not transfer funds.
	NonTransfer,
	/// Proxy with the ability to reject time-delay proxy announcements.
	CancelProxy,
	/// Collator selection proxy. Can execute calls related to collator selection mechanism.
	Collator,
	/// Alliance proxy. Allows calls related to the Alliance.
	Alliance,
	/// Fellowship proxy. Allows calls related to the Fellowship.
	Fellowship,
	/// Ambassador proxy. Allows calls related to the Ambassador Program.
	Ambassador,
	/// Secretary proxy. Allows calls related to the Secretary collective
	Secretary,
}
impl Default for ProxyType {
	fn default() -> Self {
		Self::Any
	}
}
impl InstanceFilter<RuntimeCall> for ProxyType {
	fn filter(&self, c: &RuntimeCall) -> bool {
		match self {
			ProxyType::Any => true,
			ProxyType::NonTransfer => !matches!(c, RuntimeCall::Balances { .. }),
			ProxyType::CancelProxy => matches!(
				c,
				RuntimeCall::Proxy(pallet_proxy::Call::reject_announcement { .. }) |
					RuntimeCall::Utility { .. } |
					RuntimeCall::Multisig { .. }
			),
			ProxyType::Collator => matches!(
				c,
				RuntimeCall::CollatorSelection { .. } |
					RuntimeCall::Utility { .. } |
					RuntimeCall::Multisig { .. }
			),
			ProxyType::Alliance => matches!(
				c,
				RuntimeCall::AllianceMotion { .. } |
					RuntimeCall::Alliance { .. } |
					RuntimeCall::Utility { .. } |
					RuntimeCall::Multisig { .. }
			),
			ProxyType::Fellowship => matches!(
				c,
				RuntimeCall::FellowshipCollective { .. } |
					RuntimeCall::FellowshipReferenda { .. } |
					RuntimeCall::FellowshipCore { .. } |
					RuntimeCall::FellowshipSalary { .. } |
					RuntimeCall::Utility { .. } |
					RuntimeCall::Multisig { .. }
			),
			ProxyType::Ambassador => matches!(
				c,
				RuntimeCall::AmbassadorCollective { .. } |
					RuntimeCall::AmbassadorReferenda { .. } |
					RuntimeCall::AmbassadorCore { .. } |
					RuntimeCall::AmbassadorSalary { .. } |
					RuntimeCall::Utility { .. } |
					RuntimeCall::Multisig { .. }
			),
			ProxyType::Secretary => matches!(
				c,
				RuntimeCall::SecretaryCollective { .. } |
					RuntimeCall::SecretarySalary { .. } |
					RuntimeCall::Utility { .. } |
					RuntimeCall::Multisig { .. }
			),
		}
	}
	fn is_superset(&self, o: &Self) -> bool {
		match (self, o) {
			(x, y) if x == y => true,
			(ProxyType::Any, _) => true,
			(_, ProxyType::Any) => false,
			(ProxyType::NonTransfer, _) => true,
			_ => false,
		}
	}
}

impl pallet_proxy::Config for Runtime {
	type RuntimeEvent = RuntimeEvent;
	type RuntimeCall = RuntimeCall;
	type Currency = Balances;
	type ProxyType = ProxyType;
	type ProxyDepositBase = ProxyDepositBase;
	type ProxyDepositFactor = ProxyDepositFactor;
	type MaxProxies = ConstU32<32>;
	type WeightInfo = weights::pallet_proxy::WeightInfo<Runtime>;
	type MaxPending = ConstU32<32>;
	type CallHasher = BlakeTwo256;
	type AnnouncementDepositBase = AnnouncementDepositBase;
	type AnnouncementDepositFactor = AnnouncementDepositFactor;
	type BlockNumberProvider = System;
}

parameter_types! {
	pub const ReservedXcmpWeight: Weight = MAXIMUM_BLOCK_WEIGHT.saturating_div(4);
	pub const ReservedDmpWeight: Weight = MAXIMUM_BLOCK_WEIGHT.saturating_div(4);
	pub const RelayOrigin: AggregateMessageOrigin = AggregateMessageOrigin::Parent;
}

impl cumulus_pallet_parachain_system::Config for Runtime {
	type RuntimeEvent = RuntimeEvent;
	type OnSystemEvent = ();
	type SelfParaId = parachain_info::Pallet<Runtime>;
	type DmpQueue = frame_support::traits::EnqueueWithOrigin<MessageQueue, RelayOrigin>;
	type ReservedDmpWeight = ReservedDmpWeight;
	type OutboundXcmpMessageSource = XcmpQueue;
	type XcmpMessageHandler = XcmpQueue;
	type ReservedXcmpWeight = ReservedXcmpWeight;
	type CheckAssociatedRelayNumber = RelayNumberMonotonicallyIncreases;
	type ConsensusHook = ConsensusHook;
	type WeightInfo = weights::cumulus_pallet_parachain_system::WeightInfo<Runtime>;
	type SelectCore = cumulus_pallet_parachain_system::DefaultCoreSelector<Runtime>;
}

type ConsensusHook = cumulus_pallet_aura_ext::FixedVelocityConsensusHook<
	Runtime,
	RELAY_CHAIN_SLOT_DURATION_MILLIS,
	BLOCK_PROCESSING_VELOCITY,
	UNINCLUDED_SEGMENT_CAPACITY,
>;

impl parachain_info::Config for Runtime {}

parameter_types! {
	pub MessageQueueServiceWeight: Weight = Perbill::from_percent(35) * RuntimeBlockWeights::get().max_block;
	pub MessageQueueIdleServiceWeight: Weight = Perbill::from_percent(20) * RuntimeBlockWeights::get().max_block;
}

impl pallet_message_queue::Config for Runtime {
	type RuntimeEvent = RuntimeEvent;
	type WeightInfo = weights::pallet_message_queue::WeightInfo<Runtime>;
	#[cfg(feature = "runtime-benchmarks")]
	type MessageProcessor = pallet_message_queue::mock_helpers::NoopMessageProcessor<
		cumulus_primitives_core::AggregateMessageOrigin,
	>;
	#[cfg(not(feature = "runtime-benchmarks"))]
	type MessageProcessor = xcm_builder::ProcessXcmMessage<
		AggregateMessageOrigin,
		xcm_executor::XcmExecutor<xcm_config::XcmConfig>,
		RuntimeCall,
	>;
	type Size = u32;
	// The XCMP queue pallet is only ever able to handle the `Sibling(ParaId)` origin:
	type QueueChangeHandler = NarrowOriginToSibling<XcmpQueue>;
	type QueuePausedQuery = NarrowOriginToSibling<XcmpQueue>;
	type HeapSize = sp_core::ConstU32<{ 64 * 1024 }>;
	type MaxStale = sp_core::ConstU32<8>;
	type ServiceWeight = MessageQueueServiceWeight;
	type IdleMaxServiceWeight = MessageQueueIdleServiceWeight;
}

impl cumulus_pallet_aura_ext::Config for Runtime {}

parameter_types! {
	/// The asset ID for the asset that we use to pay for message delivery fees.
	pub FeeAssetId: AssetId = AssetId(xcm_config::DotLocation::get());
	/// The base fee for the message delivery fees.
	pub const ToSiblingBaseDeliveryFee: u128 = CENTS.saturating_mul(3);
	pub const ToParentBaseDeliveryFee: u128 = CENTS.saturating_mul(3);
}

pub type PriceForSiblingParachainDelivery = polkadot_runtime_common::xcm_sender::ExponentialPrice<
	FeeAssetId,
	ToSiblingBaseDeliveryFee,
	TransactionByteFee,
	XcmpQueue,
>;

pub type PriceForParentDelivery = polkadot_runtime_common::xcm_sender::ExponentialPrice<
	FeeAssetId,
	ToParentBaseDeliveryFee,
	TransactionByteFee,
	ParachainSystem,
>;

impl cumulus_pallet_xcmp_queue::Config for Runtime {
	type RuntimeEvent = RuntimeEvent;
	type ChannelInfo = ParachainSystem;
	type VersionWrapper = PolkadotXcm;
	// Enqueue XCMP messages from siblings for later processing.
	type XcmpQueue = TransformOrigin<MessageQueue, AggregateMessageOrigin, ParaId, ParaIdToSibling>;
	type MaxActiveOutboundChannels = ConstU32<128>;
	// Most on-chain HRMP channels are configured to use 102400 bytes of max message size, so we
	// need to set the page size larger than that until we reduce the channel size on-chain.
	type MaxPageSize = ConstU32<{ 103 * 1024 }>;
	type MaxInboundSuspended = sp_core::ConstU32<1_000>;
	type ControllerOrigin = EitherOfDiverse<EnsureRoot<AccountId>, Fellows>;
	type ControllerOriginConverter = XcmOriginToTransactDispatchOrigin;
	type WeightInfo = weights::cumulus_pallet_xcmp_queue::WeightInfo<Runtime>;
	type PriceForSiblingDelivery = PriceForSiblingParachainDelivery;
}

impl cumulus_pallet_xcmp_queue::migration::v5::V5Config for Runtime {
	// This must be the same as the `ChannelInfo` from the `Config`:
	type ChannelList = ParachainSystem;
}

pub const PERIOD: u32 = 6 * HOURS;
pub const OFFSET: u32 = 0;

impl pallet_session::Config for Runtime {
	type RuntimeEvent = RuntimeEvent;
	type ValidatorId = <Self as frame_system::Config>::AccountId;
	// we don't have stash and controller, thus we don't need the convert as well.
	type ValidatorIdOf = pallet_collator_selection::IdentityCollator;
	type ShouldEndSession = pallet_session::PeriodicSessions<ConstU32<PERIOD>, ConstU32<OFFSET>>;
	type NextSessionRotation = pallet_session::PeriodicSessions<ConstU32<PERIOD>, ConstU32<OFFSET>>;
	type SessionManager = CollatorSelection;
	// Essentially just Aura, but let's be pedantic.
	type SessionHandler = <SessionKeys as sp_runtime::traits::OpaqueKeys>::KeyTypeIdProviders;
	type Keys = SessionKeys;
	type WeightInfo = weights::pallet_session::WeightInfo<Runtime>;
	type DisablingStrategy = ();
}

impl pallet_aura::Config for Runtime {
	type AuthorityId = AuraId;
	type DisabledValidators = ();
	type MaxAuthorities = ConstU32<100_000>;
	type AllowMultipleBlocksPerSlot = ConstBool<false>;
	type SlotDuration = ConstU64<SLOT_DURATION>;
}

parameter_types! {
	pub const PotId: PalletId = PalletId(*b"PotStake");
	pub const SessionLength: BlockNumber = 6 * HOURS;
	// StakingAdmin pluralistic body.
	pub const StakingAdminBodyId: BodyId = BodyId::Defense;
}

/// We allow root and the `StakingAdmin` to execute privileged collator selection operations.
pub type CollatorSelectionUpdateOrigin = EitherOfDiverse<
	EnsureRoot<AccountId>,
	EnsureXcm<IsVoiceOfBody<GovernanceLocation, StakingAdminBodyId>>,
>;

impl pallet_collator_selection::Config for Runtime {
	type RuntimeEvent = RuntimeEvent;
	type Currency = Balances;
	type UpdateOrigin = CollatorSelectionUpdateOrigin;
	type PotId = PotId;
	type MaxCandidates = ConstU32<100>;
	type MinEligibleCollators = ConstU32<4>;
	type MaxInvulnerables = ConstU32<20>;
	// should be a multiple of session or things will get inconsistent
	type KickThreshold = ConstU32<PERIOD>;
	type ValidatorId = <Self as frame_system::Config>::AccountId;
	type ValidatorIdOf = pallet_collator_selection::IdentityCollator;
	type ValidatorRegistration = Session;
	type WeightInfo = weights::pallet_collator_selection::WeightInfo<Runtime>;
}

pub const ALLIANCE_MOTION_DURATION: BlockNumber = 5 * DAYS;

parameter_types! {
	pub const AllianceMotionDuration: BlockNumber = ALLIANCE_MOTION_DURATION;
	pub MaxProposalWeight: Weight = Perbill::from_percent(50) * RuntimeBlockWeights::get().max_block;
}
pub const ALLIANCE_MAX_PROPOSALS: u32 = 100;
pub const ALLIANCE_MAX_MEMBERS: u32 = 100;

type AllianceCollective = pallet_collective::Instance1;
impl pallet_collective::Config<AllianceCollective> for Runtime {
	type RuntimeOrigin = RuntimeOrigin;
	type Proposal = RuntimeCall;
	type RuntimeEvent = RuntimeEvent;
	type MotionDuration = AllianceMotionDuration;
	type MaxProposals = ConstU32<ALLIANCE_MAX_PROPOSALS>;
	type MaxMembers = ConstU32<ALLIANCE_MAX_MEMBERS>;
	type DefaultVote = pallet_collective::MoreThanMajorityThenPrimeDefaultVote;
	type SetMembersOrigin = EnsureRoot<AccountId>;
	type WeightInfo = weights::pallet_collective::WeightInfo<Runtime>;
	type MaxProposalWeight = MaxProposalWeight;
	type DisapproveOrigin = EnsureRoot<AccountId>;
	type KillOrigin = EnsureRoot<AccountId>;
	type Consideration = ();
}

pub const MAX_FELLOWS: u32 = ALLIANCE_MAX_MEMBERS;
pub const MAX_ALLIES: u32 = 100;

parameter_types! {
	pub const AllyDeposit: Balance = 1_000 * UNITS; // 1,000 DOT bond to join as an Ally
	pub PolkadotTreasuryAccount: AccountId = POLKADOT_TREASURY_PALLET_ID.into_account_truncating();
	// The number of blocks a member must wait between giving a retirement notice and retiring.
	// Supposed to be greater than time required to `kick_member` with alliance motion.
	pub const AllianceRetirementPeriod: BlockNumber = (90 * DAYS) + ALLIANCE_MOTION_DURATION;
}

impl pallet_alliance::Config for Runtime {
	type RuntimeEvent = RuntimeEvent;
	type Proposal = RuntimeCall;
	type AdminOrigin = RootOrAllianceTwoThirdsMajority;
	type MembershipManager = RootOrAllianceTwoThirdsMajority;
	type AnnouncementOrigin = RootOrAllianceTwoThirdsMajority;
	type Currency = Balances;
	type Slashed = ToParentTreasury<PolkadotTreasuryAccount, LocationToAccountId, Runtime>;
	type InitializeMembers = AllianceMotion;
	type MembershipChanged = AllianceMotion;
	type RetirementPeriod = AllianceRetirementPeriod;
	type IdentityVerifier = (); // Don't block accounts on identity criteria
	type ProposalProvider = AllianceProposalProvider<Runtime, AllianceCollective>;
	type MaxProposals = ConstU32<ALLIANCE_MAX_MEMBERS>;
	type MaxFellows = ConstU32<MAX_FELLOWS>;
	type MaxAllies = ConstU32<MAX_ALLIES>;
	type MaxUnscrupulousItems = ConstU32<100>;
	type MaxWebsiteUrlLength = ConstU32<255>;
	type MaxAnnouncementsCount = ConstU32<100>;
	type MaxMembersCount = ConstU32<ALLIANCE_MAX_MEMBERS>;
	type AllyDeposit = AllyDeposit;
	type WeightInfo = weights::pallet_alliance::WeightInfo<Runtime>;
}

parameter_types! {
	pub MaximumSchedulerWeight: Weight = Perbill::from_percent(80) * RuntimeBlockWeights::get().max_block;
}

#[cfg(not(feature = "runtime-benchmarks"))]
parameter_types! {
	pub const MaxScheduledPerBlock: u32 = 50;
}

#[cfg(feature = "runtime-benchmarks")]
parameter_types! {
	pub const MaxScheduledPerBlock: u32 = 200;
}

impl pallet_scheduler::Config for Runtime {
	type RuntimeOrigin = RuntimeOrigin;
	type RuntimeEvent = RuntimeEvent;
	type PalletsOrigin = OriginCaller;
	type RuntimeCall = RuntimeCall;
	type MaximumWeight = MaximumSchedulerWeight;
	type ScheduleOrigin = EnsureRoot<AccountId>;
	type MaxScheduledPerBlock = MaxScheduledPerBlock;
	type WeightInfo = weights::pallet_scheduler::WeightInfo<Runtime>;
	type OriginPrivilegeCmp = EqualOrGreatestRootCmp;
	type Preimages = Preimage;
	type BlockNumberProvider = System;
}

parameter_types! {
	pub const PreimageBaseDeposit: Balance = system_para_deposit(2, 64);
	pub const PreimageByteDeposit: Balance = system_para_deposit(0, 1);
	pub const PreimageHoldReason: RuntimeHoldReason =
		RuntimeHoldReason::Preimage(pallet_preimage::HoldReason::Preimage);
}

impl pallet_preimage::Config for Runtime {
	type WeightInfo = weights::pallet_preimage::WeightInfo<Runtime>;
	type RuntimeEvent = RuntimeEvent;
	type Currency = Balances;
	type ManagerOrigin = EnsureRoot<AccountId>;
	type Consideration = HoldConsideration<
		AccountId,
		Balances,
		PreimageHoldReason,
		LinearStoragePrice<PreimageBaseDeposit, PreimageByteDeposit, Balance>,
	>;
}

/// The [frame_support::traits::tokens::ConversionFromAssetBalance] implementation provided by the
/// `AssetRate` pallet instance.
///
/// With additional decoration to identify different IDs/locations of
/// native asset and provide a one-to-one balance conversion for them.
pub type AssetRateWithNative = UnityOrOuterConversion<
	ContainsLocationParts<
		FromContains<
			xcm_builder::IsSiblingSystemParachain<ParaId, SelfParaId>,
			xcm_builder::IsParentsOnly<ConstU8<1>>,
		>,
	>,
	AssetRate,
>;

impl pallet_asset_rate::Config for Runtime {
	type WeightInfo = weights::pallet_asset_rate::WeightInfo<Runtime>;
	type RuntimeEvent = RuntimeEvent;
	type CreateOrigin = EitherOfDiverse<
		EnsureRoot<AccountId>,
		EitherOfDiverse<EnsureXcm<IsVoiceOfBody<GovernanceLocation, TreasurerBodyId>>, Fellows>,
	>;
	type RemoveOrigin = Self::CreateOrigin;
	type UpdateOrigin = Self::CreateOrigin;
	type Currency = Balances;
	type AssetKind = VersionedLocatableAsset;
	#[cfg(feature = "runtime-benchmarks")]
	type BenchmarkHelper = polkadot_runtime_common::impls::benchmarks::AssetRateArguments;
}

// Create the runtime by composing the FRAME pallets that were previously configured.
construct_runtime!(
	pub enum Runtime
	{
		// System support stuff.
		System: frame_system = 0,
		ParachainSystem: cumulus_pallet_parachain_system = 1,
		Timestamp: pallet_timestamp = 2,
		ParachainInfo: parachain_info = 3,

		// Monetary stuff.
		Balances: pallet_balances = 10,
		TransactionPayment: pallet_transaction_payment = 11,

		// Collator support. the order of these 5 are important and shall not change.
		Authorship: pallet_authorship = 20,
		CollatorSelection: pallet_collator_selection = 21,
		Session: pallet_session = 22,
		Aura: pallet_aura = 23,
		AuraExt: cumulus_pallet_aura_ext = 24,

		// XCM helpers.
		XcmpQueue: cumulus_pallet_xcmp_queue = 30,
		PolkadotXcm: pallet_xcm = 31,
		CumulusXcm: cumulus_pallet_xcm = 32,
		// DmpQueue: cumulus_pallet_dmp_queue = 33, removed
		MessageQueue: pallet_message_queue = 34,

		// Handy utilities.
		Utility: pallet_utility = 40,
		Multisig: pallet_multisig = 41,
		Proxy: pallet_proxy = 42,
		Preimage: pallet_preimage = 43,
		Scheduler: pallet_scheduler = 44,
		AssetRate: pallet_asset_rate = 45,

		// The main stage.

		// The Alliance.
		Alliance: pallet_alliance = 50,
		AllianceMotion: pallet_collective::<Instance1> = 51,

		// The Fellowship.
		FellowshipCollective: pallet_ranked_collective::<Instance1> = 60,
		FellowshipReferenda: pallet_referenda::<Instance1> = 61,
		FellowshipOrigins: pallet_fellowship_origins = 62,
		FellowshipCore: pallet_core_fellowship::<Instance1> = 63,
		FellowshipSalary: pallet_salary::<Instance1> = 64,
		FellowshipTreasury: pallet_treasury::<Instance1> = 65,

		// Ambassador Program.
		AmbassadorCollective: pallet_ranked_collective::<Instance2> = 70,
		AmbassadorReferenda: pallet_referenda::<Instance2> = 71,
		AmbassadorOrigins: pallet_ambassador_origins = 72,
		AmbassadorCore: pallet_core_fellowship::<Instance2> = 73,
		AmbassadorSalary: pallet_salary::<Instance2> = 74,
		AmbassadorTreasury: pallet_treasury::<Instance2> = 75,

		// The Secretary Collective
		// pub type SecretaryCollectiveInstance = pallet_ranked_collective::instance3;
		SecretaryCollective: pallet_ranked_collective::<Instance3> = 80,
		// pub type SecretarySalaryInstance = pallet_salary::Instance3;
		SecretarySalary: pallet_salary::<Instance3> = 81,

		// Tooling Collective in the 90s
		PotocCollective: pallet_ranked_collective::<Instance3> = 90,
		PotocReferenda: pallet_referenda::<Instance3> = 91,
		PotocOrigins: pallet_potoc_origins = 92,
		PotocCore: pallet_core_fellowship::<Instance3> = 93,
		PotocSalary: pallet_salary::<Instance3> = 94,
		PotocTreasury: pallet_treasury::<Instance3> = 95
	}
);

/// The address format for describing accounts.
pub type Address = sp_runtime::MultiAddress<AccountId, ()>;
/// Block type as expected by this runtime.
pub type Block = generic::Block<Header, UncheckedExtrinsic>;
/// A Block signed with a Justification
pub type SignedBlock = generic::SignedBlock<Block>;
/// BlockId type as expected by this runtime.
pub type BlockId = generic::BlockId<Block>;

/// The `TransactionExtension` to the basic transaction logic.
pub type TxExtension = (
	frame_system::CheckNonZeroSender<Runtime>,
	frame_system::CheckSpecVersion<Runtime>,
	frame_system::CheckTxVersion<Runtime>,
	frame_system::CheckGenesis<Runtime>,
	frame_system::CheckEra<Runtime>,
	frame_system::CheckNonce<Runtime>,
	frame_system::CheckWeight<Runtime>,
	pallet_transaction_payment::ChargeTransactionPayment<Runtime>,
	frame_metadata_hash_extension::CheckMetadataHash<Runtime>,
);
/// Unchecked extrinsic type as expected by this runtime.
pub type UncheckedExtrinsic =
	generic::UncheckedExtrinsic<Address, RuntimeCall, Signature, TxExtension>;

/// All migrations executed on runtime upgrade as a nested tuple of types implementing
/// `OnRuntimeUpgrade`. Included migrations must be idempotent.
type Migrations = (
	potoc::InsertSeedMembers,
	pallet_session::migrations::v1::MigrateV0ToV1<
		Runtime,
		pallet_session::migrations::v1::InitOffenceSeverity<Runtime>,
	>,
	cumulus_pallet_aura_ext::migration::MigrateV0ToV1<Runtime>,
	// permanent
	pallet_xcm::migration::MigrateToLatestXcmVersion<Runtime>,
);

/// Executive: handles dispatch to the various modules.
pub type Executive = frame_executive::Executive<
	Runtime,
	Block,
	frame_system::ChainContext<Runtime>,
	Runtime,
	AllPalletsWithSystem,
	Migrations,
>;

#[cfg(feature = "runtime-benchmarks")]
mod benches {
	use super::*;
	use system_parachains_constants::polkadot::locations::{AssetHubLocation, AssetHubParaId};

	frame_benchmarking::define_benchmarks!(
		[frame_system, SystemBench::<Runtime>]
		[frame_system_extensions, SystemExtensionsBench::<Runtime>]
		[pallet_balances, Balances]
		[pallet_message_queue, MessageQueue]
		[pallet_multisig, Multisig]
		[pallet_proxy, Proxy]
		[pallet_session, SessionBench::<Runtime>]
		[pallet_utility, Utility]
		[pallet_timestamp, Timestamp]
		[pallet_collator_selection, CollatorSelection]
		[cumulus_pallet_parachain_system, ParachainSystem]
		[cumulus_pallet_xcmp_queue, XcmpQueue]
		[pallet_alliance, Alliance]
		[pallet_collective, AllianceMotion]
		[pallet_preimage, Preimage]
		[pallet_scheduler, Scheduler]
		[pallet_referenda, FellowshipReferenda]
		[pallet_ranked_collective, FellowshipCollective]
		[pallet_core_fellowship, FellowshipCore]
		[pallet_salary, FellowshipSalary]
		[pallet_transaction_payment, TransactionPayment]
		[pallet_treasury, FellowshipTreasury]
		[pallet_asset_rate, AssetRate]
		[pallet_referenda, AmbassadorReferenda]
		[pallet_ranked_collective, AmbassadorCollective]
		[pallet_core_fellowship, AmbassadorCore]
		[pallet_salary, AmbassadorSalary]
		[pallet_treasury, AmbassadorTreasury]
<<<<<<< HEAD
		[pallet_referenda, PotocReferenda]
		[pallet_ranked_collective, PotocCollective]
		[pallet_core_fellowship, PotocCore]
		[pallet_salary, PotocSalary]
		[pallet_treasury, PotocTreasury]
=======
		[pallet_ranked_collective, SecretaryCollective]
		[pallet_salary, SecretarySalary]
		// XCM
		[pallet_xcm, PalletXcmExtrinsicsBenchmark::<Runtime>]
		[pallet_xcm_benchmarks::fungible, XcmBalances]
		[pallet_xcm_benchmarks::generic, XcmGeneric]
>>>>>>> 866930d4
	);

	use frame_benchmarking::BenchmarkError;

	impl frame_system_benchmarking::Config for Runtime {
		fn setup_set_code_requirements(code: &Vec<u8>) -> Result<(), BenchmarkError> {
			ParachainSystem::initialize_for_set_code_benchmark(code.len() as u32);
			Ok(())
		}

		fn verify_set_code() {
			System::assert_last_event(
				cumulus_pallet_parachain_system::Event::<Runtime>::ValidationFunctionStored.into(),
			);
		}
	}

	impl cumulus_pallet_session_benchmarking::Config for Runtime {}

	use xcm_config::DotLocation;

	parameter_types! {
		pub ExistentialDepositAsset: Option<Asset> = Some((
			DotLocation::get(),
			ExistentialDeposit::get()
		).into());
	}

	impl pallet_xcm::benchmarking::Config for Runtime {
		type DeliveryHelper = (
			cumulus_primitives_utility::ToParentDeliveryHelper<
				xcm_config::XcmConfig,
				ExistentialDepositAsset,
				PriceForParentDelivery,
			>,
			polkadot_runtime_common::xcm_sender::ToParachainDeliveryHelper<
				xcm_config::XcmConfig,
				ExistentialDepositAsset,
				PriceForSiblingParachainDelivery,
				AssetHubParaId,
				ParachainSystem,
			>,
		);

		fn reachable_dest() -> Option<Location> {
			Some(Parent.into())
		}

		fn teleportable_asset_and_dest() -> Option<(Asset, Location)> {
			// Relay/native token can be teleported between Collectives and Relay.
			Some((
				Asset { fun: Fungible(ExistentialDeposit::get()), id: AssetId(Parent.into()) },
				Parent.into(),
			))
		}

		fn reserve_transferable_asset_and_dest() -> Option<(Asset, Location)> {
			// Reserve transfers are disabled on Collectives.
			None
		}

		fn set_up_complex_asset_transfer() -> Option<(Assets, u32, Location, Box<dyn FnOnce()>)> {
			// Only supports native token teleports to system parachain
			let native_location = Parent.into();
			let dest = AssetHubLocation::get();

			// TODO: Remove below line once we update to polkadot-sdk stable2503
			ParachainSystem::open_outbound_hrmp_channel_for_benchmarks_or_tests(
				AssetHubParaId::get(),
			);

			pallet_xcm::benchmarking::helpers::native_teleport_as_asset_transfer::<Runtime>(
				native_location,
				dest,
			)
		}

		fn get_asset() -> Asset {
			Asset { id: AssetId(Location::parent()), fun: Fungible(ExistentialDeposit::get()) }
		}
	}

	impl pallet_xcm_benchmarks::Config for Runtime {
		type XcmConfig = xcm_config::XcmConfig;
		type AccountIdConverter = xcm_config::LocationToAccountId;
		type DeliveryHelper = cumulus_primitives_utility::ToParentDeliveryHelper<
			xcm_config::XcmConfig,
			ExistentialDepositAsset,
			PriceForParentDelivery,
		>;
		fn valid_destination() -> Result<Location, BenchmarkError> {
			Ok(DotLocation::get())
		}
		fn worst_case_holding(_depositable_count: u32) -> Assets {
			// just concrete assets according to relay chain.
			let assets: Vec<Asset> =
				vec![Asset { id: AssetId(DotLocation::get()), fun: Fungible(1_000_000 * UNITS) }];
			assets.into()
		}
	}

	parameter_types! {
		pub const TrustedTeleporter: Option<(Location, Asset)> = Some((
			DotLocation::get(),
			Asset { fun: Fungible(UNITS), id: AssetId(DotLocation::get()) },
		));
		pub const CheckedAccount: Option<(AccountId, xcm_builder::MintLocation)> = None;
		pub const TrustedReserve: Option<(Location, Asset)> = None;
	}

	impl pallet_xcm_benchmarks::fungible::Config for Runtime {
		type TransactAsset = Balances;

		type CheckedAccount = CheckedAccount;
		type TrustedTeleporter = TrustedTeleporter;
		type TrustedReserve = TrustedReserve;

		fn get_asset() -> Asset {
			Asset { id: AssetId(DotLocation::get()), fun: Fungible(UNITS) }
		}
	}

	impl pallet_xcm_benchmarks::generic::Config for Runtime {
		type TransactAsset = Balances;
		type RuntimeCall = RuntimeCall;

		fn worst_case_response() -> (u64, Response) {
			(0u64, Response::Version(Default::default()))
		}

		fn worst_case_asset_exchange() -> Result<(Assets, Assets), BenchmarkError> {
			Err(BenchmarkError::Skip)
		}

		fn universal_alias() -> Result<(Location, Junction), BenchmarkError> {
			Err(BenchmarkError::Skip)
		}

		fn transact_origin_and_runtime_call() -> Result<(Location, RuntimeCall), BenchmarkError> {
			Ok((
				DotLocation::get(),
				frame_system::Call::remark_with_event { remark: vec![] }.into(),
			))
		}

		fn subscribe_origin() -> Result<Location, BenchmarkError> {
			Ok(DotLocation::get())
		}

		fn claimable_asset() -> Result<(Location, Location, Assets), BenchmarkError> {
			let origin = DotLocation::get();
			let assets: Assets = (AssetId(DotLocation::get()), 1_000 * UNITS).into();
			let ticket = Location { parents: 0, interior: Here };
			Ok((origin, ticket, assets))
		}

		fn fee_asset() -> Result<Asset, BenchmarkError> {
			Ok(Asset { id: AssetId(DotLocation::get()), fun: Fungible(1_000_000 * UNITS) })
		}

		fn unlockable_asset() -> Result<(Location, Location, Asset), BenchmarkError> {
			Err(BenchmarkError::Skip)
		}

		fn export_message_origin_and_destination(
		) -> Result<(Location, NetworkId, InteriorLocation), BenchmarkError> {
			Err(BenchmarkError::Skip)
		}

		fn alias_origin() -> Result<(Location, Location), BenchmarkError> {
			Ok((
				Location::new(1, [Parachain(1000)]),
				Location::new(1, [Parachain(1000), AccountId32 { id: [111u8; 32], network: None }]),
			))
		}
	}

	pub use cumulus_pallet_session_benchmarking::Pallet as SessionBench;
	pub use frame_benchmarking::BenchmarkList;
	pub use frame_support::traits::{StorageInfoTrait, WhitelistedStorageKeys};
	pub use frame_system_benchmarking::{
		extensions::Pallet as SystemExtensionsBench, Pallet as SystemBench,
	};
	pub use pallet_xcm::benchmarking::Pallet as PalletXcmExtrinsicsBenchmark;
	pub use sp_storage::TrackedStorageKey;

	// This is defined once again in dispatch_benchmark, because list_benchmarks!
	// and add_benchmarks! are macros exported by define_benchmarks! macros and those types
	// are referenced in that call.
	pub type XcmBalances = pallet_xcm_benchmarks::fungible::Pallet<Runtime>;
	pub type XcmGeneric = pallet_xcm_benchmarks::generic::Pallet<Runtime>;
}

#[cfg(feature = "runtime-benchmarks")]
use benches::*;

impl_runtime_apis! {
	impl sp_consensus_aura::AuraApi<Block, AuraId> for Runtime {
		fn slot_duration() -> sp_consensus_aura::SlotDuration {
			sp_consensus_aura::SlotDuration::from_millis(SLOT_DURATION)
		}

		fn authorities() -> Vec<AuraId> {
			pallet_aura::Authorities::<Runtime>::get().into_inner()
		}
	}

	impl cumulus_primitives_aura::AuraUnincludedSegmentApi<Block> for Runtime {
		fn can_build_upon(
			included_hash: <Block as BlockT>::Hash,
			slot: cumulus_primitives_aura::Slot,
		) -> bool {
			ConsensusHook::can_build_upon(included_hash, slot)
		}
	}

	impl sp_api::Core<Block> for Runtime {
		fn version() -> RuntimeVersion {
			VERSION
		}

		fn execute_block(block: Block) {
			Executive::execute_block(block)
		}

		fn initialize_block(header: &<Block as BlockT>::Header) -> sp_runtime::ExtrinsicInclusionMode {
			Executive::initialize_block(header)
		}
	}

	impl sp_api::Metadata<Block> for Runtime {
		fn metadata() -> OpaqueMetadata {
			OpaqueMetadata::new(Runtime::metadata().into())
		}

		fn metadata_at_version(version: u32) -> Option<OpaqueMetadata> {
			Runtime::metadata_at_version(version)
		}

		fn metadata_versions() -> Vec<u32> {
			Runtime::metadata_versions()
		}
	}

	impl sp_block_builder::BlockBuilder<Block> for Runtime {
		fn apply_extrinsic(extrinsic: <Block as BlockT>::Extrinsic) -> ApplyExtrinsicResult {
			Executive::apply_extrinsic(extrinsic)
		}

		fn finalize_block() -> <Block as BlockT>::Header {
			Executive::finalize_block()
		}

		fn inherent_extrinsics(data: sp_inherents::InherentData) -> Vec<<Block as BlockT>::Extrinsic> {
			data.create_extrinsics()
		}

		fn check_inherents(
			block: Block,
			data: sp_inherents::InherentData,
		) -> sp_inherents::CheckInherentsResult {
			data.check_extrinsics(&block)
		}
	}

	impl sp_transaction_pool::runtime_api::TaggedTransactionQueue<Block> for Runtime {
		fn validate_transaction(
			source: TransactionSource,
			tx: <Block as BlockT>::Extrinsic,
			block_hash: <Block as BlockT>::Hash,
		) -> TransactionValidity {
			Executive::validate_transaction(source, tx, block_hash)
		}
	}

	impl sp_offchain::OffchainWorkerApi<Block> for Runtime {
		fn offchain_worker(header: &<Block as BlockT>::Header) {
			Executive::offchain_worker(header)
		}
	}

	impl sp_session::SessionKeys<Block> for Runtime {
		fn generate_session_keys(seed: Option<Vec<u8>>) -> Vec<u8> {
			SessionKeys::generate(seed)
		}

		fn decode_session_keys(
			encoded: Vec<u8>,
		) -> Option<Vec<(Vec<u8>, KeyTypeId)>> {
			SessionKeys::decode_into_raw_public_keys(&encoded)
		}
	}

	impl frame_system_rpc_runtime_api::AccountNonceApi<Block, AccountId, Nonce> for Runtime {
		fn account_nonce(account: AccountId) -> Nonce {
			System::account_nonce(account)
		}
	}

	impl pallet_transaction_payment_rpc_runtime_api::TransactionPaymentApi<Block, Balance> for Runtime {
		fn query_info(
			uxt: <Block as BlockT>::Extrinsic,
			len: u32,
		) -> pallet_transaction_payment_rpc_runtime_api::RuntimeDispatchInfo<Balance> {
			TransactionPayment::query_info(uxt, len)
		}
		fn query_fee_details(
			uxt: <Block as BlockT>::Extrinsic,
			len: u32,
		) -> pallet_transaction_payment::FeeDetails<Balance> {
			TransactionPayment::query_fee_details(uxt, len)
		}
		fn query_weight_to_fee(weight: Weight) -> Balance {
			TransactionPayment::weight_to_fee(weight)
		}
		fn query_length_to_fee(length: u32) -> Balance {
			TransactionPayment::length_to_fee(length)
		}
	}

	impl pallet_transaction_payment_rpc_runtime_api::TransactionPaymentCallApi<Block, Balance, RuntimeCall>
		for Runtime
	{
		fn query_call_info(
			call: RuntimeCall,
			len: u32,
		) -> pallet_transaction_payment::RuntimeDispatchInfo<Balance> {
			TransactionPayment::query_call_info(call, len)
		}
		fn query_call_fee_details(
			call: RuntimeCall,
			len: u32,
		) -> pallet_transaction_payment::FeeDetails<Balance> {
			TransactionPayment::query_call_fee_details(call, len)
		}
		fn query_weight_to_fee(weight: Weight) -> Balance {
			TransactionPayment::weight_to_fee(weight)
		}
		fn query_length_to_fee(length: u32) -> Balance {
			TransactionPayment::length_to_fee(length)
		}
	}

	impl xcm_runtime_apis::fees::XcmPaymentApi<Block> for Runtime {
		fn query_acceptable_payment_assets(xcm_version: xcm::Version) -> Result<Vec<VersionedAssetId>, XcmPaymentApiError> {
			let acceptable_assets = vec![AssetId(xcm_config::DotLocation::get())];
			PolkadotXcm::query_acceptable_payment_assets(xcm_version, acceptable_assets)
		}

		fn query_weight_to_asset_fee(weight: Weight, asset: VersionedAssetId) -> Result<u128, XcmPaymentApiError> {
			let latest_asset_id: Result<AssetId, ()> = asset.clone().try_into();
			match latest_asset_id {
				Ok(asset_id) if asset_id.0 == xcm_config::DotLocation::get() => {
					// for native token
					Ok(WeightToFee::weight_to_fee(&weight))
				},
				Ok(asset_id) => {
					log::trace!(target: "xcm::xcm_runtime_apis", "query_weight_to_asset_fee - unhandled asset_id: {asset_id:?}!");
					Err(XcmPaymentApiError::AssetNotFound)
				},
				Err(_) => {
					log::trace!(target: "xcm::xcm_runtime_apis", "query_weight_to_asset_fee - failed to convert asset: {asset:?}!");
					Err(XcmPaymentApiError::VersionedConversionFailed)
				}
			}
		}

		fn query_xcm_weight(message: VersionedXcm<()>) -> Result<Weight, XcmPaymentApiError> {
			PolkadotXcm::query_xcm_weight(message)
		}

		fn query_delivery_fees(destination: VersionedLocation, message: VersionedXcm<()>) -> Result<VersionedAssets, XcmPaymentApiError> {
			PolkadotXcm::query_delivery_fees(destination, message)
		}
	}

	impl xcm_runtime_apis::dry_run::DryRunApi<Block, RuntimeCall, RuntimeEvent, OriginCaller> for Runtime {
		fn dry_run_call(origin: OriginCaller, call: RuntimeCall, result_xcms_version: XcmVersion) -> Result<CallDryRunEffects<RuntimeEvent>, XcmDryRunApiError> {
			PolkadotXcm::dry_run_call::<Runtime, xcm_config::XcmRouter, OriginCaller, RuntimeCall>(origin, call, result_xcms_version)
		}

		fn dry_run_xcm(origin_location: VersionedLocation, xcm: VersionedXcm<RuntimeCall>) -> Result<XcmDryRunEffects<RuntimeEvent>, XcmDryRunApiError> {
			PolkadotXcm::dry_run_xcm::<Runtime, xcm_config::XcmRouter, RuntimeCall, xcm_config::XcmConfig>(origin_location, xcm)
		}
	}

	impl xcm_runtime_apis::conversions::LocationToAccountApi<Block, AccountId> for Runtime {
		fn convert_location(location: VersionedLocation) -> Result<
			AccountId,
			xcm_runtime_apis::conversions::Error
		> {
			xcm_runtime_apis::conversions::LocationToAccountHelper::<
				AccountId,
				xcm_config::LocationToAccountId,
			>::convert_location(location)
		}
	}

	impl cumulus_primitives_core::CollectCollationInfo<Block> for Runtime {
		fn collect_collation_info(header: &<Block as BlockT>::Header) -> cumulus_primitives_core::CollationInfo {
			ParachainSystem::collect_collation_info(header)
		}
	}

	impl sp_genesis_builder::GenesisBuilder<Block> for Runtime {
		fn build_state(config: Vec<u8>) -> sp_genesis_builder::Result {
			build_state::<RuntimeGenesisConfig>(config)
		}

		fn get_preset(id: &Option<sp_genesis_builder::PresetId>) -> Option<Vec<u8>> {
			get_preset::<RuntimeGenesisConfig>(id, &genesis_config_presets::get_preset)
		}

		fn preset_names() -> Vec<sp_genesis_builder::PresetId> {
			genesis_config_presets::preset_names()
		}
	}

	#[cfg(feature = "try-runtime")]
	impl frame_try_runtime::TryRuntime<Block> for Runtime {
		fn on_runtime_upgrade(checks: frame_try_runtime::UpgradeCheckSelect) -> (Weight, Weight) {
			let weight = Executive::try_runtime_upgrade(checks).unwrap();
			(weight, RuntimeBlockWeights::get().max_block)
		}

		fn execute_block(
			block: Block,
			state_root_check: bool,
			signature_check: bool,
			select: frame_try_runtime::TryStateSelect,
		) -> Weight {
			// NOTE: intentional unwrap: we don't want to propagate the error backwards, and want to
			// have a backtrace here.
			Executive::try_execute_block(block, state_root_check, signature_check, select).unwrap()
		}
	}

	#[cfg(feature = "runtime-benchmarks")]
	impl frame_benchmarking::Benchmark<Block> for Runtime {
		fn benchmark_metadata(extra: bool) -> (
			Vec<frame_benchmarking::BenchmarkList>,
			Vec<frame_support::traits::StorageInfo>,
		) {
			let mut list = Vec::<BenchmarkList>::new();
			list_benchmarks!(list, extra);

			let storage_info = AllPalletsWithSystem::storage_info();
			(list, storage_info)
		}

		fn dispatch_benchmark(
			config: frame_benchmarking::BenchmarkConfig
		) -> Result<Vec<frame_benchmarking::BenchmarkBatch>, alloc::string::String> {
			let whitelist: Vec<TrackedStorageKey> = AllPalletsWithSystem::whitelisted_storage_keys();
			let mut batches = Vec::<frame_benchmarking::BenchmarkBatch>::new();
			let params = (&config, &whitelist);
			add_benchmarks!(params, batches);

			Ok(batches)
		}
	}
}

cumulus_pallet_parachain_system::register_validate_block! {
	Runtime = Runtime,
	BlockExecutor = cumulus_pallet_aura_ext::BlockExecutor::<Runtime, Executive>,
}

#[test]
fn fellowship_salary_pallet_index() {
	use frame_support::pallet_prelude::PalletInfoAccess;
	// Remote accounts with funds depend on this pallet staying in the same index.
	assert_eq!(
		<FellowshipSalary as PalletInfoAccess>::index() as u8,
		collectives_polkadot_runtime_constants::FELLOWSHIP_SALARY_PALLET_INDEX
	);
}

#[test]
fn fellowship_treasury_pallet_index() {
	use frame_support::pallet_prelude::PalletInfoAccess;
	// Remote accounts with funds depend on this pallet staying in the same index.
	assert_eq!(
		<FellowshipTreasury as PalletInfoAccess>::index() as u8,
		collectives_polkadot_runtime_constants::FELLOWSHIP_TREASURY_PALLET_INDEX
	);
}

#[test]
fn test_ed_is_one_tenth_of_relay() {
	let relay_ed = polkadot_runtime_constants::currency::EXISTENTIAL_DEPOSIT;
	let collectives_ed = ExistentialDeposit::get();
	assert_eq!(relay_ed / 10, collectives_ed);
}

#[test]
fn test_transasction_byte_fee_is_one_twentieth_of_relay() {
	let relay_tbf = polkadot_runtime_constants::fee::TRANSACTION_BYTE_FEE;
	let parachain_tbf = TransactionByteFee::get();
	assert_eq!(relay_tbf / 20, parachain_tbf);
}

#[test]
fn scheduler_weight_is_sane() {
	use pallet_scheduler::WeightInfo;
	type W = <Runtime as pallet_scheduler::Config>::WeightInfo;

	fn lookup_weight(s: u32) -> Weight {
		W::service_agendas_base() +
			W::service_agenda_base(
				<Runtime as pallet_scheduler::Config>::MaxScheduledPerBlock::get(),
			) + W::service_task_base() +
			W::service_task_fetched(s) +
			W::service_task_named() +
			W::service_task_periodic()
	}

	let limit = Perbill::from_percent(90) * MaximumSchedulerWeight::get();

	let small_lookup = lookup_weight(128);
	assert!(small_lookup.all_lte(limit), "Must be possible to submit a small lookup");

	let medium_lookup = lookup_weight(1024);
	assert!(medium_lookup.all_lte(limit), "Must be possible to submit a medium lookup");

	let large_lookup = lookup_weight(1024 * 1024);
	assert!(large_lookup.all_lte(limit), "Must be possible to submit a large lookup");
}<|MERGE_RESOLUTION|>--- conflicted
+++ resolved
@@ -866,20 +866,19 @@
 		[pallet_core_fellowship, AmbassadorCore]
 		[pallet_salary, AmbassadorSalary]
 		[pallet_treasury, AmbassadorTreasury]
-<<<<<<< HEAD
-		[pallet_referenda, PotocReferenda]
+    // Secretary
+		[pallet_ranked_collective, SecretaryCollective]
+		[pallet_salary, SecretarySalary]
+    // Potoc
+    [pallet_referenda, PotocReferenda]
 		[pallet_ranked_collective, PotocCollective]
 		[pallet_core_fellowship, PotocCore]
 		[pallet_salary, PotocSalary]
 		[pallet_treasury, PotocTreasury]
-=======
-		[pallet_ranked_collective, SecretaryCollective]
-		[pallet_salary, SecretarySalary]
 		// XCM
 		[pallet_xcm, PalletXcmExtrinsicsBenchmark::<Runtime>]
 		[pallet_xcm_benchmarks::fungible, XcmBalances]
 		[pallet_xcm_benchmarks::generic, XcmGeneric]
->>>>>>> 866930d4
 	);
 
 	use frame_benchmarking::BenchmarkError;
