// Copyright (C) Parity Technologies (UK) Ltd.
// SPDX-License-Identifier: Apache-2.0

// Licensed under the Apache License, Version 2.0 (the "License");
// you may not use this file except in compliance with the License.
// You may obtain a copy of the License at
//
// 	http://www.apache.org/licenses/LICENSE-2.0
//
// Unless required by applicable law or agreed to in writing, software
// distributed under the License is distributed on an "AS IS" BASIS,
// WITHOUT WARRANTIES OR CONDITIONS OF ANY KIND, either express or implied.
// See the License for the specific language governing permissions and
// limitations under the License.

//! # Collectives Parachain
//!
//! This parachain is for collectives that serve the Polkadot network. Each collective is defined by
//! a specialized (possibly instanced) pallet.
//!
//! ### Governance
//!
//! As a system parachain, Collectives defers its governance (namely, its `Root` origin), to its
//! Relay Chain parent, Polkadot.
//!
//! ### Collator Selection
//!
//! Collectives uses `pallet-collator-selection`, a simple first-come-first-served registration
//! system where collators can reserve a small bond to join the block producer set. There is no
//! slashing. Collective members are generally expected to run collators.

#![cfg_attr(not(feature = "std"), no_std)]
#![recursion_limit = "256"]

// Make the WASM binary available.
#[cfg(feature = "std")]
include!(concat!(env!("OUT_DIR"), "/wasm_binary.rs"));

pub mod ambassador;
pub mod impls;
mod weights;
pub mod xcm_config;
// Fellowship configurations.
pub mod fellowship;
pub use ambassador::pallet_ambassador_origins;

// Secretary Configuration
pub mod secretary;

use cumulus_pallet_parachain_system::RelayNumberMonotonicallyIncreases;
use cumulus_primitives_core::{AggregateMessageOrigin, ParaId};
use fellowship::{pallet_fellowship_origins, Fellows};
use impls::{AllianceProposalProvider, EqualOrGreatestRootCmp, ToParentTreasury};
use polkadot_runtime_common::impls::VersionedLocatableAsset;
use secretary::pallet_secretary_origins;
use sp_api::impl_runtime_apis;
use sp_core::{crypto::KeyTypeId, OpaqueMetadata};
use sp_runtime::{
	create_runtime_str, generic, impl_opaque_keys,
	traits::{AccountIdConversion, AccountIdLookup, BlakeTwo256, Block as BlockT},
	transaction_validity::{TransactionSource, TransactionValidity},
	ApplyExtrinsicResult, Perbill,
};

use sp_std::prelude::*;
#[cfg(feature = "std")]
use sp_version::NativeVersion;
use sp_version::RuntimeVersion;

use codec::{Decode, Encode, MaxEncodedLen};
use frame_support::{
	construct_runtime,
	dispatch::DispatchClass,
	genesis_builder_helper::{build_config, create_default_config},
	parameter_types,
	traits::{
		fungible::HoldConsideration, ConstBool, ConstU16, ConstU32, ConstU64, ConstU8,
		EitherOfDiverse, InstanceFilter, LinearStoragePrice, TransformOrigin,
	},
	weights::{ConstantMultiplier, Weight},
	PalletId,
};
use frame_system::{
	limits::{BlockLength, BlockWeights},
	EnsureRoot,
};
use parachains_common::{
	impls::DealWithFees, message_queue::*, AccountId, AuraId, Balance, BlockNumber, Hash, Header,
	Nonce, Signature,
};
use sp_runtime::RuntimeDebug;
use system_parachains_constants::{
	polkadot::{account::*, consensus::*, currency::*, fee::WeightToFee},
	AVERAGE_ON_INITIALIZE_RATIO, DAYS, HOURS, MAXIMUM_BLOCK_WEIGHT, MINUTES, NORMAL_DISPATCH_RATIO,
	SLOT_DURATION,
};
use xcm_config::{
	GovernanceLocation, LocationToAccountId, TreasurerBodyId, XcmOriginToTransactDispatchOrigin,
};

#[cfg(any(feature = "std", test))]
pub use sp_runtime::BuildStorage;

// Polkadot imports
use pallet_xcm::{EnsureXcm, IsVoiceOfBody};
use polkadot_runtime_common::{BlockHashCount, SlowAdjustingFeeUpdate};
use xcm::prelude::*;

use weights::{BlockExecutionWeight, ExtrinsicBaseWeight, RocksDbWeight};

impl_opaque_keys! {
	pub struct SessionKeys {
		pub aura: Aura,
	}
}

#[sp_version::runtime_version]
pub const VERSION: RuntimeVersion = RuntimeVersion {
	spec_name: create_runtime_str!("collectives"),
	impl_name: create_runtime_str!("collectives"),
	authoring_version: 1,
	spec_version: 1_002_004,
	impl_version: 0,
	apis: RUNTIME_API_VERSIONS,
	transaction_version: 6,
	state_version: 0,
};

/// The version information used to identify this runtime when compiled natively.
#[cfg(feature = "std")]
pub fn native_version() -> NativeVersion {
	NativeVersion { runtime_version: VERSION, can_author_with: Default::default() }
}

/// Privileged origin that represents Root or more than two thirds of the Alliance.
pub type RootOrAllianceTwoThirdsMajority = EitherOfDiverse<
	EnsureRoot<AccountId>,
	pallet_collective::EnsureProportionMoreThan<AccountId, AllianceCollective, 2, 3>,
>;

parameter_types! {
	pub const Version: RuntimeVersion = VERSION;
	pub RuntimeBlockLength: BlockLength =
		BlockLength::max_with_normal_ratio(5 * 1024 * 1024, NORMAL_DISPATCH_RATIO);
	pub RuntimeBlockWeights: BlockWeights = BlockWeights::builder()
		.base_block(BlockExecutionWeight::get())
		.for_class(DispatchClass::all(), |weights| {
			weights.base_extrinsic = ExtrinsicBaseWeight::get();
		})
		.for_class(DispatchClass::Normal, |weights| {
			weights.max_total = Some(NORMAL_DISPATCH_RATIO * MAXIMUM_BLOCK_WEIGHT);
		})
		.for_class(DispatchClass::Operational, |weights| {
			weights.max_total = Some(MAXIMUM_BLOCK_WEIGHT);
			// Operational transactions have some extra reserved space, so that they
			// are included even if block reached `MAXIMUM_BLOCK_WEIGHT`.
			weights.reserved = Some(
				MAXIMUM_BLOCK_WEIGHT - NORMAL_DISPATCH_RATIO * MAXIMUM_BLOCK_WEIGHT
			);
		})
		.avg_block_initialization(AVERAGE_ON_INITIALIZE_RATIO)
		.build_or_panic();
}

// Configure FRAME pallets to include in runtime.
impl frame_system::Config for Runtime {
	type BaseCallFilter = frame_support::traits::Everything;
	type BlockWeights = RuntimeBlockWeights;
	type BlockLength = RuntimeBlockLength;
	type AccountId = AccountId;
	type RuntimeCall = RuntimeCall;
	type Lookup = AccountIdLookup<AccountId, ()>;
	type Nonce = Nonce;
	type Hash = Hash;
	type Hashing = BlakeTwo256;
	type Block = Block;
	type RuntimeEvent = RuntimeEvent;
	type RuntimeTask = RuntimeTask;
	type RuntimeOrigin = RuntimeOrigin;
	type BlockHashCount = BlockHashCount;
	type DbWeight = RocksDbWeight;
	type Version = Version;
	type PalletInfo = PalletInfo;
	type OnNewAccount = ();
	type OnKilledAccount = ();
	type AccountData = pallet_balances::AccountData<Balance>;
	type SystemWeightInfo = weights::frame_system::WeightInfo<Runtime>;
	type SS58Prefix = ConstU16<0>;
	type OnSetCode = cumulus_pallet_parachain_system::ParachainSetCode<Self>;
	type MaxConsumers = frame_support::traits::ConstU32<16>;
}

impl pallet_timestamp::Config for Runtime {
	/// A timestamp: milliseconds since the unix epoch.
	type Moment = u64;
	type OnTimestampSet = Aura;
	type MinimumPeriod = ConstU64<{ SLOT_DURATION / 2 }>;
	type WeightInfo = weights::pallet_timestamp::WeightInfo<Runtime>;
}

impl pallet_authorship::Config for Runtime {
	type FindAuthor = pallet_session::FindAccountFromAuthorIndex<Self, Aura>;
	type EventHandler = (CollatorSelection,);
}

parameter_types! {
	pub const ExistentialDeposit: Balance = SYSTEM_PARA_EXISTENTIAL_DEPOSIT;
}

impl pallet_balances::Config for Runtime {
	type MaxLocks = ConstU32<50>;
	/// The type for recording an account's balance.
	type Balance = Balance;
	/// The ubiquitous event type.
	type RuntimeEvent = RuntimeEvent;
	type DustRemoval = ();
	type ExistentialDeposit = ExistentialDeposit;
	type AccountStore = System;
	type WeightInfo = weights::pallet_balances::WeightInfo<Runtime>;
	type MaxReserves = ConstU32<50>;
	type ReserveIdentifier = [u8; 8];
	type RuntimeHoldReason = RuntimeHoldReason;
	type RuntimeFreezeReason = RuntimeFreezeReason;
	type FreezeIdentifier = ();
	type MaxFreezes = ConstU32<0>;
}

parameter_types! {
	/// Relay Chain `TransactionByteFee` / 10
	pub const TransactionByteFee: Balance = system_parachains_constants::polkadot::fee::TRANSACTION_BYTE_FEE;
}

impl pallet_transaction_payment::Config for Runtime {
	type RuntimeEvent = RuntimeEvent;
	type OnChargeTransaction =
		pallet_transaction_payment::CurrencyAdapter<Balances, DealWithFees<Runtime>>;
	type WeightToFee = WeightToFee;
	type LengthToFee = ConstantMultiplier<Balance, TransactionByteFee>;
	type FeeMultiplierUpdate = SlowAdjustingFeeUpdate<Self>;
	type OperationalFeeMultiplier = ConstU8<5>;
}

parameter_types! {
	// One storage item; key size is 32; value is size 4+4+16+32 bytes = 56 bytes.
	pub const DepositBase: Balance = system_para_deposit(1, 88);
	// Additional storage item size of 32 bytes.
	pub const DepositFactor: Balance = system_para_deposit(0, 32);
}

impl pallet_multisig::Config for Runtime {
	type RuntimeEvent = RuntimeEvent;
	type RuntimeCall = RuntimeCall;
	type Currency = Balances;
	type DepositBase = DepositBase;
	type DepositFactor = DepositFactor;
	type MaxSignatories = ConstU32<100>;
	type WeightInfo = weights::pallet_multisig::WeightInfo<Runtime>;
}

impl pallet_utility::Config for Runtime {
	type RuntimeEvent = RuntimeEvent;
	type RuntimeCall = RuntimeCall;
	type PalletsOrigin = OriginCaller;
	type WeightInfo = weights::pallet_utility::WeightInfo<Runtime>;
}

parameter_types! {
	// One storage item; key size 32, value size 8; .
	pub const ProxyDepositBase: Balance = system_para_deposit(1, 40);
	// Additional storage item size of 33 bytes.
	pub const ProxyDepositFactor: Balance = system_para_deposit(0, 33);
	// One storage item; key size 32, value size 16
	pub const AnnouncementDepositBase: Balance = system_para_deposit(1, 48);
	pub const AnnouncementDepositFactor: Balance = system_para_deposit(0, 66);
}

/// The type used to represent the kinds of proxying allowed.
#[derive(
	Copy,
	Clone,
	Eq,
	PartialEq,
	Ord,
	PartialOrd,
	Encode,
	Decode,
	RuntimeDebug,
	MaxEncodedLen,
	scale_info::TypeInfo,
)]
pub enum ProxyType {
	/// Fully permissioned proxy. Can execute any call on behalf of _proxied_.
	Any,
	/// Can execute any call that does not transfer funds.
	NonTransfer,
	/// Proxy with the ability to reject time-delay proxy announcements.
	CancelProxy,
	/// Collator selection proxy. Can execute calls related to collator selection mechanism.
	Collator,
	/// Alliance proxy. Allows calls related to the Alliance.
	Alliance,
	/// Fellowship proxy. Allows calls related to the Fellowship.
	Fellowship,
<<<<<<< HEAD
	/// Secretary proxy. Allows calls related to the Secretary collective
	Secretary,
=======
	/// Ambassador proxy. Allows calls related to the Ambassador Program.
	Ambassador,
>>>>>>> 3ccb13d4
}
impl Default for ProxyType {
	fn default() -> Self {
		Self::Any
	}
}
impl InstanceFilter<RuntimeCall> for ProxyType {
	fn filter(&self, c: &RuntimeCall) -> bool {
		match self {
			ProxyType::Any => true,
			ProxyType::NonTransfer => !matches!(c, RuntimeCall::Balances { .. }),
			ProxyType::CancelProxy => matches!(
				c,
				RuntimeCall::Proxy(pallet_proxy::Call::reject_announcement { .. }) |
					RuntimeCall::Utility { .. } |
					RuntimeCall::Multisig { .. }
			),
			ProxyType::Collator => matches!(
				c,
				RuntimeCall::CollatorSelection { .. } |
					RuntimeCall::Utility { .. } |
					RuntimeCall::Multisig { .. }
			),
			ProxyType::Alliance => matches!(
				c,
				RuntimeCall::AllianceMotion { .. } |
					RuntimeCall::Alliance { .. } |
					RuntimeCall::Utility { .. } |
					RuntimeCall::Multisig { .. }
			),
			ProxyType::Fellowship => matches!(
				c,
				RuntimeCall::FellowshipCollective { .. } |
					RuntimeCall::FellowshipReferenda { .. } |
					RuntimeCall::Utility { .. } |
					RuntimeCall::Multisig { .. }
			),
<<<<<<< HEAD
			ProxyType::Secretary => matches!(
				c,
				RuntimeCall::SecretaryCollective { .. } |
					RuntimeCall::SecretaryReferenda { .. } |
					RuntimeCall::SecretaryCore { .. } |
					RuntimeCall::SecretarySalary { .. } |
=======
			ProxyType::Ambassador => matches!(
				c,
				RuntimeCall::AmbassadorCollective { .. } |
					RuntimeCall::AmbassadorReferenda { .. } |
					RuntimeCall::AmbassadorCore { .. } |
					RuntimeCall::AmbassadorSalary { .. } |
>>>>>>> 3ccb13d4
					RuntimeCall::Utility { .. } |
					RuntimeCall::Multisig { .. }
			),
		}
	}
	fn is_superset(&self, o: &Self) -> bool {
		match (self, o) {
			(x, y) if x == y => true,
			(ProxyType::Any, _) => true,
			(_, ProxyType::Any) => false,
			(ProxyType::NonTransfer, _) => true,
			_ => false,
		}
	}
}

impl pallet_proxy::Config for Runtime {
	type RuntimeEvent = RuntimeEvent;
	type RuntimeCall = RuntimeCall;
	type Currency = Balances;
	type ProxyType = ProxyType;
	type ProxyDepositBase = ProxyDepositBase;
	type ProxyDepositFactor = ProxyDepositFactor;
	type MaxProxies = ConstU32<32>;
	type WeightInfo = weights::pallet_proxy::WeightInfo<Runtime>;
	type MaxPending = ConstU32<32>;
	type CallHasher = BlakeTwo256;
	type AnnouncementDepositBase = AnnouncementDepositBase;
	type AnnouncementDepositFactor = AnnouncementDepositFactor;
}

parameter_types! {
	pub const ReservedXcmpWeight: Weight = MAXIMUM_BLOCK_WEIGHT.saturating_div(4);
	pub const ReservedDmpWeight: Weight = MAXIMUM_BLOCK_WEIGHT.saturating_div(4);
	pub const RelayOrigin: AggregateMessageOrigin = AggregateMessageOrigin::Parent;
}

impl cumulus_pallet_parachain_system::Config for Runtime {
	type RuntimeEvent = RuntimeEvent;
	type OnSystemEvent = ();
	type SelfParaId = parachain_info::Pallet<Runtime>;
	type DmpQueue = frame_support::traits::EnqueueWithOrigin<MessageQueue, RelayOrigin>;
	type ReservedDmpWeight = ReservedDmpWeight;
	type OutboundXcmpMessageSource = XcmpQueue;
	type XcmpMessageHandler = XcmpQueue;
	type ReservedXcmpWeight = ReservedXcmpWeight;
	type CheckAssociatedRelayNumber = RelayNumberMonotonicallyIncreases;
	type ConsensusHook = ConsensusHook;
	type WeightInfo = weights::cumulus_pallet_parachain_system::WeightInfo<Runtime>;
}

type ConsensusHook = cumulus_pallet_aura_ext::FixedVelocityConsensusHook<
	Runtime,
	RELAY_CHAIN_SLOT_DURATION_MILLIS,
	BLOCK_PROCESSING_VELOCITY,
	UNINCLUDED_SEGMENT_CAPACITY,
>;

impl parachain_info::Config for Runtime {}

parameter_types! {
	pub MessageQueueServiceWeight: Weight = Perbill::from_percent(35) * RuntimeBlockWeights::get().max_block;
}

impl pallet_message_queue::Config for Runtime {
	type RuntimeEvent = RuntimeEvent;
	type WeightInfo = weights::pallet_message_queue::WeightInfo<Runtime>;
	#[cfg(feature = "runtime-benchmarks")]
	type MessageProcessor = pallet_message_queue::mock_helpers::NoopMessageProcessor<
		cumulus_primitives_core::AggregateMessageOrigin,
	>;
	#[cfg(not(feature = "runtime-benchmarks"))]
	type MessageProcessor = xcm_builder::ProcessXcmMessage<
		AggregateMessageOrigin,
		xcm_executor::XcmExecutor<xcm_config::XcmConfig>,
		RuntimeCall,
	>;
	type Size = u32;
	// The XCMP queue pallet is only ever able to handle the `Sibling(ParaId)` origin:
	type QueueChangeHandler = NarrowOriginToSibling<XcmpQueue>;
	type QueuePausedQuery = NarrowOriginToSibling<XcmpQueue>;
	type HeapSize = sp_core::ConstU32<{ 64 * 1024 }>;
	type MaxStale = sp_core::ConstU32<8>;
	type ServiceWeight = MessageQueueServiceWeight;
}

impl cumulus_pallet_aura_ext::Config for Runtime {}

parameter_types! {
	/// The asset ID for the asset that we use to pay for message delivery fees.
	pub FeeAssetId: AssetId = AssetId(xcm_config::DotLocation::get());
	/// The base fee for the message delivery fees.
	pub const ToSiblingBaseDeliveryFee: u128 = CENTS.saturating_mul(3);
	pub const ToParentBaseDeliveryFee: u128 = CENTS.saturating_mul(3);
}

pub type PriceForSiblingParachainDelivery = polkadot_runtime_common::xcm_sender::ExponentialPrice<
	FeeAssetId,
	ToSiblingBaseDeliveryFee,
	TransactionByteFee,
	XcmpQueue,
>;

pub type PriceForParentDelivery = polkadot_runtime_common::xcm_sender::ExponentialPrice<
	FeeAssetId,
	ToParentBaseDeliveryFee,
	TransactionByteFee,
	ParachainSystem,
>;

impl cumulus_pallet_xcmp_queue::Config for Runtime {
	type RuntimeEvent = RuntimeEvent;
	type ChannelInfo = ParachainSystem;
	type VersionWrapper = PolkadotXcm;
	// Enqueue XCMP messages from siblings for later processing.
	type XcmpQueue = TransformOrigin<MessageQueue, AggregateMessageOrigin, ParaId, ParaIdToSibling>;
	type MaxInboundSuspended = sp_core::ConstU32<1_000>;
	type ControllerOrigin = EitherOfDiverse<EnsureRoot<AccountId>, Fellows>;
	type ControllerOriginConverter = XcmOriginToTransactDispatchOrigin;
	type WeightInfo = weights::cumulus_pallet_xcmp_queue::WeightInfo<Runtime>;
	type PriceForSiblingDelivery = PriceForSiblingParachainDelivery;
}

pub const PERIOD: u32 = 6 * HOURS;
pub const OFFSET: u32 = 0;

impl pallet_session::Config for Runtime {
	type RuntimeEvent = RuntimeEvent;
	type ValidatorId = <Self as frame_system::Config>::AccountId;
	// we don't have stash and controller, thus we don't need the convert as well.
	type ValidatorIdOf = pallet_collator_selection::IdentityCollator;
	type ShouldEndSession = pallet_session::PeriodicSessions<ConstU32<PERIOD>, ConstU32<OFFSET>>;
	type NextSessionRotation = pallet_session::PeriodicSessions<ConstU32<PERIOD>, ConstU32<OFFSET>>;
	type SessionManager = CollatorSelection;
	// Essentially just Aura, but let's be pedantic.
	type SessionHandler = <SessionKeys as sp_runtime::traits::OpaqueKeys>::KeyTypeIdProviders;
	type Keys = SessionKeys;
	type WeightInfo = weights::pallet_session::WeightInfo<Runtime>;
}

impl pallet_aura::Config for Runtime {
	type AuthorityId = AuraId;
	type DisabledValidators = ();
	type MaxAuthorities = ConstU32<100_000>;
	type AllowMultipleBlocksPerSlot = ConstBool<false>;
	type SlotDuration = ConstU64<SLOT_DURATION>;
}

parameter_types! {
	pub const PotId: PalletId = PalletId(*b"PotStake");
	pub const SessionLength: BlockNumber = 6 * HOURS;
	// StakingAdmin pluralistic body.
	pub const StakingAdminBodyId: BodyId = BodyId::Defense;
}

/// We allow root and the `StakingAdmin` to execute privileged collator selection operations.
pub type CollatorSelectionUpdateOrigin = EitherOfDiverse<
	EnsureRoot<AccountId>,
	EnsureXcm<IsVoiceOfBody<GovernanceLocation, StakingAdminBodyId>>,
>;

impl pallet_collator_selection::Config for Runtime {
	type RuntimeEvent = RuntimeEvent;
	type Currency = Balances;
	type UpdateOrigin = CollatorSelectionUpdateOrigin;
	type PotId = PotId;
	type MaxCandidates = ConstU32<100>;
	type MinEligibleCollators = ConstU32<4>;
	type MaxInvulnerables = ConstU32<20>;
	// should be a multiple of session or things will get inconsistent
	type KickThreshold = ConstU32<PERIOD>;
	type ValidatorId = <Self as frame_system::Config>::AccountId;
	type ValidatorIdOf = pallet_collator_selection::IdentityCollator;
	type ValidatorRegistration = Session;
	type WeightInfo = weights::pallet_collator_selection::WeightInfo<Runtime>;
}

pub const ALLIANCE_MOTION_DURATION: BlockNumber = 5 * DAYS;

parameter_types! {
	pub const AllianceMotionDuration: BlockNumber = ALLIANCE_MOTION_DURATION;
	pub MaxProposalWeight: Weight = Perbill::from_percent(50) * RuntimeBlockWeights::get().max_block;
}
pub const ALLIANCE_MAX_PROPOSALS: u32 = 100;
pub const ALLIANCE_MAX_MEMBERS: u32 = 100;

type AllianceCollective = pallet_collective::Instance1;
impl pallet_collective::Config<AllianceCollective> for Runtime {
	type RuntimeOrigin = RuntimeOrigin;
	type Proposal = RuntimeCall;
	type RuntimeEvent = RuntimeEvent;
	type MotionDuration = AllianceMotionDuration;
	type MaxProposals = ConstU32<ALLIANCE_MAX_PROPOSALS>;
	type MaxMembers = ConstU32<ALLIANCE_MAX_MEMBERS>;
	type DefaultVote = pallet_collective::MoreThanMajorityThenPrimeDefaultVote;
	type SetMembersOrigin = EnsureRoot<AccountId>;
	type WeightInfo = weights::pallet_collective::WeightInfo<Runtime>;
	type MaxProposalWeight = MaxProposalWeight;
}

pub const MAX_FELLOWS: u32 = ALLIANCE_MAX_MEMBERS;
pub const MAX_ALLIES: u32 = 100;

parameter_types! {
	pub const AllyDeposit: Balance = 1_000 * UNITS; // 1,000 DOT bond to join as an Ally
	pub PolkadotTreasuryAccount: AccountId = POLKADOT_TREASURY_PALLET_ID.into_account_truncating();
	// The number of blocks a member must wait between giving a retirement notice and retiring.
	// Supposed to be greater than time required to `kick_member` with alliance motion.
	pub const AllianceRetirementPeriod: BlockNumber = (90 * DAYS) + ALLIANCE_MOTION_DURATION;
}

impl pallet_alliance::Config for Runtime {
	type RuntimeEvent = RuntimeEvent;
	type Proposal = RuntimeCall;
	type AdminOrigin = RootOrAllianceTwoThirdsMajority;
	type MembershipManager = RootOrAllianceTwoThirdsMajority;
	type AnnouncementOrigin = RootOrAllianceTwoThirdsMajority;
	type Currency = Balances;
	type Slashed = ToParentTreasury<PolkadotTreasuryAccount, LocationToAccountId, Runtime>;
	type InitializeMembers = AllianceMotion;
	type MembershipChanged = AllianceMotion;
	type RetirementPeriod = AllianceRetirementPeriod;
	type IdentityVerifier = (); // Don't block accounts on identity criteria
	type ProposalProvider = AllianceProposalProvider<Runtime, AllianceCollective>;
	type MaxProposals = ConstU32<ALLIANCE_MAX_MEMBERS>;
	type MaxFellows = ConstU32<MAX_FELLOWS>;
	type MaxAllies = ConstU32<MAX_ALLIES>;
	type MaxUnscrupulousItems = ConstU32<100>;
	type MaxWebsiteUrlLength = ConstU32<255>;
	type MaxAnnouncementsCount = ConstU32<100>;
	type MaxMembersCount = ConstU32<ALLIANCE_MAX_MEMBERS>;
	type AllyDeposit = AllyDeposit;
	type WeightInfo = weights::pallet_alliance::WeightInfo<Runtime>;
}

parameter_types! {
	pub MaximumSchedulerWeight: Weight = Perbill::from_percent(80) * RuntimeBlockWeights::get().max_block;
}

#[cfg(not(feature = "runtime-benchmarks"))]
parameter_types! {
	pub const MaxScheduledPerBlock: u32 = 50;
}

#[cfg(feature = "runtime-benchmarks")]
parameter_types! {
	pub const MaxScheduledPerBlock: u32 = 200;
}

impl pallet_scheduler::Config for Runtime {
	type RuntimeOrigin = RuntimeOrigin;
	type RuntimeEvent = RuntimeEvent;
	type PalletsOrigin = OriginCaller;
	type RuntimeCall = RuntimeCall;
	type MaximumWeight = MaximumSchedulerWeight;
	type ScheduleOrigin = EnsureRoot<AccountId>;
	type MaxScheduledPerBlock = MaxScheduledPerBlock;
	type WeightInfo = weights::pallet_scheduler::WeightInfo<Runtime>;
	type OriginPrivilegeCmp = EqualOrGreatestRootCmp;
	type Preimages = Preimage;
}

parameter_types! {
	pub const PreimageBaseDeposit: Balance = system_para_deposit(2, 64);
	pub const PreimageByteDeposit: Balance = system_para_deposit(0, 1);
	pub const PreimageHoldReason: RuntimeHoldReason =
		RuntimeHoldReason::Preimage(pallet_preimage::HoldReason::Preimage);
}

impl pallet_preimage::Config for Runtime {
	type WeightInfo = weights::pallet_preimage::WeightInfo<Runtime>;
	type RuntimeEvent = RuntimeEvent;
	type Currency = Balances;
	type ManagerOrigin = EnsureRoot<AccountId>;
	type Consideration = HoldConsideration<
		AccountId,
		Balances,
		PreimageHoldReason,
		LinearStoragePrice<PreimageBaseDeposit, PreimageByteDeposit, Balance>,
	>;
}

impl pallet_asset_rate::Config for Runtime {
	type WeightInfo = weights::pallet_asset_rate::WeightInfo<Runtime>;
	type RuntimeEvent = RuntimeEvent;
	type CreateOrigin = EitherOfDiverse<
		EnsureRoot<AccountId>,
		EitherOfDiverse<EnsureXcm<IsVoiceOfBody<GovernanceLocation, TreasurerBodyId>>, Fellows>,
	>;
	type RemoveOrigin = Self::CreateOrigin;
	type UpdateOrigin = Self::CreateOrigin;
	type Currency = Balances;
	type AssetKind = VersionedLocatableAsset;
	#[cfg(feature = "runtime-benchmarks")]
	type BenchmarkHelper = polkadot_runtime_common::impls::benchmarks::AssetRateArguments;
}

// Create the runtime by composing the FRAME pallets that were previously configured.
construct_runtime!(
	pub enum Runtime
	{
		// System support stuff.
		System: frame_system = 0,
		ParachainSystem: cumulus_pallet_parachain_system = 1,
		Timestamp: pallet_timestamp = 2,
		ParachainInfo: parachain_info = 3,

		// Monetary stuff.
		Balances: pallet_balances = 10,
		TransactionPayment: pallet_transaction_payment = 11,

		// Collator support. the order of these 5 are important and shall not change.
		Authorship: pallet_authorship = 20,
		CollatorSelection: pallet_collator_selection = 21,
		Session: pallet_session = 22,
		Aura: pallet_aura = 23,
		AuraExt: cumulus_pallet_aura_ext = 24,

		// XCM helpers.
		XcmpQueue: cumulus_pallet_xcmp_queue = 30,
		PolkadotXcm: pallet_xcm = 31,
		CumulusXcm: cumulus_pallet_xcm = 32,
		// DmpQueue: cumulus_pallet_dmp_queue = 33, removed
		MessageQueue: pallet_message_queue = 34,

		// Handy utilities.
		Utility: pallet_utility = 40,
		Multisig: pallet_multisig = 41,
		Proxy: pallet_proxy = 42,
		Preimage: pallet_preimage = 43,
		Scheduler: pallet_scheduler = 44,
		AssetRate: pallet_asset_rate = 45,

		// The main stage.

		// The Alliance.
		Alliance: pallet_alliance = 50,
		AllianceMotion: pallet_collective::<Instance1> = 51,

		// The Fellowship.
		// pub type FellowshipCollectiveInstance = pallet_ranked_collective::Instance1;
		FellowshipCollective: pallet_ranked_collective::<Instance1> = 60,
		// pub type FellowshipReferendaInstance = pallet_referenda::Instance1;
		FellowshipReferenda: pallet_referenda::<Instance1> = 61,
		FellowshipOrigins: pallet_fellowship_origins = 62,
		// pub type FellowshipCoreInstance = pallet_core_fellowship::Instance1;
		FellowshipCore: pallet_core_fellowship::<Instance1> = 63,
		// pub type FellowshipSalaryInstance = pallet_salary::Instance1;
		FellowshipSalary: pallet_salary::<Instance1> = 64,
		// pub type FellowshipTreasuryInstance = pallet_treasury::Instance1;
		FellowshipTreasury: pallet_treasury::<Instance1> = 65,

<<<<<<< HEAD
		// The Secretary Collective
		// pub type SecretaryCollectiveInstance = pallet_ranked_cllective::instance3;
		SecretaryCollective: pallet_ranked_collective::<Instance3> = 80,
		//pub type SecretaryReferandaInstance = pallet_referanda::Instance3;
		SecretaryReferenda: pallet_referenda::<Instance3> = 81,
		SecretaryOrigins: pallet_secretary_origins = 82,
		// pub type SecretaryCoreInstance = pallet_core_fellowship::Instance3;
		SecretaryCore: pallet_core_fellowship::<Instance3> = 83,
		// pub type SecretarySalaryInstance = pallet_salary::Instance3;
		SecretarySalary: pallet_salary::<Instance3> = 84,
		// pub type SecretaryTreasuryInstance = pallet_treasury::Instance3;
		SecretaryTreasury: pallet_treasury::<Instance3> = 85,
=======
		// Ambassador Program.
		AmbassadorCollective: pallet_ranked_collective::<Instance2> = 70,
		AmbassadorReferenda: pallet_referenda::<Instance2> = 71,
		AmbassadorOrigins: pallet_ambassador_origins = 72,
		AmbassadorCore: pallet_core_fellowship::<Instance2> = 73,
		AmbassadorSalary: pallet_salary::<Instance2> = 74,
		AmbassadorTreasury: pallet_treasury::<Instance2> = 75,
>>>>>>> 3ccb13d4
	}
);

/// The address format for describing accounts.
pub type Address = sp_runtime::MultiAddress<AccountId, ()>;
/// Block type as expected by this runtime.
pub type Block = generic::Block<Header, UncheckedExtrinsic>;
/// A Block signed with a Justification
pub type SignedBlock = generic::SignedBlock<Block>;
/// BlockId type as expected by this runtime.
pub type BlockId = generic::BlockId<Block>;
/// The SignedExtension to the basic transaction logic.
pub type SignedExtra = (
	frame_system::CheckNonZeroSender<Runtime>,
	frame_system::CheckSpecVersion<Runtime>,
	frame_system::CheckTxVersion<Runtime>,
	frame_system::CheckGenesis<Runtime>,
	frame_system::CheckEra<Runtime>,
	frame_system::CheckNonce<Runtime>,
	frame_system::CheckWeight<Runtime>,
);
/// Unchecked extrinsic type as expected by this runtime.
pub type UncheckedExtrinsic =
	generic::UncheckedExtrinsic<Address, RuntimeCall, Signature, SignedExtra>;

parameter_types! {
	pub DmpQueueName: &'static str = "DmpQueue";
}

/// All migrations executed on runtime upgrade as a nested tuple of types implementing
/// `OnRuntimeUpgrade`. Included migrations must be idempotent.
type Migrations = (
	// unreleased
	frame_support::migrations::RemovePallet<DmpQueueName, RocksDbWeight>,
	cumulus_pallet_xcmp_queue::migration::v4::MigrationToV4<Runtime>,
	pallet_collator_selection::migration::v2::MigrationToV2<Runtime>,
	// permanent
	pallet_xcm::migration::MigrateToLatestXcmVersion<Runtime>,
);

/// Executive: handles dispatch to the various modules.
pub type Executive = frame_executive::Executive<
	Runtime,
	Block,
	frame_system::ChainContext<Runtime>,
	Runtime,
	AllPalletsWithSystem,
	Migrations,
>;

#[cfg(feature = "runtime-benchmarks")]
mod benches {
	frame_benchmarking::define_benchmarks!(
		[frame_system, SystemBench::<Runtime>]
		[pallet_balances, Balances]
		[pallet_message_queue, MessageQueue]
		[pallet_multisig, Multisig]
		[pallet_proxy, Proxy]
		[pallet_session, SessionBench::<Runtime>]
		[pallet_utility, Utility]
		[pallet_timestamp, Timestamp]
		[pallet_collator_selection, CollatorSelection]
		[cumulus_pallet_parachain_system, ParachainSystem]
		[cumulus_pallet_xcmp_queue, XcmpQueue]
		[pallet_alliance, Alliance]
		[pallet_collective, AllianceMotion]
		[pallet_xcm, PalletXcmExtrinsiscsBenchmark::<Runtime>]
		[pallet_preimage, Preimage]
		[pallet_scheduler, Scheduler]
		[pallet_referenda, FellowshipReferenda]
		[pallet_ranked_collective, FellowshipCollective]
		[pallet_core_fellowship, FellowshipCore]
		[pallet_salary, FellowshipSalary]
		[pallet_treasury, FellowshipTreasury]
		[pallet_asset_rate, AssetRate]
<<<<<<< HEAD
		[pallet_referenda, SecretaryReferenda]
		[pallet_ranked_cllective, SecretaryCollective]
		[pallet_core_fellowship, SecretaryCore]
		[pallet_salary, SecretarySalary]
		[pallet_treasury, SecretaryTreasury]
=======
		[pallet_referenda, AmbassadorReferenda]
		[pallet_ranked_collective, AmbassadorCollective]
		[pallet_core_fellowship, AmbassadorCore]
		[pallet_salary, AmbassadorSalary]
		[pallet_treasury, AmbassadorTreasury]
>>>>>>> 3ccb13d4
	);
}

impl_runtime_apis! {
	impl sp_consensus_aura::AuraApi<Block, AuraId> for Runtime {
		fn slot_duration() -> sp_consensus_aura::SlotDuration {
			sp_consensus_aura::SlotDuration::from_millis(SLOT_DURATION)
		}

		fn authorities() -> Vec<AuraId> {
			Aura::authorities().into_inner()
		}
	}

	impl cumulus_primitives_aura::AuraUnincludedSegmentApi<Block> for Runtime {
		fn can_build_upon(
			included_hash: <Block as BlockT>::Hash,
			slot: cumulus_primitives_aura::Slot,
		) -> bool {
			ConsensusHook::can_build_upon(included_hash, slot)
		}
	}

	impl sp_api::Core<Block> for Runtime {
		fn version() -> RuntimeVersion {
			VERSION
		}

		fn execute_block(block: Block) {
			Executive::execute_block(block)
		}

		fn initialize_block(header: &<Block as BlockT>::Header) {
			Executive::initialize_block(header)
		}
	}

	impl sp_api::Metadata<Block> for Runtime {
		fn metadata() -> OpaqueMetadata {
			OpaqueMetadata::new(Runtime::metadata().into())
		}

		fn metadata_at_version(version: u32) -> Option<OpaqueMetadata> {
			Runtime::metadata_at_version(version)
		}

		fn metadata_versions() -> sp_std::vec::Vec<u32> {
			Runtime::metadata_versions()
		}
	}

	impl sp_block_builder::BlockBuilder<Block> for Runtime {
		fn apply_extrinsic(extrinsic: <Block as BlockT>::Extrinsic) -> ApplyExtrinsicResult {
			Executive::apply_extrinsic(extrinsic)
		}

		fn finalize_block() -> <Block as BlockT>::Header {
			Executive::finalize_block()
		}

		fn inherent_extrinsics(data: sp_inherents::InherentData) -> Vec<<Block as BlockT>::Extrinsic> {
			data.create_extrinsics()
		}

		fn check_inherents(
			block: Block,
			data: sp_inherents::InherentData,
		) -> sp_inherents::CheckInherentsResult {
			data.check_extrinsics(&block)
		}
	}

	impl sp_transaction_pool::runtime_api::TaggedTransactionQueue<Block> for Runtime {
		fn validate_transaction(
			source: TransactionSource,
			tx: <Block as BlockT>::Extrinsic,
			block_hash: <Block as BlockT>::Hash,
		) -> TransactionValidity {
			Executive::validate_transaction(source, tx, block_hash)
		}
	}

	impl sp_offchain::OffchainWorkerApi<Block> for Runtime {
		fn offchain_worker(header: &<Block as BlockT>::Header) {
			Executive::offchain_worker(header)
		}
	}

	impl sp_session::SessionKeys<Block> for Runtime {
		fn generate_session_keys(seed: Option<Vec<u8>>) -> Vec<u8> {
			SessionKeys::generate(seed)
		}

		fn decode_session_keys(
			encoded: Vec<u8>,
		) -> Option<Vec<(Vec<u8>, KeyTypeId)>> {
			SessionKeys::decode_into_raw_public_keys(&encoded)
		}
	}

	impl frame_system_rpc_runtime_api::AccountNonceApi<Block, AccountId, Nonce> for Runtime {
		fn account_nonce(account: AccountId) -> Nonce {
			System::account_nonce(account)
		}
	}

	impl pallet_transaction_payment_rpc_runtime_api::TransactionPaymentApi<Block, Balance> for Runtime {
		fn query_info(
			uxt: <Block as BlockT>::Extrinsic,
			len: u32,
		) -> pallet_transaction_payment_rpc_runtime_api::RuntimeDispatchInfo<Balance> {
			TransactionPayment::query_info(uxt, len)
		}
		fn query_fee_details(
			uxt: <Block as BlockT>::Extrinsic,
			len: u32,
		) -> pallet_transaction_payment::FeeDetails<Balance> {
			TransactionPayment::query_fee_details(uxt, len)
		}
		fn query_weight_to_fee(weight: Weight) -> Balance {
			TransactionPayment::weight_to_fee(weight)
		}
		fn query_length_to_fee(length: u32) -> Balance {
			TransactionPayment::length_to_fee(length)
		}
	}

	impl pallet_transaction_payment_rpc_runtime_api::TransactionPaymentCallApi<Block, Balance, RuntimeCall>
		for Runtime
	{
		fn query_call_info(
			call: RuntimeCall,
			len: u32,
		) -> pallet_transaction_payment::RuntimeDispatchInfo<Balance> {
			TransactionPayment::query_call_info(call, len)
		}
		fn query_call_fee_details(
			call: RuntimeCall,
			len: u32,
		) -> pallet_transaction_payment::FeeDetails<Balance> {
			TransactionPayment::query_call_fee_details(call, len)
		}
		fn query_weight_to_fee(weight: Weight) -> Balance {
			TransactionPayment::weight_to_fee(weight)
		}
		fn query_length_to_fee(length: u32) -> Balance {
			TransactionPayment::length_to_fee(length)
		}
	}

	impl cumulus_primitives_core::CollectCollationInfo<Block> for Runtime {
		fn collect_collation_info(header: &<Block as BlockT>::Header) -> cumulus_primitives_core::CollationInfo {
			ParachainSystem::collect_collation_info(header)
		}
	}

	impl sp_genesis_builder::GenesisBuilder<Block> for Runtime {
		fn create_default_config() -> Vec<u8> {
			create_default_config::<RuntimeGenesisConfig>()
		}

		fn build_config(config: Vec<u8>) -> sp_genesis_builder::Result {
			build_config::<RuntimeGenesisConfig>(config)
		}
	}

	#[cfg(feature = "try-runtime")]
	impl frame_try_runtime::TryRuntime<Block> for Runtime {
		fn on_runtime_upgrade(checks: frame_try_runtime::UpgradeCheckSelect) -> (Weight, Weight) {
			let weight = Executive::try_runtime_upgrade(checks).unwrap();
			(weight, RuntimeBlockWeights::get().max_block)
		}

		fn execute_block(
			block: Block,
			state_root_check: bool,
			signature_check: bool,
			select: frame_try_runtime::TryStateSelect,
		) -> Weight {
			// NOTE: intentional unwrap: we don't want to propagate the error backwards, and want to
			// have a backtrace here.
			Executive::try_execute_block(block, state_root_check, signature_check, select).unwrap()
		}
	}

	#[cfg(feature = "runtime-benchmarks")]
	impl frame_benchmarking::Benchmark<Block> for Runtime {
		fn benchmark_metadata(extra: bool) -> (
			Vec<frame_benchmarking::BenchmarkList>,
			Vec<frame_support::traits::StorageInfo>,
		) {
			use frame_benchmarking::{Benchmarking, BenchmarkList};
			use frame_support::traits::StorageInfoTrait;
			use pallet_xcm::benchmarking::Pallet as PalletXcmExtrinsiscsBenchmark;
			use frame_system_benchmarking::Pallet as SystemBench;
			use cumulus_pallet_session_benchmarking::Pallet as SessionBench;

			let mut list = Vec::<BenchmarkList>::new();
			list_benchmarks!(list, extra);

			let storage_info = AllPalletsWithSystem::storage_info();
			(list, storage_info)
		}

		fn dispatch_benchmark(
			config: frame_benchmarking::BenchmarkConfig
		) -> Result<Vec<frame_benchmarking::BenchmarkBatch>, sp_runtime::RuntimeString> {
			use frame_benchmarking::{Benchmarking, BenchmarkBatch, BenchmarkError};
			use sp_storage::TrackedStorageKey;

			use frame_system_benchmarking::Pallet as SystemBench;
			impl frame_system_benchmarking::Config for Runtime {
				fn setup_set_code_requirements(code: &sp_std::vec::Vec<u8>) -> Result<(), BenchmarkError> {
					ParachainSystem::initialize_for_set_code_benchmark(code.len() as u32);
					Ok(())
				}

				fn verify_set_code() {
					System::assert_last_event(cumulus_pallet_parachain_system::Event::<Runtime>::ValidationFunctionStored.into());
				}
			}

			use cumulus_pallet_session_benchmarking::Pallet as SessionBench;
			impl cumulus_pallet_session_benchmarking::Config for Runtime {}

			use xcm::latest::prelude::*;

			parameter_types! {
				pub ExistentialDepositAsset: Option<Asset> = Some((
					xcm_config::DotLocation::get(),
					ExistentialDeposit::get()
				).into());
			}

			use pallet_xcm::benchmarking::Pallet as PalletXcmExtrinsiscsBenchmark;
			impl pallet_xcm::benchmarking::Config for Runtime {
				type DeliveryHelper = cumulus_primitives_utility::ToParentDeliveryHelper<
					xcm_config::XcmConfig,
					ExistentialDepositAsset,
					PriceForParentDelivery,
				>;

				fn reachable_dest() -> Option<Location> {
					Some(Parent.into())
				}

				fn teleportable_asset_and_dest() -> Option<(Asset, Location)> {
					// Relay/native token can be teleported between Collectives and Relay.
					Some((
						Asset {
							fun: Fungible(ExistentialDeposit::get()),
							id: AssetId(Parent.into())
						}.into(),
						Parent.into(),
					))
				}

				fn reserve_transferable_asset_and_dest() -> Option<(Asset, Location)> {
					// Reserve transfers are disabled on Collectives.
					None
				}

				fn set_up_complex_asset_transfer(
				) -> Option<(Assets, u32, Location, Box<dyn FnOnce()>)> {
					// Collectives only supports teleports to system parachain.
					// Relay/native token can be teleported between Collectives and Relay.
					let native_location = Parent.into();
					let dest = Parent.into();
					pallet_xcm::benchmarking::helpers::native_teleport_as_asset_transfer::<Runtime>(
						native_location,
						dest
					)
				}

				fn get_asset() -> Asset {
					Asset {
						id: AssetId(Location::parent()),
						fun: Fungible(ExistentialDeposit::get()),
					}
				}
			}

			let whitelist: Vec<TrackedStorageKey> = vec![
				// Block Number
				hex_literal::hex!("26aa394eea5630e07c48ae0c9558cef702a5c1b19ab7a04f536c519aca4983ac").to_vec().into(),
				// Total Issuance
				hex_literal::hex!("c2261276cc9d1f8598ea4b6a74b15c2f57c875e4cff74148e4628f264b974c80").to_vec().into(),
				// Execution Phase
				hex_literal::hex!("26aa394eea5630e07c48ae0c9558cef7ff553b5a9862a516939d82b3d3d8661a").to_vec().into(),
				// Event Count
				hex_literal::hex!("26aa394eea5630e07c48ae0c9558cef70a98fdbe9ce6c55837576c60c7af3850").to_vec().into(),
				// System Events
				hex_literal::hex!("26aa394eea5630e07c48ae0c9558cef780d41e5e16056765bc8461851072c9d7").to_vec().into(),
			];

			let mut batches = Vec::<BenchmarkBatch>::new();
			let params = (&config, &whitelist);
			add_benchmarks!(params, batches);

			if batches.is_empty() { return Err("Benchmark not found for this pallet.".into()) }
			Ok(batches)
		}
	}
}

cumulus_pallet_parachain_system::register_validate_block! {
	Runtime = Runtime,
	BlockExecutor = cumulus_pallet_aura_ext::BlockExecutor::<Runtime, Executive>,
}

#[test]
fn fellowship_salary_pallet_index() {
	use frame_support::pallet_prelude::PalletInfoAccess;
	// Remote accounts with funds depend on this pallet staying in the same index.
	assert_eq!(
		<FellowshipSalary as PalletInfoAccess>::index() as u8,
		collectives_polkadot_runtime_constants::FELLOWSHIP_SALARY_PALLET_INDEX
	);
}

#[test]
fn fellowship_treasury_pallet_index() {
	use frame_support::pallet_prelude::PalletInfoAccess;
	// Remote accounts with funds depend on this pallet staying in the same index.
	assert_eq!(
		<FellowshipTreasury as PalletInfoAccess>::index() as u8,
		collectives_polkadot_runtime_constants::FELLOWSHIP_TREASURY_PALLET_INDEX
	);
}

#[test]
fn test_ed_is_one_tenth_of_relay() {
	let relay_ed = polkadot_runtime_constants::currency::EXISTENTIAL_DEPOSIT;
	let collectives_ed = ExistentialDeposit::get();
	assert_eq!(relay_ed / 10, collectives_ed);
}

#[test]
fn test_transasction_byte_fee_is_one_tenth_of_relay() {
	let relay_tbf = polkadot_runtime_constants::fee::TRANSACTION_BYTE_FEE;
	let parachain_tbf = TransactionByteFee::get();
	assert_eq!(relay_tbf / 10, parachain_tbf);
}<|MERGE_RESOLUTION|>--- conflicted
+++ resolved
@@ -301,13 +301,10 @@
 	Alliance,
 	/// Fellowship proxy. Allows calls related to the Fellowship.
 	Fellowship,
-<<<<<<< HEAD
-	/// Secretary proxy. Allows calls related to the Secretary collective
-	Secretary,
-=======
 	/// Ambassador proxy. Allows calls related to the Ambassador Program.
 	Ambassador,
->>>>>>> 3ccb13d4
+  /// Secretary proxy. Allows calls related to the Secretary collective
+	Secretary,
 }
 impl Default for ProxyType {
 	fn default() -> Self {
@@ -345,22 +342,22 @@
 					RuntimeCall::Utility { .. } |
 					RuntimeCall::Multisig { .. }
 			),
-<<<<<<< HEAD
-			ProxyType::Secretary => matches!(
-				c,
-				RuntimeCall::SecretaryCollective { .. } |
-					RuntimeCall::SecretaryReferenda { .. } |
-					RuntimeCall::SecretaryCore { .. } |
-					RuntimeCall::SecretarySalary { .. } |
-=======
 			ProxyType::Ambassador => matches!(
 				c,
 				RuntimeCall::AmbassadorCollective { .. } |
 					RuntimeCall::AmbassadorReferenda { .. } |
 					RuntimeCall::AmbassadorCore { .. } |
 					RuntimeCall::AmbassadorSalary { .. } |
->>>>>>> 3ccb13d4
 					RuntimeCall::Utility { .. } |
+					RuntimeCall::Multisig { .. }
+			),
+      ProxyType::Secretary => matches!(
+				c,
+				RuntimeCall::SecretaryCollective { .. } |
+					RuntimeCall::SecretaryReferenda { .. } |
+					RuntimeCall::SecretaryCore { .. } |
+					RuntimeCall::SecretarySalary { .. } |
+        	RuntimeCall::Utility { .. } |
 					RuntimeCall::Multisig { .. }
 			),
 		}
@@ -712,8 +709,15 @@
 		// pub type FellowshipTreasuryInstance = pallet_treasury::Instance1;
 		FellowshipTreasury: pallet_treasury::<Instance1> = 65,
 
-<<<<<<< HEAD
-		// The Secretary Collective
+		// Ambassador Program.
+		AmbassadorCollective: pallet_ranked_collective::<Instance2> = 70,
+		AmbassadorReferenda: pallet_referenda::<Instance2> = 71,
+		AmbassadorOrigins: pallet_ambassador_origins = 72,
+		AmbassadorCore: pallet_core_fellowship::<Instance2> = 73,
+		AmbassadorSalary: pallet_salary::<Instance2> = 74,
+		AmbassadorTreasury: pallet_treasury::<Instance2> = 75,
+    
+    // The Secretary Collective
 		// pub type SecretaryCollectiveInstance = pallet_ranked_cllective::instance3;
 		SecretaryCollective: pallet_ranked_collective::<Instance3> = 80,
 		//pub type SecretaryReferandaInstance = pallet_referanda::Instance3;
@@ -725,15 +729,6 @@
 		SecretarySalary: pallet_salary::<Instance3> = 84,
 		// pub type SecretaryTreasuryInstance = pallet_treasury::Instance3;
 		SecretaryTreasury: pallet_treasury::<Instance3> = 85,
-=======
-		// Ambassador Program.
-		AmbassadorCollective: pallet_ranked_collective::<Instance2> = 70,
-		AmbassadorReferenda: pallet_referenda::<Instance2> = 71,
-		AmbassadorOrigins: pallet_ambassador_origins = 72,
-		AmbassadorCore: pallet_core_fellowship::<Instance2> = 73,
-		AmbassadorSalary: pallet_salary::<Instance2> = 74,
-		AmbassadorTreasury: pallet_treasury::<Instance2> = 75,
->>>>>>> 3ccb13d4
 	}
 );
 
@@ -809,19 +804,16 @@
 		[pallet_salary, FellowshipSalary]
 		[pallet_treasury, FellowshipTreasury]
 		[pallet_asset_rate, AssetRate]
-<<<<<<< HEAD
-		[pallet_referenda, SecretaryReferenda]
-		[pallet_ranked_cllective, SecretaryCollective]
-		[pallet_core_fellowship, SecretaryCore]
-		[pallet_salary, SecretarySalary]
-		[pallet_treasury, SecretaryTreasury]
-=======
 		[pallet_referenda, AmbassadorReferenda]
 		[pallet_ranked_collective, AmbassadorCollective]
 		[pallet_core_fellowship, AmbassadorCore]
 		[pallet_salary, AmbassadorSalary]
 		[pallet_treasury, AmbassadorTreasury]
->>>>>>> 3ccb13d4
+    [pallet_referenda, SecretaryReferenda]
+		[pallet_ranked_cllective, SecretaryCollective]
+		[pallet_core_fellowship, SecretaryCore]
+		[pallet_salary, SecretarySalary]
+		[pallet_treasury, SecretaryTreasury]
 	);
 }
 
