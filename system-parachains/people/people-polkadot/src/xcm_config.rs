// Copyright (C) Parity Technologies (UK) Ltd.
// SPDX-License-Identifier: Apache-2.0

// Licensed under the Apache License, Version 2.0 (the "License");
// you may not use this file except in compliance with the License.
// You may obtain a copy of the License at
//
// 	http://www.apache.org/licenses/LICENSE-2.0
//
// Unless required by applicable law or agreed to in writing, software
// distributed under the License is distributed on an "AS IS" BASIS,
// WITHOUT WARRANTIES OR CONDITIONS OF ANY KIND, either express or implied.
// See the License for the specific language governing permissions and
// limitations under the License.

use super::{
	AccountId, AllPalletsWithSystem, Balances, CollatorSelection, ParachainInfo, ParachainSystem,
	PolkadotXcm, Runtime, RuntimeCall, RuntimeEvent, RuntimeOrigin, WeightToFee, XcmpQueue,
};
use crate::{TransactionByteFee, CENTS};
use frame_support::{
	parameter_types,
	traits::{
		tokens::imbalance::ResolveTo, ConstU32, Contains, Disabled, Equals, Everything, Nothing,
	},
};
use frame_system::EnsureRoot;
use pallet_xcm::XcmPassthrough;
use parachains_common::{
	xcm_config::{
		AllSiblingSystemParachains, ConcreteAssetFromSystem, ParentRelayOrSiblingParachains,
		RelayOrOtherSystemParachains,
	},
	TREASURY_PALLET_ID,
};
use polkadot_parachain_primitives::primitives::Sibling;
use polkadot_runtime_constants::system_parachain;
use sp_runtime::traits::AccountIdConversion;
use system_parachains_constants::polkadot::locations::AssetHubLocation;
use xcm::latest::prelude::*;
use xcm_builder::{
	AccountId32Aliases, AliasChildLocation, AliasOriginRootUsingFilter,
	AllowExplicitUnpaidExecutionFrom, AllowKnownQueryResponses, AllowSubscriptionsFrom,
	AllowTopLevelPaidExecutionFrom, DenyReserveTransferToRelayChain, DenyThenTry,
	DescribeAllTerminal, DescribeFamily, DescribeTerminus, EnsureXcmOrigin,
	FrameTransactionalProcessor, FungibleAdapter, HashedDescription, IsConcrete, ParentAsSuperuser,
	ParentIsPreset, RelayChainAsNative, SendXcmFeeToAccount, SiblingParachainAsNative,
	SiblingParachainConvertsVia, SignedAccountId32AsNative, SignedToAccountId32,
	SovereignSignedViaLocation, TakeWeightCredit, TrailingSetTopicAsId, UsingComponents,
	WeightInfoBounds, WithComputedOrigin, WithUniqueTopic, XcmFeeManagerFromComponents,
};
use xcm_executor::{traits::ConvertLocation, XcmExecutor};

parameter_types! {
	pub const RootLocation: Location = Location::here();
	pub const RelayLocation: Location = Location::parent();
	pub const RelayNetwork: Option<NetworkId> = Some(NetworkId::Polkadot);
	pub RelayChainOrigin: RuntimeOrigin = cumulus_pallet_xcm::Origin::Relay.into();
	pub UniversalLocation: InteriorLocation =
		[GlobalConsensus(RelayNetwork::get().unwrap()), Parachain(ParachainInfo::parachain_id().into())].into();
	pub const MaxInstructions: u32 = 100;
	pub const MaxAssetsIntoHolding: u32 = 64;
	pub const GovernanceLocation: Location = Location::parent();
	pub FellowshipLocation: Location = Location::new(1, Parachain(system_parachain::COLLECTIVES_ID));
	/// The asset ID for the asset that we use to pay for message delivery fees. Just DOT.
	pub FeeAssetId: AssetId = AssetId(RelayLocation::get());
	/// The base fee for the message delivery fees.
	pub const BaseDeliveryFee: u128 = CENTS.saturating_mul(3);
	pub TreasuryAccount: AccountId = TREASURY_PALLET_ID.into_account_truncating();
	pub RelayTreasuryLocation: Location =
		(Parent, PalletInstance(polkadot_runtime_constants::TREASURY_PALLET_ID)).into();
	pub RelayTreasuryPalletAccount: AccountId =
		LocationToAccountId::convert_location(&RelayTreasuryLocation::get())
			.unwrap_or(TreasuryAccount::get());
	pub StakingPot: AccountId = CollatorSelection::account_id();
}

pub type PriceForParentDelivery = polkadot_runtime_common::xcm_sender::ExponentialPrice<
	FeeAssetId,
	BaseDeliveryFee,
	TransactionByteFee,
	ParachainSystem,
>;

pub type PriceForSiblingParachainDelivery = polkadot_runtime_common::xcm_sender::ExponentialPrice<
	FeeAssetId,
	BaseDeliveryFee,
	TransactionByteFee,
	XcmpQueue,
>;

/// Type for specifying how a `Location` can be converted into an `AccountId`.
///
/// This is used when determining ownership of accounts for asset transacting and when attempting to
/// use XCM `Transact` in order to determine the dispatch Origin.
pub type LocationToAccountId = (
	// The parent (Relay-chain) origin converts to the parent `AccountId`.
	ParentIsPreset<AccountId>,
	// Sibling parachain origins convert to AccountId via the `ParaId::into`.
	SiblingParachainConvertsVia<Sibling, AccountId>,
	// Straight up local `AccountId32` origins just alias directly to `AccountId`.
	AccountId32Aliases<RelayNetwork, AccountId>,
	// Here/local root location to `AccountId`.
	HashedDescription<AccountId, DescribeTerminus>,
	// Foreign locations alias into accounts according to a hash of their standard description.
	HashedDescription<AccountId, DescribeFamily<DescribeAllTerminal>>,
);

/// Means for transacting the native currency on this chain.
pub type FungibleTransactor = FungibleAdapter<
	// Use this currency:
	Balances,
	// Use this currency when it is a fungible asset matching the given location or name:
	IsConcrete<RelayLocation>,
	// Convert an XCM `Location` into a local account ID:
	LocationToAccountId,
	// Our chain's account ID type (we can't get away without mentioning it explicitly):
	AccountId,
	// We don't track any teleports of `Balances`.
	(),
>;

/// This is the type we use to convert an (incoming) XCM origin into a local `Origin` instance,
/// ready for dispatching a transaction with XCM's `Transact`.
///
/// There is an `OriginKind` that can bias the kind of local `Origin` it will become.
pub type XcmOriginToTransactDispatchOrigin = (
	// Sovereign account converter; this attempts to derive an `AccountId` from the origin location
	// using `LocationToAccountId` and then turn that into the usual `Signed` origin. Useful for
	// foreign chains who want to have a local sovereign account on this chain that they control.
	SovereignSignedViaLocation<LocationToAccountId, RuntimeOrigin>,
	// Native converter for Relay-chain (Parent) location; will convert to a `Relay` origin when
	// recognized.
	RelayChainAsNative<RelayChainOrigin, RuntimeOrigin>,
	// Native converter for sibling Parachains; will convert to a `SiblingPara` origin when
	// recognized.
	SiblingParachainAsNative<cumulus_pallet_xcm::Origin, RuntimeOrigin>,
	// Superuser converter for the Relay-chain (Parent) location. This will allow it to issue a
	// transaction from the Root origin.
	ParentAsSuperuser<RuntimeOrigin>,
	// Native signed account converter; this just converts an `AccountId32` origin into a normal
	// `RuntimeOrigin::Signed` origin of the same 32-byte value.
	SignedAccountId32AsNative<RelayNetwork, RuntimeOrigin>,
	// XCM origins can be represented natively under the XCM pallet's `Xcm` origin.
	XcmPassthrough<RuntimeOrigin>,
);

pub struct LocalPlurality;
impl Contains<Location> for LocalPlurality {
	fn contains(location: &Location) -> bool {
		matches!(location.unpack(), (0, [Plurality { .. }]))
	}
}

pub struct ParentOrParentsPlurality;
impl Contains<Location> for ParentOrParentsPlurality {
	fn contains(location: &Location) -> bool {
		matches!(location.unpack(), (1, []) | (1, [Plurality { .. }]))
	}
}

/// A location matching the Core Technical Fellowship.
pub struct FellowsPlurality;
impl Contains<Location> for FellowsPlurality {
	fn contains(location: &Location) -> bool {
		matches!(
			location.unpack(),
			(
				1,
				[
					Parachain(system_parachain::COLLECTIVES_ID),
					Plurality { id: BodyId::Technical, .. }
				]
			)
		)
	}
}

pub type Barrier = TrailingSetTopicAsId<
	DenyThenTry<
		DenyReserveTransferToRelayChain,
		(
			// Allow local users to buy weight credit.
			TakeWeightCredit,
			// Expected responses are OK.
			AllowKnownQueryResponses<PolkadotXcm>,
			WithComputedOrigin<
				(
					// If the message is one that immediately attempts to pay for execution, then
					// allow it.
					AllowTopLevelPaidExecutionFrom<Everything>,
					// Parent and its pluralities (i.e. governance bodies) get free execution.
					AllowExplicitUnpaidExecutionFrom<(
						ParentOrParentsPlurality,
						FellowsPlurality,
						Equals<RelayTreasuryLocation>,
					)>,
					// Subscriptions for version tracking are OK.
					AllowSubscriptionsFrom<ParentRelayOrSiblingParachains>,
				),
				UniversalLocation,
				ConstU32<8>,
			>,
		),
	>,
>;

/// Locations that will not be charged fees in the executor, neither for execution nor delivery. We
/// only waive fees for system functions, which these locations represent.
pub type WaivedLocations = (
	Equals<RootLocation>,
	RelayOrOtherSystemParachains<AllSiblingSystemParachains, Runtime>,
	Equals<RelayTreasuryLocation>,
	FellowsPlurality,
	LocalPlurality,
);

/// We allow locations to alias into their own child locations, as well as
/// AssetHub to alias into anything.
pub type Aliasers = (AliasChildLocation, AliasOriginRootUsingFilter<AssetHubLocation, Everything>);

pub struct XcmConfig;
impl xcm_executor::Config for XcmConfig {
	type RuntimeCall = RuntimeCall;
	type XcmSender = XcmRouter;
	type AssetTransactor = FungibleTransactor;
	type OriginConverter = XcmOriginToTransactDispatchOrigin;
	// People chain does not recognize a reserve location for any asset. Users must teleport DOT
	// where allowed (e.g. with the Relay Chain).
	type IsReserve = ();
	/// Only allow teleportation of DOT.
	type IsTeleporter = ConcreteAssetFromSystem<RelayLocation>;
	type UniversalLocation = UniversalLocation;
	type Barrier = Barrier;
	type Weigher = WeightInfoBounds<
		crate::weights::xcm::PeoplePolkadotXcmWeight<RuntimeCall>,
		RuntimeCall,
		MaxInstructions,
	>;
	type Trader = UsingComponents<
		WeightToFee,
		RelayLocation,
		AccountId,
		Balances,
		ResolveTo<StakingPot, Balances>,
	>;
	type ResponseHandler = PolkadotXcm;
	type AssetTrap = PolkadotXcm;
	type AssetClaims = PolkadotXcm;
	type SubscriptionService = PolkadotXcm;
	type PalletInstancesInfo = AllPalletsWithSystem;
	type MaxAssetsIntoHolding = MaxAssetsIntoHolding;
	type AssetLocker = ();
	type AssetExchanger = ();
	type FeeManager = XcmFeeManagerFromComponents<
		WaivedLocations,
		SendXcmFeeToAccount<Self::AssetTransactor, RelayTreasuryPalletAccount>,
	>;
	type MessageExporter = ();
	type UniversalAliases = Nothing;
	type CallDispatcher = RuntimeCall;
	type SafeCallFilter = Everything;
	type Aliasers = Aliasers;
	type TransactionalProcessor = FrameTransactionalProcessor;
	type HrmpNewChannelOpenRequestHandler = ();
	type HrmpChannelAcceptedHandler = ();
	type HrmpChannelClosingHandler = ();
	type XcmRecorder = PolkadotXcm;
<<<<<<< HEAD
=======
	type XcmEventEmitter = PolkadotXcm;
>>>>>>> e0eac41c
}

/// Converts a local signed origin into an XCM `Location`. Forms the basis for local origins
/// sending/executing XCMs.
pub type LocalSignedOriginToLocation = SignedToAccountId32<RuntimeOrigin, AccountId, RelayNetwork>;

/// The means for routing XCM messages which are not for local execution into the right message
/// queues.
pub type XcmRouter = WithUniqueTopic<(
	// Two routers - use UMP to communicate with the relay chain:
	cumulus_primitives_utility::ParentAsUmp<ParachainSystem, PolkadotXcm, PriceForParentDelivery>,
	// ..and XCMP to communicate with the sibling chains.
	XcmpQueue,
)>;

impl pallet_xcm::Config for Runtime {
	type RuntimeEvent = RuntimeEvent;
	// Any local signed origin can send XCM messages.
	type SendXcmOrigin = EnsureXcmOrigin<RuntimeOrigin, LocalSignedOriginToLocation>;
	type XcmRouter = XcmRouter;
	// Any local signed origin can execute XCM messages.
	type ExecuteXcmOrigin = EnsureXcmOrigin<RuntimeOrigin, LocalSignedOriginToLocation>;
	type XcmExecuteFilter = Everything;
	type XcmExecutor = XcmExecutor<XcmConfig>;
	type XcmTeleportFilter = Everything;
	type XcmReserveTransferFilter = Nothing; // This parachain is not meant as a reserve location.
	type Weigher = WeightInfoBounds<
		crate::weights::xcm::PeoplePolkadotXcmWeight<RuntimeCall>,
		RuntimeCall,
		MaxInstructions,
	>;
	type UniversalLocation = UniversalLocation;
	type RuntimeOrigin = RuntimeOrigin;
	type RuntimeCall = RuntimeCall;
	const VERSION_DISCOVERY_QUEUE_SIZE: u32 = 100;
	type AdvertisedXcmVersion = pallet_xcm::CurrentXcmVersion;
	type Currency = Balances;
	type CurrencyMatcher = ();
	type TrustedLockers = ();
	type SovereignAccountOf = LocationToAccountId;
	type MaxLockers = ConstU32<8>;
	type WeightInfo = crate::weights::pallet_xcm::WeightInfo<Runtime>;
	type AdminOrigin = EnsureRoot<AccountId>;
	type MaxRemoteLockConsumers = ConstU32<0>;
	type RemoteLockConsumerIdentifier = ();
	type AuthorizedAliasConsideration = Disabled;
}

impl cumulus_pallet_xcm::Config for Runtime {
	type RuntimeEvent = RuntimeEvent;
	type XcmExecutor = XcmExecutor<XcmConfig>;
}

#[test]
fn treasury_pallet_account_not_none() {
	assert_eq!(
		RelayTreasuryPalletAccount::get(),
		LocationToAccountId::convert_location(&RelayTreasuryLocation::get()).unwrap()
	)
}<|MERGE_RESOLUTION|>--- conflicted
+++ resolved
@@ -266,10 +266,7 @@
 	type HrmpChannelAcceptedHandler = ();
 	type HrmpChannelClosingHandler = ();
 	type XcmRecorder = PolkadotXcm;
-<<<<<<< HEAD
-=======
 	type XcmEventEmitter = PolkadotXcm;
->>>>>>> e0eac41c
 }
 
 /// Converts a local signed origin into an XCM `Location`. Forms the basis for local origins
