// Copyright (C) Parity Technologies (UK) Ltd.
// SPDX-License-Identifier: Apache-2.0

// Licensed under the Apache License, Version 2.0 (the "License");
// you may not use this file except in compliance with the License.
// You may obtain a copy of the License at
//
// 	http://www.apache.org/licenses/LICENSE-2.0
//
// Unless required by applicable law or agreed to in writing, software
// distributed under the License is distributed on an "AS IS" BASIS,
// WITHOUT WARRANTIES OR CONDITIONS OF ANY KIND, either express or implied.
// See the License for the specific language governing permissions and
// limitations under the License.

#![cfg_attr(not(feature = "std"), no_std)]
#![recursion_limit = "256"]
#[cfg(feature = "std")]
include!(concat!(env!("OUT_DIR"), "/wasm_binary.rs"));

extern crate alloc;

// Genesis preset configurations.
pub mod genesis_config_presets;
pub mod people;
#[cfg(test)]
mod tests;
mod weights;
pub mod xcm_config;

use alloc::{borrow::Cow, vec, vec::Vec};
use codec::{Decode, DecodeWithMemTracking, Encode, MaxEncodedLen};
use cumulus_pallet_parachain_system::RelayNumberMonotonicallyIncreases;
use cumulus_primitives_core::{AggregateMessageOrigin, ParaId};
use frame_support::{
	construct_runtime, derive_impl,
	dispatch::DispatchClass,
	genesis_builder_helper::{build_state, get_preset},
	parameter_types,
	traits::{
		tokens::imbalance::ResolveTo, ConstBool, ConstU32, ConstU64, ConstU8, EitherOfDiverse,
		Everything, InstanceFilter, TransformOrigin,
	},
	weights::{ConstantMultiplier, Weight},
	PalletId,
};
use frame_system::{
	limits::{BlockLength, BlockWeights},
	EnsureRoot,
};
use pallet_xcm::{EnsureXcm, IsVoiceOfBody};
use parachains_common::{
	message_queue::{NarrowOriginToSibling, ParaIdToSibling},
	AccountId, Balance, BlockNumber, Hash, Header, Nonce, Signature, AVERAGE_ON_INITIALIZE_RATIO,
	HOURS, MAXIMUM_BLOCK_WEIGHT, NORMAL_DISPATCH_RATIO, SLOT_DURATION,
};
use polkadot_runtime_common::{BlockHashCount, SlowAdjustingFeeUpdate};
use sp_api::impl_runtime_apis;
pub use sp_consensus_aura::sr25519::AuthorityId as AuraId;
use sp_core::{crypto::KeyTypeId, OpaqueMetadata};
#[cfg(any(feature = "std", test))]
pub use sp_runtime::BuildStorage;
use sp_runtime::{
	generic, impl_opaque_keys,
	traits::{BlakeTwo256, Block as BlockT},
	transaction_validity::{TransactionSource, TransactionValidity},
	ApplyExtrinsicResult, RuntimeDebug,
};
pub use sp_runtime::{MultiAddress, Perbill, Permill};
#[cfg(feature = "std")]
use sp_version::NativeVersion;
use sp_version::RuntimeVersion;
use system_parachains_constants::polkadot::{consensus::*, currency::*, fee::WeightToFee};
use weights::{BlockExecutionWeight, ExtrinsicBaseWeight, RocksDbWeight};
use xcm::{
	latest::prelude::{AssetId, BodyId},
	Version as XcmVersion, VersionedAsset, VersionedAssetId, VersionedAssets, VersionedLocation,
	VersionedXcm,
};
use xcm_config::{
	FellowshipLocation, GovernanceLocation, PriceForSiblingParachainDelivery, StakingPot,
	XcmConfig, XcmOriginToTransactDispatchOrigin,
};
use xcm_runtime_apis::{
	dry_run::{CallDryRunEffects, Error as XcmDryRunApiError, XcmDryRunEffects},
	fees::Error as XcmPaymentApiError,
};

/// The address format for describing accounts.
pub type Address = MultiAddress<AccountId, ()>;

/// Block type as expected by this runtime.
pub type Block = generic::Block<Header, UncheckedExtrinsic>;

/// A Block signed with an [`sp_runtime::Justification`].
pub type SignedBlock = generic::SignedBlock<Block>;

/// BlockId type as expected by this runtime.
pub type BlockId = generic::BlockId<Block>;

/// The TransactionExtension to the basic transaction logic.
pub type TxExtension = (
	frame_system::CheckNonZeroSender<Runtime>,
	frame_system::CheckSpecVersion<Runtime>,
	frame_system::CheckTxVersion<Runtime>,
	frame_system::CheckGenesis<Runtime>,
	frame_system::CheckEra<Runtime>,
	frame_system::CheckNonce<Runtime>,
	frame_system::CheckWeight<Runtime>,
	pallet_transaction_payment::ChargeTransactionPayment<Runtime>,
	frame_metadata_hash_extension::CheckMetadataHash<Runtime>,
);

/// Unchecked extrinsic type as expected by this runtime.
pub type UncheckedExtrinsic =
	generic::UncheckedExtrinsic<Address, RuntimeCall, Signature, TxExtension>;

/// All migrations that will run on the next runtime upgrade.
///
/// This contains the combined migrations of the last 10 releases. It allows to skip runtime
/// upgrades in case governance decides to do so. THE ORDER IS IMPORTANT.
pub type Migrations = (migrations::Unreleased, migrations::Permanent);

/// The runtime migrations per release.
#[allow(deprecated, missing_docs)]
pub mod migrations {
	use super::*;

<<<<<<< HEAD
/// Migrations to apply on runtime upgrade.
pub type SingleBlockMigrations = (
	pallet_session::migrations::v1::MigrateV0ToV1<
		Runtime,
		pallet_session::migrations::v1::InitOffenceSeverity<Runtime>,
	>,
	cumulus_pallet_aura_ext::migration::MigrateV0ToV1<Runtime>,
	// permanent
	pallet_xcm::migration::MigrateToLatestXcmVersion<Runtime>,
);
=======
	/// Unreleased migrations. Add new ones here:
	pub type Unreleased = (
		pallet_session::migrations::v1::MigrateV0ToV1<
			Runtime,
			pallet_session::migrations::v1::InitOffenceSeverity<Runtime>,
		>,
		cumulus_pallet_aura_ext::migration::MigrateV0ToV1<Runtime>,
	);
>>>>>>> 18cbc8b3

	/// Migrations/checks that do not need to be versioned and can run on every update.
	pub type Permanent = pallet_xcm::migration::MigrateToLatestXcmVersion<Runtime>;

	/// MBM migrations to apply on runtime upgrade.
	pub type MbmMigrations = ();
}

/// Executive: handles dispatch to the various modules.
pub type Executive = frame_executive::Executive<
	Runtime,
	Block,
	frame_system::ChainContext<Runtime>,
	Runtime,
	AllPalletsWithSystem,
>;

impl_opaque_keys! {
	pub struct SessionKeys {
		pub aura: Aura,
	}
}

#[sp_version::runtime_version]
pub const VERSION: RuntimeVersion = RuntimeVersion {
	spec_name: Cow::Borrowed("people-polkadot"),
	impl_name: Cow::Borrowed("people-polkadot"),
	authoring_version: 1,
	spec_version: 1_007_001,
	impl_version: 0,
	apis: RUNTIME_API_VERSIONS,
	transaction_version: 0,
	system_version: 1,
};

/// The version information used to identify this runtime when compiled natively.
#[cfg(feature = "std")]
pub fn native_version() -> NativeVersion {
	NativeVersion { runtime_version: VERSION, can_author_with: Default::default() }
}

parameter_types! {
	pub const Version: RuntimeVersion = VERSION;
	pub RuntimeBlockLength: BlockLength =
		BlockLength::max_with_normal_ratio(5 * 1024 * 1024, NORMAL_DISPATCH_RATIO);
	pub RuntimeBlockWeights: BlockWeights = BlockWeights::builder()
		.base_block(BlockExecutionWeight::get())
		.for_class(DispatchClass::all(), |weights| {
			weights.base_extrinsic = ExtrinsicBaseWeight::get();
		})
		.for_class(DispatchClass::Normal, |weights| {
			weights.max_total = Some(NORMAL_DISPATCH_RATIO * MAXIMUM_BLOCK_WEIGHT);
		})
		.for_class(DispatchClass::Operational, |weights| {
			weights.max_total = Some(MAXIMUM_BLOCK_WEIGHT);
			// Operational transactions have some extra reserved space, so that they
			// are included even if block reached `MAXIMUM_BLOCK_WEIGHT`.
			weights.reserved = Some(
				MAXIMUM_BLOCK_WEIGHT - NORMAL_DISPATCH_RATIO * MAXIMUM_BLOCK_WEIGHT
			);
		})
		.avg_block_initialization(AVERAGE_ON_INITIALIZE_RATIO)
		.build_or_panic();
	pub const SS58Prefix: u8 = 0;
}

#[derive_impl(frame_system::config_preludes::ParaChainDefaultConfig as frame_system::DefaultConfig)]
impl frame_system::Config for Runtime {
	type BaseCallFilter = Everything;
	type BlockWeights = RuntimeBlockWeights;
	type BlockLength = RuntimeBlockLength;
	type AccountId = AccountId;
	type Nonce = Nonce;
	type Hash = Hash;
	type Block = Block;
	type BlockHashCount = BlockHashCount;
	type DbWeight = RocksDbWeight;
	type Version = Version;
	type AccountData = pallet_balances::AccountData<Balance>;
	type SystemWeightInfo = weights::frame_system::WeightInfo<Runtime>;
	type ExtensionsWeightInfo = weights::frame_system_extensions::WeightInfo<Runtime>;
	type SS58Prefix = SS58Prefix;
	type OnSetCode = cumulus_pallet_parachain_system::ParachainSetCode<Self>;
	type MaxConsumers = ConstU32<16>;
	type SingleBlockMigrations = SingleBlockMigrations;
	type MultiBlockMigrator = MultiBlockMigrations;
}

impl pallet_timestamp::Config for Runtime {
	/// A timestamp: milliseconds since the unix epoch.
	type Moment = u64;
	type OnTimestampSet = Aura;
	type MinimumPeriod = ConstU64<{ SLOT_DURATION / 2 }>;
	type WeightInfo = weights::pallet_timestamp::WeightInfo<Runtime>;
}

impl pallet_authorship::Config for Runtime {
	type FindAuthor = pallet_session::FindAccountFromAuthorIndex<Self, Aura>;
	type EventHandler = (CollatorSelection,);
}

parameter_types! {
	pub const ExistentialDeposit: Balance = SYSTEM_PARA_EXISTENTIAL_DEPOSIT;
}

impl pallet_balances::Config for Runtime {
	type Balance = Balance;
	type DustRemoval = ();
	type RuntimeEvent = RuntimeEvent;
	type ExistentialDeposit = ExistentialDeposit;
	type AccountStore = System;
	type WeightInfo = weights::pallet_balances::WeightInfo<Runtime>;
	type MaxLocks = ConstU32<50>;
	type MaxReserves = ConstU32<50>;
	type ReserveIdentifier = [u8; 8];
	type RuntimeFreezeReason = RuntimeFreezeReason;
	type RuntimeHoldReason = RuntimeHoldReason;
	type FreezeIdentifier = ();
	type MaxFreezes = ConstU32<0>;
	type DoneSlashHandler = ();
}

parameter_types! {
	/// Relay Chain `TransactionByteFee` / 10.
	pub const TransactionByteFee: Balance = MILLICENTS;
}

impl pallet_transaction_payment::Config for Runtime {
	type RuntimeEvent = RuntimeEvent;
	type OnChargeTransaction =
		pallet_transaction_payment::FungibleAdapter<Balances, ResolveTo<StakingPot, Balances>>;
	type OperationalFeeMultiplier = ConstU8<5>;
	type WeightToFee = WeightToFee;
	type LengthToFee = ConstantMultiplier<Balance, TransactionByteFee>;
	type FeeMultiplierUpdate = SlowAdjustingFeeUpdate<Self>;
	type WeightInfo = weights::pallet_transaction_payment::WeightInfo<Self>;
}

parameter_types! {
	pub const ReservedXcmpWeight: Weight = MAXIMUM_BLOCK_WEIGHT.saturating_div(4);
	pub const ReservedDmpWeight: Weight = MAXIMUM_BLOCK_WEIGHT.saturating_div(4);
	pub const RelayOrigin: AggregateMessageOrigin = AggregateMessageOrigin::Parent;
}

impl cumulus_pallet_parachain_system::Config for Runtime {
	type RuntimeEvent = RuntimeEvent;
	type OnSystemEvent = ();
	type SelfParaId = parachain_info::Pallet<Runtime>;
	type OutboundXcmpMessageSource = XcmpQueue;
	type DmpQueue = frame_support::traits::EnqueueWithOrigin<MessageQueue, RelayOrigin>;
	type ReservedDmpWeight = ReservedDmpWeight;
	type XcmpMessageHandler = XcmpQueue;
	type ReservedXcmpWeight = ReservedXcmpWeight;
	type CheckAssociatedRelayNumber = RelayNumberMonotonicallyIncreases;
	type ConsensusHook = ConsensusHook;
	type WeightInfo = weights::cumulus_pallet_parachain_system::WeightInfo<Runtime>;
	type SelectCore = cumulus_pallet_parachain_system::DefaultCoreSelector<Runtime>;
	type RelayParentOffset = ConstU32<0>;
}

type ConsensusHook = cumulus_pallet_aura_ext::FixedVelocityConsensusHook<
	Runtime,
	RELAY_CHAIN_SLOT_DURATION_MILLIS,
	BLOCK_PROCESSING_VELOCITY,
	UNINCLUDED_SEGMENT_CAPACITY,
>;

parameter_types! {
	pub MessageQueueServiceWeight: Weight = Perbill::from_percent(35) * RuntimeBlockWeights::get().max_block;
	pub MessageQueueIdleServiceWeight: Weight = Perbill::from_percent(20) * RuntimeBlockWeights::get().max_block;
}

impl pallet_message_queue::Config for Runtime {
	type RuntimeEvent = RuntimeEvent;
	#[cfg(feature = "runtime-benchmarks")]
	type MessageProcessor = pallet_message_queue::mock_helpers::NoopMessageProcessor<
		cumulus_primitives_core::AggregateMessageOrigin,
	>;
	#[cfg(not(feature = "runtime-benchmarks"))]
	type MessageProcessor = xcm_builder::ProcessXcmMessage<
		AggregateMessageOrigin,
		xcm_executor::XcmExecutor<XcmConfig>,
		RuntimeCall,
	>;
	type Size = u32;
	// The XCMP queue pallet is only ever able to handle the `Sibling(ParaId)` origin:
	type QueueChangeHandler = NarrowOriginToSibling<XcmpQueue>;
	type QueuePausedQuery = NarrowOriginToSibling<XcmpQueue>;
	type HeapSize = sp_core::ConstU32<{ 64 * 1024 }>;
	type MaxStale = sp_core::ConstU32<8>;
	type ServiceWeight = MessageQueueServiceWeight;
	type IdleMaxServiceWeight = MessageQueueIdleServiceWeight;
	type WeightInfo = weights::pallet_message_queue::WeightInfo<Runtime>;
}

impl parachain_info::Config for Runtime {}

impl cumulus_pallet_aura_ext::Config for Runtime {}

parameter_types! {
	// Fellows pluralistic body.
	pub const FellowsBodyId: BodyId = BodyId::Technical;
}

/// Privileged origin that represents Root or Fellows pluralistic body.
pub type RootOrFellows = EitherOfDiverse<
	EnsureRoot<AccountId>,
	EnsureXcm<IsVoiceOfBody<FellowshipLocation, FellowsBodyId>>,
>;

impl cumulus_pallet_xcmp_queue::Config for Runtime {
	type RuntimeEvent = RuntimeEvent;
	type ChannelInfo = ParachainSystem;
	type VersionWrapper = PolkadotXcm;
	type XcmpQueue = TransformOrigin<MessageQueue, AggregateMessageOrigin, ParaId, ParaIdToSibling>;
	type MaxActiveOutboundChannels = ConstU32<128>;
	// Most on-chain HRMP channels are configured to use 102400 bytes of max message size, so we
	// need to set the page size larger than that until we reduce the channel size on-chain.
	type MaxPageSize = ConstU32<{ 103 * 1024 }>;
	type MaxInboundSuspended = sp_core::ConstU32<1_000>;
	type ControllerOrigin = RootOrFellows;
	type ControllerOriginConverter = XcmOriginToTransactDispatchOrigin;
	type PriceForSiblingDelivery = PriceForSiblingParachainDelivery;
	type WeightInfo = weights::cumulus_pallet_xcmp_queue::WeightInfo<Runtime>;
}

impl cumulus_pallet_xcmp_queue::migration::v5::V5Config for Runtime {
	// This must be the same as the `ChannelInfo` from the `Config`:
	type ChannelList = ParachainSystem;
}

pub const PERIOD: u32 = 6 * HOURS;
pub const OFFSET: u32 = 0;

impl pallet_session::Config for Runtime {
	type RuntimeEvent = RuntimeEvent;
	type ValidatorId = <Self as frame_system::Config>::AccountId;
	// we don't have stash and controller, thus we don't need the convert as well.
	type ValidatorIdOf = pallet_collator_selection::IdentityCollator;
	type ShouldEndSession = pallet_session::PeriodicSessions<ConstU32<PERIOD>, ConstU32<OFFSET>>;
	type NextSessionRotation = pallet_session::PeriodicSessions<ConstU32<PERIOD>, ConstU32<OFFSET>>;
	type SessionManager = CollatorSelection;
	// Essentially just Aura, but let's be pedantic.
	type SessionHandler = <SessionKeys as sp_runtime::traits::OpaqueKeys>::KeyTypeIdProviders;
	type Keys = SessionKeys;
	type DisablingStrategy = ();
	type WeightInfo = weights::pallet_session::WeightInfo<Runtime>;
	type Currency = Balances;
	type KeyDeposit = ();
}

impl pallet_aura::Config for Runtime {
	type AuthorityId = AuraId;
	type DisabledValidators = ();
	type MaxAuthorities = ConstU32<100_000>;
	type AllowMultipleBlocksPerSlot = ConstBool<false>;
	type SlotDuration = ConstU64<SLOT_DURATION>;
}

parameter_types! {
	pub const PotId: PalletId = PalletId(*b"PotStake");
	pub const SessionLength: BlockNumber = 6 * HOURS;
	// StakingAdmin pluralistic body.
	pub const StakingAdminBodyId: BodyId = BodyId::Defense;
}

/// We allow Root and the `StakingAdmin` to execute privileged collator selection operations.
pub type CollatorSelectionUpdateOrigin = EitherOfDiverse<
	EnsureRoot<AccountId>,
	EnsureXcm<IsVoiceOfBody<GovernanceLocation, StakingAdminBodyId>>,
>;

impl pallet_collator_selection::Config for Runtime {
	type RuntimeEvent = RuntimeEvent;
	type Currency = Balances;
	type UpdateOrigin = CollatorSelectionUpdateOrigin;
	type PotId = PotId;
	type MaxCandidates = ConstU32<100>;
	type MinEligibleCollators = ConstU32<4>;
	type MaxInvulnerables = ConstU32<20>;
	// should be a multiple of session or things will get inconsistent
	type KickThreshold = ConstU32<PERIOD>;
	type ValidatorId = <Self as frame_system::Config>::AccountId;
	type ValidatorIdOf = pallet_collator_selection::IdentityCollator;
	type ValidatorRegistration = Session;
	type WeightInfo = weights::pallet_collator_selection::WeightInfo<Runtime>;
}

parameter_types! {
	// One storage item; key size is 32; value is size 4+4+16+32 bytes = 56 bytes.
	pub const DepositBase: Balance = system_para_deposit(1, 88);
	// Additional storage item size of 32 bytes.
	pub const DepositFactor: Balance = system_para_deposit(0, 32);
}

impl pallet_multisig::Config for Runtime {
	type RuntimeEvent = RuntimeEvent;
	type RuntimeCall = RuntimeCall;
	type Currency = Balances;
	type DepositBase = DepositBase;
	type DepositFactor = DepositFactor;
	type MaxSignatories = ConstU32<100>;
	type WeightInfo = weights::pallet_multisig::WeightInfo<Runtime>;
	type BlockNumberProvider = System;
}

/// The type used to represent the kinds of proxying allowed.
#[derive(
	Copy,
	Clone,
	Eq,
	PartialEq,
	Ord,
	PartialOrd,
	Encode,
	Decode,
	DecodeWithMemTracking,
	RuntimeDebug,
	MaxEncodedLen,
	scale_info::TypeInfo,
)]
pub enum ProxyType {
	/// Fully permissioned proxy. Can execute any call on behalf of _proxied_.
	Any,
	/// Can execute any call that does not transfer funds or assets.
	NonTransfer,
	/// Proxy with the ability to reject time-delay proxy announcements.
	CancelProxy,
	/// Proxy for all Identity pallet calls.
	Identity,
	/// Proxy for identity registrars.
	IdentityJudgement,
	/// Collator selection proxy. Can execute calls related to collator selection mechanism.
	Collator,
}
impl Default for ProxyType {
	fn default() -> Self {
		Self::Any
	}
}

impl InstanceFilter<RuntimeCall> for ProxyType {
	fn filter(&self, c: &RuntimeCall) -> bool {
		match self {
			ProxyType::Any => true,
			ProxyType::NonTransfer => matches!(
				c,
				RuntimeCall::System(_) |
					RuntimeCall::ParachainSystem(_) |
					RuntimeCall::Timestamp(_) |
					RuntimeCall::CollatorSelection(_) |
					RuntimeCall::Session(_) |
					RuntimeCall::Utility(_) |
					RuntimeCall::Multisig(_) |
					RuntimeCall::Proxy(_) |
					// We don't allow:
					// `request_judgement` puts up a deposit to transfer to a registrar,
					// `set_subs` and `add_sub` will take and repatriate deposits from the proxied
					// account, should not be allowed.
					RuntimeCall::Identity(pallet_identity::Call::add_registrar { .. }) |
					RuntimeCall::Identity(pallet_identity::Call::set_identity { .. }) |
					RuntimeCall::Identity(pallet_identity::Call::clear_identity { .. }) |
					RuntimeCall::Identity(pallet_identity::Call::cancel_request { .. }) |
					RuntimeCall::Identity(pallet_identity::Call::set_fee { .. }) |
					RuntimeCall::Identity(pallet_identity::Call::set_account_id { .. }) |
					RuntimeCall::Identity(pallet_identity::Call::set_fields { .. }) |
					RuntimeCall::Identity(pallet_identity::Call::provide_judgement { .. }) |
					RuntimeCall::Identity(pallet_identity::Call::kill_identity { .. }) |
					RuntimeCall::Identity(pallet_identity::Call::rename_sub { .. }) |
					RuntimeCall::Identity(pallet_identity::Call::remove_sub { .. }) |
					RuntimeCall::Identity(pallet_identity::Call::quit_sub { .. }) |
					RuntimeCall::Identity(pallet_identity::Call::add_username_authority { .. }) |
					RuntimeCall::Identity(
						pallet_identity::Call::remove_username_authority { .. }
					) | RuntimeCall::Identity(pallet_identity::Call::set_username_for { .. }) |
					RuntimeCall::Identity(pallet_identity::Call::accept_username { .. }) |
					RuntimeCall::Identity(pallet_identity::Call::remove_expired_approval { .. }) |
					RuntimeCall::Identity(pallet_identity::Call::set_primary_username { .. })
			),
			ProxyType::CancelProxy => matches!(
				c,
				RuntimeCall::Proxy(pallet_proxy::Call::reject_announcement { .. }) |
					RuntimeCall::Utility { .. } |
					RuntimeCall::Multisig { .. }
			),
			ProxyType::Identity => {
				matches!(
					c,
					RuntimeCall::Identity { .. } |
						RuntimeCall::Utility { .. } |
						RuntimeCall::Multisig { .. }
				)
			},
			ProxyType::IdentityJudgement => matches!(
				c,
				RuntimeCall::Identity(pallet_identity::Call::provide_judgement { .. }) |
					RuntimeCall::Utility(..) |
					RuntimeCall::Multisig { .. }
			),
			ProxyType::Collator => matches!(
				c,
				RuntimeCall::CollatorSelection { .. } |
					RuntimeCall::Utility { .. } |
					RuntimeCall::Multisig { .. }
			),
		}
	}

	fn is_superset(&self, o: &Self) -> bool {
		match (self, o) {
			(x, y) if x == y => true,
			(ProxyType::Any, _) => true,
			(_, ProxyType::Any) => false,
			(ProxyType::Identity, ProxyType::IdentityJudgement) => true,
			(ProxyType::NonTransfer, ProxyType::IdentityJudgement) => true,
			(ProxyType::NonTransfer, ProxyType::Collator) => true,
			_ => false,
		}
	}
}

parameter_types! {
	// One storage item; key size 32, value size 8.
	pub const ProxyDepositBase: Balance = system_para_deposit(1, 40);
	// Additional storage item size of 33 bytes.
	pub const ProxyDepositFactor: Balance = system_para_deposit(0, 33);
	pub const MaxProxies: u16 = 32;
	// One storage item; key size 32, value size 16.
	pub const AnnouncementDepositBase: Balance = system_para_deposit(1, 48);
	pub const AnnouncementDepositFactor: Balance = system_para_deposit(0, 66);
	pub const MaxPending: u16 = 32;
}

impl pallet_proxy::Config for Runtime {
	type RuntimeEvent = RuntimeEvent;
	type RuntimeCall = RuntimeCall;
	type Currency = Balances;
	type ProxyType = ProxyType;
	type ProxyDepositBase = ProxyDepositBase;
	type ProxyDepositFactor = ProxyDepositFactor;
	type MaxProxies = MaxProxies;
	type WeightInfo = weights::pallet_proxy::WeightInfo<Runtime>;
	type MaxPending = MaxPending;
	type CallHasher = BlakeTwo256;
	type AnnouncementDepositBase = AnnouncementDepositBase;
	type AnnouncementDepositFactor = AnnouncementDepositFactor;
	type BlockNumberProvider = System;
}

impl pallet_utility::Config for Runtime {
	type RuntimeEvent = RuntimeEvent;
	type RuntimeCall = RuntimeCall;
	type PalletsOrigin = OriginCaller;
	type WeightInfo = weights::pallet_utility::WeightInfo<Runtime>;
}

parameter_types! {
	pub MbmServiceWeight: Weight = Perbill::from_percent(80) * RuntimeBlockWeights::get().max_block;
}

impl pallet_migrations::Config for Runtime {
	type RuntimeEvent = RuntimeEvent;
	#[cfg(not(feature = "runtime-benchmarks"))]
	type Migrations = migrations::MbmMigrations;
	// Benchmarks need mocked migrations to guarantee that they succeed.
	#[cfg(feature = "runtime-benchmarks")]
	type Migrations = pallet_migrations::mock_helpers::MockedMigrations;
	type CursorMaxLen = ConstU32<65_536>;
	type IdentifierMaxLen = ConstU32<256>;
	type MigrationStatusHandler = ();
	type FailedMigrationHandler = frame_support::migrations::FreezeChainOnFailedMigration;
	type MaxServiceWeight = MbmServiceWeight;
	type WeightInfo = weights::pallet_migrations::WeightInfo<Runtime>;
}

// Create the runtime by composing the FRAME pallets that were previously configured.
construct_runtime!(
	pub enum Runtime
	{
		// System support stuff.
		System: frame_system = 0,
		ParachainSystem: cumulus_pallet_parachain_system = 1,
		Timestamp: pallet_timestamp = 2,
		ParachainInfo: parachain_info = 3,
		MultiBlockMigrations: pallet_migrations = 4,

		// Monetary stuff.
		Balances: pallet_balances = 10,
		TransactionPayment: pallet_transaction_payment = 11,

		// Collator support. The order of these 5 are important and shall not change.
		Authorship: pallet_authorship = 20,
		CollatorSelection: pallet_collator_selection = 21,
		Session: pallet_session = 22,
		Aura: pallet_aura = 23,
		AuraExt: cumulus_pallet_aura_ext = 24,

		// XCM & related
		XcmpQueue: cumulus_pallet_xcmp_queue = 30,
		PolkadotXcm: pallet_xcm = 31,
		CumulusXcm: cumulus_pallet_xcm = 32,
		MessageQueue: pallet_message_queue = 34,

		// Handy utilities.
		Utility: pallet_utility = 40,
		Multisig: pallet_multisig = 41,
		Proxy: pallet_proxy = 42,

		// The main stage.
		Identity: pallet_identity = 50,
	}
);

#[cfg(feature = "runtime-benchmarks")]
mod benches {
	use super::*;
	use alloc::boxed::Box;
	use polkadot_runtime_constants::system_parachain::AssetHubParaId;
	use system_parachains_constants::polkadot::locations::AssetHubLocation;

	frame_benchmarking::define_benchmarks!(
		// Substrate
		[frame_system, SystemBench::<Runtime>]
		[frame_system_extensions, SystemExtensionsBench::<Runtime>]
		[pallet_balances, Balances]
		[pallet_identity, Identity]
		[pallet_message_queue, MessageQueue]
		[pallet_migrations, MultiBlockMigrations]
		[pallet_multisig, Multisig]
		[pallet_proxy, Proxy]
		[pallet_session, SessionBench::<Runtime>]
		[pallet_transaction_payment, TransactionPayment]
		[pallet_timestamp, Timestamp]
		[pallet_utility, Utility]
		// Cumulus
		[cumulus_pallet_parachain_system, ParachainSystem]
		[cumulus_pallet_xcmp_queue, XcmpQueue]
		[pallet_collator_selection, CollatorSelection]
		// XCM
		[pallet_xcm, PalletXcmExtrinsicsBenchmark::<Runtime>]
		[pallet_xcm_benchmarks::fungible, XcmBalances]
		[pallet_xcm_benchmarks::generic, XcmGeneric]
	);

	impl frame_system_benchmarking::Config for Runtime {
		fn setup_set_code_requirements(code: &Vec<u8>) -> Result<(), BenchmarkError> {
			ParachainSystem::initialize_for_set_code_benchmark(code.len() as u32);
			Ok(())
		}

		fn verify_set_code() {
			System::assert_last_event(
				cumulus_pallet_parachain_system::Event::<Runtime>::ValidationFunctionStored.into(),
			);
		}
	}

	impl cumulus_pallet_session_benchmarking::Config for Runtime {}

	impl pallet_xcm::benchmarking::Config for Runtime {
		type DeliveryHelper = polkadot_runtime_common::xcm_sender::ToParachainDeliveryHelper<
			xcm_config::XcmConfig,
			ExistentialDepositAsset,
			PriceForSiblingParachainDelivery,
			AssetHubParaId,
			ParachainSystem,
		>;
		fn reachable_dest() -> Option<Location> {
			Some(AssetHubLocation::get())
		}

		fn teleportable_asset_and_dest() -> Option<(Asset, Location)> {
			// Relay/native token can be teleported between People and Asset Hub.
			Some((
				Asset { fun: Fungible(ExistentialDeposit::get()), id: AssetId(Parent.into()) },
				AssetHubLocation::get(),
			))
		}

		fn reserve_transferable_asset_and_dest() -> Option<(Asset, Location)> {
			None
		}

		fn set_up_complex_asset_transfer() -> Option<(Assets, u32, Location, Box<dyn FnOnce()>)> {
			// Only supports native token teleports to system parachain
			let native_location = Parent.into();
			let dest = AssetHubLocation::get();

			pallet_xcm::benchmarking::helpers::native_teleport_as_asset_transfer::<Runtime>(
				native_location,
				dest,
			)
		}

		fn get_asset() -> Asset {
			Asset { id: AssetId(Location::parent()), fun: Fungible(ExistentialDeposit::get()) }
		}
	}

	use xcm::latest::prelude::*;
	use xcm_config::RelayLocation;

	parameter_types! {
		pub ExistentialDepositAsset: Option<Asset> = Some((
			RelayLocation::get(),
			ExistentialDeposit::get()
		).into());
	}

	impl pallet_xcm_benchmarks::Config for Runtime {
		type XcmConfig = XcmConfig;
		type AccountIdConverter = xcm_config::LocationToAccountId;
		type DeliveryHelper = polkadot_runtime_common::xcm_sender::ToParachainDeliveryHelper<
			XcmConfig,
			ExistentialDepositAsset,
			PriceForSiblingParachainDelivery,
			AssetHubParaId,
			ParachainSystem,
		>;
		fn valid_destination() -> Result<Location, BenchmarkError> {
			Ok(AssetHubLocation::get())
		}
		fn worst_case_holding(_depositable_count: u32) -> Assets {
			// just concrete assets according to relay chain.
			let assets: Vec<Asset> =
				vec![Asset { id: AssetId(RelayLocation::get()), fun: Fungible(1_000_000 * UNITS) }];
			assets.into()
		}
	}

	parameter_types! {
		pub TrustedTeleporter: Option<(Location, Asset)> = Some((
			AssetHubLocation::get(),
			Asset { fun: Fungible(UNITS), id: AssetId(RelayLocation::get()) },
		));
		pub const CheckedAccount: Option<(AccountId, xcm_builder::MintLocation)> = None;
		pub const TrustedReserve: Option<(Location, Asset)> = None;
	}

	impl pallet_xcm_benchmarks::fungible::Config for Runtime {
		type TransactAsset = Balances;

		type CheckedAccount = CheckedAccount;
		type TrustedTeleporter = TrustedTeleporter;
		type TrustedReserve = TrustedReserve;

		fn get_asset() -> Asset {
			Asset { id: AssetId(RelayLocation::get()), fun: Fungible(UNITS) }
		}
	}

	impl pallet_xcm_benchmarks::generic::Config for Runtime {
		type RuntimeCall = RuntimeCall;
		type TransactAsset = Balances;

		fn worst_case_response() -> (u64, Response) {
			(0u64, Response::Version(Default::default()))
		}

		fn worst_case_asset_exchange() -> Result<(Assets, Assets), BenchmarkError> {
			Err(BenchmarkError::Skip)
		}

		fn universal_alias() -> Result<(Location, Junction), BenchmarkError> {
			Err(BenchmarkError::Skip)
		}

		fn transact_origin_and_runtime_call() -> Result<(Location, RuntimeCall), BenchmarkError> {
			Ok((
				AssetHubLocation::get(),
				frame_system::Call::remark_with_event { remark: vec![] }.into(),
			))
		}

		fn subscribe_origin() -> Result<Location, BenchmarkError> {
			Ok(AssetHubLocation::get())
		}

		fn claimable_asset() -> Result<(Location, Location, Assets), BenchmarkError> {
			let origin = AssetHubLocation::get();
			let assets: Assets = (AssetId(RelayLocation::get()), 1_000 * UNITS).into();
			let ticket = Location::new(0, []);
			Ok((origin, ticket, assets))
		}

		fn worst_case_for_trader() -> Result<(Asset, WeightLimit), BenchmarkError> {
			Ok((
				Asset { id: AssetId(RelayLocation::get()), fun: Fungible(1_000_000 * UNITS) },
				Limited(Weight::from_parts(5000, 5000)),
			))
		}

		fn unlockable_asset() -> Result<(Location, Location, Asset), BenchmarkError> {
			Err(BenchmarkError::Skip)
		}

		fn export_message_origin_and_destination(
		) -> Result<(Location, NetworkId, InteriorLocation), BenchmarkError> {
			Err(BenchmarkError::Skip)
		}

		fn alias_origin() -> Result<(Location, Location), BenchmarkError> {
			Ok((
				Location::new(1, [Parachain(1000)]),
				Location::new(1, [Parachain(1000), AccountId32 { id: [111u8; 32], network: None }]),
			))
		}
	}

	pub use cumulus_pallet_session_benchmarking::Pallet as SessionBench;
	pub use frame_benchmarking::{BenchmarkBatch, BenchmarkError, BenchmarkList};
	pub use frame_support::traits::StorageInfoTrait;
	pub use frame_system_benchmarking::{
		extensions::Pallet as SystemExtensionsBench, Pallet as SystemBench,
	};
	pub use pallet_xcm::benchmarking::Pallet as PalletXcmExtrinsicsBenchmark;
	pub type XcmBalances = pallet_xcm_benchmarks::fungible::Pallet<Runtime>;
	pub type XcmGeneric = pallet_xcm_benchmarks::generic::Pallet<Runtime>;
	pub use frame_support::traits::WhitelistedStorageKeys;
	pub use sp_storage::TrackedStorageKey;
}

#[cfg(feature = "runtime-benchmarks")]
use benches::*;

impl_runtime_apis! {
	impl sp_consensus_aura::AuraApi<Block, AuraId> for Runtime {
		fn slot_duration() -> sp_consensus_aura::SlotDuration {
			sp_consensus_aura::SlotDuration::from_millis(SLOT_DURATION)
		}

		fn authorities() -> Vec<AuraId> {
			pallet_aura::Authorities::<Runtime>::get().into_inner()
		}
	}

	impl cumulus_primitives_core::RelayParentOffsetApi<Block> for Runtime {
		fn relay_parent_offset() -> u32 {
			0
		}
	}

	impl cumulus_primitives_aura::AuraUnincludedSegmentApi<Block> for Runtime {
		fn can_build_upon(
			included_hash: <Block as BlockT>::Hash,
			slot: cumulus_primitives_aura::Slot,
		) -> bool {
			ConsensusHook::can_build_upon(included_hash, slot)
		}
	}

	impl sp_api::Core<Block> for Runtime {
		fn version() -> RuntimeVersion {
			VERSION
		}

		fn execute_block(block: Block) {
			Executive::execute_block(block)
		}

		fn initialize_block(header: &<Block as BlockT>::Header) -> sp_runtime::ExtrinsicInclusionMode {
			Executive::initialize_block(header)
		}
	}

	impl sp_api::Metadata<Block> for Runtime {
		fn metadata() -> OpaqueMetadata {
			OpaqueMetadata::new(Runtime::metadata().into())
		}

		fn metadata_at_version(version: u32) -> Option<OpaqueMetadata> {
			Runtime::metadata_at_version(version)
		}

		fn metadata_versions() -> Vec<u32> {
			Runtime::metadata_versions()
		}
	}

	impl sp_block_builder::BlockBuilder<Block> for Runtime {
		fn apply_extrinsic(extrinsic: <Block as BlockT>::Extrinsic) -> ApplyExtrinsicResult {
			Executive::apply_extrinsic(extrinsic)
		}

		fn finalize_block() -> <Block as BlockT>::Header {
			Executive::finalize_block()
		}

		fn inherent_extrinsics(data: sp_inherents::InherentData) -> Vec<<Block as BlockT>::Extrinsic> {
			data.create_extrinsics()
		}

		fn check_inherents(
			block: Block,
			data: sp_inherents::InherentData,
		) -> sp_inherents::CheckInherentsResult {
			data.check_extrinsics(&block)
		}
	}

	impl sp_transaction_pool::runtime_api::TaggedTransactionQueue<Block> for Runtime {
		fn validate_transaction(
			source: TransactionSource,
			tx: <Block as BlockT>::Extrinsic,
			block_hash: <Block as BlockT>::Hash,
		) -> TransactionValidity {
			Executive::validate_transaction(source, tx, block_hash)
		}
	}

	impl sp_offchain::OffchainWorkerApi<Block> for Runtime {
		fn offchain_worker(header: &<Block as BlockT>::Header) {
			Executive::offchain_worker(header)
		}
	}

	impl sp_session::SessionKeys<Block> for Runtime {
		fn generate_session_keys(seed: Option<Vec<u8>>) -> Vec<u8> {
			SessionKeys::generate(seed)
		}

		fn decode_session_keys(
			encoded: Vec<u8>,
		) -> Option<Vec<(Vec<u8>, KeyTypeId)>> {
			SessionKeys::decode_into_raw_public_keys(&encoded)
		}
	}

	impl frame_system_rpc_runtime_api::AccountNonceApi<Block, AccountId, Nonce> for Runtime {
		fn account_nonce(account: AccountId) -> Nonce {
			System::account_nonce(account)
		}
	}

	impl pallet_transaction_payment_rpc_runtime_api::TransactionPaymentApi<Block, Balance> for Runtime {
		fn query_info(
			uxt: <Block as BlockT>::Extrinsic,
			len: u32,
		) -> pallet_transaction_payment_rpc_runtime_api::RuntimeDispatchInfo<Balance> {
			TransactionPayment::query_info(uxt, len)
		}
		fn query_fee_details(
			uxt: <Block as BlockT>::Extrinsic,
			len: u32,
		) -> pallet_transaction_payment::FeeDetails<Balance> {
			TransactionPayment::query_fee_details(uxt, len)
		}
		fn query_weight_to_fee(weight: Weight) -> Balance {
			TransactionPayment::weight_to_fee(weight)
		}
		fn query_length_to_fee(length: u32) -> Balance {
			TransactionPayment::length_to_fee(length)
		}
	}

	impl pallet_transaction_payment_rpc_runtime_api::TransactionPaymentCallApi<Block, Balance, RuntimeCall>
		for Runtime
	{
		fn query_call_info(
			call: RuntimeCall,
			len: u32,
		) -> pallet_transaction_payment::RuntimeDispatchInfo<Balance> {
			TransactionPayment::query_call_info(call, len)
		}
		fn query_call_fee_details(
			call: RuntimeCall,
			len: u32,
		) -> pallet_transaction_payment::FeeDetails<Balance> {
			TransactionPayment::query_call_fee_details(call, len)
		}
		fn query_weight_to_fee(weight: Weight) -> Balance {
			TransactionPayment::weight_to_fee(weight)
		}
		fn query_length_to_fee(length: u32) -> Balance {
			TransactionPayment::length_to_fee(length)
		}
	}

	impl xcm_runtime_apis::fees::XcmPaymentApi<Block> for Runtime {
		fn query_acceptable_payment_assets(xcm_version: xcm::Version) -> Result<Vec<VersionedAssetId>, XcmPaymentApiError> {
			let acceptable_assets = vec![AssetId(xcm_config::RelayLocation::get())];
			PolkadotXcm::query_acceptable_payment_assets(xcm_version, acceptable_assets)
		}

		fn query_weight_to_asset_fee(weight: Weight, asset: VersionedAssetId) -> Result<u128, XcmPaymentApiError> {
			use crate::xcm_config::XcmConfig;
			type Trader = <XcmConfig as xcm_executor::Config>::Trader;
			PolkadotXcm::query_weight_to_asset_fee::<Trader>(weight, asset)
		}

		fn query_xcm_weight(message: VersionedXcm<()>) -> Result<Weight, XcmPaymentApiError> {
			PolkadotXcm::query_xcm_weight(message)
		}

		fn query_delivery_fees(destination: VersionedLocation, message: VersionedXcm<()>) -> Result<VersionedAssets, XcmPaymentApiError> {
			PolkadotXcm::query_delivery_fees(destination, message)
		}
	}

	impl xcm_runtime_apis::dry_run::DryRunApi<Block, RuntimeCall, RuntimeEvent, OriginCaller> for Runtime {
		fn dry_run_call(origin: OriginCaller, call: RuntimeCall, result_xcms_version: XcmVersion) -> Result<CallDryRunEffects<RuntimeEvent>, XcmDryRunApiError> {
			PolkadotXcm::dry_run_call::<Runtime, xcm_config::XcmRouter, OriginCaller, RuntimeCall>(origin, call, result_xcms_version)
		}

		fn dry_run_xcm(origin_location: VersionedLocation, xcm: VersionedXcm<RuntimeCall>) -> Result<XcmDryRunEffects<RuntimeEvent>, XcmDryRunApiError> {
			PolkadotXcm::dry_run_xcm::<Runtime, xcm_config::XcmRouter, RuntimeCall, xcm_config::XcmConfig>(origin_location, xcm)
		}
	}

	impl xcm_runtime_apis::conversions::LocationToAccountApi<Block, AccountId> for Runtime {
		fn convert_location(location: VersionedLocation) -> Result<
			AccountId,
			xcm_runtime_apis::conversions::Error
		> {
			xcm_runtime_apis::conversions::LocationToAccountHelper::<
				AccountId,
				xcm_config::LocationToAccountId,
			>::convert_location(location)
		}
	}

	impl xcm_runtime_apis::trusted_query::TrustedQueryApi<Block> for Runtime {
		fn is_trusted_reserve(asset: VersionedAsset, location: VersionedLocation) -> xcm_runtime_apis::trusted_query::XcmTrustedQueryResult {
			PolkadotXcm::is_trusted_reserve(asset, location)
		}
		fn is_trusted_teleporter(asset: VersionedAsset, location: VersionedLocation) -> xcm_runtime_apis::trusted_query::XcmTrustedQueryResult {
			PolkadotXcm::is_trusted_teleporter(asset, location)
		}
	}

	impl xcm_runtime_apis::authorized_aliases::AuthorizedAliasersApi<Block> for Runtime {
		fn authorized_aliasers(target: VersionedLocation) -> Result<
			Vec<xcm_runtime_apis::authorized_aliases::OriginAliaser>,
			xcm_runtime_apis::authorized_aliases::Error
		> {
			PolkadotXcm::authorized_aliasers(target)
		}
		fn is_authorized_alias(origin: VersionedLocation, target: VersionedLocation) -> Result<
			bool,
			xcm_runtime_apis::authorized_aliases::Error
		> {
			PolkadotXcm::is_authorized_alias(origin, target)
		}
	}

	impl cumulus_primitives_core::CollectCollationInfo<Block> for Runtime {
		fn collect_collation_info(header: &<Block as BlockT>::Header) -> cumulus_primitives_core::CollationInfo {
			ParachainSystem::collect_collation_info(header)
		}
	}

	impl cumulus_primitives_core::GetParachainInfo<Block> for Runtime {
		fn parachain_id() -> ParaId {
			ParachainInfo::parachain_id()
		}
	}

	#[cfg(feature = "try-runtime")]
	impl frame_try_runtime::TryRuntime<Block> for Runtime {
		fn on_runtime_upgrade(checks: frame_try_runtime::UpgradeCheckSelect) -> (Weight, Weight) {
			let weight = Executive::try_runtime_upgrade(checks).unwrap();
			(weight, RuntimeBlockWeights::get().max_block)
		}

		fn execute_block(
			block: Block,
			state_root_check: bool,
			signature_check: bool,
			select: frame_try_runtime::TryStateSelect,
		) -> Weight {
			// NOTE: intentional unwrap: we don't want to propagate the error backwards, and want to
			// have a backtrace here.
			Executive::try_execute_block(block, state_root_check, signature_check, select).unwrap()
		}
	}

	#[cfg(feature = "runtime-benchmarks")]
	impl frame_benchmarking::Benchmark<Block> for Runtime {
		fn benchmark_metadata(extra: bool) -> (
			Vec<frame_benchmarking::BenchmarkList>,
			Vec<frame_support::traits::StorageInfo>,
		) {
			let mut list = Vec::<BenchmarkList>::new();
			list_benchmarks!(list, extra);

			let storage_info = AllPalletsWithSystem::storage_info();
			(list, storage_info)
		}

		fn dispatch_benchmark(
			config: frame_benchmarking::BenchmarkConfig
		) -> Result<Vec<frame_benchmarking::BenchmarkBatch>, alloc::string::String> {
			let whitelist: Vec<TrackedStorageKey> = AllPalletsWithSystem::whitelisted_storage_keys();
			let mut batches = Vec::<BenchmarkBatch>::new();
			let params = (&config, &whitelist);
			add_benchmarks!(params, batches);

			Ok(batches)
		}
	}

	impl sp_genesis_builder::GenesisBuilder<Block> for Runtime {
		fn build_state(config: Vec<u8>) -> sp_genesis_builder::Result {
			build_state::<RuntimeGenesisConfig>(config)
		}

		fn get_preset(id: &Option<sp_genesis_builder::PresetId>) -> Option<Vec<u8>> {
			get_preset::<RuntimeGenesisConfig>(id, &genesis_config_presets::get_preset)
		}

		fn preset_names() -> Vec<sp_genesis_builder::PresetId> {
			genesis_config_presets::preset_names()
		}
	}
}

cumulus_pallet_parachain_system::register_validate_block! {
	Runtime = Runtime,
	BlockExecutor = cumulus_pallet_aura_ext::BlockExecutor::<Runtime, Executive>,
}

#[test]
fn test_ed_is_one_tenth_of_relay() {
	let relay_ed = polkadot_runtime_constants::currency::EXISTENTIAL_DEPOSIT;
	let people_ed = ExistentialDeposit::get();
	assert_eq!(relay_ed / 10, people_ed);
}<|MERGE_RESOLUTION|>--- conflicted
+++ resolved
@@ -114,30 +114,11 @@
 /// Unchecked extrinsic type as expected by this runtime.
 pub type UncheckedExtrinsic =
 	generic::UncheckedExtrinsic<Address, RuntimeCall, Signature, TxExtension>;
-
-/// All migrations that will run on the next runtime upgrade.
-///
-/// This contains the combined migrations of the last 10 releases. It allows to skip runtime
-/// upgrades in case governance decides to do so. THE ORDER IS IMPORTANT.
-pub type Migrations = (migrations::Unreleased, migrations::Permanent);
-
 /// The runtime migrations per release.
 #[allow(deprecated, missing_docs)]
 pub mod migrations {
 	use super::*;
 
-<<<<<<< HEAD
-/// Migrations to apply on runtime upgrade.
-pub type SingleBlockMigrations = (
-	pallet_session::migrations::v1::MigrateV0ToV1<
-		Runtime,
-		pallet_session::migrations::v1::InitOffenceSeverity<Runtime>,
-	>,
-	cumulus_pallet_aura_ext::migration::MigrateV0ToV1<Runtime>,
-	// permanent
-	pallet_xcm::migration::MigrateToLatestXcmVersion<Runtime>,
-);
-=======
 	/// Unreleased migrations. Add new ones here:
 	pub type Unreleased = (
 		pallet_session::migrations::v1::MigrateV0ToV1<
@@ -146,10 +127,12 @@
 		>,
 		cumulus_pallet_aura_ext::migration::MigrateV0ToV1<Runtime>,
 	);
->>>>>>> 18cbc8b3
 
 	/// Migrations/checks that do not need to be versioned and can run on every update.
 	pub type Permanent = pallet_xcm::migration::MigrateToLatestXcmVersion<Runtime>;
+
+	/// All migrations that will run on the next runtime upgrade.
+	pub type SingleBlockMigrations = (Unreleased, Permanent);
 
 	/// MBM migrations to apply on runtime upgrade.
 	pub type MbmMigrations = ();
@@ -231,7 +214,7 @@
 	type SS58Prefix = SS58Prefix;
 	type OnSetCode = cumulus_pallet_parachain_system::ParachainSetCode<Self>;
 	type MaxConsumers = ConstU32<16>;
-	type SingleBlockMigrations = SingleBlockMigrations;
+	type SingleBlockMigrations = migrations::SingleBlockMigrations;
 	type MultiBlockMigrator = MultiBlockMigrations;
 }
 
