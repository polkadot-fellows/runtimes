// Copyright (C) Parity Technologies (UK) Ltd.
// SPDX-License-Identifier: Apache-2.0

// Licensed under the Apache License, Version 2.0 (the "License");
// you may not use this file except in compliance with the License.
// You may obtain a copy of the License at
//
// 	http://www.apache.org/licenses/LICENSE-2.0
//
// Unless required by applicable law or agreed to in writing, software
// distributed under the License is distributed on an "AS IS" BASIS,
// WITHOUT WARRANTIES OR CONDITIONS OF ANY KIND, either express or implied.
// See the License for the specific language governing permissions and
// limitations under the License.

#![cfg_attr(not(feature = "std"), no_std)]
#![recursion_limit = "256"]
#[cfg(feature = "std")]
include!(concat!(env!("OUT_DIR"), "/wasm_binary.rs"));

pub mod people;
mod weights;
pub mod xcm_config;

use codec::{Decode, Encode, MaxEncodedLen};
use cumulus_pallet_parachain_system::RelayNumberMonotonicallyIncreases;
use cumulus_primitives_core::{AggregateMessageOrigin, ParaId};
use frame_support::{
	construct_runtime, derive_impl,
	dispatch::DispatchClass,
	genesis_builder_helper::{build_config, create_default_config},
	parameter_types,
	traits::{
		tokens::imbalance::ResolveTo, ConstBool, ConstU32, ConstU64, ConstU8, EitherOfDiverse,
		Everything, InstanceFilter, TransformOrigin,
	},
	weights::{constants::WEIGHT_REF_TIME_PER_SECOND, ConstantMultiplier, Weight},
	PalletId,
};
use frame_system::{
	limits::{BlockLength, BlockWeights},
	EnsureRoot,
};
use pallet_xcm::{EnsureXcm, IsVoiceOfBody};
use parachains_common::{
	message_queue::{NarrowOriginToSibling, ParaIdToSibling},
	AccountId, Balance, BlockNumber, Hash, Header, Nonce, Signature,
};
use polkadot_runtime_common::{BlockHashCount, SlowAdjustingFeeUpdate};
use sp_api::impl_runtime_apis;
pub use sp_consensus_aura::sr25519::AuthorityId as AuraId;
use sp_core::{crypto::KeyTypeId, OpaqueMetadata};
#[cfg(any(feature = "std", test))]
pub use sp_runtime::BuildStorage;
use sp_runtime::{
	create_runtime_str, generic, impl_opaque_keys,
	traits::{BlakeTwo256, Block as BlockT},
	transaction_validity::{TransactionSource, TransactionValidity},
	ApplyExtrinsicResult, RuntimeDebug,
};
pub use sp_runtime::{MultiAddress, Perbill, Permill};
use sp_std::prelude::*;
#[cfg(feature = "std")]
use sp_version::NativeVersion;
use sp_version::RuntimeVersion;
use system_parachains_constants::kusama::{
	consensus::RELAY_CHAIN_SLOT_DURATION_MILLIS, currency::*, fee::WeightToFee,
};
use weights::{BlockExecutionWeight, ExtrinsicBaseWeight, RocksDbWeight};
use xcm::latest::prelude::BodyId;
use xcm_config::{
	FellowshipLocation, GovernanceLocation, PriceForSiblingParachainDelivery, StakingPot,
	XcmConfig, XcmOriginToTransactDispatchOrigin,
};

/// This determines the average expected block time that we are targeting. Blocks will be
/// produced at a minimum duration defined by `SLOT_DURATION`. `SLOT_DURATION` is picked up by
<<<<<<< HEAD
/// `pallet_timestamp` which is in turn picked up by `pallet_aura` to implement `fn
/// slot_duration()`.
///
/// Change this to adjust the block time.
pub const MILLISECS_PER_BLOCK: u64 = 6000;
=======
/// `pallet_timestamp`, which is in turn picked up by `pallet_aura` to implement `fn
/// slot_duration()`.
///
/// Change this to adjust the block time.
pub const MILLISECS_PER_BLOCK: u64 = 6_000;
>>>>>>> 456eeab7
pub const SLOT_DURATION: u64 = MILLISECS_PER_BLOCK;

// Time is measured by number of blocks.
pub const MINUTES: BlockNumber = 60_000 / (MILLISECS_PER_BLOCK as BlockNumber);
pub const HOURS: BlockNumber = MINUTES * 60;
pub const DAYS: BlockNumber = HOURS * 24;

/// We assume that ~5% of the block weight is consumed by `on_initialize` handlers. This is
/// used to limit the maximal weight of a single extrinsic.
pub const AVERAGE_ON_INITIALIZE_RATIO: Perbill = Perbill::from_percent(5);
/// We allow `Normal` extrinsics to fill up the block up to 75%, the rest can be used by
<<<<<<< HEAD
/// Operational  extrinsics.
=======
/// `Operational` extrinsics.
>>>>>>> 456eeab7
pub const NORMAL_DISPATCH_RATIO: Perbill = Perbill::from_percent(75);

/// We allow for 2 seconds of compute with a 6 second average block time.
pub const MAXIMUM_BLOCK_WEIGHT: Weight = Weight::from_parts(
	WEIGHT_REF_TIME_PER_SECOND.saturating_mul(2),
	polkadot_primitives::MAX_POV_SIZE as u64,
);

/// Maximum number of blocks simultaneously accepted by the Runtime, not yet included
/// into the relay chain.
pub const UNINCLUDED_SEGMENT_CAPACITY: u32 = 2;

/// How many parachain blocks are processed by the relay chain per parent. Limits the
/// number of blocks authored per slot.
pub const BLOCK_PROCESSING_VELOCITY: u32 = 1;

/// The address format for describing accounts.
pub type Address = MultiAddress<AccountId, ()>;

/// Block type as expected by this runtime.
pub type Block = generic::Block<Header, UncheckedExtrinsic>;

/// A Block signed with an [`sp_runtime::Justification`].
pub type SignedBlock = generic::SignedBlock<Block>;

/// BlockId type as expected by this runtime.
pub type BlockId = generic::BlockId<Block>;

/// The SignedExtension to the basic transaction logic.
pub type SignedExtra = (
	frame_system::CheckNonZeroSender<Runtime>,
	frame_system::CheckSpecVersion<Runtime>,
	frame_system::CheckTxVersion<Runtime>,
	frame_system::CheckGenesis<Runtime>,
	frame_system::CheckEra<Runtime>,
	frame_system::CheckNonce<Runtime>,
	frame_system::CheckWeight<Runtime>,
	pallet_transaction_payment::ChargeTransactionPayment<Runtime>,
	frame_metadata_hash_extension::CheckMetadataHash<Runtime>,
);

/// Unchecked extrinsic type as expected by this runtime.
pub type UncheckedExtrinsic =
	generic::UncheckedExtrinsic<Address, RuntimeCall, Signature, SignedExtra>;

parameter_types! {
	pub const IdentityMigratorPalletName: &'static str = "IdentityMigrator";
}
/// Migrations to apply on runtime upgrade.
pub type Migrations = (
	pallet_collator_selection::migration::v2::MigrationToV2<Runtime>,
	// remove `identity-migrator`
	frame_support::migrations::RemovePallet<
		IdentityMigratorPalletName,
		<Runtime as frame_system::Config>::DbWeight,
	>,
	// permanent
	pallet_xcm::migration::MigrateToLatestXcmVersion<Runtime>,
);

/// Executive: handles dispatch to the various modules.
pub type Executive = frame_executive::Executive<
	Runtime,
	Block,
	frame_system::ChainContext<Runtime>,
	Runtime,
	AllPalletsWithSystem,
	Migrations,
>;

impl_opaque_keys! {
	pub struct SessionKeys {
		pub aura: Aura,
	}
}

#[sp_version::runtime_version]
pub const VERSION: RuntimeVersion = RuntimeVersion {
	spec_name: create_runtime_str!("people-kusama"),
	impl_name: create_runtime_str!("people-kusama"),
	authoring_version: 1,
	spec_version: 1_002_005,
	impl_version: 0,
	apis: RUNTIME_API_VERSIONS,
	transaction_version: 1,
	state_version: 1,
};

/// The version information used to identify this runtime when compiled natively.
#[cfg(feature = "std")]
pub fn native_version() -> NativeVersion {
	NativeVersion { runtime_version: VERSION, can_author_with: Default::default() }
}

parameter_types! {
	pub const Version: RuntimeVersion = VERSION;
	pub RuntimeBlockLength: BlockLength =
		BlockLength::max_with_normal_ratio(5 * 1024 * 1024, NORMAL_DISPATCH_RATIO);
	pub RuntimeBlockWeights: BlockWeights = BlockWeights::builder()
		.base_block(BlockExecutionWeight::get())
		.for_class(DispatchClass::all(), |weights| {
			weights.base_extrinsic = ExtrinsicBaseWeight::get();
		})
		.for_class(DispatchClass::Normal, |weights| {
			weights.max_total = Some(NORMAL_DISPATCH_RATIO * MAXIMUM_BLOCK_WEIGHT);
		})
		.for_class(DispatchClass::Operational, |weights| {
			weights.max_total = Some(MAXIMUM_BLOCK_WEIGHT);
			// Operational transactions have some extra reserved space, so that they
			// are included even if block reached `MAXIMUM_BLOCK_WEIGHT`.
			weights.reserved = Some(
				MAXIMUM_BLOCK_WEIGHT - NORMAL_DISPATCH_RATIO * MAXIMUM_BLOCK_WEIGHT
			);
		})
		.avg_block_initialization(AVERAGE_ON_INITIALIZE_RATIO)
		.build_or_panic();
	pub const SS58Prefix: u8 = 2;
}

#[derive_impl(frame_system::config_preludes::ParaChainDefaultConfig as frame_system::DefaultConfig)]
impl frame_system::Config for Runtime {
	type BaseCallFilter = Everything;
	type AccountId = AccountId;
	type Nonce = Nonce;
	type Hash = Hash;
	type Block = Block;
	type BlockHashCount = BlockHashCount;
	type DbWeight = RocksDbWeight;
	type Version = Version;
	type AccountData = pallet_balances::AccountData<Balance>;
	type SystemWeightInfo = weights::frame_system::WeightInfo<Runtime>;
	type SS58Prefix = SS58Prefix;
	type OnSetCode = cumulus_pallet_parachain_system::ParachainSetCode<Self>;
	type MaxConsumers = ConstU32<16>;
}

impl pallet_timestamp::Config for Runtime {
	/// A timestamp: milliseconds since the unix epoch.
	type Moment = u64;
	type OnTimestampSet = Aura;
	type MinimumPeriod = ConstU64<0>;
	type WeightInfo = weights::pallet_timestamp::WeightInfo<Runtime>;
}

impl pallet_authorship::Config for Runtime {
	type FindAuthor = pallet_session::FindAccountFromAuthorIndex<Self, Aura>;
	type EventHandler = (CollatorSelection,);
}

parameter_types! {
	pub const ExistentialDeposit: Balance = SYSTEM_PARA_EXISTENTIAL_DEPOSIT;
}

impl pallet_balances::Config for Runtime {
	type Balance = Balance;
	type DustRemoval = ();
	type RuntimeEvent = RuntimeEvent;
	type ExistentialDeposit = ExistentialDeposit;
	type AccountStore = System;
	type WeightInfo = weights::pallet_balances::WeightInfo<Runtime>;
	type MaxLocks = ConstU32<50>;
	type MaxReserves = ConstU32<50>;
	type ReserveIdentifier = [u8; 8];
	type RuntimeFreezeReason = RuntimeFreezeReason;
	type RuntimeHoldReason = RuntimeHoldReason;
	type FreezeIdentifier = ();
	type MaxFreezes = ConstU32<0>;
}

parameter_types! {
	/// Relay Chain `TransactionByteFee` / 10.
	pub const TransactionByteFee: Balance = MILLICENTS;
}

impl pallet_transaction_payment::Config for Runtime {
	type RuntimeEvent = RuntimeEvent;
	type OnChargeTransaction =
		pallet_transaction_payment::FungibleAdapter<Balances, ResolveTo<StakingPot, Balances>>;
	type OperationalFeeMultiplier = ConstU8<5>;
	type WeightToFee = WeightToFee;
	type LengthToFee = ConstantMultiplier<Balance, TransactionByteFee>;
	type FeeMultiplierUpdate = SlowAdjustingFeeUpdate<Self>;
}

parameter_types! {
	pub const ReservedXcmpWeight: Weight = MAXIMUM_BLOCK_WEIGHT.saturating_div(4);
	pub const ReservedDmpWeight: Weight = MAXIMUM_BLOCK_WEIGHT.saturating_div(4);
	pub const RelayOrigin: AggregateMessageOrigin = AggregateMessageOrigin::Parent;
}

impl cumulus_pallet_parachain_system::Config for Runtime {
	type RuntimeEvent = RuntimeEvent;
	type OnSystemEvent = ();
	type SelfParaId = parachain_info::Pallet<Runtime>;
	type OutboundXcmpMessageSource = XcmpQueue;
	type DmpQueue = frame_support::traits::EnqueueWithOrigin<MessageQueue, RelayOrigin>;
	type ReservedDmpWeight = ReservedDmpWeight;
	type XcmpMessageHandler = XcmpQueue;
	type ReservedXcmpWeight = ReservedXcmpWeight;
	type CheckAssociatedRelayNumber = RelayNumberMonotonicallyIncreases;
	type ConsensusHook = ConsensusHook;
	type WeightInfo = weights::cumulus_pallet_parachain_system::WeightInfo<Runtime>;
}

type ConsensusHook = cumulus_pallet_aura_ext::FixedVelocityConsensusHook<
	Runtime,
	RELAY_CHAIN_SLOT_DURATION_MILLIS,
	BLOCK_PROCESSING_VELOCITY,
	UNINCLUDED_SEGMENT_CAPACITY,
>;

parameter_types! {
	pub MessageQueueServiceWeight: Weight =
		Perbill::from_percent(35) * RuntimeBlockWeights::get().max_block;
}

impl pallet_message_queue::Config for Runtime {
	type RuntimeEvent = RuntimeEvent;
	#[cfg(feature = "runtime-benchmarks")]
	type MessageProcessor = pallet_message_queue::mock_helpers::NoopMessageProcessor<
		cumulus_primitives_core::AggregateMessageOrigin,
	>;
	#[cfg(not(feature = "runtime-benchmarks"))]
	type MessageProcessor = xcm_builder::ProcessXcmMessage<
		AggregateMessageOrigin,
		xcm_executor::XcmExecutor<XcmConfig>,
		RuntimeCall,
	>;
	type Size = u32;
	// The XCMP queue pallet is only ever able to handle the `Sibling(ParaId)` origin:
	type QueueChangeHandler = NarrowOriginToSibling<XcmpQueue>;
	type QueuePausedQuery = NarrowOriginToSibling<XcmpQueue>;
	type HeapSize = sp_core::ConstU32<{ 64 * 1024 }>;
	type MaxStale = sp_core::ConstU32<8>;
	type ServiceWeight = MessageQueueServiceWeight;
	type WeightInfo = weights::pallet_message_queue::WeightInfo<Runtime>;
}

impl parachain_info::Config for Runtime {}

impl cumulus_pallet_aura_ext::Config for Runtime {}

parameter_types! {
	// Fellows pluralistic body.
	pub const FellowsBodyId: BodyId = BodyId::Technical;
}

/// Privileged origin that represents Root or Fellows pluralistic body.
pub type RootOrFellows = EitherOfDiverse<
	EnsureRoot<AccountId>,
	EnsureXcm<IsVoiceOfBody<FellowshipLocation, FellowsBodyId>>,
>;

impl cumulus_pallet_xcmp_queue::Config for Runtime {
	type RuntimeEvent = RuntimeEvent;
	type ChannelInfo = ParachainSystem;
	type VersionWrapper = PolkadotXcm;
	type XcmpQueue = TransformOrigin<MessageQueue, AggregateMessageOrigin, ParaId, ParaIdToSibling>;
	type MaxInboundSuspended = sp_core::ConstU32<1_000>;
	type ControllerOrigin = RootOrFellows;
	type ControllerOriginConverter = XcmOriginToTransactDispatchOrigin;
	type PriceForSiblingDelivery = PriceForSiblingParachainDelivery;
	type WeightInfo = weights::cumulus_pallet_xcmp_queue::WeightInfo<Runtime>;
}

pub const PERIOD: u32 = 6 * HOURS;
pub const OFFSET: u32 = 0;

impl pallet_session::Config for Runtime {
	type RuntimeEvent = RuntimeEvent;
	type ValidatorId = <Self as frame_system::Config>::AccountId;
	// we don't have stash and controller, thus we don't need the convert as well.
	type ValidatorIdOf = pallet_collator_selection::IdentityCollator;
	type ShouldEndSession = pallet_session::PeriodicSessions<ConstU32<PERIOD>, ConstU32<OFFSET>>;
	type NextSessionRotation = pallet_session::PeriodicSessions<ConstU32<PERIOD>, ConstU32<OFFSET>>;
	type SessionManager = CollatorSelection;
	// Essentially just Aura, but let's be pedantic.
	type SessionHandler = <SessionKeys as sp_runtime::traits::OpaqueKeys>::KeyTypeIdProviders;
	type Keys = SessionKeys;
	type WeightInfo = weights::pallet_session::WeightInfo<Runtime>;
}

impl pallet_aura::Config for Runtime {
	type AuthorityId = AuraId;
	type DisabledValidators = ();
	type MaxAuthorities = ConstU32<100_000>;
	type AllowMultipleBlocksPerSlot = ConstBool<true>;
	type SlotDuration = ConstU64<SLOT_DURATION>;
}

parameter_types! {
	pub const PotId: PalletId = PalletId(*b"PotStake");
	pub const SessionLength: BlockNumber = 6 * HOURS;
	// StakingAdmin pluralistic body.
	pub const StakingAdminBodyId: BodyId = BodyId::Defense;
}

/// We allow Root and the `StakingAdmin` to execute privileged collator selection operations.
pub type CollatorSelectionUpdateOrigin = EitherOfDiverse<
	EnsureRoot<AccountId>,
	EnsureXcm<IsVoiceOfBody<GovernanceLocation, StakingAdminBodyId>>,
>;

impl pallet_collator_selection::Config for Runtime {
	type RuntimeEvent = RuntimeEvent;
	type Currency = Balances;
	type UpdateOrigin = CollatorSelectionUpdateOrigin;
	type PotId = PotId;
	type MaxCandidates = ConstU32<100>;
	type MinEligibleCollators = ConstU32<4>;
	type MaxInvulnerables = ConstU32<20>;
	// should be a multiple of session or things will get inconsistent
	type KickThreshold = ConstU32<PERIOD>;
	type ValidatorId = <Self as frame_system::Config>::AccountId;
	type ValidatorIdOf = pallet_collator_selection::IdentityCollator;
	type ValidatorRegistration = Session;
	type WeightInfo = weights::pallet_collator_selection::WeightInfo<Runtime>;
}

parameter_types! {
	// One storage item; key size is 32; value is size 4+4+16+32 bytes = 56 bytes.
	pub const DepositBase: Balance = system_para_deposit(1, 88);
	// Additional storage item size of 32 bytes.
	pub const DepositFactor: Balance = system_para_deposit(0, 32);
}

impl pallet_multisig::Config for Runtime {
	type RuntimeEvent = RuntimeEvent;
	type RuntimeCall = RuntimeCall;
	type Currency = Balances;
	type DepositBase = DepositBase;
	type DepositFactor = DepositFactor;
	type MaxSignatories = ConstU32<100>;
	type WeightInfo = weights::pallet_multisig::WeightInfo<Runtime>;
}

/// The type used to represent the kinds of proxying allowed.
#[derive(
	Copy,
	Clone,
	Eq,
	PartialEq,
	Ord,
	PartialOrd,
	Encode,
	Decode,
	RuntimeDebug,
	MaxEncodedLen,
	scale_info::TypeInfo,
)]
pub enum ProxyType {
	/// Fully permissioned proxy. Can execute any call on behalf of _proxied_.
	Any,
	/// Can execute any call that does not transfer funds or assets.
	NonTransfer,
	/// Proxy with the ability to reject time-delay proxy announcements.
	CancelProxy,
	/// Proxy for all Identity pallet calls.
	Identity,
	/// Proxy for identity registrars.
	IdentityJudgement,
	/// Collator selection proxy. Can execute calls related to collator selection mechanism.
	Collator,
}
impl Default for ProxyType {
	fn default() -> Self {
		Self::Any
	}
}

impl InstanceFilter<RuntimeCall> for ProxyType {
	fn filter(&self, c: &RuntimeCall) -> bool {
		match self {
			ProxyType::Any => true,
			ProxyType::NonTransfer => !matches!(
				c,
				RuntimeCall::Balances { .. } |
				// `request_judgement` puts up a deposit to transfer to a registrar
				RuntimeCall::Identity(pallet_identity::Call::request_judgement { .. })
			),
			ProxyType::CancelProxy => matches!(
				c,
				RuntimeCall::Proxy(pallet_proxy::Call::reject_announcement { .. }) |
					RuntimeCall::Utility { .. } |
					RuntimeCall::Multisig { .. }
			),
			ProxyType::Identity => {
				matches!(
					c,
					RuntimeCall::Identity { .. } |
						RuntimeCall::Utility { .. } |
						RuntimeCall::Multisig { .. }
				)
			},
			ProxyType::IdentityJudgement => matches!(
				c,
				RuntimeCall::Identity(pallet_identity::Call::provide_judgement { .. }) |
					RuntimeCall::Utility(..) |
					RuntimeCall::Multisig { .. }
			),
			ProxyType::Collator => matches!(
				c,
				RuntimeCall::CollatorSelection { .. } |
					RuntimeCall::Utility { .. } |
					RuntimeCall::Multisig { .. }
			),
		}
	}

	fn is_superset(&self, o: &Self) -> bool {
		match (self, o) {
			(x, y) if x == y => true,
			(ProxyType::Any, _) => true,
			(_, ProxyType::Any) => false,
			(ProxyType::Identity, ProxyType::IdentityJudgement) => true,
			(ProxyType::NonTransfer, ProxyType::IdentityJudgement) => true,
			(ProxyType::NonTransfer, ProxyType::Collator) => true,
			_ => false,
		}
	}
}

parameter_types! {
	// One storage item; key size 32, value size 8.
	pub const ProxyDepositBase: Balance = system_para_deposit(1, 40);
	// Additional storage item size of 33 bytes.
	pub const ProxyDepositFactor: Balance = system_para_deposit(0, 33);
	pub const MaxProxies: u16 = 32;
	// One storage item; key size 32, value size 16.
	pub const AnnouncementDepositBase: Balance = system_para_deposit(1, 48);
	pub const AnnouncementDepositFactor: Balance = system_para_deposit(0, 66);
	pub const MaxPending: u16 = 32;
}

impl pallet_proxy::Config for Runtime {
	type RuntimeEvent = RuntimeEvent;
	type RuntimeCall = RuntimeCall;
	type Currency = Balances;
	type ProxyType = ProxyType;
	type ProxyDepositBase = ProxyDepositBase;
	type ProxyDepositFactor = ProxyDepositFactor;
	type MaxProxies = MaxProxies;
	type WeightInfo = weights::pallet_proxy::WeightInfo<Runtime>;
	type MaxPending = MaxPending;
	type CallHasher = BlakeTwo256;
	type AnnouncementDepositBase = AnnouncementDepositBase;
	type AnnouncementDepositFactor = AnnouncementDepositFactor;
}

impl pallet_utility::Config for Runtime {
	type RuntimeEvent = RuntimeEvent;
	type RuntimeCall = RuntimeCall;
	type PalletsOrigin = OriginCaller;
	type WeightInfo = weights::pallet_utility::WeightInfo<Runtime>;
}

// Create the runtime by composing the FRAME pallets that were previously configured.
construct_runtime!(
	pub enum Runtime
	{
		// System support stuff.
		System: frame_system = 0,
		ParachainSystem: cumulus_pallet_parachain_system = 1,
		Timestamp: pallet_timestamp = 2,
		ParachainInfo: parachain_info = 3,

		// Monetary stuff.
		Balances: pallet_balances = 10,
		TransactionPayment: pallet_transaction_payment = 11,

		// Collator support. The order of these 5 are important and shall not change.
		Authorship: pallet_authorship = 20,
		CollatorSelection: pallet_collator_selection = 21,
		Session: pallet_session = 22,
		Aura: pallet_aura = 23,
		AuraExt: cumulus_pallet_aura_ext = 24,

		// XCM & related
		XcmpQueue: cumulus_pallet_xcmp_queue = 30,
		PolkadotXcm: pallet_xcm = 31,
		CumulusXcm: cumulus_pallet_xcm = 32,
		MessageQueue: pallet_message_queue = 34,

		// Handy utilities.
		Utility: pallet_utility = 40,
		Multisig: pallet_multisig = 41,
		Proxy: pallet_proxy = 42,

		// The main stage.
		Identity: pallet_identity = 50,
	}
);

#[cfg(feature = "runtime-benchmarks")]
mod benches {
	frame_benchmarking::define_benchmarks!(
		// Substrate
		[frame_system, SystemBench::<Runtime>]
		[pallet_balances, Balances]
		[pallet_identity, Identity]
		[pallet_multisig, Multisig]
		[pallet_proxy, Proxy]
		[pallet_session, SessionBench::<Runtime>]
		[pallet_timestamp, Timestamp]
		[pallet_utility, Utility]
		// Cumulus
		[cumulus_pallet_xcmp_queue, XcmpQueue]
		[pallet_collator_selection, CollatorSelection]
		// XCM
		[pallet_xcm, PalletXcmExtrinsiscsBenchmark::<Runtime>]
		[pallet_xcm_benchmarks::fungible, XcmBalances]
		[pallet_xcm_benchmarks::generic, XcmGeneric]
	);
}

impl_runtime_apis! {
	impl sp_consensus_aura::AuraApi<Block, AuraId> for Runtime {
		fn slot_duration() -> sp_consensus_aura::SlotDuration {
			sp_consensus_aura::SlotDuration::from_millis(SLOT_DURATION)
		}

		fn authorities() -> Vec<AuraId> {
			Aura::authorities().into_inner()
		}
	}

	impl cumulus_primitives_aura::AuraUnincludedSegmentApi<Block> for Runtime {
		fn can_build_upon(
			included_hash: <Block as BlockT>::Hash,
			slot: cumulus_primitives_aura::Slot,
		) -> bool {
			ConsensusHook::can_build_upon(included_hash, slot)
		}
	}

	impl sp_api::Core<Block> for Runtime {
		fn version() -> RuntimeVersion {
			VERSION
		}

		fn execute_block(block: Block) {
			Executive::execute_block(block)
		}

		fn initialize_block(header: &<Block as BlockT>::Header) {
			Executive::initialize_block(header)
		}
	}

	impl sp_api::Metadata<Block> for Runtime {
		fn metadata() -> OpaqueMetadata {
			OpaqueMetadata::new(Runtime::metadata().into())
		}

		fn metadata_at_version(version: u32) -> Option<OpaqueMetadata> {
			Runtime::metadata_at_version(version)
		}

		fn metadata_versions() -> sp_std::vec::Vec<u32> {
			Runtime::metadata_versions()
		}
	}

	impl sp_block_builder::BlockBuilder<Block> for Runtime {
		fn apply_extrinsic(extrinsic: <Block as BlockT>::Extrinsic) -> ApplyExtrinsicResult {
			Executive::apply_extrinsic(extrinsic)
		}

		fn finalize_block() -> <Block as BlockT>::Header {
			Executive::finalize_block()
		}

		fn inherent_extrinsics(data: sp_inherents::InherentData) -> Vec<<Block as BlockT>::Extrinsic> {
			data.create_extrinsics()
		}

		fn check_inherents(
			block: Block,
			data: sp_inherents::InherentData,
		) -> sp_inherents::CheckInherentsResult {
			data.check_extrinsics(&block)
		}
	}

	impl sp_transaction_pool::runtime_api::TaggedTransactionQueue<Block> for Runtime {
		fn validate_transaction(
			source: TransactionSource,
			tx: <Block as BlockT>::Extrinsic,
			block_hash: <Block as BlockT>::Hash,
		) -> TransactionValidity {
			Executive::validate_transaction(source, tx, block_hash)
		}
	}

	impl sp_offchain::OffchainWorkerApi<Block> for Runtime {
		fn offchain_worker(header: &<Block as BlockT>::Header) {
			Executive::offchain_worker(header)
		}
	}

	impl sp_session::SessionKeys<Block> for Runtime {
		fn generate_session_keys(seed: Option<Vec<u8>>) -> Vec<u8> {
			SessionKeys::generate(seed)
		}

		fn decode_session_keys(
			encoded: Vec<u8>,
		) -> Option<Vec<(Vec<u8>, KeyTypeId)>> {
			SessionKeys::decode_into_raw_public_keys(&encoded)
		}
	}

	impl frame_system_rpc_runtime_api::AccountNonceApi<Block, AccountId, Nonce> for Runtime {
		fn account_nonce(account: AccountId) -> Nonce {
			System::account_nonce(account)
		}
	}

	impl pallet_transaction_payment_rpc_runtime_api::TransactionPaymentApi<Block, Balance> for Runtime {
		fn query_info(
			uxt: <Block as BlockT>::Extrinsic,
			len: u32,
		) -> pallet_transaction_payment_rpc_runtime_api::RuntimeDispatchInfo<Balance> {
			TransactionPayment::query_info(uxt, len)
		}
		fn query_fee_details(
			uxt: <Block as BlockT>::Extrinsic,
			len: u32,
		) -> pallet_transaction_payment::FeeDetails<Balance> {
			TransactionPayment::query_fee_details(uxt, len)
		}
		fn query_weight_to_fee(weight: Weight) -> Balance {
			TransactionPayment::weight_to_fee(weight)
		}
		fn query_length_to_fee(length: u32) -> Balance {
			TransactionPayment::length_to_fee(length)
		}
	}

	impl pallet_transaction_payment_rpc_runtime_api::TransactionPaymentCallApi<Block, Balance, RuntimeCall>
		for Runtime
	{
		fn query_call_info(
			call: RuntimeCall,
			len: u32,
		) -> pallet_transaction_payment::RuntimeDispatchInfo<Balance> {
			TransactionPayment::query_call_info(call, len)
		}
		fn query_call_fee_details(
			call: RuntimeCall,
			len: u32,
		) -> pallet_transaction_payment::FeeDetails<Balance> {
			TransactionPayment::query_call_fee_details(call, len)
		}
		fn query_weight_to_fee(weight: Weight) -> Balance {
			TransactionPayment::weight_to_fee(weight)
		}
		fn query_length_to_fee(length: u32) -> Balance {
			TransactionPayment::length_to_fee(length)
		}
	}

	impl cumulus_primitives_core::CollectCollationInfo<Block> for Runtime {
		fn collect_collation_info(header: &<Block as BlockT>::Header) -> cumulus_primitives_core::CollationInfo {
			ParachainSystem::collect_collation_info(header)
		}
	}

	#[cfg(feature = "try-runtime")]
	impl frame_try_runtime::TryRuntime<Block> for Runtime {
		fn on_runtime_upgrade(checks: frame_try_runtime::UpgradeCheckSelect) -> (Weight, Weight) {
			let weight = Executive::try_runtime_upgrade(checks).unwrap();
			(weight, RuntimeBlockWeights::get().max_block)
		}

		fn execute_block(
			block: Block,
			state_root_check: bool,
			signature_check: bool,
			select: frame_try_runtime::TryStateSelect,
		) -> Weight {
			// NOTE: intentional unwrap: we don't want to propagate the error backwards, and want to
			// have a backtrace here.
			Executive::try_execute_block(block, state_root_check, signature_check, select).unwrap()
		}
	}

	#[cfg(feature = "runtime-benchmarks")]
	impl frame_benchmarking::Benchmark<Block> for Runtime {
		fn benchmark_metadata(extra: bool) -> (
			Vec<frame_benchmarking::BenchmarkList>,
			Vec<frame_support::traits::StorageInfo>,
		) {
			use frame_benchmarking::{Benchmarking, BenchmarkList};
			use frame_support::traits::StorageInfoTrait;
			use frame_system_benchmarking::Pallet as SystemBench;
			use cumulus_pallet_session_benchmarking::Pallet as SessionBench;
			use pallet_xcm::benchmarking::Pallet as PalletXcmExtrinsiscsBenchmark;

			// This is defined once again in dispatch_benchmark, because list_benchmarks!
			// and add_benchmarks! are macros exported by define_benchmarks! macros and those types
			// are referenced in that call.
			type XcmBalances = pallet_xcm_benchmarks::fungible::Pallet::<Runtime>;
			type XcmGeneric = pallet_xcm_benchmarks::generic::Pallet::<Runtime>;

			let mut list = Vec::<BenchmarkList>::new();
			list_benchmarks!(list, extra);

			let storage_info = AllPalletsWithSystem::storage_info();
			(list, storage_info)
		}

		fn dispatch_benchmark(
			config: frame_benchmarking::BenchmarkConfig
		) -> Result<Vec<frame_benchmarking::BenchmarkBatch>, sp_runtime::RuntimeString> {
			use frame_benchmarking::{Benchmarking, BenchmarkBatch, BenchmarkError};
			use sp_storage::TrackedStorageKey;

			use frame_system_benchmarking::Pallet as SystemBench;
			impl frame_system_benchmarking::Config for Runtime {
				fn setup_set_code_requirements(code: &sp_std::vec::Vec<u8>) -> Result<(), BenchmarkError> {
					ParachainSystem::initialize_for_set_code_benchmark(code.len() as u32);
					Ok(())
				}

				fn verify_set_code() {
					System::assert_last_event(cumulus_pallet_parachain_system::Event::<Runtime>::ValidationFunctionStored.into());
				}
			}

			use cumulus_pallet_session_benchmarking::Pallet as SessionBench;
			impl cumulus_pallet_session_benchmarking::Config for Runtime {}

			use pallet_xcm::benchmarking::Pallet as PalletXcmExtrinsiscsBenchmark;
			impl pallet_xcm::benchmarking::Config for Runtime {
				type DeliveryHelper = cumulus_primitives_utility::ToParentDeliveryHelper<
					xcm_config::XcmConfig,
					ExistentialDepositAsset,
					PriceForParentDelivery,
				>;
				fn reachable_dest() -> Option<Location> {
					Some(Parent.into())
				}

				fn teleportable_asset_and_dest() -> Option<(Asset, Location)> {
					// Relay/native token can be teleported between People and Relay.
					Some((
						Asset {
							fun: Fungible(SYSTEM_PARA_EXISTENTIAL_DEPOSIT),
							id: AssetId(Parent.into())
						},
						Parent.into(),
					))
				}

				fn reserve_transferable_asset_and_dest() -> Option<(Asset, Location)> {
					None
				}

				fn get_asset() -> Asset {
					Asset {
						id: AssetId(Location::parent()),
						fun: Fungible(ExistentialDeposit::get()),
					}
				}
			}

			use xcm::latest::prelude::*;
			use xcm_config::{PriceForParentDelivery, RelayLocation};

			parameter_types! {
				pub ExistentialDepositAsset: Option<Asset> = Some((
					RelayLocation::get(),
					ExistentialDeposit::get()
				).into());
			}

			impl pallet_xcm_benchmarks::Config for Runtime {
				type XcmConfig = XcmConfig;
				type AccountIdConverter = xcm_config::LocationToAccountId;
				type DeliveryHelper = cumulus_primitives_utility::ToParentDeliveryHelper<
					XcmConfig,
					ExistentialDepositAsset,
					PriceForParentDelivery,
				>;
				fn valid_destination() -> Result<Location, BenchmarkError> {
					Ok(RelayLocation::get())
				}
				fn worst_case_holding(_depositable_count: u32) -> Assets {
					// just concrete assets according to relay chain.
					let assets: Vec<Asset> = vec![
						Asset {
							id: AssetId(RelayLocation::get()),
							fun: Fungible(1_000_000 * UNITS),
						}
					];
					assets.into()
				}
			}

			parameter_types! {
				pub const TrustedTeleporter: Option<(Location, Asset)> = Some((
					RelayLocation::get(),
					Asset { fun: Fungible(UNITS), id: AssetId(RelayLocation::get()) },
				));
				pub const CheckedAccount: Option<(AccountId, xcm_builder::MintLocation)> = None;
				pub const TrustedReserve: Option<(Location, Asset)> = None;
			}

			impl pallet_xcm_benchmarks::fungible::Config for Runtime {
				type TransactAsset = Balances;

				type CheckedAccount = CheckedAccount;
				type TrustedTeleporter = TrustedTeleporter;
				type TrustedReserve = TrustedReserve;

				fn get_asset() -> Asset {
					Asset {
						id: AssetId(RelayLocation::get()),
						fun: Fungible(UNITS),
					}
				}
			}

			impl pallet_xcm_benchmarks::generic::Config for Runtime {
				type RuntimeCall = RuntimeCall;
				type TransactAsset = Balances;

				fn worst_case_response() -> (u64, Response) {
					(0u64, Response::Version(Default::default()))
				}

				fn worst_case_asset_exchange() -> Result<(Assets, Assets), BenchmarkError> {
					Err(BenchmarkError::Skip)
				}

				fn universal_alias() -> Result<(Location, Junction), BenchmarkError> {
					Err(BenchmarkError::Skip)
				}

				fn transact_origin_and_runtime_call() -> Result<(Location, RuntimeCall), BenchmarkError> {
					Ok((RelayLocation::get(), frame_system::Call::remark_with_event { remark: vec![] }.into()))
				}

				fn subscribe_origin() -> Result<Location, BenchmarkError> {
					Ok(RelayLocation::get())
				}

				fn claimable_asset() -> Result<(Location, Location, Assets), BenchmarkError> {
					let origin = RelayLocation::get();
					let assets: Assets = (AssetId(RelayLocation::get()), 1_000 * UNITS).into();
					let ticket = Location::new(0, []);
					Ok((origin, ticket, assets))
				}

				fn fee_asset() -> Result<Asset, BenchmarkError> {
					Ok(Asset {
						id: AssetId(RelayLocation::get()),
						fun: Fungible(1_000_000 * UNITS),
					})
				}

				fn unlockable_asset() -> Result<(Location, Location, Asset), BenchmarkError> {
					Err(BenchmarkError::Skip)
				}

				fn export_message_origin_and_destination(
				) -> Result<(Location, NetworkId, InteriorLocation), BenchmarkError> {
					Err(BenchmarkError::Skip)
				}

				fn alias_origin() -> Result<(Location, Location), BenchmarkError> {
					Err(BenchmarkError::Skip)
				}
			}

			type XcmBalances = pallet_xcm_benchmarks::fungible::Pallet::<Runtime>;
			type XcmGeneric = pallet_xcm_benchmarks::generic::Pallet::<Runtime>;

			let whitelist: Vec<TrackedStorageKey> = vec![
				// Block Number
				hex_literal::hex!("26aa394eea5630e07c48ae0c9558cef702a5c1b19ab7a04f536c519aca4983ac").to_vec().into(),
				// Total Issuance
				hex_literal::hex!("c2261276cc9d1f8598ea4b6a74b15c2f57c875e4cff74148e4628f264b974c80").to_vec().into(),
				// Execution Phase
				hex_literal::hex!("26aa394eea5630e07c48ae0c9558cef7ff553b5a9862a516939d82b3d3d8661a").to_vec().into(),
				// Event Count
				hex_literal::hex!("26aa394eea5630e07c48ae0c9558cef70a98fdbe9ce6c55837576c60c7af3850").to_vec().into(),
				// System Events
				hex_literal::hex!("26aa394eea5630e07c48ae0c9558cef780d41e5e16056765bc8461851072c9d7").to_vec().into(),
			];

			let mut batches = Vec::<BenchmarkBatch>::new();
			let params = (&config, &whitelist);
			add_benchmarks!(params, batches);

			Ok(batches)
		}
	}

	impl sp_genesis_builder::GenesisBuilder<Block> for Runtime {
		fn create_default_config() -> Vec<u8> {
			create_default_config::<RuntimeGenesisConfig>()
		}

		fn build_config(config: Vec<u8>) -> sp_genesis_builder::Result {
			build_config::<RuntimeGenesisConfig>(config)
		}
	}
}

cumulus_pallet_parachain_system::register_validate_block! {
	Runtime = Runtime,
	BlockExecutor = cumulus_pallet_aura_ext::BlockExecutor::<Runtime, Executive>,
}

#[test]
fn test_ed_is_one_tenth_of_relay() {
	let relay_ed = kusama_runtime_constants::currency::EXISTENTIAL_DEPOSIT;
	let people_ed = ExistentialDeposit::get();
	assert_eq!(relay_ed / 10, people_ed);
}<|MERGE_RESOLUTION|>--- conflicted
+++ resolved
@@ -75,19 +75,11 @@
 
 /// This determines the average expected block time that we are targeting. Blocks will be
 /// produced at a minimum duration defined by `SLOT_DURATION`. `SLOT_DURATION` is picked up by
-<<<<<<< HEAD
-/// `pallet_timestamp` which is in turn picked up by `pallet_aura` to implement `fn
-/// slot_duration()`.
-///
-/// Change this to adjust the block time.
-pub const MILLISECS_PER_BLOCK: u64 = 6000;
-=======
 /// `pallet_timestamp`, which is in turn picked up by `pallet_aura` to implement `fn
 /// slot_duration()`.
 ///
 /// Change this to adjust the block time.
 pub const MILLISECS_PER_BLOCK: u64 = 6_000;
->>>>>>> 456eeab7
 pub const SLOT_DURATION: u64 = MILLISECS_PER_BLOCK;
 
 // Time is measured by number of blocks.
@@ -99,11 +91,7 @@
 /// used to limit the maximal weight of a single extrinsic.
 pub const AVERAGE_ON_INITIALIZE_RATIO: Perbill = Perbill::from_percent(5);
 /// We allow `Normal` extrinsics to fill up the block up to 75%, the rest can be used by
-<<<<<<< HEAD
-/// Operational  extrinsics.
-=======
 /// `Operational` extrinsics.
->>>>>>> 456eeab7
 pub const NORMAL_DISPATCH_RATIO: Perbill = Perbill::from_percent(75);
 
 /// We allow for 2 seconds of compute with a 6 second average block time.
