// Copyright (C) Parity Technologies (UK) Ltd.
// SPDX-License-Identifier: Apache-2.0

// Licensed under the Apache License, Version 2.0 (the "License");
// you may not use this file except in compliance with the License.
// You may obtain a copy of the License at
//
// 	http://www.apache.org/licenses/LICENSE-2.0
//
// Unless required by applicable law or agreed to in writing, software
// distributed under the License is distributed on an "AS IS" BASIS,
// WITHOUT WARRANTIES OR CONDITIONS OF ANY KIND, either express or implied.
// See the License for the specific language governing permissions and
// limitations under the License.

#![cfg_attr(not(feature = "std"), no_std)]
#![recursion_limit = "256"]
#[cfg(feature = "std")]
include!(concat!(env!("OUT_DIR"), "/wasm_binary.rs"));

extern crate alloc;

// Genesis preset configurations.
pub mod genesis_config_presets;
pub mod people;
#[cfg(test)]
mod tests;
mod weights;
pub mod xcm_config;

use alloc::{borrow::Cow, string::String, vec, vec::Vec};
use codec::{Decode, Encode, MaxEncodedLen};
use cumulus_pallet_parachain_system::RelayNumberMonotonicallyIncreases;
use cumulus_primitives_core::{AggregateMessageOrigin, ParaId};
use frame_support::{
	construct_runtime, derive_impl,
	dispatch::DispatchClass,
	genesis_builder_helper::{build_state, get_preset},
	parameter_types,
	traits::{
		tokens::imbalance::ResolveTo, ConstBool, ConstU32, ConstU64, ConstU8, EitherOfDiverse,
		Everything, InstanceFilter, TransformOrigin,
	},
	weights::{
		constants::WEIGHT_REF_TIME_PER_SECOND, ConstantMultiplier, Weight, WeightToFee as _,
	},
	PalletId,
};
use frame_system::{
	limits::{BlockLength, BlockWeights},
	EnsureRoot,
};
use pallet_xcm::{EnsureXcm, IsVoiceOfBody};
use parachains_common::{
	message_queue::{NarrowOriginToSibling, ParaIdToSibling},
	AccountId, Balance, BlockNumber, Hash, Header, Nonce, Signature,
};
use polkadot_runtime_common::{BlockHashCount, SlowAdjustingFeeUpdate};
use sp_api::impl_runtime_apis;
pub use sp_consensus_aura::sr25519::AuthorityId as AuraId;
use sp_core::{crypto::KeyTypeId, OpaqueMetadata};
#[cfg(any(feature = "std", test))]
pub use sp_runtime::BuildStorage;
use sp_runtime::{
	generic, impl_opaque_keys,
	traits::{BlakeTwo256, Block as BlockT},
	transaction_validity::{TransactionSource, TransactionValidity},
	ApplyExtrinsicResult, RuntimeDebug,
};
pub use sp_runtime::{MultiAddress, Perbill, Permill};
#[cfg(feature = "std")]
use sp_version::NativeVersion;
use sp_version::RuntimeVersion;
use system_parachains_constants::kusama::{
	consensus::RELAY_CHAIN_SLOT_DURATION_MILLIS, currency::*, fee::WeightToFee,
};
use weights::{BlockExecutionWeight, ExtrinsicBaseWeight, RocksDbWeight};
use xcm::{
	latest::prelude::{AssetId, BodyId},
	VersionedAssetId, VersionedAssets, VersionedLocation, VersionedXcm,
};
use xcm_config::{
	FellowshipLocation, GovernanceLocation, PriceForSiblingParachainDelivery, StakingPot,
	XcmConfig, XcmOriginToTransactDispatchOrigin,
};
use xcm_runtime_apis::{
	dry_run::{CallDryRunEffects, Error as XcmDryRunApiError, XcmDryRunEffects},
	fees::Error as XcmPaymentApiError,
};

/// This determines the average expected block time that we are targeting.
///
/// Blocks will be produced at a minimum duration defined by `SLOT_DURATION`. `SLOT_DURATION` is
/// picked up by `pallet_timestamp`, which is in turn picked up by `pallet_aura` to implement `fn
/// slot_duration()`.
///
/// Change this to adjust the block time.
pub const MILLISECS_PER_BLOCK: u64 = 6_000;
pub const SLOT_DURATION: u64 = MILLISECS_PER_BLOCK;

// Time is measured by number of blocks.
pub const MINUTES: BlockNumber = 60_000 / (MILLISECS_PER_BLOCK as BlockNumber);
pub const HOURS: BlockNumber = MINUTES * 60;
pub const DAYS: BlockNumber = HOURS * 24;

/// We assume that ~5% of the block weight is consumed by `on_initialize` handlers. This is
/// used to limit the maximal weight of a single extrinsic.
pub const AVERAGE_ON_INITIALIZE_RATIO: Perbill = Perbill::from_percent(5);
/// We allow `Normal` extrinsics to fill up the block up to 75%, the rest can be used by
/// `Operational` extrinsics.
pub const NORMAL_DISPATCH_RATIO: Perbill = Perbill::from_percent(75);

/// We allow for 2 seconds of compute with a 6 second average block time.
pub const MAXIMUM_BLOCK_WEIGHT: Weight = Weight::from_parts(
	WEIGHT_REF_TIME_PER_SECOND.saturating_mul(2),
	polkadot_primitives::MAX_POV_SIZE as u64,
);

/// Maximum number of blocks simultaneously accepted by the Runtime, not yet included
/// into the relay chain.
pub const UNINCLUDED_SEGMENT_CAPACITY: u32 = 2;

/// How many parachain blocks are processed by the relay chain per parent. Limits the
/// number of blocks authored per slot.
pub const BLOCK_PROCESSING_VELOCITY: u32 = 1;

/// The address format for describing accounts.
pub type Address = MultiAddress<AccountId, ()>;

/// Block type as expected by this runtime.
pub type Block = generic::Block<Header, UncheckedExtrinsic>;

/// A Block signed with an [`sp_runtime::Justification`].
pub type SignedBlock = generic::SignedBlock<Block>;

/// BlockId type as expected by this runtime.
pub type BlockId = generic::BlockId<Block>;

/// The TransactionExtension to the basic transaction logic.
pub type TxExtension = (
	frame_system::CheckNonZeroSender<Runtime>,
	frame_system::CheckSpecVersion<Runtime>,
	frame_system::CheckTxVersion<Runtime>,
	frame_system::CheckGenesis<Runtime>,
	frame_system::CheckEra<Runtime>,
	frame_system::CheckNonce<Runtime>,
	frame_system::CheckWeight<Runtime>,
	pallet_transaction_payment::ChargeTransactionPayment<Runtime>,
	frame_metadata_hash_extension::CheckMetadataHash<Runtime>,
);

/// Unchecked extrinsic type as expected by this runtime.
pub type UncheckedExtrinsic =
	generic::UncheckedExtrinsic<Address, RuntimeCall, Signature, TxExtension>;

/// Migrations to apply on runtime upgrade.
pub type Migrations = (
	// unreleased and/or un-applied
	// permanent
	pallet_xcm::migration::MigrateToLatestXcmVersion<Runtime>,
);

/// Executive: handles dispatch to the various modules.
pub type Executive = frame_executive::Executive<
	Runtime,
	Block,
	frame_system::ChainContext<Runtime>,
	Runtime,
	AllPalletsWithSystem,
	Migrations,
>;

impl_opaque_keys! {
	pub struct SessionKeys {
		pub aura: Aura,
	}
}

#[sp_version::runtime_version]
pub const VERSION: RuntimeVersion = RuntimeVersion {
	spec_name: Cow::Borrowed("people-kusama"),
	impl_name: Cow::Borrowed("people-kusama"),
	authoring_version: 1,
	spec_version: 1_004_000,
	impl_version: 0,
	apis: RUNTIME_API_VERSIONS,
	transaction_version: 1,
	system_version: 1,
};

/// The version information used to identify this runtime when compiled natively.
#[cfg(feature = "std")]
pub fn native_version() -> NativeVersion {
	NativeVersion { runtime_version: VERSION, can_author_with: Default::default() }
}

parameter_types! {
	pub const Version: RuntimeVersion = VERSION;
	pub RuntimeBlockLength: BlockLength =
		BlockLength::max_with_normal_ratio(5 * 1024 * 1024, NORMAL_DISPATCH_RATIO);
	pub RuntimeBlockWeights: BlockWeights = BlockWeights::builder()
		.base_block(BlockExecutionWeight::get())
		.for_class(DispatchClass::all(), |weights| {
			weights.base_extrinsic = ExtrinsicBaseWeight::get();
		})
		.for_class(DispatchClass::Normal, |weights| {
			weights.max_total = Some(NORMAL_DISPATCH_RATIO * MAXIMUM_BLOCK_WEIGHT);
		})
		.for_class(DispatchClass::Operational, |weights| {
			weights.max_total = Some(MAXIMUM_BLOCK_WEIGHT);
			// Operational transactions have some extra reserved space, so that they
			// are included even if block reached `MAXIMUM_BLOCK_WEIGHT`.
			weights.reserved = Some(
				MAXIMUM_BLOCK_WEIGHT - NORMAL_DISPATCH_RATIO * MAXIMUM_BLOCK_WEIGHT
			);
		})
		.avg_block_initialization(AVERAGE_ON_INITIALIZE_RATIO)
		.build_or_panic();
	pub const SS58Prefix: u8 = 2;
}

#[derive_impl(frame_system::config_preludes::ParaChainDefaultConfig as frame_system::DefaultConfig)]
impl frame_system::Config for Runtime {
	type BaseCallFilter = Everything;
	type AccountId = AccountId;
	type Nonce = Nonce;
	type Hash = Hash;
	type Block = Block;
	type BlockHashCount = BlockHashCount;
	type DbWeight = RocksDbWeight;
	type Version = Version;
	type AccountData = pallet_balances::AccountData<Balance>;
	type SystemWeightInfo = weights::frame_system::WeightInfo<Runtime>;
	type ExtensionsWeightInfo = ();
	type SS58Prefix = SS58Prefix;
	type OnSetCode = cumulus_pallet_parachain_system::ParachainSetCode<Self>;
	type MaxConsumers = ConstU32<16>;
	type SingleBlockMigrations = ();
	type MultiBlockMigrator = ();
	type PreInherents = ();
	type PostInherents = ();
	type PostTransactions = ();
}

impl pallet_timestamp::Config for Runtime {
	/// A timestamp: milliseconds since the unix epoch.
	type Moment = u64;
	type OnTimestampSet = Aura;
	type MinimumPeriod = ConstU64<0>;
	type WeightInfo = weights::pallet_timestamp::WeightInfo<Runtime>;
}

impl pallet_authorship::Config for Runtime {
	type FindAuthor = pallet_session::FindAccountFromAuthorIndex<Self, Aura>;
	type EventHandler = (CollatorSelection,);
}

parameter_types! {
	pub const ExistentialDeposit: Balance = SYSTEM_PARA_EXISTENTIAL_DEPOSIT;
}

impl pallet_balances::Config for Runtime {
	type Balance = Balance;
	type DustRemoval = ();
	type RuntimeEvent = RuntimeEvent;
	type ExistentialDeposit = ExistentialDeposit;
	type AccountStore = System;
	type WeightInfo = weights::pallet_balances::WeightInfo<Runtime>;
	type MaxLocks = ConstU32<50>;
	type MaxReserves = ConstU32<50>;
	type ReserveIdentifier = [u8; 8];
	type RuntimeFreezeReason = RuntimeFreezeReason;
	type RuntimeHoldReason = RuntimeHoldReason;
	type FreezeIdentifier = ();
	type MaxFreezes = ConstU32<0>;
	type DoneSlashHandler = ();
}

parameter_types! {
	/// Relay Chain `TransactionByteFee` / 10.
	pub const TransactionByteFee: Balance = MILLICENTS;
}

impl pallet_transaction_payment::Config for Runtime {
	type RuntimeEvent = RuntimeEvent;
	type OnChargeTransaction =
		pallet_transaction_payment::FungibleAdapter<Balances, ResolveTo<StakingPot, Balances>>;
	type OperationalFeeMultiplier = ConstU8<5>;
	type WeightToFee = WeightToFee;
	type LengthToFee = ConstantMultiplier<Balance, TransactionByteFee>;
	type FeeMultiplierUpdate = SlowAdjustingFeeUpdate<Self>;
	type WeightInfo = ();
}

parameter_types! {
	pub const ReservedXcmpWeight: Weight = MAXIMUM_BLOCK_WEIGHT.saturating_div(4);
	pub const ReservedDmpWeight: Weight = MAXIMUM_BLOCK_WEIGHT.saturating_div(4);
	pub const RelayOrigin: AggregateMessageOrigin = AggregateMessageOrigin::Parent;
}

impl cumulus_pallet_parachain_system::Config for Runtime {
	type RuntimeEvent = RuntimeEvent;
	type OnSystemEvent = ();
	type SelfParaId = parachain_info::Pallet<Runtime>;
	type OutboundXcmpMessageSource = XcmpQueue;
	type DmpQueue = frame_support::traits::EnqueueWithOrigin<MessageQueue, RelayOrigin>;
	type ReservedDmpWeight = ReservedDmpWeight;
	type XcmpMessageHandler = XcmpQueue;
	type ReservedXcmpWeight = ReservedXcmpWeight;
	type CheckAssociatedRelayNumber = RelayNumberMonotonicallyIncreases;
	type ConsensusHook = ConsensusHook;
	type WeightInfo = weights::cumulus_pallet_parachain_system::WeightInfo<Runtime>;
	type SelectCore = cumulus_pallet_parachain_system::DefaultCoreSelector<Runtime>;
}

type ConsensusHook = cumulus_pallet_aura_ext::FixedVelocityConsensusHook<
	Runtime,
	RELAY_CHAIN_SLOT_DURATION_MILLIS,
	BLOCK_PROCESSING_VELOCITY,
	UNINCLUDED_SEGMENT_CAPACITY,
>;

parameter_types! {
	pub MessageQueueServiceWeight: Weight = Perbill::from_percent(35) * RuntimeBlockWeights::get().max_block;
	pub MessageQueueIdleServiceWeight: Weight = Perbill::from_percent(20) * RuntimeBlockWeights::get().max_block;
}

impl pallet_message_queue::Config for Runtime {
	type RuntimeEvent = RuntimeEvent;
	#[cfg(feature = "runtime-benchmarks")]
	type MessageProcessor = pallet_message_queue::mock_helpers::NoopMessageProcessor<
		cumulus_primitives_core::AggregateMessageOrigin,
	>;
	#[cfg(not(feature = "runtime-benchmarks"))]
	type MessageProcessor = xcm_builder::ProcessXcmMessage<
		AggregateMessageOrigin,
		xcm_executor::XcmExecutor<XcmConfig>,
		RuntimeCall,
	>;
	type Size = u32;
	// The XCMP queue pallet is only ever able to handle the `Sibling(ParaId)` origin:
	type QueueChangeHandler = NarrowOriginToSibling<XcmpQueue>;
	type QueuePausedQuery = NarrowOriginToSibling<XcmpQueue>;
	type HeapSize = sp_core::ConstU32<{ 64 * 1024 }>;
	type MaxStale = sp_core::ConstU32<8>;
	type ServiceWeight = MessageQueueServiceWeight;
	type WeightInfo = weights::pallet_message_queue::WeightInfo<Runtime>;
	type IdleMaxServiceWeight = MessageQueueIdleServiceWeight;
}

impl parachain_info::Config for Runtime {}

impl cumulus_pallet_aura_ext::Config for Runtime {}

parameter_types! {
	// Fellows pluralistic body.
	pub const FellowsBodyId: BodyId = BodyId::Technical;
}

/// Privileged origin that represents Root or Fellows pluralistic body.
pub type RootOrFellows = EitherOfDiverse<
	EnsureRoot<AccountId>,
	EnsureXcm<IsVoiceOfBody<FellowshipLocation, FellowsBodyId>>,
>;

impl cumulus_pallet_xcmp_queue::Config for Runtime {
	type RuntimeEvent = RuntimeEvent;
	type ChannelInfo = ParachainSystem;
	type VersionWrapper = PolkadotXcm;
	type XcmpQueue = TransformOrigin<MessageQueue, AggregateMessageOrigin, ParaId, ParaIdToSibling>;
	type MaxActiveOutboundChannels = ConstU32<128>;
	// Most on-chain HRMP channels are configured to use 102400 bytes of max message size, so we
	// need to set the page size larger than that until we reduce the channel size on-chain.
	type MaxPageSize = ConstU32<{ 103 * 1024 }>;
	type MaxInboundSuspended = sp_core::ConstU32<1_000>;
	type ControllerOrigin = RootOrFellows;
	type ControllerOriginConverter = XcmOriginToTransactDispatchOrigin;
	type PriceForSiblingDelivery = PriceForSiblingParachainDelivery;
	type WeightInfo = weights::cumulus_pallet_xcmp_queue::WeightInfo<Runtime>;
}

impl cumulus_pallet_xcmp_queue::migration::v5::V5Config for Runtime {
	// This must be the same as the `ChannelInfo` from the `Config`:
	type ChannelList = ParachainSystem;
}

pub const PERIOD: u32 = 6 * HOURS;
pub const OFFSET: u32 = 0;

impl pallet_session::Config for Runtime {
	type RuntimeEvent = RuntimeEvent;
	type ValidatorId = <Self as frame_system::Config>::AccountId;
	// we don't have stash and controller, thus we don't need the convert as well.
	type ValidatorIdOf = pallet_collator_selection::IdentityCollator;
	type ShouldEndSession = pallet_session::PeriodicSessions<ConstU32<PERIOD>, ConstU32<OFFSET>>;
	type NextSessionRotation = pallet_session::PeriodicSessions<ConstU32<PERIOD>, ConstU32<OFFSET>>;
	type SessionManager = CollatorSelection;
	// Essentially just Aura, but let's be pedantic.
	type SessionHandler = <SessionKeys as sp_runtime::traits::OpaqueKeys>::KeyTypeIdProviders;
	type Keys = SessionKeys;
	type WeightInfo = weights::pallet_session::WeightInfo<Runtime>;
}

impl pallet_aura::Config for Runtime {
	type AuthorityId = AuraId;
	type DisabledValidators = ();
	type MaxAuthorities = ConstU32<100_000>;
	type AllowMultipleBlocksPerSlot = ConstBool<true>;
	type SlotDuration = ConstU64<SLOT_DURATION>;
}

parameter_types! {
	pub const PotId: PalletId = PalletId(*b"PotStake");
	pub const SessionLength: BlockNumber = 6 * HOURS;
	// StakingAdmin pluralistic body.
	pub const StakingAdminBodyId: BodyId = BodyId::Defense;
}

/// We allow Root and the `StakingAdmin` to execute privileged collator selection operations.
pub type CollatorSelectionUpdateOrigin = EitherOfDiverse<
	EnsureRoot<AccountId>,
	EnsureXcm<IsVoiceOfBody<GovernanceLocation, StakingAdminBodyId>>,
>;

impl pallet_collator_selection::Config for Runtime {
	type RuntimeEvent = RuntimeEvent;
	type Currency = Balances;
	type UpdateOrigin = CollatorSelectionUpdateOrigin;
	type PotId = PotId;
	type MaxCandidates = ConstU32<100>;
	type MinEligibleCollators = ConstU32<4>;
	type MaxInvulnerables = ConstU32<20>;
	// should be a multiple of session or things will get inconsistent
	type KickThreshold = ConstU32<PERIOD>;
	type ValidatorId = <Self as frame_system::Config>::AccountId;
	type ValidatorIdOf = pallet_collator_selection::IdentityCollator;
	type ValidatorRegistration = Session;
	type WeightInfo = weights::pallet_collator_selection::WeightInfo<Runtime>;
}

parameter_types! {
	// One storage item; key size is 32; value is size 4+4+16+32 bytes = 56 bytes.
	pub const DepositBase: Balance = system_para_deposit(1, 88);
	// Additional storage item size of 32 bytes.
	pub const DepositFactor: Balance = system_para_deposit(0, 32);
}

impl pallet_multisig::Config for Runtime {
	type RuntimeEvent = RuntimeEvent;
	type RuntimeCall = RuntimeCall;
	type Currency = Balances;
	type DepositBase = DepositBase;
	type DepositFactor = DepositFactor;
	type MaxSignatories = ConstU32<100>;
	type WeightInfo = weights::pallet_multisig::WeightInfo<Runtime>;
}

/// The type used to represent the kinds of proxying allowed.
#[derive(
	Copy,
	Clone,
	Eq,
	PartialEq,
	Ord,
	PartialOrd,
	Encode,
	Decode,
	RuntimeDebug,
	MaxEncodedLen,
	scale_info::TypeInfo,
)]
pub enum ProxyType {
	/// Fully permissioned proxy. Can execute any call on behalf of _proxied_.
	Any,
	/// Can execute any call that does not transfer funds or assets.
	NonTransfer,
	/// Proxy with the ability to reject time-delay proxy announcements.
	CancelProxy,
	/// Proxy for all Identity pallet calls.
	Identity,
	/// Proxy for identity registrars.
	IdentityJudgement,
	/// Collator selection proxy. Can execute calls related to collator selection mechanism.
	Collator,
}
impl Default for ProxyType {
	fn default() -> Self {
		Self::Any
	}
}

impl InstanceFilter<RuntimeCall> for ProxyType {
	fn filter(&self, c: &RuntimeCall) -> bool {
		match self {
			ProxyType::Any => true,
			ProxyType::NonTransfer => !matches!(
				c,
				RuntimeCall::Balances { .. } |
				// `request_judgement` puts up a deposit to transfer to a registrar
				RuntimeCall::Identity(pallet_identity::Call::request_judgement { .. }) |
				// `set_subs` and `add_sub` will take and repatriate deposits from the proxied
				// account, should not be allowed.
				RuntimeCall::Identity(pallet_identity::Call::add_sub { .. }) |
				RuntimeCall::Identity(pallet_identity::Call::set_subs { .. })
			),
			ProxyType::CancelProxy => matches!(
				c,
				RuntimeCall::Proxy(pallet_proxy::Call::reject_announcement { .. }) |
					RuntimeCall::Utility { .. } |
					RuntimeCall::Multisig { .. }
			),
			ProxyType::Identity => {
				matches!(
					c,
					RuntimeCall::Identity { .. } |
						RuntimeCall::Utility { .. } |
						RuntimeCall::Multisig { .. }
				)
			},
			ProxyType::IdentityJudgement => matches!(
				c,
				RuntimeCall::Identity(pallet_identity::Call::provide_judgement { .. }) |
					RuntimeCall::Utility(..) |
					RuntimeCall::Multisig { .. }
			),
			ProxyType::Collator => matches!(
				c,
				RuntimeCall::CollatorSelection { .. } |
					RuntimeCall::Utility { .. } |
					RuntimeCall::Multisig { .. }
			),
		}
	}

	fn is_superset(&self, o: &Self) -> bool {
		match (self, o) {
			(x, y) if x == y => true,
			(ProxyType::Any, _) => true,
			(_, ProxyType::Any) => false,
			(ProxyType::Identity, ProxyType::IdentityJudgement) => true,
			(ProxyType::NonTransfer, ProxyType::IdentityJudgement) => true,
			(ProxyType::NonTransfer, ProxyType::Collator) => true,
			_ => false,
		}
	}
}

parameter_types! {
	// One storage item; key size 32, value size 8.
	pub const ProxyDepositBase: Balance = system_para_deposit(1, 40);
	// Additional storage item size of 33 bytes.
	pub const ProxyDepositFactor: Balance = system_para_deposit(0, 33);
	pub const MaxProxies: u16 = 32;
	// One storage item; key size 32, value size 16.
	pub const AnnouncementDepositBase: Balance = system_para_deposit(1, 48);
	pub const AnnouncementDepositFactor: Balance = system_para_deposit(0, 66);
	pub const MaxPending: u16 = 32;
}

impl pallet_proxy::Config for Runtime {
	type RuntimeEvent = RuntimeEvent;
	type RuntimeCall = RuntimeCall;
	type Currency = Balances;
	type ProxyType = ProxyType;
	type ProxyDepositBase = ProxyDepositBase;
	type ProxyDepositFactor = ProxyDepositFactor;
	type MaxProxies = MaxProxies;
	type WeightInfo = weights::pallet_proxy::WeightInfo<Runtime>;
	type MaxPending = MaxPending;
	type CallHasher = BlakeTwo256;
	type AnnouncementDepositBase = AnnouncementDepositBase;
	type AnnouncementDepositFactor = AnnouncementDepositFactor;
}

impl pallet_utility::Config for Runtime {
	type RuntimeEvent = RuntimeEvent;
	type RuntimeCall = RuntimeCall;
	type PalletsOrigin = OriginCaller;
	type WeightInfo = weights::pallet_utility::WeightInfo<Runtime>;
}

// Create the runtime by composing the FRAME pallets that were previously configured.
construct_runtime!(
	pub enum Runtime
	{
		// System support stuff.
		System: frame_system = 0,
		ParachainSystem: cumulus_pallet_parachain_system = 1,
		Timestamp: pallet_timestamp = 2,
		ParachainInfo: parachain_info = 3,

		// Monetary stuff.
		Balances: pallet_balances = 10,
		TransactionPayment: pallet_transaction_payment = 11,

		// Collator support. The order of these 5 are important and shall not change.
		Authorship: pallet_authorship = 20,
		CollatorSelection: pallet_collator_selection = 21,
		Session: pallet_session = 22,
		Aura: pallet_aura = 23,
		AuraExt: cumulus_pallet_aura_ext = 24,

		// XCM & related
		XcmpQueue: cumulus_pallet_xcmp_queue = 30,
		PolkadotXcm: pallet_xcm = 31,
		CumulusXcm: cumulus_pallet_xcm = 32,
		MessageQueue: pallet_message_queue = 34,

		// Handy utilities.
		Utility: pallet_utility = 40,
		Multisig: pallet_multisig = 41,
		Proxy: pallet_proxy = 42,

		// The main stage.
		Identity: pallet_identity = 50,
	}
);

#[cfg(feature = "runtime-benchmarks")]
mod benches {
	use super::*;

	frame_benchmarking::define_benchmarks!(
		// Substrate
		[frame_system, SystemBench::<Runtime>]
		[frame_system_extensions, SystemExtensionsBench::<Runtime>]
		[pallet_balances, Balances]
		[pallet_identity, Identity]
		[pallet_message_queue, MessageQueue]
		[pallet_multisig, Multisig]
		[pallet_proxy, Proxy]
		[pallet_session, SessionBench::<Runtime>]
		[pallet_timestamp, Timestamp]
		[pallet_transaction_payment, TransactionPayment]
		[pallet_utility, Utility]
		// Cumulus
		[cumulus_pallet_parachain_system, ParachainSystem]
		[cumulus_pallet_xcmp_queue, XcmpQueue]
		[pallet_collator_selection, CollatorSelection]
		// XCM
		[pallet_xcm, PalletXcmExtrinsiscsBenchmark::<Runtime>]
		[pallet_xcm_benchmarks::fungible, XcmBalances]
		[pallet_xcm_benchmarks::generic, XcmGeneric]
	);

	impl frame_system_benchmarking::Config for Runtime {
		fn setup_set_code_requirements(code: &sp_std::vec::Vec<u8>) -> Result<(), BenchmarkError> {
			ParachainSystem::initialize_for_set_code_benchmark(code.len() as u32);
			Ok(())
		}

		fn verify_set_code() {
			System::assert_last_event(
				cumulus_pallet_parachain_system::Event::<Runtime>::ValidationFunctionStored.into(),
			);
		}
	}

	impl cumulus_pallet_session_benchmarking::Config for Runtime {}

	impl pallet_xcm::benchmarking::Config for Runtime {
		type DeliveryHelper = cumulus_primitives_utility::ToParentDeliveryHelper<
			xcm_config::XcmConfig,
			ExistentialDepositAsset,
			PriceForParentDelivery,
		>;
		fn reachable_dest() -> Option<Location> {
			Some(Parent.into())
		}

		fn teleportable_asset_and_dest() -> Option<(Asset, Location)> {
			// Relay/native token can be teleported between People and Relay.
			Some((
				Asset { fun: Fungible(ExistentialDeposit::get()), id: AssetId(Parent.into()) },
				Parent.into(),
			))
		}

		fn reserve_transferable_asset_and_dest() -> Option<(Asset, Location)> {
			None
		}

		fn get_asset() -> Asset {
			Asset { id: AssetId(Location::parent()), fun: Fungible(ExistentialDeposit::get()) }
		}
	}

	use xcm::latest::prelude::*;
	use xcm_config::{PriceForParentDelivery, RelayLocation};

	parameter_types! {
		pub ExistentialDepositAsset: Option<Asset> = Some((
			RelayLocation::get(),
			ExistentialDeposit::get()
		).into());
	}

	impl pallet_xcm_benchmarks::Config for Runtime {
		type XcmConfig = XcmConfig;
		type AccountIdConverter = xcm_config::LocationToAccountId;
		type DeliveryHelper = cumulus_primitives_utility::ToParentDeliveryHelper<
			XcmConfig,
			ExistentialDepositAsset,
			PriceForParentDelivery,
		>;
		fn valid_destination() -> Result<Location, BenchmarkError> {
			Ok(RelayLocation::get())
		}
		fn worst_case_holding(_depositable_count: u32) -> Assets {
			// just concrete assets according to relay chain.
			let assets: Vec<Asset> =
				vec![Asset { id: AssetId(RelayLocation::get()), fun: Fungible(1_000_000 * UNITS) }];
			assets.into()
		}
	}

	parameter_types! {
		pub const TrustedTeleporter: Option<(Location, Asset)> = Some((
			RelayLocation::get(),
			Asset { fun: Fungible(UNITS), id: AssetId(RelayLocation::get()) },
		));
		pub const CheckedAccount: Option<(AccountId, xcm_builder::MintLocation)> = None;
		pub const TrustedReserve: Option<(Location, Asset)> = None;
	}

	impl pallet_xcm_benchmarks::fungible::Config for Runtime {
		type TransactAsset = Balances;

		type CheckedAccount = CheckedAccount;
		type TrustedTeleporter = TrustedTeleporter;
		type TrustedReserve = TrustedReserve;

		fn get_asset() -> Asset {
			Asset { id: AssetId(RelayLocation::get()), fun: Fungible(UNITS) }
		}
	}

	impl pallet_xcm_benchmarks::generic::Config for Runtime {
		type RuntimeCall = RuntimeCall;
		type TransactAsset = Balances;

		fn worst_case_response() -> (u64, Response) {
			(0u64, Response::Version(Default::default()))
		}

		fn worst_case_asset_exchange() -> Result<(Assets, Assets), BenchmarkError> {
			Err(BenchmarkError::Skip)
		}

		fn universal_alias() -> Result<(Location, Junction), BenchmarkError> {
			Err(BenchmarkError::Skip)
		}

		fn transact_origin_and_runtime_call() -> Result<(Location, RuntimeCall), BenchmarkError> {
			Ok((
				RelayLocation::get(),
				frame_system::Call::remark_with_event { remark: vec![] }.into(),
			))
		}

		fn subscribe_origin() -> Result<Location, BenchmarkError> {
			Ok(RelayLocation::get())
		}

		fn claimable_asset() -> Result<(Location, Location, Assets), BenchmarkError> {
			let origin = RelayLocation::get();
			let assets: Assets = (AssetId(RelayLocation::get()), 1_000 * UNITS).into();
			let ticket = Location::new(0, []);
			Ok((origin, ticket, assets))
		}

		fn fee_asset() -> Result<Asset, BenchmarkError> {
			Ok(Asset { id: AssetId(RelayLocation::get()), fun: Fungible(1_000_000 * UNITS) })
		}

		fn unlockable_asset() -> Result<(Location, Location, Asset), BenchmarkError> {
			Err(BenchmarkError::Skip)
		}

		fn export_message_origin_and_destination(
		) -> Result<(Location, NetworkId, InteriorLocation), BenchmarkError> {
			Err(BenchmarkError::Skip)
		}

		fn alias_origin() -> Result<(Location, Location), BenchmarkError> {
			Err(BenchmarkError::Skip)
		}
	}

	pub use cumulus_pallet_session_benchmarking::Pallet as SessionBench;
	pub use frame_benchmarking::{BenchmarkBatch, BenchmarkError, BenchmarkList, Benchmarking};
	pub use frame_support::traits::StorageInfoTrait;
	pub use frame_system_benchmarking::Pallet as SystemBench;
	pub use pallet_xcm::benchmarking::Pallet as PalletXcmExtrinsiscsBenchmark;
	pub type XcmBalances = pallet_xcm_benchmarks::fungible::Pallet<Runtime>;
	pub type XcmGeneric = pallet_xcm_benchmarks::generic::Pallet<Runtime>;
	pub use frame_support::traits::WhitelistedStorageKeys;
	pub use sp_storage::TrackedStorageKey;
}

#[cfg(feature = "runtime-benchmarks")]
use benches::*;

impl_runtime_apis! {
	impl sp_consensus_aura::AuraApi<Block, AuraId> for Runtime {
		fn slot_duration() -> sp_consensus_aura::SlotDuration {
			sp_consensus_aura::SlotDuration::from_millis(SLOT_DURATION)
		}

		fn authorities() -> Vec<AuraId> {
			pallet_aura::Authorities::<Runtime>::get().into_inner()
		}
	}

	impl cumulus_primitives_aura::AuraUnincludedSegmentApi<Block> for Runtime {
		fn can_build_upon(
			included_hash: <Block as BlockT>::Hash,
			slot: cumulus_primitives_aura::Slot,
		) -> bool {
			ConsensusHook::can_build_upon(included_hash, slot)
		}
	}

	impl sp_api::Core<Block> for Runtime {
		fn version() -> RuntimeVersion {
			VERSION
		}

		fn execute_block(block: Block) {
			Executive::execute_block(block)
		}

		fn initialize_block(header: &<Block as BlockT>::Header) -> sp_runtime::ExtrinsicInclusionMode {
			Executive::initialize_block(header)
		}
	}

	impl sp_api::Metadata<Block> for Runtime {
		fn metadata() -> OpaqueMetadata {
			OpaqueMetadata::new(Runtime::metadata().into())
		}

		fn metadata_at_version(version: u32) -> Option<OpaqueMetadata> {
			Runtime::metadata_at_version(version)
		}

		fn metadata_versions() -> Vec<u32> {
			Runtime::metadata_versions()
		}
	}

	impl sp_block_builder::BlockBuilder<Block> for Runtime {
		fn apply_extrinsic(extrinsic: <Block as BlockT>::Extrinsic) -> ApplyExtrinsicResult {
			Executive::apply_extrinsic(extrinsic)
		}

		fn finalize_block() -> <Block as BlockT>::Header {
			Executive::finalize_block()
		}

		fn inherent_extrinsics(data: sp_inherents::InherentData) -> Vec<<Block as BlockT>::Extrinsic> {
			data.create_extrinsics()
		}

		fn check_inherents(
			block: Block,
			data: sp_inherents::InherentData,
		) -> sp_inherents::CheckInherentsResult {
			data.check_extrinsics(&block)
		}
	}

	impl sp_transaction_pool::runtime_api::TaggedTransactionQueue<Block> for Runtime {
		fn validate_transaction(
			source: TransactionSource,
			tx: <Block as BlockT>::Extrinsic,
			block_hash: <Block as BlockT>::Hash,
		) -> TransactionValidity {
			Executive::validate_transaction(source, tx, block_hash)
		}
	}

	impl sp_offchain::OffchainWorkerApi<Block> for Runtime {
		fn offchain_worker(header: &<Block as BlockT>::Header) {
			Executive::offchain_worker(header)
		}
	}

	impl sp_session::SessionKeys<Block> for Runtime {
		fn generate_session_keys(seed: Option<Vec<u8>>) -> Vec<u8> {
			SessionKeys::generate(seed)
		}

		fn decode_session_keys(
			encoded: Vec<u8>,
		) -> Option<Vec<(Vec<u8>, KeyTypeId)>> {
			SessionKeys::decode_into_raw_public_keys(&encoded)
		}
	}

	impl frame_system_rpc_runtime_api::AccountNonceApi<Block, AccountId, Nonce> for Runtime {
		fn account_nonce(account: AccountId) -> Nonce {
			System::account_nonce(account)
		}
	}

	impl pallet_transaction_payment_rpc_runtime_api::TransactionPaymentApi<Block, Balance> for Runtime {
		fn query_info(
			uxt: <Block as BlockT>::Extrinsic,
			len: u32,
		) -> pallet_transaction_payment_rpc_runtime_api::RuntimeDispatchInfo<Balance> {
			TransactionPayment::query_info(uxt, len)
		}
		fn query_fee_details(
			uxt: <Block as BlockT>::Extrinsic,
			len: u32,
		) -> pallet_transaction_payment::FeeDetails<Balance> {
			TransactionPayment::query_fee_details(uxt, len)
		}
		fn query_weight_to_fee(weight: Weight) -> Balance {
			TransactionPayment::weight_to_fee(weight)
		}
		fn query_length_to_fee(length: u32) -> Balance {
			TransactionPayment::length_to_fee(length)
		}
	}

	impl pallet_transaction_payment_rpc_runtime_api::TransactionPaymentCallApi<Block, Balance, RuntimeCall>
		for Runtime
	{
		fn query_call_info(
			call: RuntimeCall,
			len: u32,
		) -> pallet_transaction_payment::RuntimeDispatchInfo<Balance> {
			TransactionPayment::query_call_info(call, len)
		}
		fn query_call_fee_details(
			call: RuntimeCall,
			len: u32,
		) -> pallet_transaction_payment::FeeDetails<Balance> {
			TransactionPayment::query_call_fee_details(call, len)
		}
		fn query_weight_to_fee(weight: Weight) -> Balance {
			TransactionPayment::weight_to_fee(weight)
		}
		fn query_length_to_fee(length: u32) -> Balance {
			TransactionPayment::length_to_fee(length)
		}
	}

	impl xcm_runtime_apis::fees::XcmPaymentApi<Block> for Runtime {
		fn query_acceptable_payment_assets(xcm_version: xcm::Version) -> Result<Vec<VersionedAssetId>, XcmPaymentApiError> {
			let acceptable_assets = vec![AssetId(xcm_config::RelayLocation::get())];
			PolkadotXcm::query_acceptable_payment_assets(xcm_version, acceptable_assets)
		}

		fn query_weight_to_asset_fee(weight: Weight, asset: VersionedAssetId) -> Result<u128, XcmPaymentApiError> {
			let latest_asset_id: Result<AssetId, ()> = asset.clone().try_into();
			match latest_asset_id {
				Ok(asset_id) if asset_id.0 == xcm_config::RelayLocation::get() => {
					// for native token
					Ok(WeightToFee::weight_to_fee(&weight))
				},
				Ok(asset_id) => {
					log::trace!(target: "xcm::xcm_runtime_apis", "query_weight_to_asset_fee - unhandled asset_id: {asset_id:?}!");
					Err(XcmPaymentApiError::AssetNotFound)
				},
				Err(_) => {
					log::trace!(target: "xcm::xcm_runtime_apis", "query_weight_to_asset_fee - failed to convert asset: {asset:?}!");
					Err(XcmPaymentApiError::VersionedConversionFailed)
				}
			}
		}

		fn query_xcm_weight(message: VersionedXcm<()>) -> Result<Weight, XcmPaymentApiError> {
			PolkadotXcm::query_xcm_weight(message)
		}

		fn query_delivery_fees(destination: VersionedLocation, message: VersionedXcm<()>) -> Result<VersionedAssets, XcmPaymentApiError> {
			PolkadotXcm::query_delivery_fees(destination, message)
		}
	}

	impl xcm_runtime_apis::dry_run::DryRunApi<Block, RuntimeCall, RuntimeEvent, OriginCaller> for Runtime {
		fn dry_run_call(origin: OriginCaller, call: RuntimeCall) -> Result<CallDryRunEffects<RuntimeEvent>, XcmDryRunApiError> {
			PolkadotXcm::dry_run_call::<Runtime, xcm_config::XcmRouter, OriginCaller, RuntimeCall>(origin, call)
		}

		fn dry_run_xcm(origin_location: VersionedLocation, xcm: VersionedXcm<RuntimeCall>) -> Result<XcmDryRunEffects<RuntimeEvent>, XcmDryRunApiError> {
			PolkadotXcm::dry_run_xcm::<Runtime, xcm_config::XcmRouter, RuntimeCall, xcm_config::XcmConfig>(origin_location, xcm)
		}
	}

	impl xcm_runtime_apis::conversions::LocationToAccountApi<Block, AccountId> for Runtime {
		fn convert_location(location: VersionedLocation) -> Result<
			AccountId,
			xcm_runtime_apis::conversions::Error
		> {
			xcm_runtime_apis::conversions::LocationToAccountHelper::<
				AccountId,
				xcm_config::LocationToAccountId,
			>::convert_location(location)
		}
	}

	impl cumulus_primitives_core::CollectCollationInfo<Block> for Runtime {
		fn collect_collation_info(header: &<Block as BlockT>::Header) -> cumulus_primitives_core::CollationInfo {
			ParachainSystem::collect_collation_info(header)
		}
	}

	#[cfg(feature = "try-runtime")]
	impl frame_try_runtime::TryRuntime<Block> for Runtime {
		fn on_runtime_upgrade(checks: frame_try_runtime::UpgradeCheckSelect) -> (Weight, Weight) {
			let weight = Executive::try_runtime_upgrade(checks).unwrap();
			(weight, RuntimeBlockWeights::get().max_block)
		}

		fn execute_block(
			block: Block,
			state_root_check: bool,
			signature_check: bool,
			select: frame_try_runtime::TryStateSelect,
		) -> Weight {
			// NOTE: intentional unwrap: we don't want to propagate the error backwards, and want to
			// have a backtrace here.
			Executive::try_execute_block(block, state_root_check, signature_check, select).unwrap()
		}
	}

	#[cfg(feature = "runtime-benchmarks")]
	impl frame_benchmarking::Benchmark<Block> for Runtime {
		fn benchmark_metadata(extra: bool) -> (
			Vec<frame_benchmarking::BenchmarkList>,
			Vec<frame_support::traits::StorageInfo>,
		) {
<<<<<<< HEAD
			use frame_benchmarking::{Benchmarking, BenchmarkList};
			use frame_support::traits::StorageInfoTrait;
			use frame_system_benchmarking::Pallet as SystemBench;
			use frame_system_benchmarking::extensions::Pallet as SystemExtensionsBench;
			use cumulus_pallet_session_benchmarking::Pallet as SessionBench;
			use pallet_xcm::benchmarking::Pallet as PalletXcmExtrinsiscsBenchmark;

			// This is defined once again in dispatch_benchmark, because list_benchmarks!
			// and add_benchmarks! are macros exported by define_benchmarks! macros and those types
			// are referenced in that call.
			type XcmBalances = pallet_xcm_benchmarks::fungible::Pallet::<Runtime>;
			type XcmGeneric = pallet_xcm_benchmarks::generic::Pallet::<Runtime>;

=======
>>>>>>> c620a268
			let mut list = Vec::<BenchmarkList>::new();
			list_benchmarks!(list, extra);

			let storage_info = AllPalletsWithSystem::storage_info();
			(list, storage_info)
		}

		fn dispatch_benchmark(
			config: frame_benchmarking::BenchmarkConfig
<<<<<<< HEAD
		) -> Result<Vec<frame_benchmarking::BenchmarkBatch>, String> {
			use frame_benchmarking::{Benchmarking, BenchmarkBatch, BenchmarkError};
			use frame_support::traits::WhitelistedStorageKeys;
			use sp_storage::TrackedStorageKey;

			use frame_system_benchmarking::Pallet as SystemBench;
			use frame_system_benchmarking::extensions::Pallet as SystemExtensionsBench;
			impl frame_system_benchmarking::Config for Runtime {
				fn setup_set_code_requirements(code: &Vec<u8>) -> Result<(), BenchmarkError> {
					ParachainSystem::initialize_for_set_code_benchmark(code.len() as u32);
					Ok(())
				}

				fn verify_set_code() {
					System::assert_last_event(cumulus_pallet_parachain_system::Event::<Runtime>::ValidationFunctionStored.into());
				}
			}

			use cumulus_pallet_session_benchmarking::Pallet as SessionBench;
			impl cumulus_pallet_session_benchmarking::Config for Runtime {}

			use pallet_xcm::benchmarking::Pallet as PalletXcmExtrinsiscsBenchmark;
			impl pallet_xcm::benchmarking::Config for Runtime {
				type DeliveryHelper = cumulus_primitives_utility::ToParentDeliveryHelper<
					xcm_config::XcmConfig,
					ExistentialDepositAsset,
					PriceForParentDelivery,
				>;
				fn reachable_dest() -> Option<Location> {
					Some(Parent.into())
				}

				fn teleportable_asset_and_dest() -> Option<(Asset, Location)> {
					// Relay/native token can be teleported between People and Relay.
					Some((
						Asset {
							fun: Fungible(ExistentialDeposit::get()),
							id: AssetId(Parent.into())
						},
						Parent.into(),
					))
				}

				fn reserve_transferable_asset_and_dest() -> Option<(Asset, Location)> {
					None
				}

				fn get_asset() -> Asset {
					Asset {
						id: AssetId(Location::parent()),
						fun: Fungible(ExistentialDeposit::get()),
					}
				}
			}

			use xcm::latest::prelude::*;
			use xcm_config::{PriceForParentDelivery, RelayLocation};

			parameter_types! {
				pub ExistentialDepositAsset: Option<Asset> = Some((
					RelayLocation::get(),
					ExistentialDeposit::get()
				).into());
			}

			impl pallet_xcm_benchmarks::Config for Runtime {
				type XcmConfig = XcmConfig;
				type AccountIdConverter = xcm_config::LocationToAccountId;
				type DeliveryHelper = cumulus_primitives_utility::ToParentDeliveryHelper<
					XcmConfig,
					ExistentialDepositAsset,
					PriceForParentDelivery,
				>;
				fn valid_destination() -> Result<Location, BenchmarkError> {
					Ok(RelayLocation::get())
				}
				fn worst_case_holding(_depositable_count: u32) -> Assets {
					// just concrete assets according to relay chain.
					let assets: Vec<Asset> = vec![
						Asset {
							id: AssetId(RelayLocation::get()),
							fun: Fungible(1_000_000 * UNITS),
						}
					];
					assets.into()
				}
			}

			parameter_types! {
				pub const TrustedTeleporter: Option<(Location, Asset)> = Some((
					RelayLocation::get(),
					Asset { fun: Fungible(UNITS), id: AssetId(RelayLocation::get()) },
				));
				pub const CheckedAccount: Option<(AccountId, xcm_builder::MintLocation)> = None;
				pub const TrustedReserve: Option<(Location, Asset)> = None;
			}

			impl pallet_xcm_benchmarks::fungible::Config for Runtime {
				type TransactAsset = Balances;

				type CheckedAccount = CheckedAccount;
				type TrustedTeleporter = TrustedTeleporter;
				type TrustedReserve = TrustedReserve;

				fn get_asset() -> Asset {
					Asset {
						id: AssetId(RelayLocation::get()),
						fun: Fungible(UNITS),
					}
				}
			}

			impl pallet_xcm_benchmarks::generic::Config for Runtime {
				type RuntimeCall = RuntimeCall;
				type TransactAsset = Balances;

				fn worst_case_response() -> (u64, Response) {
					(0u64, Response::Version(Default::default()))
				}

				fn worst_case_asset_exchange() -> Result<(Assets, Assets), BenchmarkError> {
					Err(BenchmarkError::Skip)
				}

				fn universal_alias() -> Result<(Location, Junction), BenchmarkError> {
					Err(BenchmarkError::Skip)
				}

				fn transact_origin_and_runtime_call() -> Result<(Location, RuntimeCall), BenchmarkError> {
					Ok((RelayLocation::get(), frame_system::Call::remark_with_event { remark: vec![] }.into()))
				}

				fn subscribe_origin() -> Result<Location, BenchmarkError> {
					Ok(RelayLocation::get())
				}

				fn claimable_asset() -> Result<(Location, Location, Assets), BenchmarkError> {
					let origin = RelayLocation::get();
					let assets: Assets = (AssetId(RelayLocation::get()), 1_000 * UNITS).into();
					let ticket = Location::new(0, []);
					Ok((origin, ticket, assets))
				}

				fn fee_asset() -> Result<Asset, BenchmarkError> {
					Ok(Asset {
						id: AssetId(RelayLocation::get()),
						fun: Fungible(1_000_000 * UNITS),
					})
				}

				fn unlockable_asset() -> Result<(Location, Location, Asset), BenchmarkError> {
					Err(BenchmarkError::Skip)
				}

				fn export_message_origin_and_destination(
				) -> Result<(Location, NetworkId, InteriorLocation), BenchmarkError> {
					Err(BenchmarkError::Skip)
				}

				fn alias_origin() -> Result<(Location, Location), BenchmarkError> {
					Err(BenchmarkError::Skip)
				}
			}

			type XcmBalances = pallet_xcm_benchmarks::fungible::Pallet::<Runtime>;
			type XcmGeneric = pallet_xcm_benchmarks::generic::Pallet::<Runtime>;

			let whitelist: Vec<TrackedStorageKey> = AllPalletsWithSystem::whitelisted_storage_keys();
=======
		) -> Result<Vec<frame_benchmarking::BenchmarkBatch>, sp_runtime::RuntimeString> {
						let whitelist: Vec<TrackedStorageKey> = AllPalletsWithSystem::whitelisted_storage_keys();
>>>>>>> c620a268
			let mut batches = Vec::<BenchmarkBatch>::new();
			let params = (&config, &whitelist);
			add_benchmarks!(params, batches);

			Ok(batches)
		}
	}

	impl sp_genesis_builder::GenesisBuilder<Block> for Runtime {
		fn build_state(config: Vec<u8>) -> sp_genesis_builder::Result {
			build_state::<RuntimeGenesisConfig>(config)
		}

		fn get_preset(id: &Option<sp_genesis_builder::PresetId>) -> Option<Vec<u8>> {
			get_preset::<RuntimeGenesisConfig>(id, &genesis_config_presets::get_preset)
		}

		fn preset_names() -> Vec<sp_genesis_builder::PresetId> {
			genesis_config_presets::preset_names()
		}
	}
}

cumulus_pallet_parachain_system::register_validate_block! {
	Runtime = Runtime,
	BlockExecutor = cumulus_pallet_aura_ext::BlockExecutor::<Runtime, Executive>,
}

#[test]
fn test_ed_is_one_tenth_of_relay() {
	let relay_ed = kusama_runtime_constants::currency::EXISTENTIAL_DEPOSIT;
	let people_ed = ExistentialDeposit::get();
	assert_eq!(relay_ed / 10, people_ed);
}<|MERGE_RESOLUTION|>--- conflicted
+++ resolved
@@ -231,7 +231,7 @@
 	type Version = Version;
 	type AccountData = pallet_balances::AccountData<Balance>;
 	type SystemWeightInfo = weights::frame_system::WeightInfo<Runtime>;
-	type ExtensionsWeightInfo = ();
+	type ExtensionsWeightInfo = weights::frame_system_extensions::WeightInfo<Runtime>;
 	type SS58Prefix = SS58Prefix;
 	type OnSetCode = cumulus_pallet_parachain_system::ParachainSetCode<Self>;
 	type MaxConsumers = ConstU32<16>;
@@ -289,7 +289,7 @@
 	type WeightToFee = WeightToFee;
 	type LengthToFee = ConstantMultiplier<Balance, TransactionByteFee>;
 	type FeeMultiplierUpdate = SlowAdjustingFeeUpdate<Self>;
-	type WeightInfo = ();
+	type WeightInfo = weights::pallet_transaction_payment::WeightInfo<Self>;
 }
 
 parameter_types! {
@@ -638,13 +638,13 @@
 		[cumulus_pallet_xcmp_queue, XcmpQueue]
 		[pallet_collator_selection, CollatorSelection]
 		// XCM
-		[pallet_xcm, PalletXcmExtrinsiscsBenchmark::<Runtime>]
+		[pallet_xcm, PalletXcmExtrinsicsBenchmark::<Runtime>]
 		[pallet_xcm_benchmarks::fungible, XcmBalances]
 		[pallet_xcm_benchmarks::generic, XcmGeneric]
 	);
 
 	impl frame_system_benchmarking::Config for Runtime {
-		fn setup_set_code_requirements(code: &sp_std::vec::Vec<u8>) -> Result<(), BenchmarkError> {
+		fn setup_set_code_requirements(code: &Vec<u8>) -> Result<(), BenchmarkError> {
 			ParachainSystem::initialize_for_set_code_benchmark(code.len() as u32);
 			Ok(())
 		}
@@ -790,8 +790,10 @@
 	pub use cumulus_pallet_session_benchmarking::Pallet as SessionBench;
 	pub use frame_benchmarking::{BenchmarkBatch, BenchmarkError, BenchmarkList, Benchmarking};
 	pub use frame_support::traits::StorageInfoTrait;
-	pub use frame_system_benchmarking::Pallet as SystemBench;
-	pub use pallet_xcm::benchmarking::Pallet as PalletXcmExtrinsiscsBenchmark;
+	pub use frame_system_benchmarking::{
+		extensions::Pallet as SystemExtensionsBench, Pallet as SystemBench,
+	};
+	pub use pallet_xcm::benchmarking::Pallet as PalletXcmExtrinsicsBenchmark;
 	pub type XcmBalances = pallet_xcm_benchmarks::fungible::Pallet<Runtime>;
 	pub type XcmGeneric = pallet_xcm_benchmarks::generic::Pallet<Runtime>;
 	pub use frame_support::traits::WhitelistedStorageKeys;
@@ -1034,22 +1036,6 @@
 			Vec<frame_benchmarking::BenchmarkList>,
 			Vec<frame_support::traits::StorageInfo>,
 		) {
-<<<<<<< HEAD
-			use frame_benchmarking::{Benchmarking, BenchmarkList};
-			use frame_support::traits::StorageInfoTrait;
-			use frame_system_benchmarking::Pallet as SystemBench;
-			use frame_system_benchmarking::extensions::Pallet as SystemExtensionsBench;
-			use cumulus_pallet_session_benchmarking::Pallet as SessionBench;
-			use pallet_xcm::benchmarking::Pallet as PalletXcmExtrinsiscsBenchmark;
-
-			// This is defined once again in dispatch_benchmark, because list_benchmarks!
-			// and add_benchmarks! are macros exported by define_benchmarks! macros and those types
-			// are referenced in that call.
-			type XcmBalances = pallet_xcm_benchmarks::fungible::Pallet::<Runtime>;
-			type XcmGeneric = pallet_xcm_benchmarks::generic::Pallet::<Runtime>;
-
-=======
->>>>>>> c620a268
 			let mut list = Vec::<BenchmarkList>::new();
 			list_benchmarks!(list, extra);
 
@@ -1059,179 +1045,8 @@
 
 		fn dispatch_benchmark(
 			config: frame_benchmarking::BenchmarkConfig
-<<<<<<< HEAD
 		) -> Result<Vec<frame_benchmarking::BenchmarkBatch>, String> {
-			use frame_benchmarking::{Benchmarking, BenchmarkBatch, BenchmarkError};
-			use frame_support::traits::WhitelistedStorageKeys;
-			use sp_storage::TrackedStorageKey;
-
-			use frame_system_benchmarking::Pallet as SystemBench;
-			use frame_system_benchmarking::extensions::Pallet as SystemExtensionsBench;
-			impl frame_system_benchmarking::Config for Runtime {
-				fn setup_set_code_requirements(code: &Vec<u8>) -> Result<(), BenchmarkError> {
-					ParachainSystem::initialize_for_set_code_benchmark(code.len() as u32);
-					Ok(())
-				}
-
-				fn verify_set_code() {
-					System::assert_last_event(cumulus_pallet_parachain_system::Event::<Runtime>::ValidationFunctionStored.into());
-				}
-			}
-
-			use cumulus_pallet_session_benchmarking::Pallet as SessionBench;
-			impl cumulus_pallet_session_benchmarking::Config for Runtime {}
-
-			use pallet_xcm::benchmarking::Pallet as PalletXcmExtrinsiscsBenchmark;
-			impl pallet_xcm::benchmarking::Config for Runtime {
-				type DeliveryHelper = cumulus_primitives_utility::ToParentDeliveryHelper<
-					xcm_config::XcmConfig,
-					ExistentialDepositAsset,
-					PriceForParentDelivery,
-				>;
-				fn reachable_dest() -> Option<Location> {
-					Some(Parent.into())
-				}
-
-				fn teleportable_asset_and_dest() -> Option<(Asset, Location)> {
-					// Relay/native token can be teleported between People and Relay.
-					Some((
-						Asset {
-							fun: Fungible(ExistentialDeposit::get()),
-							id: AssetId(Parent.into())
-						},
-						Parent.into(),
-					))
-				}
-
-				fn reserve_transferable_asset_and_dest() -> Option<(Asset, Location)> {
-					None
-				}
-
-				fn get_asset() -> Asset {
-					Asset {
-						id: AssetId(Location::parent()),
-						fun: Fungible(ExistentialDeposit::get()),
-					}
-				}
-			}
-
-			use xcm::latest::prelude::*;
-			use xcm_config::{PriceForParentDelivery, RelayLocation};
-
-			parameter_types! {
-				pub ExistentialDepositAsset: Option<Asset> = Some((
-					RelayLocation::get(),
-					ExistentialDeposit::get()
-				).into());
-			}
-
-			impl pallet_xcm_benchmarks::Config for Runtime {
-				type XcmConfig = XcmConfig;
-				type AccountIdConverter = xcm_config::LocationToAccountId;
-				type DeliveryHelper = cumulus_primitives_utility::ToParentDeliveryHelper<
-					XcmConfig,
-					ExistentialDepositAsset,
-					PriceForParentDelivery,
-				>;
-				fn valid_destination() -> Result<Location, BenchmarkError> {
-					Ok(RelayLocation::get())
-				}
-				fn worst_case_holding(_depositable_count: u32) -> Assets {
-					// just concrete assets according to relay chain.
-					let assets: Vec<Asset> = vec![
-						Asset {
-							id: AssetId(RelayLocation::get()),
-							fun: Fungible(1_000_000 * UNITS),
-						}
-					];
-					assets.into()
-				}
-			}
-
-			parameter_types! {
-				pub const TrustedTeleporter: Option<(Location, Asset)> = Some((
-					RelayLocation::get(),
-					Asset { fun: Fungible(UNITS), id: AssetId(RelayLocation::get()) },
-				));
-				pub const CheckedAccount: Option<(AccountId, xcm_builder::MintLocation)> = None;
-				pub const TrustedReserve: Option<(Location, Asset)> = None;
-			}
-
-			impl pallet_xcm_benchmarks::fungible::Config for Runtime {
-				type TransactAsset = Balances;
-
-				type CheckedAccount = CheckedAccount;
-				type TrustedTeleporter = TrustedTeleporter;
-				type TrustedReserve = TrustedReserve;
-
-				fn get_asset() -> Asset {
-					Asset {
-						id: AssetId(RelayLocation::get()),
-						fun: Fungible(UNITS),
-					}
-				}
-			}
-
-			impl pallet_xcm_benchmarks::generic::Config for Runtime {
-				type RuntimeCall = RuntimeCall;
-				type TransactAsset = Balances;
-
-				fn worst_case_response() -> (u64, Response) {
-					(0u64, Response::Version(Default::default()))
-				}
-
-				fn worst_case_asset_exchange() -> Result<(Assets, Assets), BenchmarkError> {
-					Err(BenchmarkError::Skip)
-				}
-
-				fn universal_alias() -> Result<(Location, Junction), BenchmarkError> {
-					Err(BenchmarkError::Skip)
-				}
-
-				fn transact_origin_and_runtime_call() -> Result<(Location, RuntimeCall), BenchmarkError> {
-					Ok((RelayLocation::get(), frame_system::Call::remark_with_event { remark: vec![] }.into()))
-				}
-
-				fn subscribe_origin() -> Result<Location, BenchmarkError> {
-					Ok(RelayLocation::get())
-				}
-
-				fn claimable_asset() -> Result<(Location, Location, Assets), BenchmarkError> {
-					let origin = RelayLocation::get();
-					let assets: Assets = (AssetId(RelayLocation::get()), 1_000 * UNITS).into();
-					let ticket = Location::new(0, []);
-					Ok((origin, ticket, assets))
-				}
-
-				fn fee_asset() -> Result<Asset, BenchmarkError> {
-					Ok(Asset {
-						id: AssetId(RelayLocation::get()),
-						fun: Fungible(1_000_000 * UNITS),
-					})
-				}
-
-				fn unlockable_asset() -> Result<(Location, Location, Asset), BenchmarkError> {
-					Err(BenchmarkError::Skip)
-				}
-
-				fn export_message_origin_and_destination(
-				) -> Result<(Location, NetworkId, InteriorLocation), BenchmarkError> {
-					Err(BenchmarkError::Skip)
-				}
-
-				fn alias_origin() -> Result<(Location, Location), BenchmarkError> {
-					Err(BenchmarkError::Skip)
-				}
-			}
-
-			type XcmBalances = pallet_xcm_benchmarks::fungible::Pallet::<Runtime>;
-			type XcmGeneric = pallet_xcm_benchmarks::generic::Pallet::<Runtime>;
-
-			let whitelist: Vec<TrackedStorageKey> = AllPalletsWithSystem::whitelisted_storage_keys();
-=======
-		) -> Result<Vec<frame_benchmarking::BenchmarkBatch>, sp_runtime::RuntimeString> {
 						let whitelist: Vec<TrackedStorageKey> = AllPalletsWithSystem::whitelisted_storage_keys();
->>>>>>> c620a268
 			let mut batches = Vec::<BenchmarkBatch>::new();
 			let params = (&config, &whitelist);
 			add_benchmarks!(params, batches);
