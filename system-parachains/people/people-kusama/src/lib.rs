// Copyright (C) Parity Technologies (UK) Ltd.
// SPDX-License-Identifier: Apache-2.0

// Licensed under the Apache License, Version 2.0 (the "License");
// you may not use this file except in compliance with the License.
// You may obtain a copy of the License at
//
// 	http://www.apache.org/licenses/LICENSE-2.0
//
// Unless required by applicable law or agreed to in writing, software
// distributed under the License is distributed on an "AS IS" BASIS,
// WITHOUT WARRANTIES OR CONDITIONS OF ANY KIND, either express or implied.
// See the License for the specific language governing permissions and
// limitations under the License.

#![cfg_attr(not(feature = "std"), no_std)]
#![recursion_limit = "256"]
#[cfg(feature = "std")]
include!(concat!(env!("OUT_DIR"), "/wasm_binary.rs"));

mod identity_ops;
pub mod people;
mod weights;
pub mod xcm_config;

use codec::{Decode, Encode, MaxEncodedLen};
use cumulus_pallet_parachain_system::RelayNumberMonotonicallyIncreases;
use cumulus_primitives_core::{AggregateMessageOrigin, ParaId};
use frame_support::{
	construct_runtime, derive_impl,
	dispatch::DispatchClass,
	genesis_builder_helper::{build_config, create_default_config},
	parameter_types,
	traits::{
		tokens::imbalance::ResolveTo, ConstBool, ConstU32, ConstU64, ConstU8, EitherOfDiverse,
		Everything, InstanceFilter, TransformOrigin,
	},
	weights::{ConstantMultiplier, Weight},
	PalletId,
};
use frame_system::{
	limits::{BlockLength, BlockWeights},
	EnsureRoot,
};
use identity_ops::pallet_identity_ops;
use pallet_xcm::{EnsureXcm, IsVoiceOfBody};
use parachains_common::{
	message_queue::{NarrowOriginToSibling, ParaIdToSibling},
	AccountId, Balance, BlockNumber, Hash, Header, Nonce, Signature, AVERAGE_ON_INITIALIZE_RATIO,
	HOURS, MAXIMUM_BLOCK_WEIGHT, NORMAL_DISPATCH_RATIO, SLOT_DURATION,
};
use polkadot_runtime_common::{BlockHashCount, SlowAdjustingFeeUpdate};
use sp_api::impl_runtime_apis;
pub use sp_consensus_aura::sr25519::AuthorityId as AuraId;
use sp_core::{crypto::KeyTypeId, OpaqueMetadata};
#[cfg(any(feature = "std", test))]
pub use sp_runtime::BuildStorage;
use sp_runtime::{
	create_runtime_str, generic, impl_opaque_keys,
	traits::{BlakeTwo256, Block as BlockT},
	transaction_validity::{TransactionSource, TransactionValidity},
	ApplyExtrinsicResult, RuntimeDebug,
};
pub use sp_runtime::{MultiAddress, Perbill, Permill};
use sp_std::prelude::*;
#[cfg(feature = "std")]
use sp_version::NativeVersion;
use sp_version::RuntimeVersion;
use system_parachains_constants::kusama::{consensus::*, currency::*, fee::WeightToFee};
use weights::{BlockExecutionWeight, ExtrinsicBaseWeight, RocksDbWeight};
use xcm::latest::prelude::BodyId;
use xcm_config::{
	FellowshipLocation, GovernanceLocation, PriceForSiblingParachainDelivery, StakingPot,
	XcmConfig, XcmOriginToTransactDispatchOrigin,
};

/// The address format for describing accounts.
pub type Address = MultiAddress<AccountId, ()>;

/// Block type as expected by this runtime.
pub type Block = generic::Block<Header, UncheckedExtrinsic>;

/// A Block signed with an [`sp_runtime::Justification`].
pub type SignedBlock = generic::SignedBlock<Block>;

/// BlockId type as expected by this runtime.
pub type BlockId = generic::BlockId<Block>;

/// The SignedExtension to the basic transaction logic.
pub type SignedExtra = (
	frame_system::CheckNonZeroSender<Runtime>,
	frame_system::CheckSpecVersion<Runtime>,
	frame_system::CheckTxVersion<Runtime>,
	frame_system::CheckGenesis<Runtime>,
	frame_system::CheckEra<Runtime>,
	frame_system::CheckNonce<Runtime>,
	frame_system::CheckWeight<Runtime>,
	pallet_transaction_payment::ChargeTransactionPayment<Runtime>,
	frame_metadata_hash_extension::CheckMetadataHash<Runtime>,
);

/// Unchecked extrinsic type as expected by this runtime.
pub type UncheckedExtrinsic =
	generic::UncheckedExtrinsic<Address, RuntimeCall, Signature, SignedExtra>;

parameter_types! {
	pub const IdentityMigratorPalletName: &'static str = "IdentityMigrator";
}
/// Migrations to apply on runtime upgrade.
pub type Migrations = (
	pallet_collator_selection::migration::v2::MigrationToV2<Runtime>,
	// remove `identity-migrator`
	frame_support::migrations::RemovePallet<
		IdentityMigratorPalletName,
		<Runtime as frame_system::Config>::DbWeight,
	>,
	// permanent
	pallet_xcm::migration::MigrateToLatestXcmVersion<Runtime>,
);

/// Executive: handles dispatch to the various modules.
pub type Executive = frame_executive::Executive<
	Runtime,
	Block,
	frame_system::ChainContext<Runtime>,
	Runtime,
	AllPalletsWithSystem,
	Migrations,
>;

impl_opaque_keys! {
	pub struct SessionKeys {
		pub aura: Aura,
	}
}

#[sp_version::runtime_version]
pub const VERSION: RuntimeVersion = RuntimeVersion {
	spec_name: create_runtime_str!("people-kusama"),
	impl_name: create_runtime_str!("people-kusama"),
	authoring_version: 1,
	spec_version: 1_002_005,
	impl_version: 0,
	apis: RUNTIME_API_VERSIONS,
	transaction_version: 1,
	state_version: 1,
};

/// The version information used to identify this runtime when compiled natively.
#[cfg(feature = "std")]
pub fn native_version() -> NativeVersion {
	NativeVersion { runtime_version: VERSION, can_author_with: Default::default() }
}

parameter_types! {
	pub const Version: RuntimeVersion = VERSION;
	pub RuntimeBlockLength: BlockLength =
		BlockLength::max_with_normal_ratio(5 * 1024 * 1024, NORMAL_DISPATCH_RATIO);
	pub RuntimeBlockWeights: BlockWeights = BlockWeights::builder()
		.base_block(BlockExecutionWeight::get())
		.for_class(DispatchClass::all(), |weights| {
			weights.base_extrinsic = ExtrinsicBaseWeight::get();
		})
		.for_class(DispatchClass::Normal, |weights| {
			weights.max_total = Some(NORMAL_DISPATCH_RATIO * MAXIMUM_BLOCK_WEIGHT);
		})
		.for_class(DispatchClass::Operational, |weights| {
			weights.max_total = Some(MAXIMUM_BLOCK_WEIGHT);
			// Operational transactions have some extra reserved space, so that they
			// are included even if block reached `MAXIMUM_BLOCK_WEIGHT`.
			weights.reserved = Some(
				MAXIMUM_BLOCK_WEIGHT - NORMAL_DISPATCH_RATIO * MAXIMUM_BLOCK_WEIGHT
			);
		})
		.avg_block_initialization(AVERAGE_ON_INITIALIZE_RATIO)
		.build_or_panic();
	pub const SS58Prefix: u8 = 2;
}

#[derive_impl(frame_system::config_preludes::ParaChainDefaultConfig as frame_system::DefaultConfig)]
impl frame_system::Config for Runtime {
	type BaseCallFilter = Everything;
	type AccountId = AccountId;
	type Nonce = Nonce;
	type Hash = Hash;
	type Block = Block;
	type BlockHashCount = BlockHashCount;
	type DbWeight = RocksDbWeight;
	type Version = Version;
	type AccountData = pallet_balances::AccountData<Balance>;
	type SystemWeightInfo = weights::frame_system::WeightInfo<Runtime>;
	type SS58Prefix = SS58Prefix;
	type OnSetCode = cumulus_pallet_parachain_system::ParachainSetCode<Self>;
	type MaxConsumers = ConstU32<16>;
}

impl pallet_timestamp::Config for Runtime {
	/// A timestamp: milliseconds since the unix epoch.
	type Moment = u64;
	type OnTimestampSet = Aura;
	type MinimumPeriod = ConstU64<{ SLOT_DURATION / 2 }>;
	type WeightInfo = weights::pallet_timestamp::WeightInfo<Runtime>;
}

impl pallet_authorship::Config for Runtime {
	type FindAuthor = pallet_session::FindAccountFromAuthorIndex<Self, Aura>;
	type EventHandler = (CollatorSelection,);
}

parameter_types! {
	pub const ExistentialDeposit: Balance = SYSTEM_PARA_EXISTENTIAL_DEPOSIT;
}

impl pallet_balances::Config for Runtime {
	type Balance = Balance;
	type DustRemoval = ();
	type RuntimeEvent = RuntimeEvent;
	type ExistentialDeposit = ExistentialDeposit;
	type AccountStore = System;
	type WeightInfo = weights::pallet_balances::WeightInfo<Runtime>;
	type MaxLocks = ConstU32<50>;
	type MaxReserves = ConstU32<50>;
	type ReserveIdentifier = [u8; 8];
	type RuntimeFreezeReason = RuntimeFreezeReason;
	type RuntimeHoldReason = RuntimeHoldReason;
	type FreezeIdentifier = ();
	type MaxFreezes = ConstU32<0>;
}

parameter_types! {
	/// Relay Chain `TransactionByteFee` / 10.
	pub const TransactionByteFee: Balance = MILLICENTS;
}

impl pallet_transaction_payment::Config for Runtime {
	type RuntimeEvent = RuntimeEvent;
	type OnChargeTransaction =
		pallet_transaction_payment::FungibleAdapter<Balances, ResolveTo<StakingPot, Balances>>;
	type OperationalFeeMultiplier = ConstU8<5>;
	type WeightToFee = WeightToFee;
	type LengthToFee = ConstantMultiplier<Balance, TransactionByteFee>;
	type FeeMultiplierUpdate = SlowAdjustingFeeUpdate<Self>;
}

parameter_types! {
	pub const ReservedXcmpWeight: Weight = MAXIMUM_BLOCK_WEIGHT.saturating_div(4);
	pub const ReservedDmpWeight: Weight = MAXIMUM_BLOCK_WEIGHT.saturating_div(4);
	pub const RelayOrigin: AggregateMessageOrigin = AggregateMessageOrigin::Parent;
}

impl cumulus_pallet_parachain_system::Config for Runtime {
	type RuntimeEvent = RuntimeEvent;
	type OnSystemEvent = ();
	type SelfParaId = parachain_info::Pallet<Runtime>;
	type OutboundXcmpMessageSource = XcmpQueue;
	type DmpQueue = frame_support::traits::EnqueueWithOrigin<MessageQueue, RelayOrigin>;
	type ReservedDmpWeight = ReservedDmpWeight;
	type XcmpMessageHandler = XcmpQueue;
	type ReservedXcmpWeight = ReservedXcmpWeight;
	type CheckAssociatedRelayNumber = RelayNumberMonotonicallyIncreases;
	type ConsensusHook = ConsensusHook;
	type WeightInfo = weights::cumulus_pallet_parachain_system::WeightInfo<Runtime>;
}

type ConsensusHook = cumulus_pallet_aura_ext::FixedVelocityConsensusHook<
	Runtime,
	RELAY_CHAIN_SLOT_DURATION_MILLIS,
	BLOCK_PROCESSING_VELOCITY,
	UNINCLUDED_SEGMENT_CAPACITY,
>;

parameter_types! {
	pub MessageQueueServiceWeight: Weight =
		Perbill::from_percent(35) * RuntimeBlockWeights::get().max_block;
}

impl pallet_message_queue::Config for Runtime {
	type RuntimeEvent = RuntimeEvent;
	#[cfg(feature = "runtime-benchmarks")]
	type MessageProcessor = pallet_message_queue::mock_helpers::NoopMessageProcessor<
		cumulus_primitives_core::AggregateMessageOrigin,
	>;
	#[cfg(not(feature = "runtime-benchmarks"))]
	type MessageProcessor = xcm_builder::ProcessXcmMessage<
		AggregateMessageOrigin,
		xcm_executor::XcmExecutor<XcmConfig>,
		RuntimeCall,
	>;
	type Size = u32;
	// The XCMP queue pallet is only ever able to handle the `Sibling(ParaId)` origin:
	type QueueChangeHandler = NarrowOriginToSibling<XcmpQueue>;
	type QueuePausedQuery = NarrowOriginToSibling<XcmpQueue>;
	type HeapSize = sp_core::ConstU32<{ 64 * 1024 }>;
	type MaxStale = sp_core::ConstU32<8>;
	type ServiceWeight = MessageQueueServiceWeight;
	type WeightInfo = weights::pallet_message_queue::WeightInfo<Runtime>;
}

impl parachain_info::Config for Runtime {}

impl cumulus_pallet_aura_ext::Config for Runtime {}

parameter_types! {
	// Fellows pluralistic body.
	pub const FellowsBodyId: BodyId = BodyId::Technical;
}

/// Privileged origin that represents Root or Fellows pluralistic body.
pub type RootOrFellows = EitherOfDiverse<
	EnsureRoot<AccountId>,
	EnsureXcm<IsVoiceOfBody<FellowshipLocation, FellowsBodyId>>,
>;

impl cumulus_pallet_xcmp_queue::Config for Runtime {
	type RuntimeEvent = RuntimeEvent;
	type ChannelInfo = ParachainSystem;
	type VersionWrapper = PolkadotXcm;
	type XcmpQueue = TransformOrigin<MessageQueue, AggregateMessageOrigin, ParaId, ParaIdToSibling>;
	type MaxInboundSuspended = sp_core::ConstU32<1_000>;
	type ControllerOrigin = RootOrFellows;
	type ControllerOriginConverter = XcmOriginToTransactDispatchOrigin;
	type PriceForSiblingDelivery = PriceForSiblingParachainDelivery;
	type WeightInfo = weights::cumulus_pallet_xcmp_queue::WeightInfo<Runtime>;
}

pub const PERIOD: u32 = 6 * HOURS;
pub const OFFSET: u32 = 0;

impl pallet_session::Config for Runtime {
	type RuntimeEvent = RuntimeEvent;
	type ValidatorId = <Self as frame_system::Config>::AccountId;
	// we don't have stash and controller, thus we don't need the convert as well.
	type ValidatorIdOf = pallet_collator_selection::IdentityCollator;
	type ShouldEndSession = pallet_session::PeriodicSessions<ConstU32<PERIOD>, ConstU32<OFFSET>>;
	type NextSessionRotation = pallet_session::PeriodicSessions<ConstU32<PERIOD>, ConstU32<OFFSET>>;
	type SessionManager = CollatorSelection;
	// Essentially just Aura, but let's be pedantic.
	type SessionHandler = <SessionKeys as sp_runtime::traits::OpaqueKeys>::KeyTypeIdProviders;
	type Keys = SessionKeys;
	type WeightInfo = weights::pallet_session::WeightInfo<Runtime>;
}

impl pallet_aura::Config for Runtime {
	type AuthorityId = AuraId;
	type DisabledValidators = ();
	type MaxAuthorities = ConstU32<100_000>;
	type AllowMultipleBlocksPerSlot = ConstBool<false>;
	type SlotDuration = ConstU64<SLOT_DURATION>;
}

parameter_types! {
	pub const PotId: PalletId = PalletId(*b"PotStake");
	pub const SessionLength: BlockNumber = 6 * HOURS;
	// StakingAdmin pluralistic body.
	pub const StakingAdminBodyId: BodyId = BodyId::Defense;
}

/// We allow Root and the `StakingAdmin` to execute privileged collator selection operations.
pub type CollatorSelectionUpdateOrigin = EitherOfDiverse<
	EnsureRoot<AccountId>,
	EnsureXcm<IsVoiceOfBody<GovernanceLocation, StakingAdminBodyId>>,
>;

impl pallet_collator_selection::Config for Runtime {
	type RuntimeEvent = RuntimeEvent;
	type Currency = Balances;
	type UpdateOrigin = CollatorSelectionUpdateOrigin;
	type PotId = PotId;
	type MaxCandidates = ConstU32<100>;
	type MinEligibleCollators = ConstU32<4>;
	type MaxInvulnerables = ConstU32<20>;
	// should be a multiple of session or things will get inconsistent
	type KickThreshold = ConstU32<PERIOD>;
	type ValidatorId = <Self as frame_system::Config>::AccountId;
	type ValidatorIdOf = pallet_collator_selection::IdentityCollator;
	type ValidatorRegistration = Session;
	type WeightInfo = weights::pallet_collator_selection::WeightInfo<Runtime>;
}

parameter_types! {
	// One storage item; key size is 32; value is size 4+4+16+32 bytes = 56 bytes.
	pub const DepositBase: Balance = system_para_deposit(1, 88);
	// Additional storage item size of 32 bytes.
	pub const DepositFactor: Balance = system_para_deposit(0, 32);
}

impl pallet_multisig::Config for Runtime {
	type RuntimeEvent = RuntimeEvent;
	type RuntimeCall = RuntimeCall;
	type Currency = Balances;
	type DepositBase = DepositBase;
	type DepositFactor = DepositFactor;
	type MaxSignatories = ConstU32<100>;
	type WeightInfo = weights::pallet_multisig::WeightInfo<Runtime>;
}

/// The type used to represent the kinds of proxying allowed.
#[derive(
	Copy,
	Clone,
	Eq,
	PartialEq,
	Ord,
	PartialOrd,
	Encode,
	Decode,
	RuntimeDebug,
	MaxEncodedLen,
	scale_info::TypeInfo,
)]
pub enum ProxyType {
	/// Fully permissioned proxy. Can execute any call on behalf of _proxied_.
	Any,
	/// Can execute any call that does not transfer funds or assets.
	NonTransfer,
	/// Proxy with the ability to reject time-delay proxy announcements.
	CancelProxy,
	/// Proxy for all Identity pallet calls.
	Identity,
	/// Proxy for identity registrars.
	IdentityJudgement,
	/// Collator selection proxy. Can execute calls related to collator selection mechanism.
	Collator,
}
impl Default for ProxyType {
	fn default() -> Self {
		Self::Any
	}
}

impl InstanceFilter<RuntimeCall> for ProxyType {
	fn filter(&self, c: &RuntimeCall) -> bool {
		match self {
			ProxyType::Any => true,
			ProxyType::NonTransfer => !matches!(
				c,
				RuntimeCall::Balances { .. } |
				// `request_judgement` puts up a deposit to transfer to a registrar
				RuntimeCall::Identity(pallet_identity::Call::request_judgement { .. })
			),
			ProxyType::CancelProxy => matches!(
				c,
				RuntimeCall::Proxy(pallet_proxy::Call::reject_announcement { .. }) |
					RuntimeCall::Utility { .. } |
					RuntimeCall::Multisig { .. }
			),
			ProxyType::Identity => {
				matches!(
					c,
					RuntimeCall::Identity { .. } |
						RuntimeCall::Utility { .. } |
						RuntimeCall::Multisig { .. }
				)
			},
			ProxyType::IdentityJudgement => matches!(
				c,
				RuntimeCall::Identity(pallet_identity::Call::provide_judgement { .. }) |
					RuntimeCall::Utility(..) |
					RuntimeCall::Multisig { .. }
			),
			ProxyType::Collator => matches!(
				c,
				RuntimeCall::CollatorSelection { .. } |
					RuntimeCall::Utility { .. } |
					RuntimeCall::Multisig { .. }
			),
		}
	}

	fn is_superset(&self, o: &Self) -> bool {
		match (self, o) {
			(x, y) if x == y => true,
			(ProxyType::Any, _) => true,
			(_, ProxyType::Any) => false,
			(ProxyType::Identity, ProxyType::IdentityJudgement) => true,
			(ProxyType::NonTransfer, ProxyType::IdentityJudgement) => true,
			(ProxyType::NonTransfer, ProxyType::Collator) => true,
			_ => false,
		}
	}
}

parameter_types! {
	// One storage item; key size 32, value size 8.
	pub const ProxyDepositBase: Balance = system_para_deposit(1, 40);
	// Additional storage item size of 33 bytes.
	pub const ProxyDepositFactor: Balance = system_para_deposit(0, 33);
	pub const MaxProxies: u16 = 32;
	// One storage item; key size 32, value size 16.
	pub const AnnouncementDepositBase: Balance = system_para_deposit(1, 48);
	pub const AnnouncementDepositFactor: Balance = system_para_deposit(0, 66);
	pub const MaxPending: u16 = 32;
}

impl pallet_proxy::Config for Runtime {
	type RuntimeEvent = RuntimeEvent;
	type RuntimeCall = RuntimeCall;
	type Currency = Balances;
	type ProxyType = ProxyType;
	type ProxyDepositBase = ProxyDepositBase;
	type ProxyDepositFactor = ProxyDepositFactor;
	type MaxProxies = MaxProxies;
	type WeightInfo = weights::pallet_proxy::WeightInfo<Runtime>;
	type MaxPending = MaxPending;
	type CallHasher = BlakeTwo256;
	type AnnouncementDepositBase = AnnouncementDepositBase;
	type AnnouncementDepositFactor = AnnouncementDepositFactor;
}

impl pallet_utility::Config for Runtime {
	type RuntimeEvent = RuntimeEvent;
	type RuntimeCall = RuntimeCall;
	type PalletsOrigin = OriginCaller;
	type WeightInfo = weights::pallet_utility::WeightInfo<Runtime>;
}

<<<<<<< HEAD
// To be removed after migration is complete.
impl identity_migrator::Config for Runtime {
	type RuntimeEvent = RuntimeEvent;
	type Reaper = EnsureRoot<AccountId>;
	type ReapIdentityHandler = ();
	type WeightInfo = weights::polkadot_runtime_common_identity_migrator::WeightInfo<Runtime>;
}

impl pallet_identity_ops::Config for Runtime {
	type RuntimeEvent = RuntimeEvent;
}

=======
>>>>>>> 5084967a
// Create the runtime by composing the FRAME pallets that were previously configured.
construct_runtime!(
	pub enum Runtime
	{
		// System support stuff.
		System: frame_system = 0,
		ParachainSystem: cumulus_pallet_parachain_system = 1,
		Timestamp: pallet_timestamp = 2,
		ParachainInfo: parachain_info = 3,

		// Monetary stuff.
		Balances: pallet_balances = 10,
		TransactionPayment: pallet_transaction_payment = 11,

		// Collator support. The order of these 5 are important and shall not change.
		Authorship: pallet_authorship = 20,
		CollatorSelection: pallet_collator_selection = 21,
		Session: pallet_session = 22,
		Aura: pallet_aura = 23,
		AuraExt: cumulus_pallet_aura_ext = 24,

		// XCM & related
		XcmpQueue: cumulus_pallet_xcmp_queue = 30,
		PolkadotXcm: pallet_xcm = 31,
		CumulusXcm: cumulus_pallet_xcm = 32,
		MessageQueue: pallet_message_queue = 34,

		// Handy utilities.
		Utility: pallet_utility = 40,
		Multisig: pallet_multisig = 41,
		Proxy: pallet_proxy = 42,

		// The main stage.
		Identity: pallet_identity = 50,
<<<<<<< HEAD

		// To migrate deposits
		IdentityMigrator: identity_migrator = 248,

		// Identity operations pallet.
		IdentityOps: pallet_identity_ops = 247,
=======
>>>>>>> 5084967a
	}
);

#[cfg(feature = "runtime-benchmarks")]
mod benches {
	frame_benchmarking::define_benchmarks!(
		// Substrate
		[frame_system, SystemBench::<Runtime>]
		[pallet_balances, Balances]
		[pallet_identity, Identity]
		[pallet_multisig, Multisig]
		[pallet_proxy, Proxy]
		[pallet_session, SessionBench::<Runtime>]
		[pallet_timestamp, Timestamp]
		[pallet_utility, Utility]
		// Cumulus
		[cumulus_pallet_xcmp_queue, XcmpQueue]
		[pallet_collator_selection, CollatorSelection]
		// XCM
		[pallet_xcm, PalletXcmExtrinsiscsBenchmark::<Runtime>]
		[pallet_xcm_benchmarks::fungible, XcmBalances]
		[pallet_xcm_benchmarks::generic, XcmGeneric]
		[pallet_identity_ops, IdentityOps]
	);
}

impl_runtime_apis! {
	impl sp_consensus_aura::AuraApi<Block, AuraId> for Runtime {
		fn slot_duration() -> sp_consensus_aura::SlotDuration {
			sp_consensus_aura::SlotDuration::from_millis(SLOT_DURATION)
		}

		fn authorities() -> Vec<AuraId> {
			Aura::authorities().into_inner()
		}
	}

	impl cumulus_primitives_aura::AuraUnincludedSegmentApi<Block> for Runtime {
		fn can_build_upon(
			included_hash: <Block as BlockT>::Hash,
			slot: cumulus_primitives_aura::Slot,
		) -> bool {
			ConsensusHook::can_build_upon(included_hash, slot)
		}
	}

	impl sp_api::Core<Block> for Runtime {
		fn version() -> RuntimeVersion {
			VERSION
		}

		fn execute_block(block: Block) {
			Executive::execute_block(block)
		}

		fn initialize_block(header: &<Block as BlockT>::Header) {
			Executive::initialize_block(header)
		}
	}

	impl sp_api::Metadata<Block> for Runtime {
		fn metadata() -> OpaqueMetadata {
			OpaqueMetadata::new(Runtime::metadata().into())
		}

		fn metadata_at_version(version: u32) -> Option<OpaqueMetadata> {
			Runtime::metadata_at_version(version)
		}

		fn metadata_versions() -> sp_std::vec::Vec<u32> {
			Runtime::metadata_versions()
		}
	}

	impl sp_block_builder::BlockBuilder<Block> for Runtime {
		fn apply_extrinsic(extrinsic: <Block as BlockT>::Extrinsic) -> ApplyExtrinsicResult {
			Executive::apply_extrinsic(extrinsic)
		}

		fn finalize_block() -> <Block as BlockT>::Header {
			Executive::finalize_block()
		}

		fn inherent_extrinsics(data: sp_inherents::InherentData) -> Vec<<Block as BlockT>::Extrinsic> {
			data.create_extrinsics()
		}

		fn check_inherents(
			block: Block,
			data: sp_inherents::InherentData,
		) -> sp_inherents::CheckInherentsResult {
			data.check_extrinsics(&block)
		}
	}

	impl sp_transaction_pool::runtime_api::TaggedTransactionQueue<Block> for Runtime {
		fn validate_transaction(
			source: TransactionSource,
			tx: <Block as BlockT>::Extrinsic,
			block_hash: <Block as BlockT>::Hash,
		) -> TransactionValidity {
			Executive::validate_transaction(source, tx, block_hash)
		}
	}

	impl sp_offchain::OffchainWorkerApi<Block> for Runtime {
		fn offchain_worker(header: &<Block as BlockT>::Header) {
			Executive::offchain_worker(header)
		}
	}

	impl sp_session::SessionKeys<Block> for Runtime {
		fn generate_session_keys(seed: Option<Vec<u8>>) -> Vec<u8> {
			SessionKeys::generate(seed)
		}

		fn decode_session_keys(
			encoded: Vec<u8>,
		) -> Option<Vec<(Vec<u8>, KeyTypeId)>> {
			SessionKeys::decode_into_raw_public_keys(&encoded)
		}
	}

	impl frame_system_rpc_runtime_api::AccountNonceApi<Block, AccountId, Nonce> for Runtime {
		fn account_nonce(account: AccountId) -> Nonce {
			System::account_nonce(account)
		}
	}

	impl pallet_transaction_payment_rpc_runtime_api::TransactionPaymentApi<Block, Balance> for Runtime {
		fn query_info(
			uxt: <Block as BlockT>::Extrinsic,
			len: u32,
		) -> pallet_transaction_payment_rpc_runtime_api::RuntimeDispatchInfo<Balance> {
			TransactionPayment::query_info(uxt, len)
		}
		fn query_fee_details(
			uxt: <Block as BlockT>::Extrinsic,
			len: u32,
		) -> pallet_transaction_payment::FeeDetails<Balance> {
			TransactionPayment::query_fee_details(uxt, len)
		}
		fn query_weight_to_fee(weight: Weight) -> Balance {
			TransactionPayment::weight_to_fee(weight)
		}
		fn query_length_to_fee(length: u32) -> Balance {
			TransactionPayment::length_to_fee(length)
		}
	}

	impl pallet_transaction_payment_rpc_runtime_api::TransactionPaymentCallApi<Block, Balance, RuntimeCall>
		for Runtime
	{
		fn query_call_info(
			call: RuntimeCall,
			len: u32,
		) -> pallet_transaction_payment::RuntimeDispatchInfo<Balance> {
			TransactionPayment::query_call_info(call, len)
		}
		fn query_call_fee_details(
			call: RuntimeCall,
			len: u32,
		) -> pallet_transaction_payment::FeeDetails<Balance> {
			TransactionPayment::query_call_fee_details(call, len)
		}
		fn query_weight_to_fee(weight: Weight) -> Balance {
			TransactionPayment::weight_to_fee(weight)
		}
		fn query_length_to_fee(length: u32) -> Balance {
			TransactionPayment::length_to_fee(length)
		}
	}

	impl cumulus_primitives_core::CollectCollationInfo<Block> for Runtime {
		fn collect_collation_info(header: &<Block as BlockT>::Header) -> cumulus_primitives_core::CollationInfo {
			ParachainSystem::collect_collation_info(header)
		}
	}

	#[cfg(feature = "try-runtime")]
	impl frame_try_runtime::TryRuntime<Block> for Runtime {
		fn on_runtime_upgrade(checks: frame_try_runtime::UpgradeCheckSelect) -> (Weight, Weight) {
			let weight = Executive::try_runtime_upgrade(checks).unwrap();
			(weight, RuntimeBlockWeights::get().max_block)
		}

		fn execute_block(
			block: Block,
			state_root_check: bool,
			signature_check: bool,
			select: frame_try_runtime::TryStateSelect,
		) -> Weight {
			// NOTE: intentional unwrap: we don't want to propagate the error backwards, and want to
			// have a backtrace here.
			Executive::try_execute_block(block, state_root_check, signature_check, select).unwrap()
		}
	}

	#[cfg(feature = "runtime-benchmarks")]
	impl frame_benchmarking::Benchmark<Block> for Runtime {
		fn benchmark_metadata(extra: bool) -> (
			Vec<frame_benchmarking::BenchmarkList>,
			Vec<frame_support::traits::StorageInfo>,
		) {
			use frame_benchmarking::{Benchmarking, BenchmarkList};
			use frame_support::traits::StorageInfoTrait;
			use frame_system_benchmarking::Pallet as SystemBench;
			use cumulus_pallet_session_benchmarking::Pallet as SessionBench;
			use pallet_xcm::benchmarking::Pallet as PalletXcmExtrinsiscsBenchmark;

			// This is defined once again in dispatch_benchmark, because list_benchmarks!
			// and add_benchmarks! are macros exported by define_benchmarks! macros and those types
			// are referenced in that call.
			type XcmBalances = pallet_xcm_benchmarks::fungible::Pallet::<Runtime>;
			type XcmGeneric = pallet_xcm_benchmarks::generic::Pallet::<Runtime>;

			let mut list = Vec::<BenchmarkList>::new();
			list_benchmarks!(list, extra);

			let storage_info = AllPalletsWithSystem::storage_info();
			(list, storage_info)
		}

		fn dispatch_benchmark(
			config: frame_benchmarking::BenchmarkConfig
		) -> Result<Vec<frame_benchmarking::BenchmarkBatch>, sp_runtime::RuntimeString> {
			use frame_benchmarking::{Benchmarking, BenchmarkBatch, BenchmarkError};
			use sp_storage::TrackedStorageKey;

			use frame_system_benchmarking::Pallet as SystemBench;
			impl frame_system_benchmarking::Config for Runtime {
				fn setup_set_code_requirements(code: &sp_std::vec::Vec<u8>) -> Result<(), BenchmarkError> {
					ParachainSystem::initialize_for_set_code_benchmark(code.len() as u32);
					Ok(())
				}

				fn verify_set_code() {
					System::assert_last_event(cumulus_pallet_parachain_system::Event::<Runtime>::ValidationFunctionStored.into());
				}
			}

			use cumulus_pallet_session_benchmarking::Pallet as SessionBench;
			impl cumulus_pallet_session_benchmarking::Config for Runtime {}

			use pallet_xcm::benchmarking::Pallet as PalletXcmExtrinsiscsBenchmark;
			impl pallet_xcm::benchmarking::Config for Runtime {
				type DeliveryHelper = cumulus_primitives_utility::ToParentDeliveryHelper<
					xcm_config::XcmConfig,
					ExistentialDepositAsset,
					PriceForParentDelivery,
				>;
				fn reachable_dest() -> Option<Location> {
					Some(Parent.into())
				}

				fn teleportable_asset_and_dest() -> Option<(Asset, Location)> {
					// Relay/native token can be teleported between People and Relay.
					Some((
						Asset {
							fun: Fungible(SYSTEM_PARA_EXISTENTIAL_DEPOSIT),
							id: AssetId(Parent.into())
						},
						Parent.into(),
					))
				}

				fn reserve_transferable_asset_and_dest() -> Option<(Asset, Location)> {
					None
				}

				fn get_asset() -> Asset {
					Asset {
						id: AssetId(Location::parent()),
						fun: Fungible(ExistentialDeposit::get()),
					}
				}
			}

			use xcm::latest::prelude::*;
			use xcm_config::{PriceForParentDelivery, RelayLocation};

			parameter_types! {
				pub ExistentialDepositAsset: Option<Asset> = Some((
					RelayLocation::get(),
					ExistentialDeposit::get()
				).into());
			}

			impl pallet_xcm_benchmarks::Config for Runtime {
				type XcmConfig = XcmConfig;
				type AccountIdConverter = xcm_config::LocationToAccountId;
				type DeliveryHelper = cumulus_primitives_utility::ToParentDeliveryHelper<
					XcmConfig,
					ExistentialDepositAsset,
					PriceForParentDelivery,
				>;
				fn valid_destination() -> Result<Location, BenchmarkError> {
					Ok(RelayLocation::get())
				}
				fn worst_case_holding(_depositable_count: u32) -> Assets {
					// just concrete assets according to relay chain.
					let assets: Vec<Asset> = vec![
						Asset {
							id: AssetId(RelayLocation::get()),
							fun: Fungible(1_000_000 * UNITS),
						}
					];
					assets.into()
				}
			}

			parameter_types! {
				pub const TrustedTeleporter: Option<(Location, Asset)> = Some((
					RelayLocation::get(),
					Asset { fun: Fungible(UNITS), id: AssetId(RelayLocation::get()) },
				));
				pub const CheckedAccount: Option<(AccountId, xcm_builder::MintLocation)> = None;
				pub const TrustedReserve: Option<(Location, Asset)> = None;
			}

			impl pallet_xcm_benchmarks::fungible::Config for Runtime {
				type TransactAsset = Balances;

				type CheckedAccount = CheckedAccount;
				type TrustedTeleporter = TrustedTeleporter;
				type TrustedReserve = TrustedReserve;

				fn get_asset() -> Asset {
					Asset {
						id: AssetId(RelayLocation::get()),
						fun: Fungible(UNITS),
					}
				}
			}

			impl pallet_xcm_benchmarks::generic::Config for Runtime {
				type RuntimeCall = RuntimeCall;
				type TransactAsset = Balances;

				fn worst_case_response() -> (u64, Response) {
					(0u64, Response::Version(Default::default()))
				}

				fn worst_case_asset_exchange() -> Result<(Assets, Assets), BenchmarkError> {
					Err(BenchmarkError::Skip)
				}

				fn universal_alias() -> Result<(Location, Junction), BenchmarkError> {
					Err(BenchmarkError::Skip)
				}

				fn transact_origin_and_runtime_call() -> Result<(Location, RuntimeCall), BenchmarkError> {
					Ok((RelayLocation::get(), frame_system::Call::remark_with_event { remark: vec![] }.into()))
				}

				fn subscribe_origin() -> Result<Location, BenchmarkError> {
					Ok(RelayLocation::get())
				}

				fn claimable_asset() -> Result<(Location, Location, Assets), BenchmarkError> {
					let origin = RelayLocation::get();
					let assets: Assets = (AssetId(RelayLocation::get()), 1_000 * UNITS).into();
					let ticket = Location::new(0, []);
					Ok((origin, ticket, assets))
				}

				fn fee_asset() -> Result<Asset, BenchmarkError> {
					Ok(Asset {
						id: AssetId(RelayLocation::get()),
						fun: Fungible(1_000_000 * UNITS),
					})
				}

				fn unlockable_asset() -> Result<(Location, Location, Asset), BenchmarkError> {
					Err(BenchmarkError::Skip)
				}

				fn export_message_origin_and_destination(
				) -> Result<(Location, NetworkId, InteriorLocation), BenchmarkError> {
					Err(BenchmarkError::Skip)
				}

				fn alias_origin() -> Result<(Location, Location), BenchmarkError> {
					Err(BenchmarkError::Skip)
				}
			}

			type XcmBalances = pallet_xcm_benchmarks::fungible::Pallet::<Runtime>;
			type XcmGeneric = pallet_xcm_benchmarks::generic::Pallet::<Runtime>;

			let whitelist: Vec<TrackedStorageKey> = vec![
				// Block Number
				hex_literal::hex!("26aa394eea5630e07c48ae0c9558cef702a5c1b19ab7a04f536c519aca4983ac").to_vec().into(),
				// Total Issuance
				hex_literal::hex!("c2261276cc9d1f8598ea4b6a74b15c2f57c875e4cff74148e4628f264b974c80").to_vec().into(),
				// Execution Phase
				hex_literal::hex!("26aa394eea5630e07c48ae0c9558cef7ff553b5a9862a516939d82b3d3d8661a").to_vec().into(),
				// Event Count
				hex_literal::hex!("26aa394eea5630e07c48ae0c9558cef70a98fdbe9ce6c55837576c60c7af3850").to_vec().into(),
				// System Events
				hex_literal::hex!("26aa394eea5630e07c48ae0c9558cef780d41e5e16056765bc8461851072c9d7").to_vec().into(),
			];

			let mut batches = Vec::<BenchmarkBatch>::new();
			let params = (&config, &whitelist);
			add_benchmarks!(params, batches);

			Ok(batches)
		}
	}

	impl sp_genesis_builder::GenesisBuilder<Block> for Runtime {
		fn create_default_config() -> Vec<u8> {
			create_default_config::<RuntimeGenesisConfig>()
		}

		fn build_config(config: Vec<u8>) -> sp_genesis_builder::Result {
			build_config::<RuntimeGenesisConfig>(config)
		}
	}
}

cumulus_pallet_parachain_system::register_validate_block! {
	Runtime = Runtime,
	BlockExecutor = cumulus_pallet_aura_ext::BlockExecutor::<Runtime, Executive>,
}

#[test]
fn test_ed_is_one_tenth_of_relay() {
	let relay_ed = kusama_runtime_constants::currency::EXISTENTIAL_DEPOSIT;
	let people_ed = ExistentialDeposit::get();
	assert_eq!(relay_ed / 10, people_ed);
}<|MERGE_RESOLUTION|>--- conflicted
+++ resolved
@@ -514,21 +514,10 @@
 	type WeightInfo = weights::pallet_utility::WeightInfo<Runtime>;
 }
 
-<<<<<<< HEAD
-// To be removed after migration is complete.
-impl identity_migrator::Config for Runtime {
-	type RuntimeEvent = RuntimeEvent;
-	type Reaper = EnsureRoot<AccountId>;
-	type ReapIdentityHandler = ();
-	type WeightInfo = weights::polkadot_runtime_common_identity_migrator::WeightInfo<Runtime>;
-}
-
 impl pallet_identity_ops::Config for Runtime {
 	type RuntimeEvent = RuntimeEvent;
 }
 
-=======
->>>>>>> 5084967a
 // Create the runtime by composing the FRAME pallets that were previously configured.
 construct_runtime!(
 	pub enum Runtime
@@ -563,15 +552,9 @@
 
 		// The main stage.
 		Identity: pallet_identity = 50,
-<<<<<<< HEAD
-
-		// To migrate deposits
-		IdentityMigrator: identity_migrator = 248,
 
 		// Identity operations pallet.
 		IdentityOps: pallet_identity_ops = 247,
-=======
->>>>>>> 5084967a
 	}
 );
 
