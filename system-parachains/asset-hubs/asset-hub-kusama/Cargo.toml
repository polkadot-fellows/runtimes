[package]
authors.workspace = true
description = "Kusama variant of Asset Hub parachain runtime"
build = "build.rs"
edition.workspace = true
license.workspace = true
name = "asset-hub-kusama-runtime"
repository.workspace = true
version.workspace = true

[dependencies]
codec = { package = "parity-scale-codec", version = "3.6.9", default-features = false, features = ["derive", "max-encoded-len"] }
hex-literal = { version = "0.4.1" }
log = { version = "0.4.20", default-features = false }
scale-info = { version = "2.10.0", default-features = false, features = ["derive"] }

# Local
bp-asset-hub-kusama = { path = "./primitives", default-features = false}
bp-asset-hub-polkadot = { path = "../asset-hub-polkadot/primitives", default-features = false}
bp-bridge-hub-kusama = { path = "../../bridge-hubs/bridge-hub-kusama/primitives", default-features = false}
bp-bridge-hub-polkadot = { path = "../../bridge-hubs/bridge-hub-polkadot/primitives", default-features = false}
kusama-runtime-constants = { path = "../../../relay/kusama/constants", default-features = false}
polkadot-runtime-constants = { path = "../../../relay/polkadot/constants", default-features = false}

# Substrate
frame-benchmarking = { default-features = false, optional = true, version = "29.0.0" }
frame-executive = { default-features = false, version = "29.0.0" }
frame-support = { default-features = false, version = "29.0.0" }
frame-system = { default-features = false, version = "29.0.0" }
frame-system-benchmarking = { default-features = false, optional = true, version = "29.0.0" }
frame-system-rpc-runtime-api = { default-features = false, version = "27.0.0" }
frame-try-runtime = { default-features = false, optional = true, version = "0.35.0" }
pallet-asset-conversion-tx-payment = { default-features = false, version = "11.0.0" }
pallet-assets = { default-features = false, version = "30.0.0" }
pallet-asset-conversion = { default-features = false, version = "11.0.0" }
pallet-aura = { default-features = false, version = "28.0.0" }
pallet-authorship = { default-features = false, version = "29.0.0" }
pallet-balances = { default-features = false, version = "29.0.0" }
pallet-message-queue = { default-features = false , version = "32.0.0" }
pallet-multisig = { default-features = false, version = "29.0.0" }
pallet-nft-fractionalization = { default-features = false, version = "11.0.0" }
pallet-nfts = { default-features = false, version = "23.0.0" }
pallet-nfts-runtime-api = { default-features = false, version = "15.0.0" }
pallet-proxy = { default-features = false, version = "29.0.0" }
pallet-session = { default-features = false, version = "29.0.0" }
pallet-state-trie-migration = { default-features = false, optional = true , version = "30.0.0" }
pallet-timestamp = { default-features = false, version = "28.0.0" }
pallet-transaction-payment = { default-features = false, version = "29.0.0" }
pallet-transaction-payment-rpc-runtime-api = { default-features = false, version = "29.0.0" }
pallet-uniques = { default-features = false, version = "29.0.0" }
pallet-utility = { default-features = false, version = "29.0.0" }
sp-api = { default-features = false, version = "27.0.0" }
sp-block-builder = { default-features = false, version = "27.0.0" }
sp-consensus-aura = { default-features = false, version = "0.33.0" }
sp-core = { default-features = false, version = "29.0.0" }
sp-genesis-builder = { default-features = false , version = "0.8.0" }
sp-inherents = { default-features = false, version = "27.0.0" }
sp-offchain = { default-features = false, version = "27.0.0" }
sp-runtime = { default-features = false, version = "32.0.0" }
sp-session = { default-features = false, version = "28.0.0" }
sp-std = { default-features = false, version = "14.0.0" }
sp-storage = { default-features = false, version = "20.0.0" }
sp-transaction-pool = { default-features = false, version = "27.0.0" }
sp-version = { default-features = false, version = "30.0.0" }
sp-weights = { default-features = false, version = "28.0.0" }
# num-traits feature needed for dex integer sq root:
primitive-types = { version = "0.12.2", default-features = false, features = ["codec", "scale-info", "num-traits"] }

# Polkadot
<<<<<<< HEAD
pallet-xcm = { default-features = false, version = "8.0.1" }
=======
pallet-xcm = { default-features = false, version = "8.0.2" }
>>>>>>> ba359a4a
pallet-xcm-benchmarks = { default-features = false, optional = true , version = "8.0.2" }
polkadot-core-primitives = { default-features = false, version = "8.0.0" }
polkadot-parachain-primitives = { default-features = false, version = "7.0.0" }
polkadot-runtime-common = { default-features = false, version = "8.0.1" }
<<<<<<< HEAD
xcm = { package = "staging-xcm", default-features = false, version = "8.0.0" }
=======
xcm = { package = "staging-xcm", default-features = false, version = "8.0.1" }
>>>>>>> ba359a4a
xcm-builder = { package = "staging-xcm-builder", default-features = false, version = "8.0.1" }
xcm-executor = { package = "staging-xcm-executor", default-features = false, version = "8.0.1" }

# Cumulus
cumulus-pallet-aura-ext = { default-features = false , version = "0.8.0" }
cumulus-pallet-dmp-queue = { default-features = false , version = "0.8.0" }
cumulus-pallet-parachain-system = { default-features = false, features = ["parameterized-consensus-hook",] , version = "0.8.1" }
cumulus-pallet-session-benchmarking = { default-features = false, version = "10.0.0" }
cumulus-pallet-xcm = { default-features = false , version = "0.8.0" }
cumulus-pallet-xcmp-queue = { default-features = false , features = ["bridging"] , version = "0.8.0" }
cumulus-primitives-core = { default-features = false , version = "0.8.0" }
cumulus-primitives-utility = { default-features = false , version = "0.8.1" }
pallet-collator-selection = { default-features = false , version = "10.0.0" }
parachain-info = { package = "staging-parachain-info", default-features = false , version = "0.8.0" }
parachains-common = { default-features = false , version = "8.0.0" }
system-parachains-constants = { path = "../../constants", default-features = false }
assets-common = { default-features = false , version = "0.8.0" }

# Bridges
pallet-xcm-bridge-hub-router = { default-features = false , version = "0.6.0" }
<<<<<<< HEAD
snowbridge-router-primitives = { default-features = false , version = "0.1.0" }
=======
>>>>>>> ba359a4a

[dev-dependencies]
asset-test-utils = { version = "8.0.1" }
parachains-runtimes-test-utils = { version = "8.0.0" }
sp-io = { version = "31.0.0" }

[build-dependencies]
substrate-wasm-builder = { optional = true , version = "18.0.0" }

[features]
default = [ "std" ]
# When enabled the `state_version` is set to `1`.
# This means that the chain will start using the new state format. The migration is lazy, so
# it requires to write a storage value to use the new state format. To migrate all the other
# storage values that aren't touched the state migration pallet is added as well.
# This pallet will migrate the entire state, controlled through some account.
#
# This feature should be removed when the main-net will be migrated.
state-trie-version-1 = [ "pallet-state-trie-migration" ]
runtime-benchmarks = [
	"assets-common/runtime-benchmarks",
	"cumulus-pallet-dmp-queue/runtime-benchmarks",
	"cumulus-pallet-parachain-system/runtime-benchmarks",
	"cumulus-pallet-session-benchmarking/runtime-benchmarks",
	"cumulus-pallet-xcmp-queue/runtime-benchmarks",
	"cumulus-primitives-utility/runtime-benchmarks",
	"frame-benchmarking/runtime-benchmarks",
	"frame-support/runtime-benchmarks",
	"frame-system-benchmarking/runtime-benchmarks",
	"frame-system/runtime-benchmarks",
	"pallet-asset-conversion/runtime-benchmarks",
	"pallet-assets/runtime-benchmarks",
	"pallet-balances/runtime-benchmarks",
	"pallet-collator-selection/runtime-benchmarks",
	"pallet-message-queue/runtime-benchmarks",
	"pallet-multisig/runtime-benchmarks",
	"pallet-nft-fractionalization/runtime-benchmarks",
	"pallet-nfts/runtime-benchmarks",
	"pallet-proxy/runtime-benchmarks",
	"pallet-state-trie-migration/runtime-benchmarks",
	"pallet-timestamp/runtime-benchmarks",
	"pallet-uniques/runtime-benchmarks",
	"pallet-utility/runtime-benchmarks",
	"pallet-xcm-benchmarks/runtime-benchmarks",
	"pallet-xcm-bridge-hub-router/runtime-benchmarks",
	"pallet-xcm/runtime-benchmarks",
	"polkadot-parachain-primitives/runtime-benchmarks",
	"polkadot-runtime-common/runtime-benchmarks",
	"snowbridge-router-primitives/runtime-benchmarks",
	"sp-runtime/runtime-benchmarks",
	"xcm-builder/runtime-benchmarks",
	"xcm-executor/runtime-benchmarks",
]
try-runtime = [
	"cumulus-pallet-aura-ext/try-runtime",
	"cumulus-pallet-dmp-queue/try-runtime",
	"cumulus-pallet-parachain-system/try-runtime",
	"cumulus-pallet-xcm/try-runtime",
	"cumulus-pallet-xcmp-queue/try-runtime",
	"frame-executive/try-runtime",
	"frame-support/try-runtime",
	"frame-system/try-runtime",
	"frame-try-runtime/try-runtime",
	"pallet-asset-conversion-tx-payment/try-runtime",
	"pallet-asset-conversion/try-runtime",
	"pallet-assets/try-runtime",
	"pallet-aura/try-runtime",
	"pallet-authorship/try-runtime",
	"pallet-balances/try-runtime",
	"pallet-collator-selection/try-runtime",
	"pallet-message-queue/try-runtime",
	"pallet-multisig/try-runtime",
	"pallet-nft-fractionalization/try-runtime",
	"pallet-nfts/try-runtime",
	"pallet-proxy/try-runtime",
	"pallet-session/try-runtime",
	"pallet-state-trie-migration/try-runtime",
	"pallet-timestamp/try-runtime",
	"pallet-transaction-payment/try-runtime",
	"pallet-uniques/try-runtime",
	"pallet-utility/try-runtime",
	"pallet-xcm-bridge-hub-router/try-runtime",
	"pallet-xcm/try-runtime",
	"parachain-info/try-runtime",
	"polkadot-runtime-common/try-runtime",
	"sp-runtime/try-runtime",
]
std = [
	"assets-common/std",
	"bp-asset-hub-kusama/std",
	"bp-bridge-hub-kusama/std",
	"bp-asset-hub-polkadot/std",
	"bp-bridge-hub-polkadot/std",
	"codec/std",
	"cumulus-pallet-aura-ext/std",
	"cumulus-pallet-dmp-queue/std",
	"cumulus-pallet-parachain-system/std",
	"cumulus-pallet-session-benchmarking/std",
	"cumulus-pallet-xcm/std",
	"cumulus-pallet-xcmp-queue/std",
	"cumulus-primitives-core/std",
	"cumulus-primitives-utility/std",
	"frame-benchmarking?/std",
	"frame-executive/std",
	"frame-support/std",
	"frame-system-benchmarking?/std",
	"frame-system-rpc-runtime-api/std",
	"frame-system/std",
	"frame-try-runtime?/std",
	"kusama-runtime-constants/std",
	"log/std",
	"pallet-asset-conversion-tx-payment/std",
	"pallet-asset-conversion/std",
	"pallet-assets/std",
	"pallet-aura/std",
	"pallet-authorship/std",
	"pallet-balances/std",
	"pallet-collator-selection/std",
	"pallet-message-queue/std",
	"pallet-multisig/std",
	"pallet-nft-fractionalization/std",
	"pallet-nfts-runtime-api/std",
	"pallet-nfts/std",
	"pallet-proxy/std",
	"pallet-session/std",
	"pallet-state-trie-migration/std",
	"pallet-timestamp/std",
	"pallet-transaction-payment-rpc-runtime-api/std",
	"pallet-transaction-payment/std",
	"pallet-uniques/std",
	"pallet-utility/std",
	"pallet-xcm-benchmarks?/std",
	"pallet-xcm-bridge-hub-router/std",
	"pallet-xcm/std",
	"parachain-info/std",
	"parachains-common/std",
	"polkadot-core-primitives/std",
	"polkadot-parachain-primitives/std",
	"polkadot-runtime-common/std",
	"polkadot-runtime-constants/std",
	"scale-info/std",
	"snowbridge-router-primitives/std",
	"sp-api/std",
	"sp-block-builder/std",
	"sp-consensus-aura/std",
	"sp-core/std",
	"sp-genesis-builder/std",
	"sp-inherents/std",
	"sp-offchain/std",
	"sp-runtime/std",
	"sp-session/std",
	"sp-std/std",
	"sp-storage/std",
	"sp-transaction-pool/std",
	"sp-version/std",
	"sp-weights/std",
	"substrate-wasm-builder",
	"system-parachains-constants/std",
	"xcm-builder/std",
	"xcm-executor/std",
	"xcm/std",
]

experimental = [ "pallet-aura/experimental" ]

# A feature that should be enabled when the runtime should be built for on-chain
# deployment. This will disable stuff that shouldn't be part of the on-chain wasm
# to make it smaller, like logging for example.
on-chain-release-build = [ "sp-api/disable-logging" ]<|MERGE_RESOLUTION|>--- conflicted
+++ resolved
@@ -67,20 +67,12 @@
 primitive-types = { version = "0.12.2", default-features = false, features = ["codec", "scale-info", "num-traits"] }
 
 # Polkadot
-<<<<<<< HEAD
-pallet-xcm = { default-features = false, version = "8.0.1" }
-=======
 pallet-xcm = { default-features = false, version = "8.0.2" }
->>>>>>> ba359a4a
 pallet-xcm-benchmarks = { default-features = false, optional = true , version = "8.0.2" }
 polkadot-core-primitives = { default-features = false, version = "8.0.0" }
 polkadot-parachain-primitives = { default-features = false, version = "7.0.0" }
 polkadot-runtime-common = { default-features = false, version = "8.0.1" }
-<<<<<<< HEAD
-xcm = { package = "staging-xcm", default-features = false, version = "8.0.0" }
-=======
 xcm = { package = "staging-xcm", default-features = false, version = "8.0.1" }
->>>>>>> ba359a4a
 xcm-builder = { package = "staging-xcm-builder", default-features = false, version = "8.0.1" }
 xcm-executor = { package = "staging-xcm-executor", default-features = false, version = "8.0.1" }
 
@@ -101,10 +93,7 @@
 
 # Bridges
 pallet-xcm-bridge-hub-router = { default-features = false , version = "0.6.0" }
-<<<<<<< HEAD
 snowbridge-router-primitives = { default-features = false , version = "0.1.0" }
-=======
->>>>>>> ba359a4a
 
 [dev-dependencies]
 asset-test-utils = { version = "8.0.1" }
