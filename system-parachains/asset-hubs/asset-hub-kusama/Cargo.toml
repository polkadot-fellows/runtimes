--- conflicted
+++ resolved
@@ -89,18 +89,11 @@
 parachain-info = { package = "staging-parachain-info", default-features = false , version = "0.6.0" }
 parachains-common = { default-features = false , version = "6.0.0" }
 system-parachains-constants = { path = "../../constants", default-features = false }
-<<<<<<< HEAD
-assets-common = { default-features = false , version = "0.8.0" }
+assets-common = { default-features = false , version = "0.6.0" }
 
 # Bridges
 pallet-xcm-bridge-hub-router = { default-features = false , version = "0.4.0" }
 snowbridge-router-primitives = { default-features = false , version = "0.1.0" }
-=======
-assets-common = { default-features = false , version = "0.6.0" }
-
-# Bridges
-pallet-xcm-bridge-hub-router = { default-features = false , version = "0.4.0" }
->>>>>>> 932fc155
 
 [dev-dependencies]
 asset-test-utils = { version = "6.0.0" }
