--- conflicted
+++ resolved
@@ -32,11 +32,7 @@
 pallet-nfts-runtime-api = { default-features = false, version = "9.0.0" }
 pallet-proxy = { default-features = false, version = "23.0.0" }
 pallet-session = { default-features = false, version = "23.0.0" }
-<<<<<<< HEAD
-pallet-state-trie-migration = { default-features = false, optional = true , version = "24.0.0" }
-=======
 pallet-state-trie-migration = { default-features = false, optional = true, version = "24.0.0" }
->>>>>>> 4cb280cd
 pallet-timestamp = { default-features = false, version = "22.0.0" }
 pallet-transaction-payment = { default-features = false, version = "23.0.0" }
 pallet-transaction-payment-rpc-runtime-api = { default-features = false, version = "23.0.0" }
@@ -59,15 +55,9 @@
 primitive-types = { version = "0.12.1", default-features = false, features = ["codec", "scale-info", "num-traits"] }
 
 # Polkadot
-<<<<<<< HEAD
-kusama-runtime-constants = { path = "../../../relay/kusama/constants", default-features = false}
-pallet-xcm = { default-features = false, version = "2.0.0" }
-pallet-xcm-benchmarks = { default-features = false, optional = true , version = "2.0.0" }
-=======
 kusama-runtime-constants = { path = "../../../relay/kusama/constants", default-features = false }
 pallet-xcm = { default-features = false, version = "2.0.0" }
 pallet-xcm-benchmarks = { default-features = false, optional = true, version = "2.0.0" }
->>>>>>> 4cb280cd
 polkadot-core-primitives = { default-features = false, version = "2.0.0" }
 polkadot-parachain-primitives = { default-features = false, version = "1.0.0" }
 polkadot-runtime-common = { default-features = false, version = "2.0.0" }
@@ -76,26 +66,6 @@
 xcm-executor = { package = "staging-xcm-executor", default-features = false, version = "2.0.0" }
 
 # Cumulus
-<<<<<<< HEAD
-cumulus-pallet-aura-ext = { default-features = false , version = "0.1.0" }
-cumulus-pallet-dmp-queue = { default-features = false , version = "0.2.0" }
-cumulus-pallet-parachain-system = { default-features = false, features = ["parameterized-consensus-hook",] , version = "0.1.0" }
-cumulus-pallet-session-benchmarking = { default-features = false, version = "4.0.0" }
-cumulus-pallet-xcm = { default-features = false , version = "0.2.0" }
-cumulus-pallet-xcmp-queue = { default-features = false , version = "0.2.0" }
-cumulus-primitives-core = { default-features = false , version = "0.2.0" }
-cumulus-primitives-utility = { default-features = false , version = "0.2.0" }
-pallet-collator-selection = { default-features = false , version = "4.0.0" }
-parachain-info = { default-features = false , version = "0.0.0" }
-parachains-common = { default-features = false , version = "2.0.0" }
-assets-common = { default-features = false , version = "0.2.0" }
-
-[dev-dependencies]
-asset-test-utils = { version = "1.0.0" }
-
-[build-dependencies]
-substrate-wasm-builder = { optional = true , version = "12.0.0" }
-=======
 cumulus-pallet-aura-ext = { default-features = false, version = "0.2.0" }
 cumulus-pallet-dmp-queue = { default-features = false, version = "0.2.0" }
 cumulus-pallet-parachain-system = { default-features = false, features = ["parameterized-consensus-hook",], version = "0.2.0" }
@@ -114,7 +84,6 @@
 
 [build-dependencies]
 substrate-wasm-builder = { optional = true, version = "12.0.0" }
->>>>>>> 4cb280cd
 
 [features]
 default = [ "std" ]
