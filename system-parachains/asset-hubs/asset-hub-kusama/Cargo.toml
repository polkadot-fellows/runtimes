--- conflicted
+++ resolved
@@ -59,25 +59,14 @@
 
 # Polkadot
 kusama-runtime-constants = { path = "../../../relay/kusama/constants", default-features = false}
-<<<<<<< HEAD
 pallet-xcm = { default-features = false, version = "3.0.0" }
 pallet-xcm-benchmarks = { default-features = false, optional = true , version = "3.0.0" }
 polkadot-core-primitives = { default-features = false, version = "3.0.0" }
 polkadot-parachain-primitives = { default-features = false, version = "2.0.0" }
 polkadot-runtime-common = { default-features = false, version = "3.0.0" }
 xcm = { package = "staging-xcm", default-features = false, version = "3.0.0" }
-xcm-builder = { package = "staging-xcm-builder", default-features = false, version = "3.0.0" }
+xcm-builder = { package = "staging-xcm-builder", default-features = false, version = "3.0.1" }
 xcm-executor = { package = "staging-xcm-executor", default-features = false, version = "3.0.0" }
-=======
-pallet-xcm = { default-features = false, version = "2.0.0" }
-pallet-xcm-benchmarks = { default-features = false, optional = true , version = "2.0.0" }
-polkadot-core-primitives = { default-features = false, version = "2.0.0" }
-polkadot-parachain-primitives = { default-features = false, version = "1.0.0" }
-polkadot-runtime-common = { default-features = false, version = "2.0.0" }
-xcm = { package = "staging-xcm", default-features = false, version = "2.0.1" }
-xcm-builder = { package = "staging-xcm-builder", default-features = false, version = "2.0.1" }
-xcm-executor = { package = "staging-xcm-executor", default-features = false, version = "2.0.0" }
->>>>>>> dd7f86f0
 
 # Cumulus
 cumulus-pallet-aura-ext = { default-features = false , version = "0.3.0" }
