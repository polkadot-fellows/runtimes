--- conflicted
+++ resolved
@@ -64,11 +64,7 @@
 polkadot-core-primitives = { default-features = false, version = "3.0.0" }
 polkadot-parachain-primitives = { default-features = false, version = "2.0.0" }
 polkadot-runtime-common = { default-features = false, version = "3.0.0" }
-<<<<<<< HEAD
-xcm = { package = "staging-xcm", default-features = false, version = "3.0.1" }
-=======
 xcm = { package = "staging-xcm", default-features = false, version = "3.0.0" }
->>>>>>> 41d3ca60
 xcm-builder = { package = "staging-xcm-builder", default-features = false, version = "3.0.1" }
 xcm-executor = { package = "staging-xcm-executor", default-features = false, version = "3.0.0" }
 
