--- conflicted
+++ resolved
@@ -44,9 +44,7 @@
 pub mod pallet_society;
 // TODO(#840): uncomment this so that pallet-revive is also benchmarked with this runtime
 // pub mod pallet_revive;
-<<<<<<< HEAD
 pub mod inmemorydb_weights;
-=======
 pub mod pallet_ah_migrator;
 pub mod pallet_ah_ops;
 pub mod pallet_bags_list;
@@ -57,7 +55,6 @@
 pub mod pallet_indices;
 pub mod pallet_referenda;
 pub mod pallet_scheduler;
->>>>>>> cf3d4712
 pub mod pallet_session;
 pub mod pallet_staking_async;
 pub mod pallet_timestamp;
