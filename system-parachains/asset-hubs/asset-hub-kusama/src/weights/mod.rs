// Copyright (C) Parity Technologies (UK) Ltd.
// This file is part of Cumulus.

// Cumulus is free software: you can redistribute it and/or modify
// it under the terms of the GNU General Public License as published by
// the Free Software Foundation, either version 3 of the License, or
// (at your option) any later version.

// Cumulus is distributed in the hope that it will be useful,
// but WITHOUT ANY WARRANTY; without even the implied warranty of
// MERCHANTABILITY or FITNESS FOR A PARTICULAR PURPOSE.  See the
// GNU General Public License for more details.

// You should have received a copy of the GNU General Public License
// along with Cumulus.  If not, see <http://www.gnu.org/licenses/>.

pub mod block_weights;
pub mod cumulus_pallet_parachain_system;
pub mod cumulus_pallet_weight_reclaim;
pub mod cumulus_pallet_xcmp_queue;
pub mod extrinsic_weights;
pub mod frame_system;
pub mod frame_system_extensions;
pub mod pallet_asset_conversion;
pub mod pallet_asset_conversion_tx_payment;
pub mod pallet_asset_rate;
pub mod pallet_assets_foreign;
pub mod pallet_assets_local;
pub mod pallet_assets_pool;
pub mod pallet_balances;
pub mod pallet_bounties;
pub mod pallet_child_bounties;
pub mod pallet_collator_selection;
pub mod pallet_conviction_voting;
pub mod pallet_message_queue;
pub mod pallet_migrations;
pub mod pallet_multisig;
pub mod pallet_nft_fractionalization;
pub mod pallet_nfts;
pub mod pallet_parameters;
pub mod pallet_preimage;
pub mod pallet_proxy;
pub mod pallet_recovery;
pub mod pallet_remote_proxy;
pub mod pallet_society;
// TODO(#840): uncomment this so that pallet-revive is also benchmarked with this runtime
// pub mod pallet_revive;
<<<<<<< HEAD
=======
pub mod inmemorydb_weights;
pub mod pallet_ah_migrator;
>>>>>>> 5ad1d978
pub mod pallet_ah_ops;
pub mod pallet_bags_list;
pub mod pallet_election_provider_multi_block;
pub mod pallet_election_provider_multi_block_signed;
pub mod pallet_election_provider_multi_block_unsigned;
pub mod pallet_election_provider_multi_block_verifier;
pub mod pallet_indices;
pub mod pallet_referenda;
pub mod pallet_scheduler;
pub mod pallet_session;
pub mod pallet_staking_async;
pub mod pallet_timestamp;
pub mod pallet_transaction_payment;
pub mod pallet_treasury;
pub mod pallet_uniques;
pub mod pallet_utility;
pub mod pallet_vesting;
pub mod pallet_whitelist;
pub mod pallet_xcm;
pub mod pallet_xcm_bridge_hub_router;
pub mod paritydb_weights;
pub mod polkadot_runtime_common_claims;
pub mod rocksdb_weights;
pub mod xcm;

pub use block_weights::constants::BlockExecutionWeight;
pub use extrinsic_weights::constants::ExtrinsicBaseWeight;
pub use inmemorydb_weights::constants::InMemoryDbWeight;<|MERGE_RESOLUTION|>--- conflicted
+++ resolved
@@ -45,11 +45,7 @@
 pub mod pallet_society;
 // TODO(#840): uncomment this so that pallet-revive is also benchmarked with this runtime
 // pub mod pallet_revive;
-<<<<<<< HEAD
-=======
 pub mod inmemorydb_weights;
-pub mod pallet_ah_migrator;
->>>>>>> 5ad1d978
 pub mod pallet_ah_ops;
 pub mod pallet_bags_list;
 pub mod pallet_election_provider_multi_block;
