--- conflicted
+++ resolved
@@ -27,12 +27,9 @@
 pub mod pallet_assets_local;
 pub mod pallet_assets_pool;
 pub mod pallet_balances;
-<<<<<<< HEAD
 pub mod pallet_recovery;
-=======
 pub mod pallet_bounties;
 pub mod pallet_child_bounties;
->>>>>>> cb993fe7
 pub mod pallet_collator_selection;
 pub mod pallet_conviction_voting;
 pub mod pallet_message_queue;
