// Copyright (C) Parity Technologies (UK) Ltd.
// This file is part of Cumulus.

// Cumulus is free software: you can redistribute it and/or modify
// it under the terms of the GNU General Public License as published by
// the Free Software Foundation, either version 3 of the License, or
// (at your option) any later version.

// Cumulus is distributed in the hope that it will be useful,
// but WITHOUT ANY WARRANTY; without even the implied warranty of
// MERCHANTABILITY or FITNESS FOR A PARTICULAR PURPOSE.  See the
// GNU General Public License for more details.

// You should have received a copy of the GNU General Public License
// along with Cumulus.  If not, see <http://www.gnu.org/licenses/>.

pub mod block_weights;
pub mod cumulus_pallet_parachain_system;
pub mod cumulus_pallet_xcmp_queue;
pub mod extrinsic_weights;
pub mod frame_system;
pub mod frame_system_extensions;
pub mod pallet_asset_conversion;
pub mod pallet_asset_conversion_tx_payment;
pub mod pallet_asset_rate;
pub mod pallet_assets_foreign;
pub mod pallet_assets_local;
pub mod pallet_assets_pool;
pub mod pallet_balances;
pub mod pallet_bounties;
pub mod pallet_child_bounties;
pub mod pallet_collator_selection;
pub mod pallet_conviction_voting;
pub mod pallet_message_queue;
pub mod pallet_migrations;
pub mod pallet_multisig;
pub mod pallet_nft_fractionalization;
pub mod pallet_nfts;
pub mod pallet_parameters;
pub mod pallet_preimage;
pub mod pallet_proxy;
pub mod pallet_referenda_referenda;
pub mod pallet_remote_proxy;
// TODO(#840): uncomment this so that pallet-revive is also benchmarked with this runtime
// pub mod pallet_revive;
<<<<<<< HEAD
=======
pub mod pallet_ah_migrator;
pub mod pallet_ah_ops;
pub mod pallet_asset_rate;
pub mod pallet_bags_list;
pub mod pallet_bounties;
pub mod pallet_child_bounties;
pub mod pallet_conviction_voting;
pub mod pallet_election_provider_multi_block;
pub mod pallet_election_provider_multi_block_signed;
pub mod pallet_election_provider_multi_block_unsigned;
pub mod pallet_election_provider_multi_block_verifier;
pub mod pallet_indices;
pub mod pallet_preimage;
pub mod pallet_referenda;
>>>>>>> 8e07bac9
pub mod pallet_scheduler;
pub mod pallet_session;
pub mod pallet_staking_async;
pub mod pallet_timestamp;
pub mod pallet_transaction_payment;
pub mod pallet_treasury;
pub mod pallet_uniques;
pub mod pallet_utility;
pub mod pallet_vesting;
pub mod pallet_whitelist;
pub mod pallet_xcm;
pub mod pallet_xcm_bridge_hub_router;
pub mod paritydb_weights;
pub mod polkadot_runtime_common_claims;
pub mod rocksdb_weights;
pub mod xcm;

pub use block_weights::constants::BlockExecutionWeight;
pub use extrinsic_weights::constants::ExtrinsicBaseWeight;
pub use rocksdb_weights::constants::RocksDbWeight;<|MERGE_RESOLUTION|>--- conflicted
+++ resolved
@@ -39,27 +39,18 @@
 pub mod pallet_parameters;
 pub mod pallet_preimage;
 pub mod pallet_proxy;
-pub mod pallet_referenda_referenda;
 pub mod pallet_remote_proxy;
 // TODO(#840): uncomment this so that pallet-revive is also benchmarked with this runtime
 // pub mod pallet_revive;
-<<<<<<< HEAD
-=======
 pub mod pallet_ah_migrator;
 pub mod pallet_ah_ops;
-pub mod pallet_asset_rate;
 pub mod pallet_bags_list;
-pub mod pallet_bounties;
-pub mod pallet_child_bounties;
-pub mod pallet_conviction_voting;
 pub mod pallet_election_provider_multi_block;
 pub mod pallet_election_provider_multi_block_signed;
 pub mod pallet_election_provider_multi_block_unsigned;
 pub mod pallet_election_provider_multi_block_verifier;
 pub mod pallet_indices;
-pub mod pallet_preimage;
 pub mod pallet_referenda;
->>>>>>> 8e07bac9
 pub mod pallet_scheduler;
 pub mod pallet_session;
 pub mod pallet_staking_async;
