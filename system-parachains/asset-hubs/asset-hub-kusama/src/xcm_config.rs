// Copyright (C) Parity Technologies (UK) Ltd.
// SPDX-License-Identifier: Apache-2.0

// Licensed under the Apache License, Version 2.0 (the "License");
// you may not use this file except in compliance with the License.
// You may obtain a copy of the License at
//
// 	http://www.apache.org/licenses/LICENSE-2.0
//
// Unless required by applicable law or agreed to in writing, software
// distributed under the License is distributed on an "AS IS" BASIS,
// WITHOUT WARRANTIES OR CONDITIONS OF ANY KIND, either express or implied.
// See the License for the specific language governing permissions and
// limitations under the License.

use super::{
	AccountId, AllPalletsWithSystem, AssetConversion, Assets, Authorship, Balance, Balances,
	CollatorSelection, NativeAndAssets, ParachainInfo, ParachainSystem, PolkadotXcm, PoolAssets,
	PriceForParentDelivery, Runtime, RuntimeCall, RuntimeEvent, RuntimeOrigin, ToPolkadotXcmRouter,
	TrustBackedAssetsInstance, WeightToFee, XcmpQueue,
};
use crate::{ForeignAssets, ForeignAssetsInstance};
use assets_common::{
	matching::{FromSiblingParachain, IsForeignConcreteAsset},
	TrustBackedAssetsAsLocation,
};
use frame_support::{
	pallet_prelude::Get,
	parameter_types,
	traits::{
		tokens::imbalance::{ResolveAssetTo, ResolveTo},
		ConstU32, Contains, ContainsPair, Equals, Everything, Nothing, PalletInfoAccess,
	},
};
use frame_system::EnsureRoot;
use pallet_xcm::XcmPassthrough;
use parachains_common::xcm_config::{
	AllSiblingSystemParachains, AssetFeeAsExistentialDepositMultiplier, ConcreteAssetFromSystem,
	ParentRelayOrSiblingParachains, RelayOrOtherSystemParachains,
};
use polkadot_parachain_primitives::primitives::Sibling;
use sp_runtime::traits::{AccountIdConversion, ConvertInto};
use system_parachains_constants::TREASURY_PALLET_ID;
use xcm::latest::prelude::*;
use xcm_builder::{
	AccountId32Aliases, AllowExplicitUnpaidExecutionFrom, AllowKnownQueryResponses,
	AllowSubscriptionsFrom, AllowTopLevelPaidExecutionFrom, DenyReserveTransferToRelayChain,
	DenyThenTry, DescribeAllTerminal, DescribeFamily, EnsureXcmOrigin, FrameTransactionalProcessor,
	FungibleAdapter, FungiblesAdapter, GlobalConsensusParachainConvertsFor, HashedDescription,
	IsConcrete, LocalMint, NoChecking, ParentAsSuperuser, ParentIsPreset, RelayChainAsNative,
	SiblingParachainAsNative, SiblingParachainConvertsVia, SignedAccountId32AsNative,
	SignedToAccountId32, SovereignSignedViaLocation, StartsWith, StartsWithExplicitGlobalConsensus,
	TakeWeightCredit, TrailingSetTopicAsId, UsingComponents, WeightInfoBounds, WithComputedOrigin,
	WithUniqueTopic, XcmFeeManagerFromComponents, XcmFeeToAccount,
};
use xcm_executor::{traits::ConvertLocation, XcmExecutor};

parameter_types! {
	pub const KsmLocation: Location = Location::parent();
	pub const KsmLocationV3: xcm::v3::Location = xcm::v3::Location::parent();
	pub const RelayNetwork: Option<NetworkId> = Some(NetworkId::Kusama);
	pub RelayChainOrigin: RuntimeOrigin = cumulus_pallet_xcm::Origin::Relay.into();
	pub UniversalLocation: InteriorLocation =
		[GlobalConsensus(RelayNetwork::get().unwrap()), Parachain(ParachainInfo::parachain_id().into())].into();
	pub UniversalLocationNetworkId: NetworkId = UniversalLocation::get().global_consensus().unwrap();

	pub TrustBackedAssetsPalletIndex: u8 = <Assets as PalletInfoAccess>::index() as u8;
	pub TrustBackedAssetsPalletLocation: Location = PalletInstance(TrustBackedAssetsPalletIndex::get()).into();
	pub TrustBackedAssetsPalletLocationV3: xcm::v3::Location = xcm::v3::Junction::PalletInstance(TrustBackedAssetsPalletIndex::get()).into();

	pub ForeignAssetsPalletLocation: Location =
		PalletInstance(<ForeignAssets as PalletInfoAccess>::index() as u8).into();
	pub PoolAssetsPalletLocation: Location =
		PalletInstance(<PoolAssets as PalletInfoAccess>::index() as u8).into();
	pub CheckingAccount: AccountId = PolkadotXcm::check_account();
	pub const GovernanceLocation: Location = Location::parent();
	pub const FellowshipLocation: Location = Location::parent();
	pub RelayTreasuryLocation: Location = (Parent, PalletInstance(kusama_runtime_constants::TREASURY_PALLET_ID)).into();
	pub TreasuryAccount: AccountId = TREASURY_PALLET_ID.into_account_truncating();
	pub StakingPot: AccountId = CollatorSelection::account_id();
	// Test [`crate::tests::treasury_pallet_account_not_none`] ensures that the result of location
	// conversion is not `None`.
	pub RelayTreasuryPalletAccount: AccountId =
		LocationToAccountId::convert_location(&RelayTreasuryLocation::get())
			.unwrap_or(TreasuryAccount::get());
}

/// Type for specifying how a `Location` can be converted into an `AccountId`. This is used
/// when determining ownership of accounts for asset transacting and when attempting to use XCM
/// `Transact` in order to determine the dispatch Origin.
pub type LocationToAccountId = (
	// The parent (Relay-chain) origin converts to the parent `AccountId`.
	ParentIsPreset<AccountId>,
	// Sibling parachain origins convert to AccountId via the `ParaId::into`.
	SiblingParachainConvertsVia<Sibling, AccountId>,
	// Straight up local `AccountId32` origins just alias directly to `AccountId`.
	AccountId32Aliases<RelayNetwork, AccountId>,
	// Foreign locations alias into accounts according to a hash of their standard description.
	HashedDescription<AccountId, DescribeFamily<DescribeAllTerminal>>,
	// Different global consensus parachain sovereign account.
	// (Used for over-bridge transfers and reserve processing)
	GlobalConsensusParachainConvertsFor<UniversalLocation, AccountId>,
);

/// Means for transacting the native currency on this chain.
pub type FungibleTransactor = FungibleAdapter<
	// Use this currency:
	Balances,
	// Use this currency when it is a fungible asset matching the given location or name:
	IsConcrete<KsmLocation>,
	// Convert an XCM `Location` into a local account ID:
	LocationToAccountId,
	// Our chain's account ID type (we can't get away without mentioning it explicitly):
	AccountId,
	// We don't track any teleports of `Balances`.
	(),
>;

/// `AssetId`/`Balance` converter for `TrustBackedAssets`.
pub type TrustBackedAssetsConvertedConcreteId =
	assets_common::TrustBackedAssetsConvertedConcreteId<TrustBackedAssetsPalletLocation, Balance>;

/// Means for transacting assets besides the native currency on this chain.
pub type FungiblesTransactor = FungiblesAdapter<
	// Use this fungibles implementation:
	Assets,
	// Use this currency when it is a fungible asset matching the given location or name:
	TrustBackedAssetsConvertedConcreteId,
	// Convert an XCM `Location` into a local account ID:
	LocationToAccountId,
	// Our chain's account ID type (we can't get away without mentioning it explicitly):
	AccountId,
	// We only want to allow teleports of known assets. We use non-zero issuance as an indication
	// that this asset is known.
	LocalMint<parachains_common::impls::NonZeroIssuance<AccountId, Assets>>,
	// The account to use for tracking teleports.
	CheckingAccount,
>;

/// `AssetId`/`Balance` converter for `ForeignAssets`
pub type ForeignAssetsConvertedConcreteId = assets_common::ForeignAssetsConvertedConcreteId<
	(
		// Ignore `TrustBackedAssets` explicitly
		StartsWith<TrustBackedAssetsPalletLocation>,
		// Ignore assets that start explicitly with our `GlobalConsensus(NetworkId)`, means:
		// - foreign assets from our consensus should be: `Location {parents: 1, X*(Parachain(xyz),
		//   ..)}`
		// - foreign assets outside our consensus with the same `GlobalConsensus(NetworkId)` won't
		//   be accepted here
		StartsWithExplicitGlobalConsensus<UniversalLocationNetworkId>,
	),
	Balance,
	xcm::v3::Location,
>;

/// Means for transacting foreign assets from different global consensus.
pub type ForeignFungiblesTransactor = FungiblesAdapter<
	// Use this fungibles implementation:
	ForeignAssets,
	// Use this currency when it is a fungible asset matching the given location or name:
	ForeignAssetsConvertedConcreteId,
	// Convert an XCM `Location` into a local account ID:
	LocationToAccountId,
	// Our chain's account ID type (we can't get away without mentioning it explicitly):
	AccountId,
	// We dont need to check teleports here.
	NoChecking,
	// The account to use for tracking teleports.
	CheckingAccount,
>;

/// `AssetId`/`Balance` converter for `PoolAssets`.
pub type PoolAssetsConvertedConcreteId =
	assets_common::PoolAssetsConvertedConcreteId<PoolAssetsPalletLocation, Balance>;

/// Means for transacting asset conversion pool assets on this chain.
pub type PoolFungiblesTransactor = FungiblesAdapter<
	// Use this fungibles implementation:
	PoolAssets,
	// Use this currency when it is a fungible asset matching the given location or name:
	PoolAssetsConvertedConcreteId,
	// Convert an XCM `Location` into a local account ID:
	LocationToAccountId,
	// Our chain's account ID type (we can't get away without mentioning it explicitly):
	AccountId,
	// We only want to allow teleports of known assets. We use non-zero issuance as an indication
	// that this asset is known.
	LocalMint<parachains_common::impls::NonZeroIssuance<AccountId, PoolAssets>>,
	// The account to use for tracking teleports.
	CheckingAccount,
>;

/// Means for transacting assets on this chain.
pub type AssetTransactors =
	(FungibleTransactor, FungiblesTransactor, ForeignFungiblesTransactor, PoolFungiblesTransactor);

/// This is the type we use to convert an (incoming) XCM origin into a local `Origin` instance,
/// ready for dispatching a transaction with Xcm's `Transact`. There is an `OriginKind` which can
/// biases the kind of local `Origin` it will become.
pub type XcmOriginToTransactDispatchOrigin = (
	// Sovereign account converter; this attempts to derive an `AccountId` from the origin location
	// using `LocationToAccountId` and then turn that into the usual `Signed` origin. Useful for
	// foreign chains who want to have a local sovereign account on this chain which they control.
	SovereignSignedViaLocation<LocationToAccountId, RuntimeOrigin>,
	// Native converter for Relay-chain (Parent) location; will convert to a `Relay` origin when
	// recognised.
	RelayChainAsNative<RelayChainOrigin, RuntimeOrigin>,
	// Native converter for sibling Parachains; will convert to a `SiblingPara` origin when
	// recognised.
	SiblingParachainAsNative<cumulus_pallet_xcm::Origin, RuntimeOrigin>,
	// Superuser converter for the Relay-chain (Parent) location. This will allow it to issue a
	// transaction from the Root origin.
	ParentAsSuperuser<RuntimeOrigin>,
	// Native signed account converter; this just converts an `AccountId32` origin into a normal
	// `RuntimeOrigin::Signed` origin of the same 32-byte value.
	SignedAccountId32AsNative<RelayNetwork, RuntimeOrigin>,
	// Xcm origins can be represented natively under the Xcm pallet's Xcm origin.
	XcmPassthrough<RuntimeOrigin>,
);

parameter_types! {
	pub const MaxInstructions: u32 = 100;
	pub const MaxAssetsIntoHolding: u32 = 64;
	pub XcmAssetFeesReceiver: Option<AccountId> = Authorship::author();
}

pub struct ParentOrParentsPlurality;
impl Contains<Location> for ParentOrParentsPlurality {
	fn contains(location: &Location) -> bool {
		matches!(location.unpack(), (1, []) | (1, [Plurality { .. }]))
	}
}

pub type Barrier = TrailingSetTopicAsId<
	DenyThenTry<
		DenyReserveTransferToRelayChain,
		(
			TakeWeightCredit,
			// Expected responses are OK.
			AllowKnownQueryResponses<PolkadotXcm>,
			// Allow XCMs with some computed origins to pass through.
			WithComputedOrigin<
				(
					// If the message is one that immediately attempts to pay for execution, then
					// allow it.
					AllowTopLevelPaidExecutionFrom<Everything>,
					// Parent, its pluralities (i.e. governance bodies), parent's treasury and
					// sibling bridge hub get free execution.
					AllowExplicitUnpaidExecutionFrom<(
						ParentOrParentsPlurality,
						Equals<RelayTreasuryLocation>,
						Equals<bridging::SiblingBridgeHub>,
					)>,
					// Subscriptions for version tracking are OK.
					AllowSubscriptionsFrom<ParentRelayOrSiblingParachains>,
				),
				UniversalLocation,
				ConstU32<8>,
			>,
		),
	>,
>;

pub type AssetFeeAsExistentialDepositMultiplierFeeCharger = AssetFeeAsExistentialDepositMultiplier<
	Runtime,
	WeightToFee,
	pallet_assets::BalanceToAssetBalance<Balances, Runtime, ConvertInto, TrustBackedAssetsInstance>,
	TrustBackedAssetsInstance,
>;

/// Locations that will not be charged fees in the executor,
/// either execution or delivery.
/// We only waive fees for system functions, which these locations represent.
pub type WaivedLocations = (
	RelayOrOtherSystemParachains<AllSiblingSystemParachains, Runtime>,
	Equals<RelayTreasuryLocation>,
);

/// Cases where a remote origin is accepted as trusted Teleporter for a given asset:
///
/// - KSM with the parent Relay Chain and sibling system parachains; and
/// - Sibling parachains' assets from where they originate (as `ForeignCreators`).
pub type TrustedTeleporters = (
	ConcreteAssetFromSystem<KsmLocation>,
	IsForeignConcreteAsset<FromSiblingParachain<parachain_info::Pallet<Runtime>>>,
);

/// Multiplier used for dedicated `TakeFirstAssetTrader` with `ForeignAssets` instance.
pub type ForeignAssetFeeAsExistentialDepositMultiplierFeeCharger =
	AssetFeeAsExistentialDepositMultiplier<
		Runtime,
		WeightToFee,
		pallet_assets::BalanceToAssetBalance<Balances, Runtime, ConvertInto, ForeignAssetsInstance>,
		ForeignAssetsInstance,
	>;

pub struct XcmConfig;
impl xcm_executor::Config for XcmConfig {
	type RuntimeCall = RuntimeCall;
	type XcmSender = XcmRouter;
	type XcmRecorder = ();
	type AssetTransactor = AssetTransactors;
	type OriginConverter = XcmOriginToTransactDispatchOrigin;
	// Asset Hub trusts only particular, pre-configured bridged locations from a different consensus
	// as reserve locations (we trust the Bridge Hub to relay the message that a reserve is being
<<<<<<< HEAD
	// held). On Kusama Asset Hub, we allow Polkadot Asset Hub to act as reserve for any asset
	// native to the Rococo or Ethereum ecosystems.
	type IsReserve = (bridging::to_polkadot::PolkadotOrEthereumAssetFromAssetHubPolkadot,);
=======
	// held). Kusama Asset Hub accepts PolkadotAssetHub as a reserve location for DOT.
	type IsReserve = (bridging::to_polkadot::IsTrustedBridgedReserveLocationForConcreteAsset,);
>>>>>>> f42acab6
	type IsTeleporter = TrustedTeleporters;
	type UniversalLocation = UniversalLocation;
	type Barrier = Barrier;
	type Weigher = WeightInfoBounds<
		crate::weights::xcm::AssetHubKusamaXcmWeight<RuntimeCall>,
		RuntimeCall,
		MaxInstructions,
	>;
	type Trader = (
		UsingComponents<
			WeightToFee,
			KsmLocation,
			AccountId,
			Balances,
			ResolveTo<StakingPot, Balances>,
		>,
		// This trader allows to pay with any assets exchangeable to KSM with
		// [`AssetConversion`].
		cumulus_primitives_utility::SwapFirstAssetTrader<
			KsmLocationV3,
			AssetConversion,
			WeightToFee,
			NativeAndAssets,
			(
				TrustBackedAssetsAsLocation<
					TrustBackedAssetsPalletLocation,
					Balance,
					xcm::v3::Location,
				>,
				ForeignAssetsConvertedConcreteId,
			),
			ResolveAssetTo<StakingPot, NativeAndAssets>,
			AccountId,
		>,
		// This trader allows to pay with `is_sufficient=true` "Trust Backed" assets from dedicated
		// `pallet_assets` instance - `Assets`.
		cumulus_primitives_utility::TakeFirstAssetTrader<
			AccountId,
			AssetFeeAsExistentialDepositMultiplierFeeCharger,
			TrustBackedAssetsConvertedConcreteId,
			Assets,
			cumulus_primitives_utility::XcmFeesTo32ByteAccount<
				FungiblesTransactor,
				AccountId,
				XcmAssetFeesReceiver,
			>,
		>,
		// This trader allows to pay with `is_sufficient=true` "Foreign" assets from dedicated
		// `pallet_assets` instance - `ForeignAssets`.
		cumulus_primitives_utility::TakeFirstAssetTrader<
			AccountId,
			ForeignAssetFeeAsExistentialDepositMultiplierFeeCharger,
			ForeignAssetsConvertedConcreteId,
			ForeignAssets,
			cumulus_primitives_utility::XcmFeesTo32ByteAccount<
				ForeignFungiblesTransactor,
				AccountId,
				XcmAssetFeesReceiver,
			>,
		>,
	);
	type ResponseHandler = PolkadotXcm;
	type AssetTrap = PolkadotXcm;
	type AssetClaims = PolkadotXcm;
	type SubscriptionService = PolkadotXcm;
	type PalletInstancesInfo = AllPalletsWithSystem;
	type MaxAssetsIntoHolding = MaxAssetsIntoHolding;
	type AssetLocker = ();
	type AssetExchanger = ();
	type FeeManager = XcmFeeManagerFromComponents<
		WaivedLocations,
		XcmFeeToAccount<Self::AssetTransactor, AccountId, RelayTreasuryPalletAccount>,
	>;
	type MessageExporter = ();
	type UniversalAliases = (bridging::to_polkadot::UniversalAliases,);
	type CallDispatcher = RuntimeCall;
	type SafeCallFilter = Everything;
	type Aliasers = Nothing;
	type TransactionalProcessor = FrameTransactionalProcessor;
	type HrmpNewChannelOpenRequestHandler = ();
	type HrmpChannelAcceptedHandler = ();
	type HrmpChannelClosingHandler = ();
}

/// Converts a local signed origin into an XCM location.
/// Forms the basis for local origins sending/executing XCMs.
pub type LocalOriginToLocation = SignedToAccountId32<RuntimeOrigin, AccountId, RelayNetwork>;

/// For routing XCM messages which do not cross local consensus boundary.
type LocalXcmRouter = (
	// Two routers - use UMP to communicate with the relay chain:
	cumulus_primitives_utility::ParentAsUmp<ParachainSystem, PolkadotXcm, PriceForParentDelivery>,
	// ..and XCMP to communicate with the sibling chains.
	XcmpQueue,
);

/// The means for routing XCM messages which are not for local execution into the right message
/// queues.
pub type XcmRouter = WithUniqueTopic<(
	// The means for routing XCM messages which are not for local execution into the right message
	// queues.
	LocalXcmRouter,
	// Router which wraps and sends xcm to BridgeHub to be delivered to the Polkadot
	// GlobalConsensus
	ToPolkadotXcmRouter,
)>;

impl pallet_xcm::Config for Runtime {
	type RuntimeEvent = RuntimeEvent;
	// We want to disallow users sending (arbitrary) XCMs from this chain.
	type SendXcmOrigin = EnsureXcmOrigin<RuntimeOrigin, ()>;
	type XcmRouter = XcmRouter;
	// Anyone can execute XCM messages locally.
	type ExecuteXcmOrigin = EnsureXcmOrigin<RuntimeOrigin, LocalOriginToLocation>;
	type XcmExecuteFilter = Everything;
	type XcmExecutor = XcmExecutor<XcmConfig>;
	type XcmTeleportFilter = Everything;
	type XcmReserveTransferFilter = Everything;
	type Weigher = WeightInfoBounds<
		crate::weights::xcm::AssetHubKusamaXcmWeight<RuntimeCall>,
		RuntimeCall,
		MaxInstructions,
	>;
	type UniversalLocation = UniversalLocation;
	type RuntimeOrigin = RuntimeOrigin;
	type RuntimeCall = RuntimeCall;
	const VERSION_DISCOVERY_QUEUE_SIZE: u32 = 100;
	type AdvertisedXcmVersion = pallet_xcm::CurrentXcmVersion;
	type Currency = Balances;
	type CurrencyMatcher = ();
	type TrustedLockers = ();
	type SovereignAccountOf = LocationToAccountId;
	type MaxLockers = ConstU32<8>;
	type WeightInfo = crate::weights::pallet_xcm::WeightInfo<Runtime>;
	type AdminOrigin = EnsureRoot<AccountId>;
	type MaxRemoteLockConsumers = ConstU32<0>;
	type RemoteLockConsumerIdentifier = ();
}

impl cumulus_pallet_xcm::Config for Runtime {
	type RuntimeEvent = RuntimeEvent;
	type XcmExecutor = XcmExecutor<XcmConfig>;
}

pub type ForeignCreatorsSovereignAccountOf = (
	SiblingParachainConvertsVia<Sibling, AccountId>,
	AccountId32Aliases<RelayNetwork, AccountId>,
	ParentIsPreset<AccountId>,
);

/// Simple conversion of `u32` into an `AssetId` for use in benchmarking.
pub struct XcmBenchmarkHelper;
#[cfg(feature = "runtime-benchmarks")]
impl pallet_assets::BenchmarkHelper<xcm::v3::Location> for XcmBenchmarkHelper {
	fn create_asset_id_parameter(id: u32) -> xcm::v3::Location {
		xcm::v3::Location::new(1, xcm::v3::Junction::Parachain(id))
	}
}

/// All configuration related to bridging
pub mod bridging {
	use super::*;
	use sp_std::collections::btree_set::BTreeSet;
	use xcm_builder::NetworkExportTableItem;

	parameter_types! {
		/// Base price of every Kusama -> Polkadot message. Can be adjusted via
		/// governance `set_storage` call.
		pub storage XcmBridgeHubRouterBaseFee: Balance = bp_bridge_hub_kusama::estimate_kusama_to_polkadot_message_fee(
			bp_bridge_hub_polkadot::BridgeHubPolkadotBaseDeliveryFeeInDots::get()
		);
		/// Price of every byte of the Kusama -> Polkadot message. Can be adjusted via
		/// governance `set_storage` call.
		pub storage XcmBridgeHubRouterByteFee: Balance = bp_bridge_hub_kusama::estimate_kusama_to_polkadot_byte_fee();

		pub SiblingBridgeHubParaId: u32 = bp_bridge_hub_kusama::BRIDGE_HUB_KUSAMA_PARACHAIN_ID;
		pub SiblingBridgeHub: Location = Location::new(1, Parachain(SiblingBridgeHubParaId::get()));
		/// Router expects payment with this `AssetId`.
		/// (`AssetId` has to be aligned with `BridgeTable`)
		pub XcmBridgeHubRouterFeeAssetId: AssetId = KsmLocation::get().into();

		pub BridgeTable: sp_std::vec::Vec<NetworkExportTableItem> =
			sp_std::vec::Vec::new().into_iter()
			.chain(to_polkadot::BridgeTable::get())
			.collect();
	}

	pub type NetworkExportTable = xcm_builder::NetworkExportTable<BridgeTable>;

	pub mod to_polkadot {
		use super::*;

		parameter_types! {
			pub SiblingBridgeHubWithBridgeHubPolkadotInstance: Location = Location::new(
				1,
				[
					Parachain(SiblingBridgeHubParaId::get()),
					PalletInstance(bp_bridge_hub_kusama::WITH_BRIDGE_KUSAMA_TO_POLKADOT_MESSAGES_PALLET_INDEX),
				]
			);

			pub const PolkadotNetwork: NetworkId = NetworkId::Polkadot;
			pub const EthereumNetwork: NetworkId = NetworkId::Ethereum { chain_id: 1 };
			pub PolkadotEcosystem: Location = Location::new(2, [GlobalConsensus(PolkadotNetwork::get())]);
			pub EthereumEcosystem: Location = Location::new(2, [GlobalConsensus(EthereumNetwork::get())]);
			pub AssetHubPolkadot: Location = Location::new(
				2,
				[
					GlobalConsensus(PolkadotNetwork::get()),
					Parachain(polkadot_runtime_constants::system_parachain::ASSET_HUB_ID),
				],
			);

			/// Set up exporters configuration.
			/// `Option<Asset>` represents static "base fee" which is used for total delivery fee calculation.
			pub BridgeTable: sp_std::vec::Vec<NetworkExportTableItem> = sp_std::vec![
				NetworkExportTableItem::new(
					PolkadotNetwork::get(),
					Some(sp_std::vec![
						AssetHubPolkadot::get().interior.split_global().expect("invalid configuration for AssetHubKusama").1,
					]),
					SiblingBridgeHub::get(),
					// base delivery fee to local `BridgeHub`
					Some((
						XcmBridgeHubRouterFeeAssetId::get(),
						XcmBridgeHubRouterBaseFee::get(),
					).into())
				)
			];

			/// Universal aliases
			pub UniversalAliases: BTreeSet<(Location, Junction)> = BTreeSet::from_iter(
				sp_std::vec![
					(SiblingBridgeHubWithBridgeHubPolkadotInstance::get(), GlobalConsensus(PolkadotNetwork::get()))
				]
			);
		}

		impl Contains<(Location, Junction)> for UniversalAliases {
			fn contains(alias: &(Location, Junction)) -> bool {
				UniversalAliases::get().contains(alias)
			}
		}

<<<<<<< HEAD
		/// Allow any asset native to the Polkadot or Ethereum ecosystems if it comes from Polkadot
		/// Asset Hub.
		pub type PolkadotOrEthereumAssetFromAssetHubPolkadot = RemoteAssetFromLocation<
			(StartsWith<PolkadotEcosystem>, StartsWith<EthereumEcosystem>),
			AssetHubPolkadot,
		>;

		// TODO: get this from `assets_common v0.17.0` when SDK deps are upgraded
		/// Accept an asset if it is native to `AssetsAllowedNetworks` and it is coming from
		/// `OriginLocation`.
		pub struct RemoteAssetFromLocation<AssetsAllowedNetworks, OriginLocation>(
			sp_std::marker::PhantomData<(AssetsAllowedNetworks, OriginLocation)>,
		);
		impl<AssetsAllowedNetworks: Contains<Location>, OriginLocation: Get<Location>>
			ContainsPair<Asset, Location> for RemoteAssetFromLocation<AssetsAllowedNetworks, OriginLocation>
		{
			fn contains(asset: &Asset, origin: &Location) -> bool {
				let expected_origin = OriginLocation::get();
				// ensure `origin` is expected `OriginLocation`
				if !expected_origin.eq(origin) {
					log::trace!(
						target: "xcm::contains",
						"RemoteAssetFromLocation asset: {:?}, origin: {:?} is not from expected {:?}",
						asset, origin, expected_origin,
					);
					return false;
				} else {
					log::trace!(
						target: "xcm::contains",
						"RemoteAssetFromLocation asset: {asset:?}, origin: {origin:?}",
					);
				}

				// ensure `asset` is from remote consensus listed in `AssetsAllowedNetworks`
				AssetsAllowedNetworks::contains(&asset.id.0)
			}
		}
=======
		/// Reserve locations filter for `xcm_executor::Config::IsReserve`.
		/// Locations from which the runtime accepts reserved assets.
		pub type IsTrustedBridgedReserveLocationForConcreteAsset =
			matching::IsTrustedBridgedReserveLocationForConcreteAsset<
				UniversalLocation,
				(
					// allow receive DOT from AssetHubPolkadot
					xcm_builder::Case<DotFromAssetHubPolkadot>,
					// and nothing else
				),
			>;
>>>>>>> f42acab6
	}

	/// Benchmarks helper for bridging configuration.
	#[cfg(feature = "runtime-benchmarks")]
	pub struct BridgingBenchmarksHelper;

	#[cfg(feature = "runtime-benchmarks")]
	impl BridgingBenchmarksHelper {
		pub fn prepare_universal_alias() -> Option<(Location, Junction)> {
			let alias = to_polkadot::UniversalAliases::get().into_iter().find_map(
				|(location, junction)| {
					match to_polkadot::SiblingBridgeHubWithBridgeHubPolkadotInstance::get()
						.eq(&location)
					{
						true => Some((location, junction)),
						false => None,
					}
				},
			);
			Some(alias.expect("we expect here BridgeHubKusama to Polkadot mapping at least"))
		}
	}
}<|MERGE_RESOLUTION|>--- conflicted
+++ resolved
@@ -303,14 +303,9 @@
 	type OriginConverter = XcmOriginToTransactDispatchOrigin;
 	// Asset Hub trusts only particular, pre-configured bridged locations from a different consensus
 	// as reserve locations (we trust the Bridge Hub to relay the message that a reserve is being
-<<<<<<< HEAD
 	// held). On Kusama Asset Hub, we allow Polkadot Asset Hub to act as reserve for any asset
-	// native to the Rococo or Ethereum ecosystems.
+	// native to the Polkadot or Ethereum ecosystems.
 	type IsReserve = (bridging::to_polkadot::PolkadotOrEthereumAssetFromAssetHubPolkadot,);
-=======
-	// held). Kusama Asset Hub accepts PolkadotAssetHub as a reserve location for DOT.
-	type IsReserve = (bridging::to_polkadot::IsTrustedBridgedReserveLocationForConcreteAsset,);
->>>>>>> f42acab6
 	type IsTeleporter = TrustedTeleporters;
 	type UniversalLocation = UniversalLocation;
 	type Barrier = Barrier;
@@ -555,7 +550,6 @@
 			}
 		}
 
-<<<<<<< HEAD
 		/// Allow any asset native to the Polkadot or Ethereum ecosystems if it comes from Polkadot
 		/// Asset Hub.
 		pub type PolkadotOrEthereumAssetFromAssetHubPolkadot = RemoteAssetFromLocation<
@@ -593,19 +587,6 @@
 				AssetsAllowedNetworks::contains(&asset.id.0)
 			}
 		}
-=======
-		/// Reserve locations filter for `xcm_executor::Config::IsReserve`.
-		/// Locations from which the runtime accepts reserved assets.
-		pub type IsTrustedBridgedReserveLocationForConcreteAsset =
-			matching::IsTrustedBridgedReserveLocationForConcreteAsset<
-				UniversalLocation,
-				(
-					// allow receive DOT from AssetHubPolkadot
-					xcm_builder::Case<DotFromAssetHubPolkadot>,
-					// and nothing else
-				),
-			>;
->>>>>>> f42acab6
 	}
 
 	/// Benchmarks helper for bridging configuration.
