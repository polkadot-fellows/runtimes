// Copyright (C) Parity Technologies (UK) Ltd.
// SPDX-License-Identifier: Apache-2.0

// Licensed under the Apache License, Version 2.0 (the "License");
// you may not use this file except in compliance with the License.
// You may obtain a copy of the License at
//
// 	http://www.apache.org/licenses/LICENSE-2.0
//
// Unless required by applicable law or agreed to in writing, software
// distributed under the License is distributed on an "AS IS" BASIS,
// WITHOUT WARRANTIES OR CONDITIONS OF ANY KIND, either express or implied.
// See the License for the specific language governing permissions and
// limitations under the License.

use super::{
	AccountId, AllPalletsWithSystem, Assets, Authorship, Balance, Balances, ParachainInfo,
	ParachainSystem, PolkadotXcm, PoolAssets, PriceForParentDelivery, Runtime, RuntimeCall,
	RuntimeEvent, RuntimeOrigin, ToPolkadotXcmRouter, TransactionByteFee,
	TrustBackedAssetsInstance, WeightToFee, XcmpQueue,
};
use crate::{ForeignAssets, ForeignAssetsInstance};
use assets_common::matching::{FromNetwork, FromSiblingParachain, IsForeignConcreteAsset};
use frame_support::{
	parameter_types,
	traits::{ConstU32, Contains, Equals, Everything, Nothing, PalletInfoAccess},
};
use frame_system::EnsureRoot;
use pallet_xcm::XcmPassthrough;
use parachains_common::{
	impls::ToStakingPot,
	xcm_config::{
		AllSiblingSystemParachains, AssetFeeAsExistentialDepositMultiplier,
		ConcreteAssetFromSystem, ParentRelayOrSiblingParachains, RelayOrOtherSystemParachains,
	},
};
use polkadot_parachain_primitives::primitives::Sibling;
use snowbridge_router_primitives::inbound::GlobalConsensusEthereumConvertsFor;
use sp_runtime::traits::{AccountIdConversion, ConvertInto};
use system_parachains_constants::{kusama::snowbridge::EthereumNetwork, TREASURY_PALLET_ID};
use xcm::latest::prelude::*;
use xcm_builder::{
	AccountId32Aliases, AllowExplicitUnpaidExecutionFrom, AllowKnownQueryResponses,
	AllowSubscriptionsFrom, AllowTopLevelPaidExecutionFrom, DenyReserveTransferToRelayChain,
	DenyThenTry, DescribeAllTerminal, DescribeFamily, EnsureXcmOrigin, FrameTransactionalProcessor,
	FungibleAdapter, FungiblesAdapter, GlobalConsensusParachainConvertsFor, HashedDescription,
	IsConcrete, LocalMint, NoChecking, ParentAsSuperuser, ParentIsPreset, RelayChainAsNative,
	SiblingParachainAsNative, SiblingParachainConvertsVia, SignedAccountId32AsNative,
	SignedToAccountId32, SovereignPaidRemoteExporter, SovereignSignedViaLocation, StartsWith,
	StartsWithExplicitGlobalConsensus, TakeWeightCredit, TrailingSetTopicAsId, UsingComponents,
	WeightInfoBounds, WithComputedOrigin, WithUniqueTopic, XcmFeeManagerFromComponents,
	XcmFeeToAccount,
};
use xcm_executor::{traits::WithOriginFilter, XcmExecutor};

parameter_types! {
	pub const KsmLocation: Location = Location::parent();
	pub const KsmLocationV3: xcm::v3::Location = xcm::v3::Location::parent();
	pub const RelayNetwork: Option<NetworkId> = Some(NetworkId::Kusama);
	pub RelayChainOrigin: RuntimeOrigin = cumulus_pallet_xcm::Origin::Relay.into();
	pub UniversalLocation: InteriorLocation =
		[GlobalConsensus(RelayNetwork::get().unwrap()), Parachain(ParachainInfo::parachain_id().into())].into();
	pub UniversalLocationNetworkId: NetworkId = UniversalLocation::get().global_consensus().unwrap();

	pub TrustBackedAssetsPalletIndex: u8 = <Assets as PalletInfoAccess>::index() as u8;
	pub TrustBackedAssetsPalletLocation: Location = PalletInstance(TrustBackedAssetsPalletIndex::get()).into();
	pub TrustBackedAssetsPalletLocationV3: xcm::v3::Location = xcm::v3::Junction::PalletInstance(TrustBackedAssetsPalletIndex::get()).into();

	pub ForeignAssetsPalletLocation: Location =
		PalletInstance(<ForeignAssets as PalletInfoAccess>::index() as u8).into();
	pub PoolAssetsPalletLocation: Location =
		PalletInstance(<PoolAssets as PalletInfoAccess>::index() as u8).into();
	pub PoolAssetsPalletLocationV3: xcm::v3::Location =
		xcm::v3::Junction::PalletInstance(<PoolAssets as PalletInfoAccess>::index() as u8).into();
	pub CheckingAccount: AccountId = PolkadotXcm::check_account();
	pub const GovernanceLocation: Location = Location::parent();
	pub const FellowshipLocation: Location = Location::parent();
	pub RelayTreasuryLocation: Location = (Parent, PalletInstance(kusama_runtime_constants::TREASURY_PALLET_ID)).into();
	pub TreasuryAccount: AccountId = TREASURY_PALLET_ID.into_account_truncating();
}

/// Type for specifying how a `Location` can be converted into an `AccountId`. This is used
/// when determining ownership of accounts for asset transacting and when attempting to use XCM
/// `Transact` in order to determine the dispatch Origin.
pub type LocationToAccountId = (
	// The parent (Relay-chain) origin converts to the parent `AccountId`.
	ParentIsPreset<AccountId>,
	// Sibling parachain origins convert to AccountId via the `ParaId::into`.
	SiblingParachainConvertsVia<Sibling, AccountId>,
	// Straight up local `AccountId32` origins just alias directly to `AccountId`.
	AccountId32Aliases<RelayNetwork, AccountId>,
	// Foreign locations alias into accounts according to a hash of their standard description.
	HashedDescription<AccountId, DescribeFamily<DescribeAllTerminal>>,
	// Different global consensus parachain sovereign account.
	// (Used for over-bridge transfers and reserve processing)
	GlobalConsensusParachainConvertsFor<UniversalLocation, AccountId>,
	// Ethereum contract sovereign account.
	// (Used to get convert ethereum contract locations to sovereign account)
	GlobalConsensusEthereumConvertsFor<AccountId>,
);

/// Means for transacting the native currency on this chain.
pub type FungibleTransactor = FungibleAdapter<
	// Use this currency:
	Balances,
	// Use this currency when it is a fungible asset matching the given location or name:
	IsConcrete<KsmLocation>,
<<<<<<< HEAD
	// Convert an XCM Location into a local account id:
=======
	// Convert an XCM `Location` into a local account ID:
>>>>>>> efe60b99
	LocationToAccountId,
	// Our chain's account ID type (we can't get away without mentioning it explicitly):
	AccountId,
	// We don't track any teleports of `Balances`.
	(),
>;

/// `AssetId`/`Balance` converter for `TrustBackedAssets`.
pub type TrustBackedAssetsConvertedConcreteId =
	assets_common::TrustBackedAssetsConvertedConcreteId<TrustBackedAssetsPalletLocation, Balance>;

/// Means for transacting assets besides the native currency on this chain.
pub type FungiblesTransactor = FungiblesAdapter<
	// Use this fungibles implementation:
	Assets,
	// Use this currency when it is a fungible asset matching the given location or name:
	TrustBackedAssetsConvertedConcreteId,
<<<<<<< HEAD
	// Convert an XCM Location into a local account id:
=======
	// Convert an XCM `Location` into a local account ID:
>>>>>>> efe60b99
	LocationToAccountId,
	// Our chain's account ID type (we can't get away without mentioning it explicitly):
	AccountId,
	// We only want to allow teleports of known assets. We use non-zero issuance as an indication
	// that this asset is known.
	LocalMint<parachains_common::impls::NonZeroIssuance<AccountId, Assets>>,
	// The account to use for tracking teleports.
	CheckingAccount,
>;

/// `AssetId`/`Balance` converter for `ForeignAssets`
pub type ForeignAssetsConvertedConcreteId = assets_common::ForeignAssetsConvertedConcreteId<
	(
		// Ignore `TrustBackedAssets` explicitly
		StartsWith<TrustBackedAssetsPalletLocation>,
		// Ignore assets that start explicitly with our `GlobalConsensus(NetworkId)`, means:
		// - foreign assets from our consensus should be: `Location {parents: 1, X*(Parachain(xyz),
		//   ..)}`
		// - foreign assets outside our consensus with the same `GlobalConsensus(NetworkId)` won't
		//   be accepted here
		StartsWithExplicitGlobalConsensus<UniversalLocationNetworkId>,
	),
	Balance,
>;

/// Means for transacting foreign assets from different global consensus.
pub type ForeignFungiblesTransactor = FungiblesAdapter<
	// Use this fungibles implementation:
	ForeignAssets,
	// Use this currency when it is a fungible asset matching the given location or name:
	ForeignAssetsConvertedConcreteId,
<<<<<<< HEAD
	// Convert an XCM Location into a local account id:
=======
	// Convert an XCM `Location` into a local account ID:
>>>>>>> efe60b99
	LocationToAccountId,
	// Our chain's account ID type (we can't get away without mentioning it explicitly):
	AccountId,
	// We dont need to check teleports here.
	NoChecking,
	// The account to use for tracking teleports.
	CheckingAccount,
>;

/// `AssetId`/`Balance` converter for `PoolAssets`.
pub type PoolAssetsConvertedConcreteId =
	assets_common::PoolAssetsConvertedConcreteId<PoolAssetsPalletLocation, Balance>;

/// Means for transacting asset conversion pool assets on this chain.
pub type PoolFungiblesTransactor = FungiblesAdapter<
	// Use this fungibles implementation:
	PoolAssets,
	// Use this currency when it is a fungible asset matching the given location or name:
	PoolAssetsConvertedConcreteId,
<<<<<<< HEAD
	// Convert an XCM Location into a local account id:
=======
	// Convert an XCM `Location` into a local account ID:
>>>>>>> efe60b99
	LocationToAccountId,
	// Our chain's account ID type (we can't get away without mentioning it explicitly):
	AccountId,
	// We only want to allow teleports of known assets. We use non-zero issuance as an indication
	// that this asset is known.
	LocalMint<parachains_common::impls::NonZeroIssuance<AccountId, PoolAssets>>,
	// The account to use for tracking teleports.
	CheckingAccount,
>;

/// Means for transacting assets on this chain.
pub type AssetTransactors =
	(FungibleTransactor, FungiblesTransactor, ForeignFungiblesTransactor, PoolFungiblesTransactor);

/// This is the type we use to convert an (incoming) XCM origin into a local `Origin` instance,
/// ready for dispatching a transaction with Xcm's `Transact`. There is an `OriginKind` which can
/// biases the kind of local `Origin` it will become.
pub type XcmOriginToTransactDispatchOrigin = (
	// Sovereign account converter; this attempts to derive an `AccountId` from the origin location
	// using `LocationToAccountId` and then turn that into the usual `Signed` origin. Useful for
	// foreign chains who want to have a local sovereign account on this chain which they control.
	SovereignSignedViaLocation<LocationToAccountId, RuntimeOrigin>,
	// Native converter for Relay-chain (Parent) location; will convert to a `Relay` origin when
	// recognised.
	RelayChainAsNative<RelayChainOrigin, RuntimeOrigin>,
	// Native converter for sibling Parachains; will convert to a `SiblingPara` origin when
	// recognised.
	SiblingParachainAsNative<cumulus_pallet_xcm::Origin, RuntimeOrigin>,
	// Superuser converter for the Relay-chain (Parent) location. This will allow it to issue a
	// transaction from the Root origin.
	ParentAsSuperuser<RuntimeOrigin>,
	// Native signed account converter; this just converts an `AccountId32` origin into a normal
	// `RuntimeOrigin::Signed` origin of the same 32-byte value.
	SignedAccountId32AsNative<RelayNetwork, RuntimeOrigin>,
	// Xcm origins can be represented natively under the Xcm pallet's Xcm origin.
	XcmPassthrough<RuntimeOrigin>,
);

parameter_types! {
	pub const MaxInstructions: u32 = 100;
	pub const MaxAssetsIntoHolding: u32 = 64;
	pub XcmAssetFeesReceiver: Option<AccountId> = Authorship::author();
}

pub struct ParentOrParentsPlurality;
impl Contains<Location> for ParentOrParentsPlurality {
	fn contains(location: &Location) -> bool {
		matches!(location.unpack(), (1, []) | (1, [Plurality { .. }]))
	}
}

/// A call filter for the XCM Transact instruction. This is a temporary measure until we properly
/// account for proof size weights.
///
/// Calls that are allowed through this filter must:
/// 1. Have a fixed weight;
/// 2. Cannot lead to another call being made;
/// 3. Have a defined proof size weight, e.g. no unbounded vecs in call parameters.
pub struct SafeCallFilter;
impl Contains<RuntimeCall> for SafeCallFilter {
	fn contains(call: &RuntimeCall) -> bool {
		#[cfg(feature = "runtime-benchmarks")]
		{
			if matches!(call, RuntimeCall::System(frame_system::Call::remark_with_event { .. })) {
				return true
			}
		}

		// Allow to change dedicated storage items (called by governance-like)
		match call {
			RuntimeCall::System(frame_system::Call::set_storage { items })
				if items.iter().all(|(k, _)| {
					k.eq(&bridging::XcmBridgeHubRouterByteFee::key()) |
						k.eq(&bridging::XcmBridgeHubRouterBaseFee::key()) |
						k.eq(&bridging::to_ethereum::BridgeHubEthereumBaseFee::key())
				}) =>
				return true,
			_ => (),
		};

		matches!(
			call,
			RuntimeCall::PolkadotXcm(
				pallet_xcm::Call::force_xcm_version { .. } |
					pallet_xcm::Call::force_default_xcm_version { .. }
			) | RuntimeCall::System(
				frame_system::Call::set_heap_pages { .. } |
					frame_system::Call::set_code { .. } |
					frame_system::Call::set_code_without_checks { .. } |
					frame_system::Call::kill_prefix { .. },
			) | RuntimeCall::ParachainSystem(..) |
				RuntimeCall::Timestamp(..) |
				RuntimeCall::Balances(..) |
				RuntimeCall::CollatorSelection(
					pallet_collator_selection::Call::set_desired_candidates { .. } |
						pallet_collator_selection::Call::set_candidacy_bond { .. } |
						pallet_collator_selection::Call::register_as_candidate { .. } |
						pallet_collator_selection::Call::leave_intent { .. } |
						pallet_collator_selection::Call::set_invulnerables { .. } |
						pallet_collator_selection::Call::add_invulnerable { .. } |
						pallet_collator_selection::Call::remove_invulnerable { .. },
				) | RuntimeCall::Session(pallet_session::Call::purge_keys { .. }) |
				RuntimeCall::XcmpQueue(..) |
				RuntimeCall::DmpQueue(..) |
				RuntimeCall::Assets(
					pallet_assets::Call::create { .. } |
						pallet_assets::Call::force_create { .. } |
						pallet_assets::Call::start_destroy { .. } |
						pallet_assets::Call::destroy_accounts { .. } |
						pallet_assets::Call::destroy_approvals { .. } |
						pallet_assets::Call::finish_destroy { .. } |
						pallet_assets::Call::block { .. } |
						pallet_assets::Call::mint { .. } |
						pallet_assets::Call::burn { .. } |
						pallet_assets::Call::transfer { .. } |
						pallet_assets::Call::transfer_keep_alive { .. } |
						pallet_assets::Call::force_transfer { .. } |
						pallet_assets::Call::freeze { .. } |
						pallet_assets::Call::thaw { .. } |
						pallet_assets::Call::freeze_asset { .. } |
						pallet_assets::Call::thaw_asset { .. } |
						pallet_assets::Call::transfer_ownership { .. } |
						pallet_assets::Call::set_team { .. } |
						pallet_assets::Call::set_metadata { .. } |
						pallet_assets::Call::clear_metadata { .. } |
						pallet_assets::Call::force_set_metadata { .. } |
						pallet_assets::Call::force_clear_metadata { .. } |
						pallet_assets::Call::force_asset_status { .. } |
						pallet_assets::Call::approve_transfer { .. } |
						pallet_assets::Call::cancel_approval { .. } |
						pallet_assets::Call::force_cancel_approval { .. } |
						pallet_assets::Call::transfer_approved { .. } |
						pallet_assets::Call::touch { .. } |
						pallet_assets::Call::touch_other { .. } |
						pallet_assets::Call::refund { .. } |
						pallet_assets::Call::refund_other { .. },
				) | RuntimeCall::ForeignAssets(
				pallet_assets::Call::create { .. } |
					pallet_assets::Call::force_create { .. } |
					pallet_assets::Call::start_destroy { .. } |
					pallet_assets::Call::destroy_accounts { .. } |
					pallet_assets::Call::destroy_approvals { .. } |
					pallet_assets::Call::finish_destroy { .. } |
					pallet_assets::Call::block { .. } |
					pallet_assets::Call::mint { .. } |
					pallet_assets::Call::burn { .. } |
					pallet_assets::Call::transfer { .. } |
					pallet_assets::Call::transfer_keep_alive { .. } |
					pallet_assets::Call::force_transfer { .. } |
					pallet_assets::Call::freeze { .. } |
					pallet_assets::Call::thaw { .. } |
					pallet_assets::Call::freeze_asset { .. } |
					pallet_assets::Call::thaw_asset { .. } |
					pallet_assets::Call::transfer_ownership { .. } |
					pallet_assets::Call::set_team { .. } |
					pallet_assets::Call::set_metadata { .. } |
					pallet_assets::Call::clear_metadata { .. } |
					pallet_assets::Call::force_set_metadata { .. } |
					pallet_assets::Call::force_clear_metadata { .. } |
					pallet_assets::Call::force_asset_status { .. } |
					pallet_assets::Call::approve_transfer { .. } |
					pallet_assets::Call::cancel_approval { .. } |
					pallet_assets::Call::force_cancel_approval { .. } |
					pallet_assets::Call::transfer_approved { .. } |
					pallet_assets::Call::touch { .. } |
					pallet_assets::Call::touch_other { .. } |
					pallet_assets::Call::refund { .. } |
					pallet_assets::Call::refund_other { .. },
			) | RuntimeCall::PoolAssets(
				pallet_assets::Call::force_create { .. } |
					pallet_assets::Call::block { .. } |
					pallet_assets::Call::burn { .. } |
					pallet_assets::Call::transfer { .. } |
					pallet_assets::Call::transfer_keep_alive { .. } |
					pallet_assets::Call::force_transfer { .. } |
					pallet_assets::Call::freeze { .. } |
					pallet_assets::Call::thaw { .. } |
					pallet_assets::Call::freeze_asset { .. } |
					pallet_assets::Call::thaw_asset { .. } |
					pallet_assets::Call::transfer_ownership { .. } |
					pallet_assets::Call::set_team { .. } |
					pallet_assets::Call::set_metadata { .. } |
					pallet_assets::Call::clear_metadata { .. } |
					pallet_assets::Call::force_set_metadata { .. } |
					pallet_assets::Call::force_clear_metadata { .. } |
					pallet_assets::Call::force_asset_status { .. } |
					pallet_assets::Call::approve_transfer { .. } |
					pallet_assets::Call::cancel_approval { .. } |
					pallet_assets::Call::force_cancel_approval { .. } |
					pallet_assets::Call::transfer_approved { .. } |
					pallet_assets::Call::touch { .. } |
					pallet_assets::Call::touch_other { .. } |
					pallet_assets::Call::refund { .. } |
					pallet_assets::Call::refund_other { .. },
			) | RuntimeCall::AssetConversion(
				pallet_asset_conversion::Call::create_pool { .. } |
					pallet_asset_conversion::Call::add_liquidity { .. } |
					pallet_asset_conversion::Call::remove_liquidity { .. } |
					pallet_asset_conversion::Call::swap_tokens_for_exact_tokens { .. } |
					pallet_asset_conversion::Call::swap_exact_tokens_for_tokens { .. },
			) | RuntimeCall::NftFractionalization(
				pallet_nft_fractionalization::Call::fractionalize { .. } |
					pallet_nft_fractionalization::Call::unify { .. },
			) | RuntimeCall::Nfts(
				pallet_nfts::Call::create { .. } |
					pallet_nfts::Call::force_create { .. } |
					pallet_nfts::Call::destroy { .. } |
					pallet_nfts::Call::mint { .. } |
					pallet_nfts::Call::force_mint { .. } |
					pallet_nfts::Call::burn { .. } |
					pallet_nfts::Call::transfer { .. } |
					pallet_nfts::Call::lock_item_transfer { .. } |
					pallet_nfts::Call::unlock_item_transfer { .. } |
					pallet_nfts::Call::lock_collection { .. } |
					pallet_nfts::Call::transfer_ownership { .. } |
					pallet_nfts::Call::set_team { .. } |
					pallet_nfts::Call::force_collection_owner { .. } |
					pallet_nfts::Call::force_collection_config { .. } |
					pallet_nfts::Call::approve_transfer { .. } |
					pallet_nfts::Call::cancel_approval { .. } |
					pallet_nfts::Call::clear_all_transfer_approvals { .. } |
					pallet_nfts::Call::lock_item_properties { .. } |
					pallet_nfts::Call::set_attribute { .. } |
					pallet_nfts::Call::force_set_attribute { .. } |
					pallet_nfts::Call::clear_attribute { .. } |
					pallet_nfts::Call::approve_item_attributes { .. } |
					pallet_nfts::Call::cancel_item_attributes_approval { .. } |
					pallet_nfts::Call::set_metadata { .. } |
					pallet_nfts::Call::clear_metadata { .. } |
					pallet_nfts::Call::set_collection_metadata { .. } |
					pallet_nfts::Call::clear_collection_metadata { .. } |
					pallet_nfts::Call::set_accept_ownership { .. } |
					pallet_nfts::Call::set_collection_max_supply { .. } |
					pallet_nfts::Call::update_mint_settings { .. } |
					pallet_nfts::Call::set_price { .. } |
					pallet_nfts::Call::buy_item { .. } |
					pallet_nfts::Call::pay_tips { .. } |
					pallet_nfts::Call::create_swap { .. } |
					pallet_nfts::Call::cancel_swap { .. } |
					pallet_nfts::Call::claim_swap { .. },
			) | RuntimeCall::Uniques(
				pallet_uniques::Call::create { .. } |
					pallet_uniques::Call::force_create { .. } |
					pallet_uniques::Call::destroy { .. } |
					pallet_uniques::Call::mint { .. } |
					pallet_uniques::Call::burn { .. } |
					pallet_uniques::Call::transfer { .. } |
					pallet_uniques::Call::freeze { .. } |
					pallet_uniques::Call::thaw { .. } |
					pallet_uniques::Call::freeze_collection { .. } |
					pallet_uniques::Call::thaw_collection { .. } |
					pallet_uniques::Call::transfer_ownership { .. } |
					pallet_uniques::Call::set_team { .. } |
					pallet_uniques::Call::approve_transfer { .. } |
					pallet_uniques::Call::cancel_approval { .. } |
					pallet_uniques::Call::force_item_status { .. } |
					pallet_uniques::Call::set_attribute { .. } |
					pallet_uniques::Call::clear_attribute { .. } |
					pallet_uniques::Call::set_metadata { .. } |
					pallet_uniques::Call::clear_metadata { .. } |
					pallet_uniques::Call::set_collection_metadata { .. } |
					pallet_uniques::Call::clear_collection_metadata { .. } |
					pallet_uniques::Call::set_accept_ownership { .. } |
					pallet_uniques::Call::set_collection_max_supply { .. } |
					pallet_uniques::Call::set_price { .. } |
					pallet_uniques::Call::buy_item { .. }
			) | RuntimeCall::ToPolkadotXcmRouter(
				pallet_xcm_bridge_hub_router::Call::report_bridge_status { .. }
			)
		)
	}
}

pub type Barrier = TrailingSetTopicAsId<
	DenyThenTry<
		DenyReserveTransferToRelayChain,
		(
			TakeWeightCredit,
			// Expected responses are OK.
			AllowKnownQueryResponses<PolkadotXcm>,
			// Allow XCMs with some computed origins to pass through.
			WithComputedOrigin<
				(
					// If the message is one that immediately attempts to pay for execution, then
					// allow it.
					AllowTopLevelPaidExecutionFrom<Everything>,
					// Parent, its pluralities (i.e. governance bodies), parent's treasury and
					// sibling bridge hub get free execution.
					AllowExplicitUnpaidExecutionFrom<(
						ParentOrParentsPlurality,
						Equals<RelayTreasuryLocation>,
						Equals<bridging::SiblingBridgeHub>,
					)>,
					// Subscriptions for version tracking are OK.
					AllowSubscriptionsFrom<ParentRelayOrSiblingParachains>,
				),
				UniversalLocation,
				ConstU32<8>,
			>,
		),
	>,
>;

pub type AssetFeeAsExistentialDepositMultiplierFeeCharger = AssetFeeAsExistentialDepositMultiplier<
	Runtime,
	WeightToFee,
	pallet_assets::BalanceToAssetBalance<Balances, Runtime, ConvertInto, TrustBackedAssetsInstance>,
	TrustBackedAssetsInstance,
>;

/// Locations that will not be charged fees in the executor,
/// either execution or delivery.
/// We only waive fees for system functions, which these locations represent.
pub type WaivedLocations = (
	RelayOrOtherSystemParachains<AllSiblingSystemParachains, Runtime>,
	Equals<RelayTreasuryLocation>,
);

/// Cases where a remote origin is accepted as trusted Teleporter for a given asset:
///
/// - KSM with the parent Relay Chain and sibling system parachains; and
/// - Sibling parachains' assets from where they originate (as `ForeignCreators`).
pub type TrustedTeleporters = (
	ConcreteAssetFromSystem<KsmLocation>,
	IsForeignConcreteAsset<FromSiblingParachain<parachain_info::Pallet<Runtime>>>,
);

/// Multiplier used for dedicated `TakeFirstAssetTrader` with `ForeignAssets` instance.
pub type ForeignAssetFeeAsExistentialDepositMultiplierFeeCharger =
	AssetFeeAsExistentialDepositMultiplier<
		Runtime,
		WeightToFee,
		pallet_assets::BalanceToAssetBalance<Balances, Runtime, ConvertInto, ForeignAssetsInstance>,
		ForeignAssetsInstance,
	>;

pub struct XcmConfig;
impl xcm_executor::Config for XcmConfig {
	type RuntimeCall = RuntimeCall;
	type XcmSender = XcmRouter;
	type AssetTransactor = AssetTransactors;
	type OriginConverter = XcmOriginToTransactDispatchOrigin;
	// Asset Hub trusts only particular, pre-configured bridged locations from a different consensus
	// as reserve locations (we trust the Bridge Hub to relay the message that a reserve is being
	// held). Asset Hub may _act_ as a reserve location for KSM and assets created
	// under `pallet-assets`. Users must use teleport where allowed (e.g. KSM with the Relay Chain).
	type IsReserve = (
		bridging::to_polkadot::IsTrustedBridgedReserveLocationForConcreteAsset,
		bridging::to_ethereum::IsTrustedBridgedReserveLocationForForeignAsset,
	);
	type IsTeleporter = TrustedTeleporters;
	type UniversalLocation = UniversalLocation;
	type Barrier = Barrier;
	type Weigher = WeightInfoBounds<
		crate::weights::xcm::AssetHubKusamaXcmWeight<RuntimeCall>,
		RuntimeCall,
		MaxInstructions,
	>;
	type Trader = (
		UsingComponents<WeightToFee, KsmLocation, AccountId, Balances, ToStakingPot<Runtime>>,
		// This trader allows to pay with `is_sufficient=true` "Trust Backed" assets from dedicated
		// `pallet_assets` instance - `Assets`.
		cumulus_primitives_utility::TakeFirstAssetTrader<
			AccountId,
			AssetFeeAsExistentialDepositMultiplierFeeCharger,
			TrustBackedAssetsConvertedConcreteId,
			Assets,
			cumulus_primitives_utility::XcmFeesTo32ByteAccount<
				FungiblesTransactor,
				AccountId,
				XcmAssetFeesReceiver,
			>,
		>,
		// This trader allows to pay with `is_sufficient=true` "Foreign" assets from dedicated
		// `pallet_assets` instance - `ForeignAssets`.
		cumulus_primitives_utility::TakeFirstAssetTrader<
			AccountId,
			ForeignAssetFeeAsExistentialDepositMultiplierFeeCharger,
			ForeignAssetsConvertedConcreteId,
			ForeignAssets,
			cumulus_primitives_utility::XcmFeesTo32ByteAccount<
				ForeignFungiblesTransactor,
				AccountId,
				XcmAssetFeesReceiver,
			>,
		>,
	);
	type ResponseHandler = PolkadotXcm;
	type AssetTrap = PolkadotXcm;
	type AssetClaims = PolkadotXcm;
	type SubscriptionService = PolkadotXcm;
	type PalletInstancesInfo = AllPalletsWithSystem;
	type MaxAssetsIntoHolding = MaxAssetsIntoHolding;
	type AssetLocker = ();
	type AssetExchanger = ();
	type FeeManager = XcmFeeManagerFromComponents<
		WaivedLocations,
		XcmFeeToAccount<Self::AssetTransactor, AccountId, TreasuryAccount>,
	>;
	type MessageExporter = ();
	type UniversalAliases =
		(bridging::to_polkadot::UniversalAliases, bridging::to_ethereum::UniversalAliases);
	type CallDispatcher = WithOriginFilter<SafeCallFilter>;
	type SafeCallFilter = SafeCallFilter;
	type Aliasers = Nothing;
	type TransactionalProcessor = FrameTransactionalProcessor;
}

/// Converts a local signed origin into an XCM location.
/// Forms the basis for local origins sending/executing XCMs.
pub type LocalOriginToLocation = SignedToAccountId32<RuntimeOrigin, AccountId, RelayNetwork>;

/// For routing XCM messages which do not cross local consensus boundary.
type LocalXcmRouter = (
	// Two routers - use UMP to communicate with the relay chain:
	cumulus_primitives_utility::ParentAsUmp<ParachainSystem, PolkadotXcm, PriceForParentDelivery>,
	// ..and XCMP to communicate with the sibling chains.
	XcmpQueue,
);

/// The means for routing XCM messages which are not for local execution into the right message
/// queues.
pub type XcmRouter = WithUniqueTopic<(
	// The means for routing XCM messages which are not for local execution into the right message
	// queues.
	LocalXcmRouter,
	// Router which wraps and sends xcm to BridgeHub to be delivered to the Polkadot
	// GlobalConsensus
	ToPolkadotXcmRouter,
	// Router which wraps and sends xcm to BridgeHub to be delivered to the Ethereum
	// GlobalConsensus
	SovereignPaidRemoteExporter<bridging::EthereumNetworkExportTable, XcmpQueue, UniversalLocation>,
)>;

impl pallet_xcm::Config for Runtime {
	type RuntimeEvent = RuntimeEvent;
	// We want to disallow users sending (arbitrary) XCMs from this chain.
	type SendXcmOrigin = EnsureXcmOrigin<RuntimeOrigin, ()>;
	type XcmRouter = XcmRouter;
	// We support local origins dispatching XCM executions in principle...
	type ExecuteXcmOrigin = EnsureXcmOrigin<RuntimeOrigin, LocalOriginToLocation>;
	// ... but disallow generic XCM execution. As a result only teleports and reserve transfers are
	// allowed.
	type XcmExecuteFilter = Nothing;
	type XcmExecutor = XcmExecutor<XcmConfig>;
	type XcmTeleportFilter = Everything;
	type XcmReserveTransferFilter = Everything;
	type Weigher = WeightInfoBounds<
		crate::weights::xcm::AssetHubKusamaXcmWeight<RuntimeCall>,
		RuntimeCall,
		MaxInstructions,
	>;
	type UniversalLocation = UniversalLocation;
	type RuntimeOrigin = RuntimeOrigin;
	type RuntimeCall = RuntimeCall;
	const VERSION_DISCOVERY_QUEUE_SIZE: u32 = 100;
	type AdvertisedXcmVersion = pallet_xcm::CurrentXcmVersion;
	type Currency = Balances;
	type CurrencyMatcher = ();
	type TrustedLockers = ();
	type SovereignAccountOf = LocationToAccountId;
	type MaxLockers = ConstU32<8>;
	type WeightInfo = crate::weights::pallet_xcm::WeightInfo<Runtime>;
	type AdminOrigin = EnsureRoot<AccountId>;
	type MaxRemoteLockConsumers = ConstU32<0>;
	type RemoteLockConsumerIdentifier = ();
}

impl cumulus_pallet_xcm::Config for Runtime {
	type RuntimeEvent = RuntimeEvent;
	type XcmExecutor = XcmExecutor<XcmConfig>;
}

pub type ForeignCreatorsSovereignAccountOf = (
	SiblingParachainConvertsVia<Sibling, AccountId>,
	AccountId32Aliases<RelayNetwork, AccountId>,
	ParentIsPreset<AccountId>,
	GlobalConsensusEthereumConvertsFor<AccountId>,
);

/// Simple conversion of `u32` into an `AssetId` for use in benchmarking.
pub struct XcmBenchmarkHelper;
#[cfg(feature = "runtime-benchmarks")]
impl pallet_assets::BenchmarkHelper<xcm::v3::Location> for XcmBenchmarkHelper {
	fn create_asset_id_parameter(id: u32) -> xcm::v3::Location {
		xcm::v3::Location::new(1, xcm::v3::Junction::Parachain(id))
	}
}

/// All configuration related to bridging
pub mod bridging {
	use super::*;
	use assets_common::matching;
	use sp_std::collections::btree_set::BTreeSet;
	use xcm_builder::NetworkExportTableItem;

	parameter_types! {
		/// Base price of every Kusama -> Polkadot message. Can be adjusted via
		/// governance `set_storage` call.
		pub storage XcmBridgeHubRouterBaseFee: Balance = bp_bridge_hub_kusama::estimate_kusama_to_polkadot_message_fee(
			bp_bridge_hub_polkadot::BridgeHubPolkadotBaseDeliveryFeeInDots::get()
		);
		/// Price of every byte of the Kusama -> Polkadot message. Can be adjusted via
		/// governance `set_storage` call.
		pub storage XcmBridgeHubRouterByteFee: Balance = TransactionByteFee::get();

		pub SiblingBridgeHubParaId: u32 = bp_bridge_hub_kusama::BRIDGE_HUB_KUSAMA_PARACHAIN_ID;
		pub SiblingBridgeHub: Location = Location::new(1, Parachain(SiblingBridgeHubParaId::get()));
		/// Router expects payment with this `AssetId`.
		/// (`AssetId` has to be aligned with `BridgeTable`)
		pub XcmBridgeHubRouterFeeAssetId: AssetId = KsmLocation::get().into();

		pub BridgeTable: sp_std::vec::Vec<NetworkExportTableItem> =
			sp_std::vec::Vec::new().into_iter()
			.chain(to_polkadot::BridgeTable::get())
			.collect();

		pub EthereumBridgeTable: sp_std::vec::Vec<NetworkExportTableItem> =
			sp_std::vec::Vec::new().into_iter()
			.chain(to_ethereum::BridgeTable::get())
			.collect();
	}

	pub type NetworkExportTable = xcm_builder::NetworkExportTable<BridgeTable>;

	pub type EthereumNetworkExportTable = xcm_builder::NetworkExportTable<EthereumBridgeTable>;

	pub mod to_polkadot {
		use super::*;

		parameter_types! {
			pub SiblingBridgeHubWithBridgeHubPolkadotInstance: Location = Location::new(
				1,
				[
					Parachain(SiblingBridgeHubParaId::get()),
					PalletInstance(bp_bridge_hub_kusama::WITH_BRIDGE_KUSAMA_TO_POLKADOT_MESSAGES_PALLET_INDEX),
				]
			);

			pub const PolkadotNetwork: NetworkId = NetworkId::Polkadot;
			pub AssetHubPolkadot: Location = Location::new(
				2,
				[
					GlobalConsensus(PolkadotNetwork::get()),
					Parachain(polkadot_runtime_constants::system_parachain::ASSET_HUB_ID),
				],
			);
			pub DotLocation: Location = Location::new(2, GlobalConsensus(PolkadotNetwork::get()));

			pub DotFromAssetHubPolkadot: (AssetFilter, Location) = (
				Wild(AllOf { fun: WildFungible, id: AssetId(DotLocation::get()) }),
				AssetHubPolkadot::get()
			);

			/// Set up exporters configuration.
			/// `Option<Asset>` represents static "base fee" which is used for total delivery fee calculation.
			pub BridgeTable: sp_std::vec::Vec<NetworkExportTableItem> = sp_std::vec![
				NetworkExportTableItem::new(
					PolkadotNetwork::get(),
					Some(sp_std::vec![
						AssetHubPolkadot::get().interior.split_global().expect("invalid configuration for AssetHubKusama").1,
					]),
					SiblingBridgeHub::get(),
					// base delivery fee to local `BridgeHub`
					Some((
						XcmBridgeHubRouterFeeAssetId::get(),
						XcmBridgeHubRouterBaseFee::get(),
					).into())
				)
			];

			/// Universal aliases
			pub UniversalAliases: BTreeSet<(Location, Junction)> = BTreeSet::from_iter(
				sp_std::vec![
					(SiblingBridgeHubWithBridgeHubPolkadotInstance::get(), GlobalConsensus(PolkadotNetwork::get()))
				]
			);
		}

		impl Contains<(Location, Junction)> for UniversalAliases {
			fn contains(alias: &(Location, Junction)) -> bool {
				UniversalAliases::get().contains(alias)
			}
		}

		/// Reserve locations filter for `xcm_executor::Config::IsReserve`.
		/// Locations from which the runtime accepts reserved assets.
		pub type IsTrustedBridgedReserveLocationForConcreteAsset =
			matching::IsTrustedBridgedReserveLocationForConcreteAsset<
				UniversalLocation,
				(
					// allow receive DOT from AssetHubPolkadot
					xcm_builder::Case<DotFromAssetHubPolkadot>,
					// and nothing else
				),
			>;
	}

	pub mod to_ethereum {
		use super::*;

		parameter_types! {
			/// User fee for ERC20 token transfer back to Ethereum.
			/// Configure the fee to max Balance so that it is disabled.
			/// pub const DefaultBridgeHubEthereumBaseFee: Balance = Balance::MAX;
			pub const DefaultBridgeHubEthereumBaseFee: Balance = 2_750_872_500_000;
			pub storage BridgeHubEthereumBaseFee: Balance = DefaultBridgeHubEthereumBaseFee::get();
			pub SiblingBridgeHubWithEthereumInboundQueueInstance: Location = Location::new(
				1,
				[
					Parachain(SiblingBridgeHubParaId::get()),
					PalletInstance(system_parachains_constants::kusama::snowbridge::INBOUND_QUEUE_PALLET_INDEX),
				]
			);

			/// Set up exporters configuration.
			/// `Option<MultiAsset>` represents static "base fee" which is used for total delivery fee calculation.
			pub BridgeTable: sp_std::vec::Vec<NetworkExportTableItem> = sp_std::vec![
				NetworkExportTableItem::new(
					EthereumNetwork::get(),
					Some(sp_std::vec![Junctions::Here]),
					SiblingBridgeHub::get(),
					Some((
						XcmBridgeHubRouterFeeAssetId::get(),
						BridgeHubEthereumBaseFee::get(),
					).into())
				),
			];

			/// Universal aliases
			pub UniversalAliases: BTreeSet<(Location, Junction)> = BTreeSet::from_iter(
				sp_std::vec![
					(SiblingBridgeHubWithEthereumInboundQueueInstance::get(), GlobalConsensus(EthereumNetwork::get())),
				]
			);
		}

		pub type IsTrustedBridgedReserveLocationForForeignAsset =
			matching::IsForeignConcreteAsset<FromNetwork<UniversalLocation, EthereumNetwork>>;

		impl Contains<(Location, Junction)> for UniversalAliases {
			fn contains(alias: &(Location, Junction)) -> bool {
				UniversalAliases::get().contains(alias)
			}
		}
	}

	/// Benchmarks helper for bridging configuration.
	#[cfg(feature = "runtime-benchmarks")]
	pub struct BridgingBenchmarksHelper;

	#[cfg(feature = "runtime-benchmarks")]
	impl BridgingBenchmarksHelper {
		pub fn prepare_universal_alias() -> Option<(Location, Junction)> {
			let alias = to_polkadot::UniversalAliases::get().into_iter().find_map(
				|(location, junction)| {
					match to_polkadot::SiblingBridgeHubWithBridgeHubPolkadotInstance::get()
						.eq(&location)
					{
						true => Some((location, junction)),
						false => None,
					}
				},
			);
			assert!(alias.is_some(), "we expect here BridgeHubKusama to Polkadot mapping at least");
			Some(alias.unwrap())
		}
	}
}<|MERGE_RESOLUTION|>--- conflicted
+++ resolved
@@ -70,8 +70,6 @@
 		PalletInstance(<ForeignAssets as PalletInfoAccess>::index() as u8).into();
 	pub PoolAssetsPalletLocation: Location =
 		PalletInstance(<PoolAssets as PalletInfoAccess>::index() as u8).into();
-	pub PoolAssetsPalletLocationV3: xcm::v3::Location =
-		xcm::v3::Junction::PalletInstance(<PoolAssets as PalletInfoAccess>::index() as u8).into();
 	pub CheckingAccount: AccountId = PolkadotXcm::check_account();
 	pub const GovernanceLocation: Location = Location::parent();
 	pub const FellowshipLocation: Location = Location::parent();
@@ -105,11 +103,7 @@
 	Balances,
 	// Use this currency when it is a fungible asset matching the given location or name:
 	IsConcrete<KsmLocation>,
-<<<<<<< HEAD
-	// Convert an XCM Location into a local account id:
-=======
 	// Convert an XCM `Location` into a local account ID:
->>>>>>> efe60b99
 	LocationToAccountId,
 	// Our chain's account ID type (we can't get away without mentioning it explicitly):
 	AccountId,
@@ -127,11 +121,7 @@
 	Assets,
 	// Use this currency when it is a fungible asset matching the given location or name:
 	TrustBackedAssetsConvertedConcreteId,
-<<<<<<< HEAD
-	// Convert an XCM Location into a local account id:
-=======
 	// Convert an XCM `Location` into a local account ID:
->>>>>>> efe60b99
 	LocationToAccountId,
 	// Our chain's account ID type (we can't get away without mentioning it explicitly):
 	AccountId,
@@ -163,11 +153,7 @@
 	ForeignAssets,
 	// Use this currency when it is a fungible asset matching the given location or name:
 	ForeignAssetsConvertedConcreteId,
-<<<<<<< HEAD
-	// Convert an XCM Location into a local account id:
-=======
 	// Convert an XCM `Location` into a local account ID:
->>>>>>> efe60b99
 	LocationToAccountId,
 	// Our chain's account ID type (we can't get away without mentioning it explicitly):
 	AccountId,
@@ -187,11 +173,7 @@
 	PoolAssets,
 	// Use this currency when it is a fungible asset matching the given location or name:
 	PoolAssetsConvertedConcreteId,
-<<<<<<< HEAD
-	// Convert an XCM Location into a local account id:
-=======
 	// Convert an XCM `Location` into a local account ID:
->>>>>>> efe60b99
 	LocationToAccountId,
 	// Our chain's account ID type (we can't get away without mentioning it explicitly):
 	AccountId,
