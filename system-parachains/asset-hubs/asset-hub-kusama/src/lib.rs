--- conflicted
+++ resolved
@@ -385,13 +385,8 @@
 impl pallet_assets::Config<ForeignAssetsInstance> for Runtime {
 	type RuntimeEvent = RuntimeEvent;
 	type Balance = Balance;
-<<<<<<< HEAD
-	type AssetId = xcm::v3::MultiLocation;
-	type AssetIdParameter = xcm::v3::MultiLocation;
-=======
 	type AssetId = LocationForAssetId;
 	type AssetIdParameter = LocationForAssetId;
->>>>>>> 8dccb71b
 	type Currency = Balances;
 	type CreateOrigin = ForeignCreators<
 		(
