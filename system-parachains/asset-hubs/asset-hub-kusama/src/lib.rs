--- conflicted
+++ resolved
@@ -41,41 +41,13 @@
 	matching::FromSiblingParachain,
 	AssetIdForTrustBackedAssetsConvert,
 };
-<<<<<<< HEAD
+use codec::{Decode, DecodeWithMemTracking, Encode, MaxEncodedLen};
 use core::cmp::Ordering;
-use cumulus_pallet_parachain_system::RelayNumberMonotonicallyIncreases;
-use cumulus_primitives_core::{AggregateMessageOrigin, ParaId};
-use governance::{
-	pallet_custom_origins, AuctionAdmin, Fellows, GeneralAdmin, StakingAdmin, Treasurer,
-};
-use kusama_runtime_constants::time::MINUTES as RC_MINUTES;
-use pallet_proxy::ProxyDefinition;
-use pallet_revive::{evm::runtime::EthExtra, AddressMapper};
-use sp_api::impl_runtime_apis;
-use sp_core::{crypto::KeyTypeId, OpaqueMetadata, H160, U256};
-use sp_runtime::{
-	generic, impl_opaque_keys,
-	traits::{
-		AccountIdConversion, AccountIdLookup, BlakeTwo256, Block as BlockT, Convert, ConvertInto,
-		Verify,
-	},
-	transaction_validity::{TransactionSource, TransactionValidity},
-	ApplyExtrinsicResult, Perbill, Permill,
-};
-
-#[cfg(feature = "std")]
-use sp_version::NativeVersion;
-use sp_version::RuntimeVersion;
-
-=======
->>>>>>> f67c49b4
-use codec::{Decode, DecodeWithMemTracking, Encode, MaxEncodedLen};
 use cumulus_pallet_parachain_system::{RelayNumberMonotonicallyIncreases, RelaychainDataProvider};
 use cumulus_primitives_core::{AggregateMessageOrigin, ParaId};
 use frame_support::{
 	construct_runtime,
-<<<<<<< HEAD
-	dispatch::{DispatchClass, DispatchInfo, RawOrigin},
+	dispatch::{DispatchClass, RawOrigin},
 	dynamic_params::{dynamic_pallet_params, dynamic_params},
 	genesis_builder_helper::{build_state, get_preset},
 	ord_parameter_types, parameter_types,
@@ -83,17 +55,7 @@
 		fungible, fungible::HoldConsideration, fungibles, tokens::imbalance::ResolveAssetTo,
 		AsEnsureOriginWithArg, ConstBool, ConstU128, ConstU32, ConstU64, ConstU8, Contains,
 		EitherOf, EitherOfDiverse, EnsureOrigin, EnsureOriginWithArg, Equals, EverythingBut,
-		InstanceFilter, LinearStoragePrice, Nothing, PrivilegeCmp, TransformOrigin,
-		WithdrawReasons,
-=======
-	dispatch::DispatchClass,
-	genesis_builder_helper::{build_state, get_preset},
-	ord_parameter_types, parameter_types,
-	traits::{
-		fungible, fungibles, tokens::imbalance::ResolveAssetTo, AsEnsureOriginWithArg, ConstBool,
-		ConstU128, ConstU32, ConstU64, ConstU8, Contains, EitherOfDiverse, Equals, EverythingBut,
-		InstanceFilter, TransformOrigin, WithdrawReasons,
->>>>>>> f67c49b4
+		InstanceFilter, LinearStoragePrice, PrivilegeCmp, TransformOrigin, WithdrawReasons,
 	},
 	weights::{ConstantMultiplier, Weight},
 	BoundedVec, PalletId,
@@ -101,6 +63,9 @@
 use frame_system::{
 	limits::{BlockLength, BlockWeights},
 	EnsureRoot, EnsureSigned, EnsureSignedBy,
+};
+use governance::{
+	pallet_custom_origins, AuctionAdmin, Fellows, GeneralAdmin, StakingAdmin, Treasurer,
 };
 use kusama_runtime_constants::time::MINUTES as RC_MINUTES;
 use pallet_assets::precompiles::{InlineIdConfig, ERC20};
@@ -149,13 +114,8 @@
 	VersionedLocation, VersionedXcm,
 };
 use xcm_config::{
-<<<<<<< HEAD
-	FellowshipLocation, ForeignAssetsConvertedConcreteId, ForeignCreatorsSovereignAccountOf,
-	KsmLocation, PoolAssetsConvertedConcreteId, RcGovernanceLocation, StakingPot,
-=======
-	FellowshipLocation, ForeignAssetsConvertedConcreteId, GovernanceLocation, KsmLocation,
-	LocationToAccountId, PoolAssetsConvertedConcreteId, StakingPot,
->>>>>>> f67c49b4
+	FellowshipLocation, ForeignAssetsConvertedConcreteId, KsmLocation, LocationToAccountId,
+	PoolAssetsConvertedConcreteId, RelayChainLocation, StakingPot,
 	TrustBackedAssetsConvertedConcreteId, TrustBackedAssetsPalletLocation,
 };
 use xcm_runtime_apis::{
@@ -610,90 +570,90 @@
 			),
 			ProxyType::CancelProxy => matches!(
 				c,
-				RuntimeCall::Proxy(pallet_proxy::Call::reject_announcement { .. })
-					| RuntimeCall::Utility { .. }
-					| RuntimeCall::Multisig { .. }
+				RuntimeCall::Proxy(pallet_proxy::Call::reject_announcement { .. }) |
+					RuntimeCall::Utility { .. } |
+					RuntimeCall::Multisig { .. }
 			),
 			ProxyType::Assets => {
 				matches!(
 					c,
-					RuntimeCall::Assets { .. }
-						| RuntimeCall::Utility { .. }
-						| RuntimeCall::Multisig { .. }
-						| RuntimeCall::NftFractionalization { .. }
-						| RuntimeCall::Nfts { .. }
-						| RuntimeCall::Uniques { .. }
+					RuntimeCall::Assets { .. } |
+						RuntimeCall::Utility { .. } |
+						RuntimeCall::Multisig { .. } |
+						RuntimeCall::NftFractionalization { .. } |
+						RuntimeCall::Nfts { .. } |
+						RuntimeCall::Uniques { .. }
 				)
 			},
 			ProxyType::AssetOwner => matches!(
 				c,
-				RuntimeCall::Assets(TrustBackedAssetsCall::create { .. })
-					| RuntimeCall::Assets(TrustBackedAssetsCall::start_destroy { .. })
-					| RuntimeCall::Assets(TrustBackedAssetsCall::destroy_accounts { .. })
-					| RuntimeCall::Assets(TrustBackedAssetsCall::destroy_approvals { .. })
-					| RuntimeCall::Assets(TrustBackedAssetsCall::finish_destroy { .. })
-					| RuntimeCall::Assets(TrustBackedAssetsCall::transfer_ownership { .. })
-					| RuntimeCall::Assets(TrustBackedAssetsCall::set_team { .. })
-					| RuntimeCall::Assets(TrustBackedAssetsCall::set_metadata { .. })
-					| RuntimeCall::Assets(TrustBackedAssetsCall::clear_metadata { .. })
-					| RuntimeCall::Assets(TrustBackedAssetsCall::set_min_balance { .. })
-					| RuntimeCall::Nfts(pallet_nfts::Call::create { .. })
-					| RuntimeCall::Nfts(pallet_nfts::Call::destroy { .. })
-					| RuntimeCall::Nfts(pallet_nfts::Call::redeposit { .. })
-					| RuntimeCall::Nfts(pallet_nfts::Call::transfer_ownership { .. })
-					| RuntimeCall::Nfts(pallet_nfts::Call::set_team { .. })
-					| RuntimeCall::Nfts(pallet_nfts::Call::set_collection_max_supply { .. })
-					| RuntimeCall::Nfts(pallet_nfts::Call::lock_collection { .. })
-					| RuntimeCall::Uniques(pallet_uniques::Call::create { .. })
-					| RuntimeCall::Uniques(pallet_uniques::Call::destroy { .. })
-					| RuntimeCall::Uniques(pallet_uniques::Call::transfer_ownership { .. })
-					| RuntimeCall::Uniques(pallet_uniques::Call::set_team { .. })
-					| RuntimeCall::Uniques(pallet_uniques::Call::set_metadata { .. })
-					| RuntimeCall::Uniques(pallet_uniques::Call::set_attribute { .. })
-					| RuntimeCall::Uniques(pallet_uniques::Call::set_collection_metadata { .. })
-					| RuntimeCall::Uniques(pallet_uniques::Call::clear_metadata { .. })
-					| RuntimeCall::Uniques(pallet_uniques::Call::clear_attribute { .. })
-					| RuntimeCall::Uniques(pallet_uniques::Call::clear_collection_metadata { .. })
-					| RuntimeCall::Uniques(pallet_uniques::Call::set_collection_max_supply { .. })
-					| RuntimeCall::Utility { .. }
-					| RuntimeCall::Multisig { .. }
+				RuntimeCall::Assets(TrustBackedAssetsCall::create { .. }) |
+					RuntimeCall::Assets(TrustBackedAssetsCall::start_destroy { .. }) |
+					RuntimeCall::Assets(TrustBackedAssetsCall::destroy_accounts { .. }) |
+					RuntimeCall::Assets(TrustBackedAssetsCall::destroy_approvals { .. }) |
+					RuntimeCall::Assets(TrustBackedAssetsCall::finish_destroy { .. }) |
+					RuntimeCall::Assets(TrustBackedAssetsCall::transfer_ownership { .. }) |
+					RuntimeCall::Assets(TrustBackedAssetsCall::set_team { .. }) |
+					RuntimeCall::Assets(TrustBackedAssetsCall::set_metadata { .. }) |
+					RuntimeCall::Assets(TrustBackedAssetsCall::clear_metadata { .. }) |
+					RuntimeCall::Assets(TrustBackedAssetsCall::set_min_balance { .. }) |
+					RuntimeCall::Nfts(pallet_nfts::Call::create { .. }) |
+					RuntimeCall::Nfts(pallet_nfts::Call::destroy { .. }) |
+					RuntimeCall::Nfts(pallet_nfts::Call::redeposit { .. }) |
+					RuntimeCall::Nfts(pallet_nfts::Call::transfer_ownership { .. }) |
+					RuntimeCall::Nfts(pallet_nfts::Call::set_team { .. }) |
+					RuntimeCall::Nfts(pallet_nfts::Call::set_collection_max_supply { .. }) |
+					RuntimeCall::Nfts(pallet_nfts::Call::lock_collection { .. }) |
+					RuntimeCall::Uniques(pallet_uniques::Call::create { .. }) |
+					RuntimeCall::Uniques(pallet_uniques::Call::destroy { .. }) |
+					RuntimeCall::Uniques(pallet_uniques::Call::transfer_ownership { .. }) |
+					RuntimeCall::Uniques(pallet_uniques::Call::set_team { .. }) |
+					RuntimeCall::Uniques(pallet_uniques::Call::set_metadata { .. }) |
+					RuntimeCall::Uniques(pallet_uniques::Call::set_attribute { .. }) |
+					RuntimeCall::Uniques(pallet_uniques::Call::set_collection_metadata { .. }) |
+					RuntimeCall::Uniques(pallet_uniques::Call::clear_metadata { .. }) |
+					RuntimeCall::Uniques(pallet_uniques::Call::clear_attribute { .. }) |
+					RuntimeCall::Uniques(pallet_uniques::Call::clear_collection_metadata { .. }) |
+					RuntimeCall::Uniques(pallet_uniques::Call::set_collection_max_supply { .. }) |
+					RuntimeCall::Utility { .. } |
+					RuntimeCall::Multisig { .. }
 			),
 			ProxyType::AssetManager => matches!(
 				c,
-				RuntimeCall::Assets(TrustBackedAssetsCall::mint { .. })
-					| RuntimeCall::Assets(TrustBackedAssetsCall::burn { .. })
-					| RuntimeCall::Assets(TrustBackedAssetsCall::freeze { .. })
-					| RuntimeCall::Assets(TrustBackedAssetsCall::block { .. })
-					| RuntimeCall::Assets(TrustBackedAssetsCall::thaw { .. })
-					| RuntimeCall::Assets(TrustBackedAssetsCall::freeze_asset { .. })
-					| RuntimeCall::Assets(TrustBackedAssetsCall::thaw_asset { .. })
-					| RuntimeCall::Assets(TrustBackedAssetsCall::touch_other { .. })
-					| RuntimeCall::Assets(TrustBackedAssetsCall::refund_other { .. })
-					| RuntimeCall::Nfts(pallet_nfts::Call::force_mint { .. })
-					| RuntimeCall::Nfts(pallet_nfts::Call::update_mint_settings { .. })
-					| RuntimeCall::Nfts(pallet_nfts::Call::mint_pre_signed { .. })
-					| RuntimeCall::Nfts(pallet_nfts::Call::set_attributes_pre_signed { .. })
-					| RuntimeCall::Nfts(pallet_nfts::Call::lock_item_transfer { .. })
-					| RuntimeCall::Nfts(pallet_nfts::Call::unlock_item_transfer { .. })
-					| RuntimeCall::Nfts(pallet_nfts::Call::lock_item_properties { .. })
-					| RuntimeCall::Nfts(pallet_nfts::Call::set_metadata { .. })
-					| RuntimeCall::Nfts(pallet_nfts::Call::clear_metadata { .. })
-					| RuntimeCall::Nfts(pallet_nfts::Call::set_collection_metadata { .. })
-					| RuntimeCall::Nfts(pallet_nfts::Call::clear_collection_metadata { .. })
-					| RuntimeCall::Uniques(pallet_uniques::Call::mint { .. })
-					| RuntimeCall::Uniques(pallet_uniques::Call::burn { .. })
-					| RuntimeCall::Uniques(pallet_uniques::Call::freeze { .. })
-					| RuntimeCall::Uniques(pallet_uniques::Call::thaw { .. })
-					| RuntimeCall::Uniques(pallet_uniques::Call::freeze_collection { .. })
-					| RuntimeCall::Uniques(pallet_uniques::Call::thaw_collection { .. })
-					| RuntimeCall::Utility { .. }
-					| RuntimeCall::Multisig { .. }
+				RuntimeCall::Assets(TrustBackedAssetsCall::mint { .. }) |
+					RuntimeCall::Assets(TrustBackedAssetsCall::burn { .. }) |
+					RuntimeCall::Assets(TrustBackedAssetsCall::freeze { .. }) |
+					RuntimeCall::Assets(TrustBackedAssetsCall::block { .. }) |
+					RuntimeCall::Assets(TrustBackedAssetsCall::thaw { .. }) |
+					RuntimeCall::Assets(TrustBackedAssetsCall::freeze_asset { .. }) |
+					RuntimeCall::Assets(TrustBackedAssetsCall::thaw_asset { .. }) |
+					RuntimeCall::Assets(TrustBackedAssetsCall::touch_other { .. }) |
+					RuntimeCall::Assets(TrustBackedAssetsCall::refund_other { .. }) |
+					RuntimeCall::Nfts(pallet_nfts::Call::force_mint { .. }) |
+					RuntimeCall::Nfts(pallet_nfts::Call::update_mint_settings { .. }) |
+					RuntimeCall::Nfts(pallet_nfts::Call::mint_pre_signed { .. }) |
+					RuntimeCall::Nfts(pallet_nfts::Call::set_attributes_pre_signed { .. }) |
+					RuntimeCall::Nfts(pallet_nfts::Call::lock_item_transfer { .. }) |
+					RuntimeCall::Nfts(pallet_nfts::Call::unlock_item_transfer { .. }) |
+					RuntimeCall::Nfts(pallet_nfts::Call::lock_item_properties { .. }) |
+					RuntimeCall::Nfts(pallet_nfts::Call::set_metadata { .. }) |
+					RuntimeCall::Nfts(pallet_nfts::Call::clear_metadata { .. }) |
+					RuntimeCall::Nfts(pallet_nfts::Call::set_collection_metadata { .. }) |
+					RuntimeCall::Nfts(pallet_nfts::Call::clear_collection_metadata { .. }) |
+					RuntimeCall::Uniques(pallet_uniques::Call::mint { .. }) |
+					RuntimeCall::Uniques(pallet_uniques::Call::burn { .. }) |
+					RuntimeCall::Uniques(pallet_uniques::Call::freeze { .. }) |
+					RuntimeCall::Uniques(pallet_uniques::Call::thaw { .. }) |
+					RuntimeCall::Uniques(pallet_uniques::Call::freeze_collection { .. }) |
+					RuntimeCall::Uniques(pallet_uniques::Call::thaw_collection { .. }) |
+					RuntimeCall::Utility { .. } |
+					RuntimeCall::Multisig { .. }
 			),
 			ProxyType::Collator => matches!(
 				c,
-				RuntimeCall::CollatorSelection { .. }
-					| RuntimeCall::Utility { .. }
-					| RuntimeCall::Multisig { .. }
+				RuntimeCall::CollatorSelection { .. } |
+					RuntimeCall::Utility { .. } |
+					RuntimeCall::Multisig { .. }
 			),
 		}
 	}
@@ -873,7 +833,7 @@
 /// We allow root and the `StakingAdmin` to execute privileged collator selection operations.
 pub type CollatorSelectionUpdateOrigin = EitherOfDiverse<
 	EnsureRoot<AccountId>,
-	EnsureXcm<IsVoiceOfBody<RcGovernanceLocation, StakingAdminBodyId>>,
+	EnsureXcm<IsVoiceOfBody<RelayChainLocation, StakingAdminBodyId>>,
 >;
 
 impl pallet_collator_selection::Config for Runtime {
@@ -1043,13 +1003,13 @@
 			kusama_runtime_constants::proxy::ProxyType::NonTransfer => ProxyType::NonTransfer,
 			kusama_runtime_constants::proxy::ProxyType::CancelProxy => ProxyType::CancelProxy,
 			// Proxy types that are not supported on AH.
-			kusama_runtime_constants::proxy::ProxyType::Governance
-			| kusama_runtime_constants::proxy::ProxyType::Staking
-			| kusama_runtime_constants::proxy::ProxyType::Auction
-			| kusama_runtime_constants::proxy::ProxyType::Spokesperson
-			| kusama_runtime_constants::proxy::ProxyType::NominationPools
-			| kusama_runtime_constants::proxy::ProxyType::Society
-			| kusama_runtime_constants::proxy::ProxyType::ParaRegistration => return None,
+			kusama_runtime_constants::proxy::ProxyType::Governance |
+			kusama_runtime_constants::proxy::ProxyType::Staking |
+			kusama_runtime_constants::proxy::ProxyType::Auction |
+			kusama_runtime_constants::proxy::ProxyType::Spokesperson |
+			kusama_runtime_constants::proxy::ProxyType::NominationPools |
+			kusama_runtime_constants::proxy::ProxyType::Society |
+			kusama_runtime_constants::proxy::ProxyType::ParaRegistration => return None,
 		};
 
 		Some(ProxyDefinition {
