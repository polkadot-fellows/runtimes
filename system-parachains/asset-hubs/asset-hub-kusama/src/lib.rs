// Copyright (C) Parity Technologies (UK) Ltd.
// SPDX-License-Identifier: Apache-2.0

// Licensed under the Apache License, Version 2.0 (the "License");
// you may not use this file except in compliance with the License.
// You may obtain a copy of the License at
//
// 	http://www.apache.org/licenses/LICENSE-2.0
//
// Unless required by applicable law or agreed to in writing, software
// distributed under the License is distributed on an "AS IS" BASIS,
// WITHOUT WARRANTIES OR CONDITIONS OF ANY KIND, either express or implied.
// See the License for the specific language governing permissions and
// limitations under the License.

//! # Asset Hub Kusama Runtime
//!
//! Asset Hub Kusama, formerly known as "Statemine", is the canary network for its Polkadot cousin.

#![cfg_attr(not(feature = "std"), no_std)]
#![recursion_limit = "512"]

// Make the WASM binary available.
#[cfg(feature = "std")]
include!(concat!(env!("OUT_DIR"), "/wasm_binary.rs"));

#[cfg(all(not(feature = "kusama-ahm"), feature = "on-chain-release-build"))]
compile_error!("Asset Hub migration requires the `kusama-ahm` feature");

extern crate alloc;

pub mod ah_migration;
// Genesis preset configurations.
pub mod genesis_config_presets;
pub mod governance;
pub mod staking;
pub mod treasury;
mod weights;
pub mod xcm_config;

use crate::governance::WhitelistedCaller;
use alloc::{borrow::Cow, vec, vec::Vec};
use assets_common::{
	foreign_creators::ForeignCreators,
	local_and_foreign_assets::{LocalFromLeft, TargetFromLeft},
	matching::FromSiblingParachain,
	AssetIdForTrustBackedAssetsConvert,
};
use codec::{Decode, DecodeWithMemTracking, Encode, MaxEncodedLen};
use core::cmp::Ordering;
use cumulus_pallet_parachain_system::{RelayNumberMonotonicallyIncreases, RelaychainDataProvider};
use cumulus_primitives_core::{AggregateMessageOrigin, ParaId};
use frame_support::{
	construct_runtime,
	dispatch::DispatchClass,
	dynamic_params::{dynamic_pallet_params, dynamic_params},
	genesis_builder_helper::{build_state, get_preset},
	ord_parameter_types, parameter_types,
	traits::{
		fungible::{self, HoldConsideration},
		fungibles,
		tokens::imbalance::{ResolveAssetTo, ResolveTo},
		AsEnsureOriginWithArg, ConstBool, ConstU128, ConstU32, ConstU64, ConstU8, Contains,
		EitherOf, EitherOfDiverse, EnsureOrigin, EnsureOriginWithArg, Equals, Everything,
		InstanceFilter, LinearStoragePrice, PrivilegeCmp, TransformOrigin, WithdrawReasons,
	},
	weights::{ConstantMultiplier, Weight},
	BoundedVec, PalletId,
};
use frame_system::{
	limits::{BlockLength, BlockWeights},
	EnsureRoot, EnsureSigned, EnsureSignedBy,
};
use governance::{pallet_custom_origins, FellowshipAdmin, GeneralAdmin, StakingAdmin, Treasurer};
use kusama_runtime_constants::time::{DAYS as RC_DAYS, HOURS as RC_HOURS, MINUTES as RC_MINUTES};
use pallet_assets::precompiles::{InlineIdConfig, ERC20};
use pallet_nfts::PalletFeatures;
use pallet_nomination_pools::PoolId;
use pallet_proxy::ProxyDefinition;
use pallet_revive::evm::runtime::EthExtra;
use pallet_xcm::{precompiles::XcmPrecompile, EnsureXcm, IsVoiceOfBody};
use parachains_common::{
	message_queue::*, AccountId, AssetIdForTrustBackedAssets, AuraId, Balance, BlockNumber, Hash,
	Header, Nonce, Signature,
};
use polkadot_core_primitives::AccountIndex;
use polkadot_runtime_common::{claims as pallet_claims, BlockHashCount, SlowAdjustingFeeUpdate};
use sp_api::impl_runtime_apis;
use sp_core::{crypto::KeyTypeId, OpaqueMetadata};
#[cfg(any(feature = "std", test))]
pub use sp_runtime::BuildStorage;
use sp_runtime::{
	generic, impl_opaque_keys,
	traits::{
		AccountIdConversion, AccountIdLookup, BlakeTwo256, Block as BlockT, Convert, ConvertInto,
		Get, Verify,
	},
	transaction_validity::{TransactionSource, TransactionValidity},
	ApplyExtrinsicResult, Perbill, Permill, Perquintill, RuntimeDebug,
};
#[cfg(feature = "std")]
use sp_version::NativeVersion;
use sp_version::RuntimeVersion;
pub use system_parachains_constants::async_backing::SLOT_DURATION;
use system_parachains_constants::{
	async_backing::{
		AVERAGE_ON_INITIALIZE_RATIO, HOURS, MAXIMUM_BLOCK_WEIGHT, NORMAL_DISPATCH_RATIO,
	},
	kusama::{
		consensus::{
			async_backing::UNINCLUDED_SEGMENT_CAPACITY, BLOCK_PROCESSING_VELOCITY,
			RELAY_CHAIN_SLOT_DURATION_MILLIS,
		},
		currency::*,
		fee::WeightToFee,
	},
};
use weights::{BlockExecutionWeight, ExtrinsicBaseWeight, RocksDbWeight};
use xcm::{
	latest::prelude::*, Version as XcmVersion, VersionedAsset, VersionedAssetId, VersionedAssets,
	VersionedLocation, VersionedXcm,
};
use xcm_config::{
	FellowshipLocation, ForeignAssetsConvertedConcreteId, KsmLocation, LocationToAccountId,
	PoolAssetsConvertedConcreteId, RelayChainLocation, StakingPot,
	TrustBackedAssetsConvertedConcreteId, TrustBackedAssetsPalletLocation,
};
use xcm_runtime_apis::{
	dry_run::{CallDryRunEffects, Error as XcmDryRunApiError, XcmDryRunEffects},
	fees::Error as XcmPaymentApiError,
};

impl_opaque_keys! {
	pub struct SessionKeys {
		pub aura: Aura,
	}
}

#[sp_version::runtime_version]
pub const VERSION: RuntimeVersion = RuntimeVersion {
	// Note: "statemine" is the legacy name for this chain. It has been renamed to
	// "asset-hub-kusama". Many wallets/tools depend on the `spec_name`, so it remains "statemine"
	// for the time being. Wallets/tools should update to treat "asset-hub-kusama" equally.
	spec_name: Cow::Borrowed("statemine"),
	impl_name: Cow::Borrowed("statemine"),
	authoring_version: 1,
<<<<<<< HEAD
	spec_version: 1_009_003,
=======
	spec_version: 2_000_000,
>>>>>>> 1f98363a
	impl_version: 0,
	apis: RUNTIME_API_VERSIONS,
	transaction_version: 15,
	system_version: 1,
};

/// The version information used to identify this runtime when compiled natively.
#[cfg(feature = "std")]
pub fn native_version() -> NativeVersion {
	NativeVersion { runtime_version: VERSION, can_author_with: Default::default() }
}

parameter_types! {
	pub const Version: RuntimeVersion = VERSION;
	pub RuntimeBlockLength: BlockLength =
		BlockLength::max_with_normal_ratio(5 * 1024 * 1024, NORMAL_DISPATCH_RATIO);
	pub RuntimeBlockWeights: BlockWeights = BlockWeights::builder()
		.base_block(BlockExecutionWeight::get())
		.for_class(DispatchClass::all(), |weights| {
			weights.base_extrinsic = ExtrinsicBaseWeight::get();
		})
		.for_class(DispatchClass::Normal, |weights| {
			weights.max_total = Some(NORMAL_DISPATCH_RATIO * MAXIMUM_BLOCK_WEIGHT);
		})
		.for_class(DispatchClass::Operational, |weights| {
			weights.max_total = Some(MAXIMUM_BLOCK_WEIGHT);
			// Operational transactions have some extra reserved space, so that they
			// are included even if block reached `MAXIMUM_BLOCK_WEIGHT`.
			weights.reserved = Some(
				MAXIMUM_BLOCK_WEIGHT - NORMAL_DISPATCH_RATIO * MAXIMUM_BLOCK_WEIGHT
			);
		})
		.avg_block_initialization(AVERAGE_ON_INITIALIZE_RATIO)
		.build_or_panic();
	pub const SS58Prefix: u8 = 2;
}

// Configure FRAME pallets to include in runtime.
impl frame_system::Config for Runtime {
	type BaseCallFilter = Everything;
	type BlockWeights = RuntimeBlockWeights;
	type BlockLength = RuntimeBlockLength;
	type AccountId = AccountId;
	type RuntimeCall = RuntimeCall;
	type Lookup = AccountIdLookup<AccountId, ()>;
	type Nonce = Nonce;
	type Hash = Hash;
	type Hashing = BlakeTwo256;
	type Block = Block;
	type RuntimeEvent = RuntimeEvent;
	type RuntimeTask = RuntimeTask;
	type RuntimeOrigin = RuntimeOrigin;
	type BlockHashCount = BlockHashCount;
	type DbWeight = RocksDbWeight;
	type Version = Version;
	type PalletInfo = PalletInfo;
	type OnNewAccount = ();
	type OnKilledAccount = ();
	type AccountData = pallet_balances::AccountData<Balance>;
	type SystemWeightInfo = weights::frame_system::WeightInfo<Runtime>;
	type ExtensionsWeightInfo = weights::frame_system_extensions::WeightInfo<Runtime>;
	type SS58Prefix = SS58Prefix;
	type OnSetCode = cumulus_pallet_parachain_system::ParachainSetCode<Self>;
	type MaxConsumers = ConstU32<256>;
	type SingleBlockMigrations = migrations::SingleBlockMigrations;
	type MultiBlockMigrator = MultiBlockMigrations;
	type PreInherents = ();
	type PostInherents = ();
	type PostTransactions = ();
}

parameter_types! {
	pub MbmServiceWeight: Weight = Perbill::from_percent(80) * RuntimeBlockWeights::get().max_block;
}

impl pallet_migrations::Config for Runtime {
	type RuntimeEvent = RuntimeEvent;
	#[cfg(not(feature = "runtime-benchmarks"))]
	type Migrations = migrations::MbmMigrations;
	// Benchmarks need mocked migrations to guarantee that they succeed.
	#[cfg(feature = "runtime-benchmarks")]
	type Migrations = pallet_migrations::mock_helpers::MockedMigrations;
	type CursorMaxLen = ConstU32<65_536>;
	type IdentifierMaxLen = ConstU32<256>;
	type MigrationStatusHandler = ();
	type FailedMigrationHandler = frame_support::migrations::FreezeChainOnFailedMigration;
	type MaxServiceWeight = MbmServiceWeight;
	type WeightInfo = weights::pallet_migrations::WeightInfo<Runtime>;
}

impl pallet_timestamp::Config for Runtime {
	/// A timestamp: milliseconds since the unix epoch.
	type Moment = u64;
	type OnTimestampSet = Aura;
	type MinimumPeriod = ConstU64<0>;
	type WeightInfo = weights::pallet_timestamp::WeightInfo<Runtime>;
}

impl pallet_authorship::Config for Runtime {
	type FindAuthor = pallet_session::FindAccountFromAuthorIndex<Self, Aura>;
	type EventHandler = (CollatorSelection,);
}

parameter_types! {
	// This comes from system_parachains_constants::kusama::currency and is the ED for all system
	// parachains. For Asset Hub in particular, we set it to 1/10th of the amount.
	pub const ExistentialDeposit: Balance = SYSTEM_PARA_EXISTENTIAL_DEPOSIT / 10;
}

impl pallet_balances::Config for Runtime {
	type MaxLocks = ConstU32<50>;
	/// The type for recording an account's balance.
	type Balance = Balance;
	/// The ubiquitous event type.
	type RuntimeEvent = RuntimeEvent;
	type DustRemoval = ();
	type ExistentialDeposit = ExistentialDeposit;
	type AccountStore = System;
	type WeightInfo = weights::pallet_balances::WeightInfo<Runtime>;
	type MaxReserves = ConstU32<50>;
	type ReserveIdentifier = [u8; 8];
	type RuntimeHoldReason = RuntimeHoldReason;
	type RuntimeFreezeReason = RuntimeFreezeReason;
	type FreezeIdentifier = RuntimeFreezeReason;
	type MaxFreezes = frame_support::traits::VariantCountOf<RuntimeFreezeReason>;
	type DoneSlashHandler = ();
}

parameter_types! {
	pub UnvestedFundsAllowedWithdrawReasons: WithdrawReasons =
		WithdrawReasons::except(WithdrawReasons::TRANSFER | WithdrawReasons::RESERVE);
}

impl pallet_vesting::Config for Runtime {
	type RuntimeEvent = RuntimeEvent;
	type Currency = Balances;
	type BlockNumberToBalance = ConvertInto;
	type MinVestedTransfer = ExistentialDeposit;
	type WeightInfo = weights::pallet_vesting::WeightInfo<Runtime>;
	type UnvestedFundsAllowedWithdrawReasons = UnvestedFundsAllowedWithdrawReasons;
	/// Note for wallets and implementers: This means that vesting schedules are evaluated with the
	/// block number of the Relay Chain, not the parachain. This is because with Coretime and Async
	/// Backing, parachain block numbers may not be a good proxy for time. Vesting schedules should
	/// be set accordingly.
	type BlockNumberProvider = RelaychainDataProvider<Runtime>;
	const MAX_VESTING_SCHEDULES: u32 = 28;
}

parameter_types! {
	/// Relay Chain `TransactionByteFee` / 10
	pub const TransactionByteFee: Balance = system_parachains_constants::kusama::fee::TRANSACTION_BYTE_FEE;
}

impl pallet_transaction_payment::Config for Runtime {
	type RuntimeEvent = RuntimeEvent;
	type OnChargeTransaction =
		pallet_transaction_payment::FungibleAdapter<Balances, ResolveTo<StakingPot, Balances>>;
	type WeightToFee = WeightToFee;
	type LengthToFee = ConstantMultiplier<Balance, TransactionByteFee>;
	type FeeMultiplierUpdate = SlowAdjustingFeeUpdate<Self>;
	type OperationalFeeMultiplier = ConstU8<5>;
	type WeightInfo = weights::pallet_transaction_payment::WeightInfo<Self>;
}

parameter_types! {
	pub const AssetDeposit: Balance = system_para_deposit(1, 190);
	pub const AssetAccountDeposit: Balance = system_para_deposit(1, 16);
	pub const AssetsStringLimit: u32 = 50;
	/// Key = 32 bytes, Value = 36 bytes (32+1+1+1+1)
	// https://github.com/paritytech/substrate/blob/069917b/frame/assets/src/lib.rs#L257L271
	pub const MetadataDepositBase: Balance = system_para_deposit(1, 68);
	pub const MetadataDepositPerByte: Balance = system_para_deposit(0, 1);
}

/// We allow root to execute privileged asset operations.
pub type AssetsForceOrigin = EnsureRoot<AccountId>;

// Called "Trust Backed" assets because these are generally registered by some account, and users of
// the asset assume it has some claimed backing. The pallet is called `Assets` in
// `construct_runtime` to avoid breaking changes on storage reads.
pub type TrustBackedAssetsInstance = pallet_assets::Instance1;
type TrustBackedAssetsCall = pallet_assets::Call<Runtime, TrustBackedAssetsInstance>;
impl pallet_assets::Config<TrustBackedAssetsInstance> for Runtime {
	type RuntimeEvent = RuntimeEvent;
	type Balance = Balance;
	type AssetId = AssetIdForTrustBackedAssets;
	type AssetIdParameter = codec::Compact<AssetIdForTrustBackedAssets>;
	type Currency = Balances;
	type CreateOrigin = AsEnsureOriginWithArg<EnsureSigned<AccountId>>;
	type ForceOrigin = AssetsForceOrigin;
	type AssetDeposit = AssetDeposit;
	type MetadataDepositBase = MetadataDepositBase;
	type MetadataDepositPerByte = MetadataDepositPerByte;
	type ApprovalDeposit = ExistentialDeposit;
	type StringLimit = AssetsStringLimit;
	type Freezer = ();
	type Holder = ();
	type Extra = ();
	type WeightInfo = weights::pallet_assets_local::WeightInfo<Runtime>;
	type CallbackHandle = pallet_assets::AutoIncAssetId<Runtime, TrustBackedAssetsInstance>;
	type AssetAccountDeposit = AssetAccountDeposit;
	type RemoveItemsLimit = frame_support::traits::ConstU32<1000>;
	#[cfg(feature = "runtime-benchmarks")]
	type BenchmarkHelper = ();
}

parameter_types! {
	pub const AssetConversionPalletId: PalletId = PalletId(*b"py/ascon");
	pub const LiquidityWithdrawalFee: Permill = Permill::from_percent(0);
	// Storage deposit for pool setup within asset conversion pallet
	// and pool's lp token creation within assets pallet.
	pub const PoolSetupFee: Balance = system_para_deposit(1, 4) + AssetDeposit::get();
}

ord_parameter_types! {
	pub const AssetConversionOrigin: sp_runtime::AccountId32 =
		AccountIdConversion::<sp_runtime::AccountId32>::into_account_truncating(&AssetConversionPalletId::get());
}

pub type PoolAssetsInstance = pallet_assets::Instance3;
impl pallet_assets::Config<PoolAssetsInstance> for Runtime {
	type RuntimeEvent = RuntimeEvent;
	type Balance = Balance;
	type RemoveItemsLimit = ConstU32<1000>;
	type AssetId = u32;
	type AssetIdParameter = u32;
	type Currency = Balances;
	type CreateOrigin =
		AsEnsureOriginWithArg<EnsureSignedBy<AssetConversionOrigin, sp_runtime::AccountId32>>;
	type ForceOrigin = AssetsForceOrigin;
	// Deposits are zero because creation/admin is limited to Asset Conversion pallet.
	type AssetDeposit = ConstU128<0>;
	type AssetAccountDeposit = AssetAccountDeposit;
	type MetadataDepositBase = ConstU128<0>;
	type MetadataDepositPerByte = ConstU128<0>;
	type ApprovalDeposit = ExistentialDeposit;
	type StringLimit = ConstU32<50>;
	type Freezer = ();
	type Holder = ();
	type Extra = ();
	type WeightInfo = weights::pallet_assets_pool::WeightInfo<Runtime>;
	type CallbackHandle = ();
	#[cfg(feature = "runtime-benchmarks")]
	type BenchmarkHelper = ();
}

/// Union fungibles implementation for `Assets` and `ForeignAssets`.
pub type LocalAndForeignAssets = fungibles::UnionOf<
	Assets,
	ForeignAssets,
	LocalFromLeft<
		AssetIdForTrustBackedAssetsConvert<TrustBackedAssetsPalletLocation, Location>,
		AssetIdForTrustBackedAssets,
		Location,
	>,
	Location,
	AccountId,
>;

/// Union fungibles implementation for [`LocalAndForeignAssets`] and `Balances`.
pub type NativeAndAssets = fungible::UnionOf<
	Balances,
	LocalAndForeignAssets,
	TargetFromLeft<KsmLocation, Location>,
	Location,
	AccountId,
>;

pub type PoolIdToAccountId =
	pallet_asset_conversion::AccountIdConverterNoSeed<(Location, Location)>;

impl pallet_asset_conversion::Config for Runtime {
	type RuntimeEvent = RuntimeEvent;
	type Balance = Balance;
	type HigherPrecisionBalance = sp_core::U256;
	type AssetKind = Location;
	type Assets = NativeAndAssets;
	type PoolId = (Self::AssetKind, Self::AssetKind);
	type PoolLocator = pallet_asset_conversion::WithFirstAsset<
		KsmLocation,
		AccountId,
		Self::AssetKind,
		PoolIdToAccountId,
	>;
	type PoolAssetId = u32;
	type PoolAssets = PoolAssets;
	type PoolSetupFee = PoolSetupFee;
	type PoolSetupFeeAsset = KsmLocation;
	type PoolSetupFeeTarget = ResolveAssetTo<xcm_config::TreasuryAccount, Self::Assets>;
	type LiquidityWithdrawalFee = LiquidityWithdrawalFee;
	type LPFee = ConstU32<3>;
	type PalletId = AssetConversionPalletId;
	type MaxSwapPathLength = ConstU32<3>;
	type MintMinLiquidity = ConstU128<100>;
	type WeightInfo = weights::pallet_asset_conversion::WeightInfo<Runtime>;
	#[cfg(feature = "runtime-benchmarks")]
	type BenchmarkHelper = assets_common::benchmarks::AssetPairFactory<
		KsmLocation,
		parachain_info::Pallet<Runtime>,
		xcm_config::TrustBackedAssetsPalletIndex,
		Location,
	>;
}

parameter_types! {
	// we just reuse the same deposits
	pub const ForeignAssetsAssetDeposit: Balance = AssetDeposit::get();
	pub const ForeignAssetsAssetAccountDeposit: Balance = AssetAccountDeposit::get();
	pub const ForeignAssetsAssetsStringLimit: u32 = AssetsStringLimit::get();
	pub const ForeignAssetsMetadataDepositBase: Balance = MetadataDepositBase::get();
	pub const ForeignAssetsMetadataDepositPerByte: Balance = MetadataDepositPerByte::get();
}

/// Assets managed by some foreign location.
///
/// Note: we do not declare a `ForeignAssetsCall` type, as this type is used in proxy definitions.
/// We assume that a foreign location would not want to set an individual, local account as a proxy
/// for the issuance of their assets. This issuance should be managed by the foreign location's
/// governance.
pub type ForeignAssetsInstance = pallet_assets::Instance2;
impl pallet_assets::Config<ForeignAssetsInstance> for Runtime {
	type RuntimeEvent = RuntimeEvent;
	type Balance = Balance;
	type AssetId = Location;
	type AssetIdParameter = Location;
	type Currency = Balances;
	type CreateOrigin = ForeignCreators<
		(
			FromSiblingParachain<parachain_info::Pallet<Runtime>, Location>,
			xcm_config::bridging::to_polkadot::PolkadotOrEthereumAssetFromAssetHubPolkadot,
		),
		LocationToAccountId,
		AccountId,
		Location,
	>;
	type ForceOrigin = AssetsForceOrigin;
	type AssetDeposit = ForeignAssetsAssetDeposit;
	type MetadataDepositBase = ForeignAssetsMetadataDepositBase;
	type MetadataDepositPerByte = ForeignAssetsMetadataDepositPerByte;
	type ApprovalDeposit = ExistentialDeposit;
	type StringLimit = ForeignAssetsAssetsStringLimit;
	type Freezer = ();
	type Holder = ();
	type Extra = ();
	type WeightInfo = weights::pallet_assets_foreign::WeightInfo<Runtime>;
	type CallbackHandle = ();
	type AssetAccountDeposit = ForeignAssetsAssetAccountDeposit;
	type RemoveItemsLimit = frame_support::traits::ConstU32<1000>;
	#[cfg(feature = "runtime-benchmarks")]
	type BenchmarkHelper = xcm_config::XcmBenchmarkHelper;
}

parameter_types! {
	// One storage item; key size is 32; value is size 4+4+16+32 bytes = 56 bytes.
	pub const DepositBase: Balance = system_para_deposit(1, 88);
	// Additional storage item size of 32 bytes.
	pub const DepositFactor: Balance = system_para_deposit(0, 32);
	pub const MaxSignatories: u32 = 100;
}

impl pallet_multisig::Config for Runtime {
	type RuntimeEvent = RuntimeEvent;
	type RuntimeCall = RuntimeCall;
	type Currency = Balances;
	type DepositBase = DepositBase;
	type DepositFactor = DepositFactor;
	type MaxSignatories = MaxSignatories;
	type WeightInfo = weights::pallet_multisig::WeightInfo<Runtime>;
	type BlockNumberProvider = System;
}

impl pallet_utility::Config for Runtime {
	type RuntimeEvent = RuntimeEvent;
	type RuntimeCall = RuntimeCall;
	type PalletsOrigin = OriginCaller;
	type WeightInfo = weights::pallet_utility::WeightInfo<Runtime>;
}

parameter_types! {
	/// Deposit for an index in the indices pallet.
	///
	/// 32 bytes for the account ID and 16 for the deposit. We cannot use `max_encoded_len` since it
	/// is not const.
	pub const IndexDeposit: Balance = system_para_deposit(1, 32 + 16);
}

impl pallet_indices::Config for Runtime {
	type AccountIndex = AccountIndex;
	type Currency = Balances;
	type Deposit = IndexDeposit;
	type RuntimeEvent = RuntimeEvent;
	type WeightInfo = weights::pallet_indices::WeightInfo<Runtime>;
}

parameter_types! {
	// One storage item; key size 32, value size 8; .
	pub const ProxyDepositBase: Balance = system_para_deposit(1, 40);
	// Additional storage item size of 33 bytes.
	pub const ProxyDepositFactor: Balance = system_para_deposit(0, 33);
	pub const MaxProxies: u16 = 32;
	// One storage item; key size 32, value size 16
	pub const AnnouncementDepositBase: Balance = system_para_deposit(1, 48);
	pub const AnnouncementDepositFactor: Balance = system_para_deposit(0, 66);
	pub const MaxPending: u16 = 32;
}

/// The type used to represent the kinds of proxying allowed.
#[derive(
	Copy,
	Clone,
	Eq,
	PartialEq,
	Ord,
	PartialOrd,
	Encode,
	Decode,
	DecodeWithMemTracking,
	RuntimeDebug,
	MaxEncodedLen,
	scale_info::TypeInfo,
	Default,
)]
pub enum ProxyType {
	/// Fully permissioned proxy. Can execute any call on behalf of _proxied_.
	#[default]
	Any,
	/// Can execute any call that does not transfer funds or assets.
	NonTransfer,
	/// Proxy with the ability to reject time-delay proxy announcements.
	CancelProxy,
	/// Assets proxy. Can execute any call from `assets`, **including asset transfers**.
	Assets,
	/// Owner proxy. Can execute calls related to asset ownership.
	AssetOwner,
	/// Asset manager. Can execute calls related to asset management.
	AssetManager,
	/// Collator selection proxy. Can execute calls related to collator selection mechanism.
	Collator,

	// New variants introduced by the Asset Hub Migration from the Relay Chain.
	/// Allow to do governance.
	///
	/// Contains pallets `Treasury`, `Bounties`, `Utility`, `ChildBounties`, `ConvictionVoting`,
	/// `Referenda` and `Whitelist`.
	Governance,
	/// Allows access to staking related calls.
	///
	/// Contains the `Staking`, `Session`, `Utility`, `FastUnstake`, `VoterList`, `NominationPools`
	/// pallets.
	Staking,
	/// Allows access to nomination pools related calls.
	///
	/// Contains the `NominationPools` and `Utility` pallets.
	NominationPools,
	/// To be used with the remote proxy pallet to manage parachain lease auctions on the relay.
	///
	/// This variant cannot do anything on Asset Hub itself.
	Auction,
	/// To be used with the remote proxy pallet to manage parachain registration on the relay.
	///
	/// This variant cannot do anything on Asset Hub itself.
	ParaRegistration,
	/// Society pallet.
	Society,
	/// System remarks.
	Spokesperson,
}

impl InstanceFilter<RuntimeCall> for ProxyType {
	fn filter(&self, c: &RuntimeCall) -> bool {
		match self {
			ProxyType::Any => true,
			ProxyType::NonTransfer => matches!(
				c,
				RuntimeCall::System(..) |
				// Not on AH RuntimeCall::Babe(..) |
				RuntimeCall::Timestamp(..) |
				RuntimeCall::Indices(pallet_indices::Call::claim {..}) |
				RuntimeCall::Indices(pallet_indices::Call::free {..}) |
				RuntimeCall::Indices(pallet_indices::Call::freeze {..}) |
				// Specifically omitting Indices `transfer`, `force_transfer`
				// Specifically omitting the entire Balances pallet
				RuntimeCall::Staking(..) |
				RuntimeCall::Session(..) |
				// Not on AH RuntimeCall::Grandpa(..) |
				RuntimeCall::Treasury(..) |
				RuntimeCall::Bounties(..) |
				RuntimeCall::ChildBounties(..) |
				RuntimeCall::ConvictionVoting(..) |
				RuntimeCall::Referenda(..) |
				// Not on AH RuntimeCall::FellowshipCollective(..) |
				// Not on AH RuntimeCall::FellowshipReferenda(..) |
				RuntimeCall::Whitelist(..) |
				RuntimeCall::Claims(..) |
				RuntimeCall::Utility(..) |
				RuntimeCall::Society(..) |
				RuntimeCall::Recovery(pallet_recovery::Call::as_recovered {..}) |
				RuntimeCall::Recovery(pallet_recovery::Call::vouch_recovery {..}) |
				RuntimeCall::Recovery(pallet_recovery::Call::claim_recovery {..}) |
				RuntimeCall::Recovery(pallet_recovery::Call::close_recovery {..}) |
				RuntimeCall::Recovery(pallet_recovery::Call::remove_recovery {..}) |
				RuntimeCall::Recovery(pallet_recovery::Call::cancel_recovered {..}) |
				// Specifically omitting Recovery `create_recovery`, `initiate_recovery`
				RuntimeCall::Vesting(pallet_vesting::Call::vest {..}) |
				RuntimeCall::Vesting(pallet_vesting::Call::vest_other {..}) |
				// Specifically omitting Vesting `vested_transfer`, and `force_vested_transfer`
				RuntimeCall::Scheduler(..) |
				RuntimeCall::Proxy(..) |
				RuntimeCall::Multisig(..) |
				// Not on AH RuntimeCall::Registrar(paras_registrar::Call::register {..}) |
				// Not on AH RuntimeCall::Registrar(paras_registrar::Call::deregister {..}) |
				// Not on AH RuntimeCall::Registrar(paras_registrar::Call::reserve {..}) |
				// Not on AH RuntimeCall::Crowdloan(..) |
				// Not on AH RuntimeCall::Slots(..) |
				// Not on AH RuntimeCall::Auctions(..) |
				RuntimeCall::VoterList(..) |
				RuntimeCall::NominationPools(..) // Not on AH RuntimeCall::FastUnstake(..)
			),
			ProxyType::Governance => matches!(
				c,
				RuntimeCall::Treasury(..) |
					RuntimeCall::Bounties(..) |
					RuntimeCall::Utility(..) |
					RuntimeCall::ChildBounties(..) |
					// OpenGov calls
					RuntimeCall::ConvictionVoting(..) |
					RuntimeCall::Referenda(..) |
					// Not on AH RuntimeCall::FellowshipCollective(..) |
					// Not on AH RuntimeCall::FellowshipReferenda(..) |
					RuntimeCall::Whitelist(..)
			),
			ProxyType::Staking => {
				matches!(
					c,
					RuntimeCall::Staking(..) |
						RuntimeCall::Session(..) |
						RuntimeCall::Utility(..) |
						// Not on AH RuntimeCall::FastUnstake(..) |
						RuntimeCall::VoterList(..) |
						RuntimeCall::NominationPools(..)
				)
			},
			ProxyType::NominationPools => {
				matches!(c, RuntimeCall::NominationPools(..) | RuntimeCall::Utility(..))
			},
			ProxyType::CancelProxy => {
				matches!(
					c,
					RuntimeCall::Proxy(pallet_proxy::Call::reject_announcement { .. }) |
						RuntimeCall::Utility { .. } |
						RuntimeCall::Multisig { .. }
				)
			},
			ProxyType::Auction => false, // Only for remote proxy
			ProxyType::Society => matches!(c, RuntimeCall::Society(..)),
			ProxyType::Spokesperson => matches!(
				c,
				RuntimeCall::System(frame_system::Call::remark { .. }) |
					RuntimeCall::System(frame_system::Call::remark_with_event { .. })
			),
			ProxyType::ParaRegistration => false, // Only for remote proxy
			// AH specific proxy types that are not on the Relay:
			ProxyType::Assets => {
				matches!(
					c,
					RuntimeCall::Assets { .. } |
						RuntimeCall::Utility { .. } |
						RuntimeCall::Multisig { .. } |
						RuntimeCall::NftFractionalization { .. } |
						RuntimeCall::Nfts { .. } |
						RuntimeCall::Uniques { .. }
				)
			},
			ProxyType::AssetOwner => matches!(
				c,
				RuntimeCall::Assets(TrustBackedAssetsCall::create { .. }) |
					RuntimeCall::Assets(TrustBackedAssetsCall::start_destroy { .. }) |
					RuntimeCall::Assets(TrustBackedAssetsCall::destroy_accounts { .. }) |
					RuntimeCall::Assets(TrustBackedAssetsCall::destroy_approvals { .. }) |
					RuntimeCall::Assets(TrustBackedAssetsCall::finish_destroy { .. }) |
					RuntimeCall::Assets(TrustBackedAssetsCall::transfer_ownership { .. }) |
					RuntimeCall::Assets(TrustBackedAssetsCall::set_team { .. }) |
					RuntimeCall::Assets(TrustBackedAssetsCall::set_metadata { .. }) |
					RuntimeCall::Assets(TrustBackedAssetsCall::clear_metadata { .. }) |
					RuntimeCall::Assets(TrustBackedAssetsCall::set_min_balance { .. }) |
					RuntimeCall::Nfts(pallet_nfts::Call::create { .. }) |
					RuntimeCall::Nfts(pallet_nfts::Call::destroy { .. }) |
					RuntimeCall::Nfts(pallet_nfts::Call::redeposit { .. }) |
					RuntimeCall::Nfts(pallet_nfts::Call::transfer_ownership { .. }) |
					RuntimeCall::Nfts(pallet_nfts::Call::set_team { .. }) |
					RuntimeCall::Nfts(pallet_nfts::Call::set_collection_max_supply { .. }) |
					RuntimeCall::Nfts(pallet_nfts::Call::lock_collection { .. }) |
					RuntimeCall::Uniques(pallet_uniques::Call::create { .. }) |
					RuntimeCall::Uniques(pallet_uniques::Call::destroy { .. }) |
					RuntimeCall::Uniques(pallet_uniques::Call::transfer_ownership { .. }) |
					RuntimeCall::Uniques(pallet_uniques::Call::set_team { .. }) |
					RuntimeCall::Uniques(pallet_uniques::Call::set_metadata { .. }) |
					RuntimeCall::Uniques(pallet_uniques::Call::set_attribute { .. }) |
					RuntimeCall::Uniques(pallet_uniques::Call::set_collection_metadata { .. }) |
					RuntimeCall::Uniques(pallet_uniques::Call::clear_metadata { .. }) |
					RuntimeCall::Uniques(pallet_uniques::Call::clear_attribute { .. }) |
					RuntimeCall::Uniques(pallet_uniques::Call::clear_collection_metadata { .. }) |
					RuntimeCall::Uniques(pallet_uniques::Call::set_collection_max_supply { .. }) |
					RuntimeCall::Utility { .. } |
					RuntimeCall::Multisig { .. }
			),
			ProxyType::AssetManager => matches!(
				c,
				RuntimeCall::Assets(TrustBackedAssetsCall::mint { .. }) |
					RuntimeCall::Assets(TrustBackedAssetsCall::burn { .. }) |
					RuntimeCall::Assets(TrustBackedAssetsCall::freeze { .. }) |
					RuntimeCall::Assets(TrustBackedAssetsCall::block { .. }) |
					RuntimeCall::Assets(TrustBackedAssetsCall::thaw { .. }) |
					RuntimeCall::Assets(TrustBackedAssetsCall::freeze_asset { .. }) |
					RuntimeCall::Assets(TrustBackedAssetsCall::thaw_asset { .. }) |
					RuntimeCall::Assets(TrustBackedAssetsCall::touch_other { .. }) |
					RuntimeCall::Assets(TrustBackedAssetsCall::refund_other { .. }) |
					RuntimeCall::Nfts(pallet_nfts::Call::force_mint { .. }) |
					RuntimeCall::Nfts(pallet_nfts::Call::update_mint_settings { .. }) |
					RuntimeCall::Nfts(pallet_nfts::Call::mint_pre_signed { .. }) |
					RuntimeCall::Nfts(pallet_nfts::Call::set_attributes_pre_signed { .. }) |
					RuntimeCall::Nfts(pallet_nfts::Call::lock_item_transfer { .. }) |
					RuntimeCall::Nfts(pallet_nfts::Call::unlock_item_transfer { .. }) |
					RuntimeCall::Nfts(pallet_nfts::Call::lock_item_properties { .. }) |
					RuntimeCall::Nfts(pallet_nfts::Call::set_metadata { .. }) |
					RuntimeCall::Nfts(pallet_nfts::Call::clear_metadata { .. }) |
					RuntimeCall::Nfts(pallet_nfts::Call::set_collection_metadata { .. }) |
					RuntimeCall::Nfts(pallet_nfts::Call::clear_collection_metadata { .. }) |
					RuntimeCall::Uniques(pallet_uniques::Call::mint { .. }) |
					RuntimeCall::Uniques(pallet_uniques::Call::burn { .. }) |
					RuntimeCall::Uniques(pallet_uniques::Call::freeze { .. }) |
					RuntimeCall::Uniques(pallet_uniques::Call::thaw { .. }) |
					RuntimeCall::Uniques(pallet_uniques::Call::freeze_collection { .. }) |
					RuntimeCall::Uniques(pallet_uniques::Call::thaw_collection { .. }) |
					RuntimeCall::Utility { .. } |
					RuntimeCall::Multisig { .. }
			),
			ProxyType::Collator => matches!(
				c,
				RuntimeCall::CollatorSelection { .. } |
					RuntimeCall::Utility { .. } |
					RuntimeCall::Multisig { .. }
			),
		}
	}

	fn is_superset(&self, o: &Self) -> bool {
		match (self, o) {
			(x, y) if x == y => true,
			(ProxyType::Any, _) => true,
			(_, ProxyType::Any) => false,
			(ProxyType::Assets, ProxyType::AssetOwner) => true,
			(ProxyType::Assets, ProxyType::AssetManager) => true,
			(
				ProxyType::NonTransfer,
				ProxyType::Assets | ProxyType::AssetOwner | ProxyType::AssetManager,
			) => false,
			(ProxyType::NonTransfer, _) => true,
			_ => false,
		}
	}
}

impl pallet_proxy::Config for Runtime {
	type RuntimeEvent = RuntimeEvent;
	type RuntimeCall = RuntimeCall;
	type Currency = Balances;
	type ProxyType = ProxyType;
	type ProxyDepositBase = ProxyDepositBase;
	type ProxyDepositFactor = ProxyDepositFactor;
	type MaxProxies = MaxProxies;
	type WeightInfo = weights::pallet_proxy::WeightInfo<Runtime>;
	type MaxPending = MaxPending;
	type CallHasher = BlakeTwo256;
	type AnnouncementDepositBase = AnnouncementDepositBase;
	type AnnouncementDepositFactor = AnnouncementDepositFactor;
	type BlockNumberProvider = RelaychainDataProvider<Runtime>;
}

parameter_types! {
	pub const ReservedXcmpWeight: Weight = MAXIMUM_BLOCK_WEIGHT.saturating_div(4);
	pub const ReservedDmpWeight: Weight = MAXIMUM_BLOCK_WEIGHT.saturating_div(4);
	pub const RelayOrigin: AggregateMessageOrigin = AggregateMessageOrigin::Parent;
}

impl cumulus_pallet_parachain_system::Config for Runtime {
	type RuntimeEvent = RuntimeEvent;
	type OnSystemEvent = RemoteProxyRelayChain;
	type SelfParaId = parachain_info::Pallet<Runtime>;
	type DmpQueue = frame_support::traits::EnqueueWithOrigin<MessageQueue, RelayOrigin>;
	type ReservedDmpWeight = ReservedDmpWeight;
	type OutboundXcmpMessageSource = XcmpQueue;
	type XcmpMessageHandler = XcmpQueue;
	type ReservedXcmpWeight = ReservedXcmpWeight;
	type CheckAssociatedRelayNumber = RelayNumberMonotonicallyIncreases;
	type ConsensusHook = ConsensusHook;
	type WeightInfo = weights::cumulus_pallet_parachain_system::WeightInfo<Runtime>;
	type SelectCore = cumulus_pallet_parachain_system::DefaultCoreSelector<Runtime>;
	type RelayParentOffset = ConstU32<0>;
}

type ConsensusHook = cumulus_pallet_aura_ext::FixedVelocityConsensusHook<
	Runtime,
	RELAY_CHAIN_SLOT_DURATION_MILLIS,
	BLOCK_PROCESSING_VELOCITY,
	UNINCLUDED_SEGMENT_CAPACITY,
>;

impl parachain_info::Config for Runtime {}

impl pallet_message_queue::Config for Runtime {
	type RuntimeEvent = RuntimeEvent;
	type WeightInfo = weights::pallet_message_queue::WeightInfo<Runtime>;
	#[cfg(feature = "runtime-benchmarks")]
	type MessageProcessor =
		pallet_message_queue::mock_helpers::NoopMessageProcessor<AggregateMessageOrigin>;
	#[cfg(not(feature = "runtime-benchmarks"))]
	type MessageProcessor = xcm_builder::ProcessXcmMessage<
		AggregateMessageOrigin,
		xcm_executor::XcmExecutor<xcm_config::XcmConfig>,
		RuntimeCall,
	>;
	type Size = u32;
	// The XCMP queue pallet is only ever able to handle the `Sibling(ParaId)` origin:
	type QueueChangeHandler = NarrowOriginToSibling<XcmpQueue>;
	type QueuePausedQuery = NarrowOriginToSibling<XcmpQueue>;
	type HeapSize = sp_core::ConstU32<{ 64 * 1024 }>;
	type MaxStale = sp_core::ConstU32<8>;
	type ServiceWeight = dynamic_params::message_queue::MaxOnInitWeight;
	type IdleMaxServiceWeight = dynamic_params::message_queue::MaxOnIdleWeight;
}

impl cumulus_pallet_aura_ext::Config for Runtime {}

parameter_types! {
	// Fellows pluralistic body.
	pub const FellowsBodyId: BodyId = BodyId::Technical;
	/// The asset ID for the asset that we use to pay for message delivery fees.
	pub FeeAssetId: AssetId = AssetId(KsmLocation::get());
	/// The base fee for the message delivery fees.
	pub const ToSiblingBaseDeliveryFee: u128 = CENTS.saturating_mul(3);
	pub const ToParentBaseDeliveryFee: u128 = CENTS.saturating_mul(3);
}

pub type PriceForSiblingParachainDelivery = polkadot_runtime_common::xcm_sender::ExponentialPrice<
	FeeAssetId,
	ToSiblingBaseDeliveryFee,
	TransactionByteFee,
	XcmpQueue,
>;
pub type PriceForParentDelivery = polkadot_runtime_common::xcm_sender::ExponentialPrice<
	FeeAssetId,
	ToParentBaseDeliveryFee,
	TransactionByteFee,
	ParachainSystem,
>;

impl cumulus_pallet_xcmp_queue::Config for Runtime {
	type RuntimeEvent = RuntimeEvent;
	type ChannelInfo = ParachainSystem;
	type VersionWrapper = PolkadotXcm;
	// Enqueue XCMP messages from siblings for later processing.
	type XcmpQueue = TransformOrigin<MessageQueue, AggregateMessageOrigin, ParaId, ParaIdToSibling>;
	type MaxActiveOutboundChannels = ConstU32<128>;
	// Most on-chain HRMP channels are configured to use 102400 bytes of max message size, so we
	// need to set the page size larger than that until we reduce the channel size on-chain.
	type MaxPageSize = ConstU32<{ 103 * 1024 }>;
	type MaxInboundSuspended = sp_core::ConstU32<1_000>;
	type ControllerOrigin = EitherOfDiverse<
		EnsureRoot<AccountId>,
		EnsureXcm<IsVoiceOfBody<FellowshipLocation, FellowsBodyId>>,
	>;
	type ControllerOriginConverter = xcm_config::XcmOriginToTransactDispatchOrigin;
	type WeightInfo = weights::cumulus_pallet_xcmp_queue::WeightInfo<Runtime>;
	type PriceForSiblingDelivery = PriceForSiblingParachainDelivery;
}

impl cumulus_pallet_xcmp_queue::migration::v5::V5Config for Runtime {
	// This must be the same as the `ChannelInfo` from the `Config`:
	type ChannelList = ParachainSystem;
}

parameter_types! {
	pub const Period: u32 = 6 * HOURS;
	pub const Offset: u32 = 0;
}

impl pallet_session::Config for Runtime {
	type Currency = Balances;
	type KeyDeposit = ();
	type RuntimeEvent = RuntimeEvent;
	type ValidatorId = <Self as frame_system::Config>::AccountId;
	// we don't have stash and controller, thus we don't need the convert as well.
	type ValidatorIdOf = pallet_collator_selection::IdentityCollator;
	type ShouldEndSession = pallet_session::PeriodicSessions<Period, Offset>;
	type NextSessionRotation = pallet_session::PeriodicSessions<Period, Offset>;
	type SessionManager = CollatorSelection;
	// Essentially just Aura, but let's be pedantic.
	type SessionHandler = <SessionKeys as sp_runtime::traits::OpaqueKeys>::KeyTypeIdProviders;
	type Keys = SessionKeys;
	type WeightInfo = weights::pallet_session::WeightInfo<Runtime>;
	type DisablingStrategy = ();
}

impl pallet_aura::Config for Runtime {
	type AuthorityId = AuraId;
	type DisabledValidators = ();
	type MaxAuthorities = ConstU32<100_000>;
	type AllowMultipleBlocksPerSlot = ConstBool<true>;
	type SlotDuration = ConstU64<SLOT_DURATION>;
}

parameter_types! {
	pub const PotId: PalletId = PalletId(*b"PotStake");
	pub const SessionLength: BlockNumber = 6 * HOURS;
	// StakingAdmin pluralistic body.
	pub const StakingAdminBodyId: BodyId = BodyId::Defense;
}

/// We allow root and the `StakingAdmin` to execute privileged collator selection operations.
pub type CollatorSelectionUpdateOrigin = EitherOfDiverse<
	EnsureRoot<AccountId>,
	EitherOfDiverse<
		// Allow StakingAdmin from OpenGov on RC
		EnsureXcm<IsVoiceOfBody<RelayChainLocation, StakingAdminBodyId>>,
		// Allow StakingAdmin from OpenGov on AH (local)
		StakingAdmin,
	>,
>;

impl pallet_collator_selection::Config for Runtime {
	type RuntimeEvent = RuntimeEvent;
	type Currency = Balances;
	type UpdateOrigin = CollatorSelectionUpdateOrigin;
	type PotId = PotId;
	type MaxCandidates = ConstU32<100>;
	type MinEligibleCollators = ConstU32<4>;
	type MaxInvulnerables = ConstU32<20>;
	// should be a multiple of session or things will get inconsistent
	type KickThreshold = Period;
	type ValidatorId = <Self as frame_system::Config>::AccountId;
	type ValidatorIdOf = pallet_collator_selection::IdentityCollator;
	type ValidatorRegistration = Session;
	type WeightInfo = weights::pallet_collator_selection::WeightInfo<Runtime>;
}

impl pallet_asset_conversion_tx_payment::Config for Runtime {
	type RuntimeEvent = RuntimeEvent;
	type AssetId = Location;
	type OnChargeAssetTransaction = pallet_asset_conversion_tx_payment::SwapAssetAdapter<
		KsmLocation,
		NativeAndAssets,
		AssetConversion,
		ResolveAssetTo<StakingPot, NativeAndAssets>,
	>;
	type WeightInfo = weights::pallet_asset_conversion_tx_payment::WeightInfo<Self>;

	#[cfg(feature = "runtime-benchmarks")]
	type BenchmarkHelper = AssetConversionTxHelper;
}

parameter_types! {
	pub const UniquesCollectionDeposit: Balance = UNITS / 10; // 1 / 10 UNIT deposit to create a collection
	pub const UniquesItemDeposit: Balance = UNITS / 1_000; // 1 / 1000 UNIT deposit to mint an item
	pub const UniquesMetadataDepositBase: Balance = system_para_deposit(1, 129);
	pub const UniquesAttributeDepositBase: Balance = system_para_deposit(1, 0);
	pub const UniquesDepositPerByte: Balance = system_para_deposit(0, 1);
}

impl pallet_uniques::Config for Runtime {
	type RuntimeEvent = RuntimeEvent;
	type CollectionId = u32;
	type ItemId = u32;
	type Currency = Balances;
	type ForceOrigin = AssetsForceOrigin;
	type CollectionDeposit = UniquesCollectionDeposit;
	type ItemDeposit = UniquesItemDeposit;
	type MetadataDepositBase = UniquesMetadataDepositBase;
	type AttributeDepositBase = UniquesAttributeDepositBase;
	type DepositPerByte = UniquesDepositPerByte;
	type StringLimit = ConstU32<128>;
	type KeyLimit = ConstU32<32>;
	type ValueLimit = ConstU32<64>;
	type WeightInfo = weights::pallet_uniques::WeightInfo<Runtime>;
	#[cfg(feature = "runtime-benchmarks")]
	type Helper = ();
	type CreateOrigin = AsEnsureOriginWithArg<EnsureSigned<AccountId>>;
	type Locker = ();
}

parameter_types! {
	pub const NftFractionalizationPalletId: PalletId = PalletId(*b"fraction");
	pub NewAssetSymbol: BoundedVec<u8, AssetsStringLimit> = (*b"FRAC").to_vec().try_into().unwrap();
	pub NewAssetName: BoundedVec<u8, AssetsStringLimit> = (*b"Frac").to_vec().try_into().unwrap();
}

impl pallet_nft_fractionalization::Config for Runtime {
	type RuntimeEvent = RuntimeEvent;
	type Deposit = AssetDeposit;
	type Currency = Balances;
	type NewAssetSymbol = NewAssetSymbol;
	type NewAssetName = NewAssetName;
	type StringLimit = AssetsStringLimit;
	type NftCollectionId = <Self as pallet_nfts::Config>::CollectionId;
	type NftId = <Self as pallet_nfts::Config>::ItemId;
	type AssetBalance = <Self as pallet_balances::Config>::Balance;
	type AssetId = <Self as pallet_assets::Config<TrustBackedAssetsInstance>>::AssetId;
	type Assets = Assets;
	type Nfts = Nfts;
	type PalletId = NftFractionalizationPalletId;
	type WeightInfo = weights::pallet_nft_fractionalization::WeightInfo<Runtime>;
	type RuntimeHoldReason = RuntimeHoldReason;
	#[cfg(feature = "runtime-benchmarks")]
	type BenchmarkHelper = ();
}

parameter_types! {
	pub NftsPalletFeatures: PalletFeatures = PalletFeatures::all_enabled();
	pub const NftsMaxDeadlineDuration: BlockNumber = 12 * 30 * RC_DAYS;
	// re-use the Uniques deposits
	pub const NftsCollectionDeposit: Balance = system_para_deposit(1, 130);
	pub const NftsItemDeposit: Balance = system_para_deposit(1, 164) / 40;
	pub const NftsMetadataDepositBase: Balance = system_para_deposit(1, 129) / 10;
	pub const NftsAttributeDepositBase: Balance = system_para_deposit(1, 0) / 10;
	pub const NftsDepositPerByte: Balance = system_para_deposit(0, 1);
}

impl pallet_nfts::Config for Runtime {
	type RuntimeEvent = RuntimeEvent;
	type CollectionId = u32;
	type ItemId = u32;
	type Currency = Balances;
	type CreateOrigin = AsEnsureOriginWithArg<EnsureSigned<AccountId>>;
	type ForceOrigin = AssetsForceOrigin;
	type Locker = ();
	type CollectionDeposit = NftsCollectionDeposit;
	type ItemDeposit = NftsItemDeposit;
	type MetadataDepositBase = NftsMetadataDepositBase;
	type AttributeDepositBase = NftsAttributeDepositBase;
	type DepositPerByte = NftsDepositPerByte;
	type StringLimit = ConstU32<256>;
	type KeyLimit = ConstU32<64>;
	type ValueLimit = ConstU32<256>;
	type ApprovalsLimit = ConstU32<20>;
	type ItemAttributesApprovalsLimit = ConstU32<30>;
	type MaxTips = ConstU32<10>;
	type MaxDeadlineDuration = NftsMaxDeadlineDuration;
	type MaxAttributesPerCall = ConstU32<10>;
	type Features = NftsPalletFeatures;
	type OffchainSignature = Signature;
	type OffchainPublic = <Signature as Verify>::Signer;
	type WeightInfo = weights::pallet_nfts::WeightInfo<Runtime>;
	#[cfg(feature = "runtime-benchmarks")]
	type Helper = ();
	type BlockNumberProvider = RelaychainDataProvider<Runtime>;
}

/// XCM router instance to BridgeHub with bridging capabilities for `Polkadot` global
/// consensus with dynamic fees and back-pressure.
pub type ToPolkadotXcmRouterInstance = pallet_xcm_bridge_hub_router::Instance1;
impl pallet_xcm_bridge_hub_router::Config<ToPolkadotXcmRouterInstance> for Runtime {
	type RuntimeEvent = RuntimeEvent;
	type WeightInfo = weights::pallet_xcm_bridge_hub_router::WeightInfo<Runtime>;

	type UniversalLocation = xcm_config::UniversalLocation;
	type BridgedNetworkId = xcm_config::bridging::to_polkadot::PolkadotNetwork;
	type Bridges = xcm_config::bridging::NetworkExportTable;
	type DestinationVersion = PolkadotXcm;

	type SiblingBridgeHubLocation = xcm_config::bridging::SiblingBridgeHub;
	type BridgeHubOrigin =
		EitherOfDiverse<EnsureRoot<AccountId>, EnsureXcm<Equals<Self::SiblingBridgeHubLocation>>>;
	type ToBridgeHubSender = XcmpQueue;

	type ByteFee = xcm_config::bridging::XcmBridgeHubRouterByteFee;
	type FeeAsset = xcm_config::bridging::XcmBridgeHubRouterFeeAssetId;
	type LocalXcmChannelManager =
		cumulus_pallet_xcmp_queue::bridging::InAndOutXcmpChannelStatusProvider<Runtime>;
}

/// Converts from the relay chain proxy type to the local proxy type.
pub struct RelayChainToLocalProxyTypeConverter;

impl
	Convert<
		ProxyDefinition<AccountId, kusama_runtime_constants::proxy::ProxyType, BlockNumber>,
		Option<ProxyDefinition<AccountId, ProxyType, BlockNumber>>,
	> for RelayChainToLocalProxyTypeConverter
{
	fn convert(
		a: ProxyDefinition<AccountId, kusama_runtime_constants::proxy::ProxyType, BlockNumber>,
	) -> Option<ProxyDefinition<AccountId, ProxyType, BlockNumber>> {
		let proxy_type = match a.proxy_type {
			kusama_runtime_constants::proxy::ProxyType::Any => ProxyType::Any,
			kusama_runtime_constants::proxy::ProxyType::NonTransfer => ProxyType::NonTransfer,
			kusama_runtime_constants::proxy::ProxyType::CancelProxy => ProxyType::CancelProxy,
			// Proxy types that are not supported on AH.
			kusama_runtime_constants::proxy::ProxyType::Governance |
			kusama_runtime_constants::proxy::ProxyType::Staking |
			kusama_runtime_constants::proxy::ProxyType::Auction |
			kusama_runtime_constants::proxy::ProxyType::Spokesperson |
			kusama_runtime_constants::proxy::ProxyType::NominationPools |
			kusama_runtime_constants::proxy::ProxyType::Society |
			kusama_runtime_constants::proxy::ProxyType::ParaRegistration => return None,
		};

		Some(ProxyDefinition {
			delegate: a.delegate,
			proxy_type,
			// Delays are currently not supported by the remote proxy pallet, but should be
			// converted in the future to the block time used by the local proxy pallet.
			delay: a.delay,
		})
	}
}

impl pallet_remote_proxy::Config for Runtime {
	// The time between creating a proof and using the proof in a transaction.
	type MaxStorageRootsToKeep = ConstU32<{ RC_MINUTES }>;
	type RemoteProxy = kusama_runtime_constants::proxy::RemoteProxyInterface<
		ProxyType,
		RelayChainToLocalProxyTypeConverter,
	>;
	type WeightInfo = weights::pallet_remote_proxy::WeightInfo<Runtime>;
}

parameter_types! {
	pub const DepositPerItem: Balance = system_para_deposit(1, 0);
	pub const DepositPerByte: Balance = system_para_deposit(0, 1);
	pub CodeHashLockupDepositPercent: Perbill = Perbill::from_percent(30);
}

impl pallet_revive::Config for Runtime {
	type Time = Timestamp;
	type Currency = Balances;
	type RuntimeEvent = RuntimeEvent;
	type RuntimeCall = RuntimeCall;
	type DepositPerItem = DepositPerItem;
	type DepositPerByte = DepositPerByte;
	type WeightPrice = pallet_transaction_payment::Pallet<Self>;
	// TODO(#840): use `weights::pallet_revive::WeightInfo` here
	type WeightInfo = pallet_revive::weights::SubstrateWeight<Self>;
	type Precompiles = (
		ERC20<Self, InlineIdConfig<0x120>, TrustBackedAssetsInstance>,
		// We will add ForeignAssetsInstance at <0x220> once we have Location to Id mapping
		// ERC20<Self, InlineIdConfig<0x220>, ForeignAssetsInstance>,
		ERC20<Self, InlineIdConfig<0x320>, PoolAssetsInstance>,
		XcmPrecompile<Self>,
	);
	type AddressMapper = pallet_revive::AccountId32Mapper<Self>;
	type RuntimeMemory = ConstU32<{ 128 * 1024 * 1024 }>;
	type PVFMemory = ConstU32<{ 512 * 1024 * 1024 }>;
	type UnsafeUnstableInterface = ConstBool<false>;
	type UploadOrigin = EnsureSigned<Self::AccountId>;
	type InstantiateOrigin = EnsureSigned<Self::AccountId>;
	type RuntimeHoldReason = RuntimeHoldReason;
	type CodeHashLockupDepositPercent = CodeHashLockupDepositPercent;
	type ChainId = ConstU64<420_420_418>;
	type NativeToEthRatio = ConstU32<1_000_000>; // 10^(18 - 12) Eth is 10^18, Native is 10^12.
	type EthGasEncoder = ();
	type FindAuthor = <Runtime as pallet_authorship::Config>::FindAuthor;
}

parameter_types! {
	pub const PreimageBaseDeposit: Balance = system_para_deposit(2, 64);
	pub const PreimageByteDeposit: Balance = system_para_deposit(0, 1);
	pub const PreimageHoldReason: RuntimeHoldReason =
		RuntimeHoldReason::Preimage(pallet_preimage::HoldReason::Preimage);
}

impl pallet_preimage::Config for Runtime {
	type WeightInfo = weights::pallet_preimage::WeightInfo<Runtime>;
	type RuntimeEvent = RuntimeEvent;
	type Currency = Balances;
	type ManagerOrigin = EnsureRoot<AccountId>;
	type Consideration = HoldConsideration<
		AccountId,
		Balances,
		PreimageHoldReason,
		LinearStoragePrice<PreimageBaseDeposit, PreimageByteDeposit, Balance>,
	>;
}

parameter_types! {
	pub ZeroWeight: Weight = Weight::zero();
	pub const NoPreimagePostponement: Option<u32> = Some(10);
}

/// Used the compare the privilege of an origin inside the scheduler.
pub struct OriginPrivilegeCmp;

impl PrivilegeCmp<OriginCaller> for OriginPrivilegeCmp {
	fn cmp_privilege(left: &OriginCaller, right: &OriginCaller) -> Option<Ordering> {
		if left == right {
			return Some(Ordering::Equal);
		}

		match (left, right) {
			// Root is greater than anything.
			(OriginCaller::system(frame_system::RawOrigin::Root), _) => Some(Ordering::Greater),
			// For every other origin we don't care, as they are not used for `ScheduleOrigin`.
			_ => None,
		}
	}
}

impl pallet_scheduler::Config for Runtime {
	type RuntimeOrigin = RuntimeOrigin;
	type RuntimeEvent = RuntimeEvent;
	type PalletsOrigin = OriginCaller;
	type RuntimeCall = RuntimeCall;
	type MaximumWeight = pallet_ah_migrator::LeftOrRight<
		AhMigrator,
		ZeroWeight,
		dynamic_params::scheduler::MaximumWeight,
	>;
	// Also allow Treasurer to schedule recurring payments.
	type ScheduleOrigin = EitherOf<EnsureRoot<AccountId>, Treasurer>;
	type MaxScheduledPerBlock = dynamic_params::scheduler::MaxScheduledPerBlock;
	type WeightInfo = weights::pallet_scheduler::WeightInfo<Runtime>;
	type OriginPrivilegeCmp = OriginPrivilegeCmp;
	type Preimages = Preimage;
	type BlockNumberProvider = RelaychainDataProvider<Runtime>;
}

parameter_types! {
	pub PalletClaimsPrefix: &'static [u8] = b"Pay KSMs to the Kusama account:";
}

impl pallet_claims::Config for Runtime {
	type RuntimeEvent = RuntimeEvent;
	type VestingSchedule = Vesting;
	type Prefix = PalletClaimsPrefix;
	/// Only Root can move a claim.
	type MoveClaimOrigin = EnsureRoot<AccountId>;
	type WeightInfo = weights::polkadot_runtime_common_claims::WeightInfo<Runtime>;
}

impl pallet_ah_ops::Config for Runtime {
	type RuntimeEvent = RuntimeEvent;
	type Currency = Balances;
	type Fungibles = NativeAndAssets;
	type RcBlockNumberProvider = RelaychainDataProvider<Runtime>;
	type WeightInfo = weights::pallet_ah_ops::WeightInfo<Runtime>;
	type MigrationCompletion = pallet_rc_migrator::types::MigrationCompletion<AhMigrator>;
	type TreasuryPreMigrationAccount = xcm_config::PreMigrationRelayTreasuryPalletAccount;
	type TreasuryPostMigrationAccount = xcm_config::PostMigrationTreasuryAccount;
}

parameter_types! {
	pub const DmpQueuePriorityPattern: (BlockNumber, BlockNumber) = (18, 2);
}

impl pallet_ah_migrator::Config for Runtime {
	type RuntimeHoldReason = RuntimeHoldReason;
	type RuntimeFreezeReason = RuntimeFreezeReason;
	type PortableHoldReason = pallet_rc_migrator::types::PortableHoldReason;
	type PortableFreezeReason = pallet_rc_migrator::types::PortableFreezeReason;
	type RuntimeEvent = RuntimeEvent;
	type AdminOrigin = EitherOfDiverse<
		EnsureRoot<AccountId>,
		EnsureXcm<IsVoiceOfBody<FellowshipLocation, FellowsBodyId>>,
	>;
	type Currency = Balances;
	type TreasuryBlockNumberProvider = RelaychainDataProvider<Runtime>;
	type TreasuryPaymaster = treasury::TreasuryPaymaster;
	type Assets = NativeAndAssets;
	type CheckingAccount = xcm_config::CheckingAccount;
	type StakingPotAccount = xcm_config::StakingPot;
	type RcProxyType = ah_migration::RcProxyType;
	type RcToProxyType = ah_migration::RcToProxyType;
	type RcBlockNumberProvider = RelaychainDataProvider<Runtime>;
	type RcToAhCall = ah_migration::RcToAhCall;
	type RcPalletsOrigin = ah_migration::RcPalletsOrigin;
	type RcToAhPalletsOrigin = ah_migration::RcToAhPalletsOrigin;
	type Preimage = Preimage;
	type SendXcm = xcm_builder::WithUniqueTopic<xcm_config::LocalXcmRouterWithoutException>;
	type AhWeightInfo = weights::pallet_ah_migrator::WeightInfo<Runtime>;
	type TreasuryAccounts = ah_migration::TreasuryAccounts;
	type RcToAhTreasurySpend = ah_migration::RcToAhTreasurySpend;
	type AhPreMigrationCalls = ah_migration::call_filter::CallsEnabledBeforeMigration;
	type AhIntraMigrationCalls = ah_migration::call_filter::CallsEnabledDuringMigration;
	type AhPostMigrationCalls = ah_migration::call_filter::CallsEnabledAfterMigration;
	type MessageQueue = MessageQueue;
	type DmpQueuePriorityPattern = DmpQueuePriorityPattern;
	#[cfg(feature = "kusama-ahm")]
	type KusamaConfig = Runtime;
	#[cfg(feature = "kusama-ahm")]
	type RecoveryBlockNumberProvider = RelaychainDataProvider<Runtime>;
}

parameter_types! {
	pub const ConfigDepositBase: Balance = 500 * CENTS;
	pub const FriendDepositFactor: Balance = 50 * CENTS;
	pub const RecoveryDeposit: Balance = 500 * CENTS;
}

impl pallet_recovery::Config for Runtime {
	type RuntimeEvent = RuntimeEvent;
	type WeightInfo = weights::pallet_recovery::WeightInfo<Runtime>;
	type RuntimeCall = RuntimeCall;
	type Currency = Balances;
	type ConfigDepositBase = ConfigDepositBase;
	type FriendDepositFactor = FriendDepositFactor;
	type MaxFriends = ConstU32<9>;
	type RecoveryDeposit = RecoveryDeposit;
	type BlockNumberProvider = RelaychainDataProvider<Runtime>;
}

/// Defines what origin can modify which dynamic parameters.
pub struct DynamicParameterOrigin;
impl EnsureOriginWithArg<RuntimeOrigin, RuntimeParametersKey> for DynamicParameterOrigin {
	type Success = ();

	fn try_origin(
		origin: RuntimeOrigin,
		key: &RuntimeParametersKey,
	) -> Result<Self::Success, RuntimeOrigin> {
		use crate::RuntimeParametersKey::*;

		match key {
			Treasury(_) =>
				EitherOf::<EnsureRoot<AccountId>, GeneralAdmin>::ensure_origin(origin.clone()),
			StakingElection(_) =>
				EitherOf::<EnsureRoot<AccountId>, StakingAdmin>::ensure_origin(origin.clone()),
			Issuance(_) => <EnsureRoot<AccountId> as EnsureOrigin<RuntimeOrigin>>::ensure_origin(
				origin.clone(),
			),
			// technical params, can be controlled by the fellowship voice.
			Scheduler(_) | MessageQueue(_) => EitherOfDiverse::<
				EnsureRoot<AccountId>,
				WhitelistedCaller,
			>::ensure_origin(origin.clone())
			.map(|_success| ()),
		}
		.map_err(|_| origin)
	}

	#[cfg(feature = "runtime-benchmarks")]
	fn try_successful_origin(_key: &RuntimeParametersKey) -> Result<RuntimeOrigin, ()> {
		// Provide the origin for the parameter returned by `Default`:
		Ok(RuntimeOrigin::root())
	}
}

impl pallet_parameters::Config for Runtime {
	type RuntimeEvent = RuntimeEvent;
	type RuntimeParameters = RuntimeParameters;
	type AdminOrigin = DynamicParameterOrigin;
	type WeightInfo = weights::pallet_parameters::WeightInfo<Runtime>;
}

/// Dynamic params that can be adjusted at runtime.
#[dynamic_params(RuntimeParameters, pallet_parameters::Parameters::<Runtime>)]
pub mod dynamic_params {
	use super::*;

	/// Parameters used to calculate staking era payouts.
	#[dynamic_pallet_params]
	#[codec(index = 0)]
	pub mod issuance {
		/// Minimum issuance rate used to calculate era payouts.
		#[codec(index = 0)]
		pub static MinInflation: Perquintill = Perquintill::from_rational(25u64, 1000);

		/// Maximum issuance rate used to calculate era payouts.
		#[codec(index = 1)]
		pub static MaxInflation: Perquintill = Perquintill::from_percent(10);

		/// Ideal stake ratio used to calculate era payouts.
		#[codec(index = 2)]
		pub static IdealStake: Perquintill = Perquintill::from_percent(75);

		/// Falloff used to calculate era payouts.
		#[codec(index = 3)]
		pub static Falloff: Perquintill = Perquintill::from_percent(5);
	}

	/// Parameters used by `pallet-treasury` to handle the burn process.
	#[dynamic_pallet_params]
	#[codec(index = 1)]
	pub mod treasury {
		#[codec(index = 0)]
		pub static BurnPortion: Permill = Permill::from_percent(0);

		#[codec(index = 1)]
		pub static BurnDestination: crate::treasury::BurnDestinationAccount = Default::default();
	}

	/// Parameters used to `election-provider-multi-block` and friends.
	#[dynamic_pallet_params]
	#[codec(index = 2)]
	pub mod staking_election {
		/// 10m worth of local 6s blocks for signed phase.
		#[codec(index = 0)]
		pub static SignedPhase: BlockNumber = 10 * system_parachains_constants::MINUTES;

		/// Allow up to 16 signed solutions to be submitted.
		#[codec(index = 1)]
		pub static MaxSignedSubmissions: u32 = 16;

		/// 10m for unsigned phase...
		#[codec(index = 2)]
		pub static UnsignedPhase: BlockNumber = 10 * system_parachains_constants::MINUTES;

		/// .. in which we try and mine a 4-page solution.
		#[codec(index = 3)]
		pub static MinerPages: u32 = 4;

		/// Kusama allows up to 12_500 active nominators (aka. electing voters).
		#[codec(index = 4)]
		pub static MaxElectingVoters: u32 = 12_500;

		/// An upper bound on the number of anticipated kusama "validator candidates".
		///
		/// At the time of writing, Kusama has 1000 active validators, and ~2k validator candidates.
		///
		/// Safety note: This increases the weight of `on_initialize_into_snapshot_msp` weight.
		///
		/// Should always be equal to `staking.maxValidatorsCount`.
		#[codec(index = 5)]
		pub static TargetSnapshotPerBlock: u32 = 2_500;

		/// This is the upper bound on how much we are willing to inflate per era. We also emit a
		/// warning event in case an era is longer than this amount.
		///
		/// Under normal conditions, this upper bound is never needed, and eras would be 6h each
		/// exactly. Yet, since this is the first deployment of pallet-staking-async, there might be
		/// misconfiguration, so we allow up to 3h more in each era.
		#[codec(index = 6)]
		pub static MaxEraDuration: u64 = 9 * (1000 * 60 * 60);
	}

	/// Parameters about the scheduler pallet.
	#[dynamic_pallet_params]
	#[codec(index = 3)]
	pub mod scheduler {
		/// Maximum items scheduled per block.
		#[codec(index = 0)]
		pub static MaxScheduledPerBlock: u32 = 50;

		/// Maximum amount of weight given to execution of scheduled tasks on-init in scheduler
		#[codec(index = 1)]
		pub static MaximumWeight: Weight =
			Perbill::from_percent(80) * RuntimeBlockWeights::get().max_block;
	}

	/// Parameters about the MQ pallet.
	#[dynamic_pallet_params]
	#[codec(index = 4)]
	pub mod message_queue {
		/// Max weight used on-init.
		#[codec(index = 0)]
		pub static MaxOnInitWeight: Option<Weight> =
			Some(Perbill::from_percent(50) * RuntimeBlockWeights::get().max_block);

		/// Max weight used on-idle.
		#[codec(index = 1)]
		pub static MaxOnIdleWeight: Option<Weight> =
			Some(Perbill::from_percent(50) * RuntimeBlockWeights::get().max_block);
	}
}

#[cfg(feature = "runtime-benchmarks")]
impl Default for RuntimeParameters {
	fn default() -> Self {
		RuntimeParameters::Issuance(dynamic_params::issuance::Parameters::MinInflation(
			dynamic_params::issuance::MinInflation,
			Some(Perquintill::from_rational(25u64, 1000u64)),
		))
	}
}

parameter_types! {
	pub const SocietyPalletId: PalletId = PalletId(*b"py/socie");
}

impl pallet_society::Config for Runtime {
	type RuntimeEvent = RuntimeEvent;
	type Currency = Balances;
	type Randomness = system_parachains_common::randomness::RelayChainOneEpochAgoWithoutBlockNumber<
		Runtime,
		cumulus_primitives_core::relay_chain::BlockNumber,
	>;
	type GraceStrikes = ConstU32<10>;
	type PeriodSpend = ConstU128<{ 500 * QUID }>;
	type VotingPeriod = pallet_ah_migrator::LeftIfFinished<
		AhMigrator,
		ConstU32<{ 5 * RC_DAYS }>,
		// disable rotation `on_initialize` before and during migration
		// { - 10 * RC_DAYS } to avoid the overflow (`VotingPeriod` is summed with `ClaimPeriod`)
		ConstU32<{ u32::MAX - 10 * RC_DAYS }>,
	>;
	type ClaimPeriod = ConstU32<{ 2 * RC_DAYS }>;
	type MaxLockDuration = ConstU32<{ 36 * 30 * RC_DAYS }>;
	type FounderSetOrigin = EnsureRoot<AccountId>;
	type ChallengePeriod = pallet_ah_migrator::LeftIfFinished<
		AhMigrator,
		ConstU32<{ 7 * RC_DAYS }>,
		// disable challenge rotation `on_initialize` before and during migration
		// { - 10 * RC_DAYS } to make sure we don't overflow
		ConstU32<{ u32::MAX - 10 * RC_DAYS }>,
	>;
	type MaxPayouts = ConstU32<8>;
	type MaxBids = ConstU32<512>;
	type PalletId = SocietyPalletId;
	type WeightInfo = weights::pallet_society::WeightInfo<Runtime>;
	type BlockNumberProvider = RelaychainDataProvider<Runtime>;
}

// Create the runtime by composing the FRAME pallets that were previously configured.
construct_runtime!(
	pub enum Runtime
	{
		// System support stuff.
		System: frame_system = 0,
		ParachainSystem: cumulus_pallet_parachain_system = 1,
		// RandomnessCollectiveFlip = 2 removed
		Timestamp: pallet_timestamp = 3,
		ParachainInfo: parachain_info = 4,
		MultiBlockMigrations: pallet_migrations = 5,
		Preimage: pallet_preimage = 6,
		Scheduler: pallet_scheduler = 7,
		Parameters: pallet_parameters = 8,

		// Monetary stuff.
		Balances: pallet_balances = 10,
		TransactionPayment: pallet_transaction_payment = 11,
		AssetTxPayment: pallet_asset_conversion_tx_payment = 13,
		Vesting: pallet_vesting = 14,
		Claims: pallet_claims = 15,

		// Collator support. the order of these 5 are important and shall not change.
		Authorship: pallet_authorship = 20,
		CollatorSelection: pallet_collator_selection = 21,
		Session: pallet_session = 22,
		Aura: pallet_aura = 23,
		AuraExt: cumulus_pallet_aura_ext = 24,

		// XCM helpers.
		XcmpQueue: cumulus_pallet_xcmp_queue = 30,
		PolkadotXcm: pallet_xcm = 31,
		CumulusXcm: cumulus_pallet_xcm = 32,
		// DmpQueue = 33
		ToPolkadotXcmRouter: pallet_xcm_bridge_hub_router::<Instance1> = 34,
		MessageQueue: pallet_message_queue = 35,

		// Handy utilities.
		Utility: pallet_utility = 40,
		Multisig: pallet_multisig = 41,
		Proxy: pallet_proxy = 42,
		RemoteProxyRelayChain: pallet_remote_proxy = 43,
		Indices: pallet_indices = 44,

		// The main stage.
		Assets: pallet_assets::<Instance1> = 50,
		Uniques: pallet_uniques = 51,
		Nfts: pallet_nfts = 52,
		ForeignAssets: pallet_assets::<Instance2> = 53,
		NftFractionalization: pallet_nft_fractionalization = 54,

		PoolAssets: pallet_assets::<Instance3> = 55,
		AssetConversion: pallet_asset_conversion = 56,
		Recovery: pallet_recovery = 57,
		Society: pallet_society = 58,

		Revive: pallet_revive = 60,

		// State trie migration pallet, only temporary.
		StateTrieMigration: pallet_state_trie_migration = 70,

		// Staking in the 80s
		NominationPools: pallet_nomination_pools = 80,
		VoterList: pallet_bags_list::<Instance1> = 82,
		DelegatedStaking: pallet_delegated_staking = 83,
		StakingRcClient: pallet_staking_async_rc_client = 84,
		MultiBlockElection: pallet_election_provider_multi_block = 85,
		MultiBlockElectionVerifier: pallet_election_provider_multi_block::verifier = 86,
		MultiBlockElectionUnsigned: pallet_election_provider_multi_block::unsigned = 87,
		MultiBlockElectionSigned: pallet_election_provider_multi_block::signed = 88,
		Staking: pallet_staking_async = 89,

		// OpenGov stuff
		Treasury: pallet_treasury = 90,
		ConvictionVoting: pallet_conviction_voting = 91,
		Referenda: pallet_referenda = 92,
		Origins: pallet_custom_origins = 93,
		Whitelist: pallet_whitelist = 94,
		Bounties: pallet_bounties = 95,
		ChildBounties: pallet_child_bounties = 96,
		AssetRate: pallet_asset_rate = 97,

		// Asset Hub Migration in the 250s
		AhOps: pallet_ah_ops = 254,
		AhMigrator: pallet_ah_migrator = 255,
	}
);

/// The address format for describing accounts.
pub type Address = sp_runtime::MultiAddress<AccountId, ()>;
/// Block type as expected by this runtime.
pub type Block = generic::Block<Header, UncheckedExtrinsic>;
/// A Block signed with a Justification
pub type SignedBlock = generic::SignedBlock<Block>;
/// BlockId type as expected by this runtime.
pub type BlockId = generic::BlockId<Block>;
/// The TransactionExtension to the basic transaction logic.
pub type TxExtension = (
	frame_system::CheckNonZeroSender<Runtime>,
	frame_system::CheckSpecVersion<Runtime>,
	frame_system::CheckTxVersion<Runtime>,
	frame_system::CheckGenesis<Runtime>,
	frame_system::CheckEra<Runtime>,
	frame_system::CheckNonce<Runtime>,
	frame_system::CheckWeight<Runtime>,
	pallet_asset_conversion_tx_payment::ChargeAssetTxPayment<Runtime>,
	frame_metadata_hash_extension::CheckMetadataHash<Runtime>,
);

/// Default extensions applied to Ethereum transactions.
#[derive(Clone, PartialEq, Eq, Debug)]
pub struct EthExtraImpl;

impl EthExtra for EthExtraImpl {
	type Config = Runtime;
	type Extension = TxExtension;

	fn get_eth_extension(nonce: u32, tip: Balance) -> Self::Extension {
		(
			frame_system::CheckNonZeroSender::<Runtime>::new(),
			frame_system::CheckSpecVersion::<Runtime>::new(),
			frame_system::CheckTxVersion::<Runtime>::new(),
			frame_system::CheckGenesis::<Runtime>::new(),
			frame_system::CheckMortality::from(generic::Era::Immortal),
			frame_system::CheckNonce::<Runtime>::from(nonce),
			frame_system::CheckWeight::<Runtime>::new(),
			pallet_asset_conversion_tx_payment::ChargeAssetTxPayment::<Runtime>::from(tip, None),
			frame_metadata_hash_extension::CheckMetadataHash::<Runtime>::new(false),
		)
	}
}

/// Unchecked extrinsic type as expected by this runtime.
pub type UncheckedExtrinsic =
	pallet_revive::evm::runtime::UncheckedExtrinsic<Address, Signature, EthExtraImpl>;

/// The runtime migrations per release.
#[allow(deprecated, missing_docs)]
pub mod migrations {
	use super::*;

	/// Unreleased migrations. Add new ones here:
	pub type Unreleased = (staking::InitiateStakingAsync,);

	/// Migrations/checks that do not need to be versioned and can run on every update.
	pub type Permanent = pallet_xcm::migration::MigrateToLatestXcmVersion<Runtime>;

	/// All single block migrations that will run on the next runtime upgrade.
	pub type SingleBlockMigrations = (Unreleased, Permanent);

	/// MBM migrations to apply on runtime upgrade.
	pub type MbmMigrations = pallet_revive::migrations::v1::Migration<Runtime>;
}

/// Executive: handles dispatch to the various modules.
pub type Executive = frame_executive::Executive<
	Runtime,
	Block,
	frame_system::ChainContext<Runtime>,
	Runtime,
	AllPalletsWithSystem,
>;

#[cfg(feature = "runtime-benchmarks")]
pub struct AssetConversionTxHelper;

#[cfg(feature = "runtime-benchmarks")]
pub type AssetConversionAssetIdFor<T> = <T as pallet_asset_conversion_tx_payment::Config>::AssetId;

#[cfg(feature = "runtime-benchmarks")]
impl
	pallet_asset_conversion_tx_payment::BenchmarkHelperTrait<
		AccountId,
		AssetConversionAssetIdFor<Runtime>,
		AssetConversionAssetIdFor<Runtime>,
	> for AssetConversionTxHelper
{
	fn create_asset_id_parameter(
		seed: u32,
	) -> (AssetConversionAssetIdFor<Runtime>, AssetConversionAssetIdFor<Runtime>) {
		// Use a different parachain' foreign assets pallet so that the asset is indeed foreign.
		let asset_id = Location::new(
			1,
			[
				Junction::Parachain(3000),
				Junction::PalletInstance(53),
				Junction::GeneralIndex(seed.into()),
			],
		);
		(asset_id.clone(), asset_id)
	}

	fn setup_balances_and_pool(asset_id: AssetConversionAssetIdFor<Runtime>, account: AccountId) {
		use alloc::boxed::Box;
		use frame_support::{assert_ok, traits::fungibles::Mutate};

		assert_ok!(ForeignAssets::force_create(
			RuntimeOrigin::root(),
			asset_id.clone(),
			account.clone().into(), /* owner */
			true,                   /* is_sufficient */
			1,
		));

		let lp_provider = account.clone();
		use frame_support::traits::Currency;
		let _ = Balances::deposit_creating(&lp_provider, u64::MAX.into());
		assert_ok!(ForeignAssets::mint_into(asset_id.clone(), &lp_provider, u64::MAX.into()));

		let token_native = Box::new(KsmLocation::get());
		let token_second = Box::new(asset_id);

		assert_ok!(AssetConversion::create_pool(
			RuntimeOrigin::signed(lp_provider.clone()),
			token_native.clone(),
			token_second.clone()
		));

		assert_ok!(AssetConversion::add_liquidity(
			RuntimeOrigin::signed(lp_provider.clone()),
			token_native,
			token_second,
			(u32::MAX / 8).into(), // 1 desired
			u32::MAX.into(),       // 2 desired
			1,                     // 1 min
			1,                     // 2 min
			lp_provider,
		));
	}
}

#[cfg(feature = "runtime-benchmarks")]
mod benches {
	use super::*;
	use alloc::boxed::Box;
	use frame_support::assert_ok;
	use kusama_runtime_constants::system_parachain::PeopleParaId;
	use system_parachains_constants::kusama::locations::PeopleLocation;

	frame_benchmarking::define_benchmarks!(
		[frame_system, SystemBench::<Runtime>]
		[frame_system_extensions, SystemExtensionsBench::<Runtime>]
		[pallet_assets, Local]
		[pallet_assets, Foreign]
		[pallet_assets, Pool]
		[pallet_asset_conversion, AssetConversion]
		// TODO: Somehow, benchmarks for this pallet are not visible outside the pallet
		[pallet_asset_conversion_tx_payment, AssetTxPayment]
		[pallet_balances, Balances]
		[pallet_indices, Indices]
		[pallet_message_queue, MessageQueue]
		[pallet_migrations, MultiBlockMigrations]
		[pallet_multisig, Multisig]
		[pallet_nft_fractionalization, NftFractionalization]
		[pallet_nfts, Nfts]
		[pallet_parameters, Parameters]
		[pallet_preimage, Preimage]
		[pallet_proxy, Proxy]
		[pallet_recovery, Revive]
		[pallet_remote_proxy, RemoteProxyRelayChain]
		[pallet_scheduler, Scheduler]
		// TODO(#840): uncomment this so that pallet-revive is also benchmarked with this runtime
		// [pallet_revive, Revive]
		[pallet_session, SessionBench::<Runtime>]
		[pallet_uniques, Uniques]
		[pallet_utility, Utility]
		[pallet_vesting, Vesting]
		[pallet_timestamp, Timestamp]
		[pallet_treasury, Treasury]
		[pallet_transaction_payment, TransactionPayment]
		[pallet_collator_selection, CollatorSelection]
		[cumulus_pallet_parachain_system, ParachainSystem]
		[cumulus_pallet_xcmp_queue, XcmpQueue]
		[pallet_conviction_voting, ConvictionVoting]
		[pallet_referenda, Referenda]
		[pallet_whitelist, Whitelist]
		[pallet_bounties, Bounties]
		[pallet_child_bounties, ChildBounties]
		[pallet_asset_rate, AssetRate]
		[pallet_ah_migrator, AhMigrator]
		[pallet_indices, Indices]
		[pallet_recovery, Recovery]
		[polkadot_runtime_common::claims, Claims]
		[pallet_ah_ops, AhOps]
		[pallet_society, Society]
		// XCM
		[pallet_xcm, PalletXcmExtrinsicsBenchmark::<Runtime>]
		// Bridges
		[pallet_xcm_bridge_hub_router, ToPolkadot]
		// NOTE: Make sure you point to the individual modules below.
		[pallet_xcm_benchmarks::fungible, XcmBalances]
		[pallet_xcm_benchmarks::generic, XcmGeneric]

		// Staking
		[pallet_staking_async, Staking]
		[pallet_bags_list, VoterList]
		// DelegatedStaking has no calls
		[pallet_election_provider_multi_block, MultiBlockElection]
		[pallet_election_provider_multi_block_verifier, MultiBlockElectionVerifier]
		[pallet_election_provider_multi_block_unsigned, MultiBlockElectionUnsigned]
		[pallet_election_provider_multi_block_signed, MultiBlockElectionSigned]
	);

	use frame_benchmarking::BenchmarkError;
	use xcm::latest::prelude::{
		Asset, Assets as XcmAssets, Fungible, Here, InteriorLocation, Junction, Location,
		NetworkId, NonFungible, Parent, ParentThen, Response, XCM_VERSION,
	};

	impl frame_system_benchmarking::Config for Runtime {
		fn setup_set_code_requirements(code: &Vec<u8>) -> Result<(), BenchmarkError> {
			ParachainSystem::initialize_for_set_code_benchmark(code.len() as u32);
			Ok(())
		}

		fn verify_set_code() {
			System::assert_last_event(
				cumulus_pallet_parachain_system::Event::<Runtime>::ValidationFunctionStored.into(),
			);
		}
	}

	impl cumulus_pallet_session_benchmarking::Config for Runtime {}

	use pallet_xcm_benchmarks::asset_instance_from;
	use xcm_config::{KsmLocation, MaxAssetsIntoHolding};

	parameter_types! {
		pub ExistentialDepositAsset: Option<Asset> = Some((
			KsmLocation::get(),
			ExistentialDeposit::get()
		).into());
		pub const RandomParaId: ParaId = ParaId::new(43211234);
	}

	impl pallet_xcm::benchmarking::Config for Runtime {
		type DeliveryHelper = (
			polkadot_runtime_common::xcm_sender::ToParachainDeliveryHelper<
				xcm_config::XcmConfig,
				ExistentialDepositAsset,
				PriceForSiblingParachainDelivery,
				RandomParaId,
				ParachainSystem,
			>,
			polkadot_runtime_common::xcm_sender::ToParachainDeliveryHelper<
				xcm_config::XcmConfig,
				ExistentialDepositAsset,
				PriceForSiblingParachainDelivery,
				PeopleParaId,
				ParachainSystem,
			>,
		);

		fn reachable_dest() -> Option<Location> {
			Some(PeopleLocation::get())
		}

		fn teleportable_asset_and_dest() -> Option<(Asset, Location)> {
			// Relay/native token can be teleported between AH and People.
			Some((
				Asset { fun: Fungible(ExistentialDeposit::get()), id: AssetId(Parent.into()) },
				PeopleLocation::get(),
			))
		}

		fn reserve_transferable_asset_and_dest() -> Option<(Asset, Location)> {
			// We get an account to create USDT and give it enough WND to exist.
			let account = frame_benchmarking::whitelisted_caller();
			assert_ok!(<Balances as fungible::Mutate<_>>::mint_into(
				&account,
				ExistentialDeposit::get() + (1_000 * UNITS)
			));

			// We then create USDT.
			let usdt_id = 1984u32;
			let usdt_location =
				Location::new(0, [PalletInstance(50), GeneralIndex(usdt_id.into())]);
			assert_ok!(Assets::force_create(
				RuntimeOrigin::root(),
				usdt_id.into(),
				account.clone().into(),
				true,
				1
			));

			// And return USDT as the reserve transferable asset.
			Some((
				Asset { fun: Fungible(ExistentialDeposit::get()), id: AssetId(usdt_location) },
				ParentThen(Parachain(RandomParaId::get().into()).into()).into(),
			))
		}

		fn set_up_complex_asset_transfer() -> Option<(XcmAssets, u32, Location, Box<dyn FnOnce()>)>
		{
			// Transfer to People some local AH asset (local-reserve-transfer) while paying
			// fees using teleported native token.
			// (We don't care that Relay doesn't accept incoming unknown AH local asset)
			let dest = PeopleLocation::get();

			let fee_amount = ExistentialDeposit::get();
			let fee_asset: Asset = (Location::parent(), fee_amount).into();

			let who = frame_benchmarking::whitelisted_caller();
			// Give some multiple of the existential deposit
			let balance = fee_amount + ExistentialDeposit::get() * 1000;
			let _ = <Balances as frame_support::traits::Currency<_>>::make_free_balance_be(
				&who, balance,
			);
			// verify initial balance
			assert_eq!(Balances::free_balance(&who), balance);

			// set up local asset
			let asset_amount = 10u128;
			let initial_asset_amount = asset_amount * 10;
			let (asset_id, _, _) = pallet_assets::benchmarking::create_default_minted_asset::<
				Runtime,
				pallet_assets::Instance1,
			>(true, initial_asset_amount);
			let asset_location =
				Location::new(0, [PalletInstance(50), GeneralIndex(u32::from(asset_id).into())]);
			let transfer_asset: Asset = (asset_location, asset_amount).into();

			let assets: XcmAssets = vec![fee_asset.clone(), transfer_asset].into();
			let fee_index = if assets.get(0).unwrap().eq(&fee_asset) { 0 } else { 1 };

			// verify transferred successfully
			let verify = Box::new(move || {
				// verify native balance after transfer, decreased by transferred fee amount
				// (plus transport fees)
				assert!(Balances::free_balance(&who) <= balance - fee_amount);
				// verify asset balance decreased by exactly transferred amount
				assert_eq!(
					Assets::balance(asset_id.into(), &who),
					initial_asset_amount - asset_amount,
				);
			});
			Some((assets, fee_index as u32, dest, verify))
		}

		fn get_asset() -> Asset {
			use frame_support::traits::tokens::fungible;
			let account = frame_benchmarking::whitelisted_caller();
			assert_ok!(<Balances as fungible::Mutate<_>>::mint_into(
				&account,
				<Balances as fungible::Inspect<_>>::minimum_balance(),
			));
			let asset_id = 1984;
			assert_ok!(Assets::force_create(
				RuntimeOrigin::root(),
				asset_id.into(),
				account.into(),
				true,
				1u128,
			));
			let amount = 1_000_000u128;
			let asset_location =
				Location::new(0, [PalletInstance(50), GeneralIndex(asset_id.into())]);
			Asset { id: AssetId(asset_location), fun: Fungible(amount) }
		}
	}

	impl pallet_xcm_benchmarks::Config for Runtime {
		type XcmConfig = xcm_config::XcmConfig;
		type AccountIdConverter = xcm_config::LocationToAccountId;
		type DeliveryHelper = polkadot_runtime_common::xcm_sender::ToParachainDeliveryHelper<
			xcm_config::XcmConfig,
			ExistentialDepositAsset,
			PriceForSiblingParachainDelivery,
			PeopleParaId,
			ParachainSystem,
		>;
		fn valid_destination() -> Result<Location, BenchmarkError> {
			Ok(PeopleLocation::get())
		}
		fn worst_case_holding(depositable_count: u32) -> XcmAssets {
			// A mix of fungible, non-fungible, and concrete assets.
			let holding_non_fungibles = MaxAssetsIntoHolding::get() / 2 - depositable_count;
			let holding_fungibles = holding_non_fungibles.saturating_sub(2); // -2 for two `iter::once` bellow
			let fungibles_amount: u128 = 100;
			(0..holding_fungibles)
				.map(|i| {
					Asset {
						id: AssetId(GeneralIndex(i as u128).into()),
						fun: Fungible(fungibles_amount * (i + 1) as u128), // non-zero amount
					}
				})
				.chain(core::iter::once(Asset {
					id: AssetId(Here.into()),
					fun: Fungible(u128::MAX),
				}))
				.chain(core::iter::once(Asset {
					id: AssetId(KsmLocation::get()),
					fun: Fungible(1_000_000 * UNITS),
				}))
				.chain((0..holding_non_fungibles).map(|i| Asset {
					id: AssetId(GeneralIndex(i as u128).into()),
					fun: NonFungible(asset_instance_from(i)),
				}))
				.collect::<Vec<_>>()
				.into()
		}
	}

	parameter_types! {
		pub TrustedTeleporter: Option<(Location, Asset)> = Some((
			PeopleLocation::get(),
			Asset { fun: Fungible(UNITS), id: AssetId(KsmLocation::get()) },
		));
		pub const CheckedAccount: Option<(AccountId, xcm_builder::MintLocation)> = None;
		// AssetHubKusama trusts AssetHubPolkadot as reserve for DOTs
		pub TrustedReserve: Option<(Location, Asset)> = Some(
			(
				xcm_config::bridging::to_polkadot::AssetHubPolkadot::get(),
				Asset::from((
					xcm_config::bridging::to_polkadot::DotLocation::get(),
					10000000000_u128,
				))
			)
		);
	}

	impl pallet_xcm_benchmarks::fungible::Config for Runtime {
		type TransactAsset = Balances;

		type CheckedAccount = CheckedAccount;
		type TrustedTeleporter = TrustedTeleporter;
		type TrustedReserve = TrustedReserve;

		fn get_asset() -> Asset {
			use frame_support::traits::tokens::fungible;
			let (account, _) = pallet_xcm_benchmarks::account_and_location::<Runtime>(1);
			assert_ok!(<Balances as fungible::Mutate<_>>::mint_into(
				&account,
				ExistentialDeposit::get(),
			));
			let asset_id = 1984;
			assert_ok!(Assets::force_create(
				RuntimeOrigin::root(),
				asset_id.into(),
				account.into(),
				true,
				1u128,
			));
			let amount = 1_000_000u128;
			let asset_location =
				Location::new(0, [PalletInstance(50), GeneralIndex(asset_id.into())]);
			Asset { id: AssetId(asset_location), fun: Fungible(amount) }
		}
	}

	impl pallet_xcm_benchmarks::generic::Config for Runtime {
		type TransactAsset = Balances;
		type RuntimeCall = RuntimeCall;

		fn worst_case_response() -> (u64, Response) {
			(0u64, Response::Version(Default::default()))
		}

		fn worst_case_asset_exchange() -> Result<(XcmAssets, XcmAssets), BenchmarkError> {
			let native_asset_location = Location::parent();
			let native_asset_id = AssetId(native_asset_location.clone());
			let (account, _) = pallet_xcm_benchmarks::account_and_location::<Runtime>(1);
			let origin = RuntimeOrigin::signed(account.clone());
			let asset_location = Location::new(1, [Junction::Parachain(2001)]);
			let asset_id = AssetId(asset_location.clone());

			// We set everything up, initial amounts, liquidity pools, liquidity...
			assert_ok!(<Balances as fungible::Mutate<_>>::mint_into(
				&account,
				ExistentialDeposit::get() + (2_000 * UNITS)
			));

			assert_ok!(ForeignAssets::force_create(
				RuntimeOrigin::root(),
				asset_location.clone(),
				account.clone().into(),
				true,
				1,
			));

			assert_ok!(ForeignAssets::mint(
				origin.clone(),
				asset_location.clone(),
				account.clone().into(),
				4_000 * UNITS,
			));

			assert_ok!(AssetConversion::create_pool(
				origin.clone(),
				native_asset_location.clone().into(),
				asset_location.clone().into(),
			));

			// 1 UNIT of the native asset is worth 2 UNITS of the foreign asset.
			assert_ok!(AssetConversion::add_liquidity(
				origin,
				native_asset_location.into(),
				asset_location.into(),
				1_000 * UNITS,
				2_000 * UNITS,
				1,
				1,
				account,
			));

			let give_assets: XcmAssets = (native_asset_id, 500 * UNITS).into();
			let receive_assets: XcmAssets = (asset_id, 660 * UNITS).into();

			Ok((give_assets, receive_assets))
		}

		fn universal_alias() -> Result<(Location, Junction), BenchmarkError> {
			xcm_config::bridging::BridgingBenchmarksHelper::prepare_universal_alias()
				.ok_or(BenchmarkError::Skip)
		}

		fn transact_origin_and_runtime_call() -> Result<(Location, RuntimeCall), BenchmarkError> {
			Ok((
				PeopleLocation::get(),
				frame_system::Call::remark_with_event { remark: vec![] }.into(),
			))
		}

		fn subscribe_origin() -> Result<Location, BenchmarkError> {
			Ok(PeopleLocation::get())
		}

		fn claimable_asset() -> Result<(Location, Location, XcmAssets), BenchmarkError> {
			let origin = PeopleLocation::get();
			let assets: XcmAssets = (AssetId(KsmLocation::get()), 1_000 * UNITS).into();
			let ticket = Location { parents: 0, interior: Here };
			Ok((origin, ticket, assets))
		}

		fn worst_case_for_trader() -> Result<(Asset, WeightLimit), BenchmarkError> {
			Ok((
				Asset { id: AssetId(KsmLocation::get()), fun: Fungible(1_000 * UNITS) },
				Limited(Weight::from_parts(5000, 5000)),
			))
		}

		fn unlockable_asset() -> Result<(Location, Location, Asset), BenchmarkError> {
			Err(BenchmarkError::Skip)
		}

		fn export_message_origin_and_destination(
		) -> Result<(Location, NetworkId, InteriorLocation), BenchmarkError> {
			Err(BenchmarkError::Skip)
		}

		fn alias_origin() -> Result<(Location, Location), BenchmarkError> {
			Ok((
				Location::new(1, [Parachain(1001)]),
				Location::new(1, [Parachain(1001), AccountId32 { id: [111u8; 32], network: None }]),
			))
		}
	}

	use pallet_xcm_bridge_hub_router::benchmarking::Config as XcmBridgeHubRouterConfig;

	impl XcmBridgeHubRouterConfig<ToPolkadotXcmRouterInstance> for Runtime {
		fn make_congested() {
			cumulus_pallet_xcmp_queue::bridging::suspend_channel_for_benchmarks::<Runtime>(
				xcm_config::bridging::SiblingBridgeHubParaId::get().into(),
			);
		}

		fn ensure_bridged_target_destination() -> Result<Location, BenchmarkError> {
			ParachainSystem::open_outbound_hrmp_channel_for_benchmarks_or_tests(
				xcm_config::bridging::SiblingBridgeHubParaId::get().into(),
			);
			let bridged_asset_hub = xcm_config::bridging::to_polkadot::AssetHubPolkadot::get();
			PolkadotXcm::force_xcm_version(
				RuntimeOrigin::root(),
				Box::new(bridged_asset_hub.clone()),
				XCM_VERSION,
			)
			.map_err(|e| {
				log::error!(
					"Failed to dispatch `force_xcm_version({:?}, {:?}, {:?})`, error: {:?}",
					RuntimeOrigin::root(),
					bridged_asset_hub,
					XCM_VERSION,
					e
				);
				BenchmarkError::Stop("XcmVersion was not stored!")
			})?;
			Ok(bridged_asset_hub)
		}
	}

	pub use cumulus_pallet_session_benchmarking::Pallet as SessionBench;
	pub use frame_benchmarking::{BenchmarkBatch, BenchmarkList};
	pub use frame_support::traits::{StorageInfoTrait, WhitelistedStorageKeys};
	pub use frame_system_benchmarking::{
		extensions::Pallet as SystemExtensionsBench, Pallet as SystemBench,
	};
	pub use pallet_xcm::benchmarking::Pallet as PalletXcmExtrinsicsBenchmark;
	pub use pallet_xcm_bridge_hub_router::benchmarking::Pallet as XcmBridgeHubRouterBench;
	pub use sp_storage::TrackedStorageKey;
	pub type XcmBalances = pallet_xcm_benchmarks::fungible::Pallet<Runtime>;
	pub type XcmGeneric = pallet_xcm_benchmarks::generic::Pallet<Runtime>;
	pub type Local = pallet_assets::Pallet<Runtime, TrustBackedAssetsInstance>;
	pub type Foreign = pallet_assets::Pallet<Runtime, ForeignAssetsInstance>;
	pub type Pool = pallet_assets::Pallet<Runtime, PoolAssetsInstance>;
	pub type ToPolkadot = XcmBridgeHubRouterBench<Runtime, ToPolkadotXcmRouterInstance>;
}

#[cfg(feature = "runtime-benchmarks")]
use benches::*;

pallet_revive::impl_runtime_apis_plus_revive!(
	Runtime,
	Executive,
	EthExtraImpl,
	impl sp_consensus_aura::AuraApi<Block, AuraId> for Runtime {
		fn slot_duration() -> sp_consensus_aura::SlotDuration {
			sp_consensus_aura::SlotDuration::from_millis(SLOT_DURATION)
		}

		fn authorities() -> Vec<AuraId> {
			pallet_aura::Authorities::<Runtime>::get().into_inner()
		}
	}

	impl cumulus_primitives_core::RelayParentOffsetApi<Block> for Runtime {
		fn relay_parent_offset() -> u32 {
			0
		}
	}

	impl cumulus_primitives_aura::AuraUnincludedSegmentApi<Block> for Runtime {
		fn can_build_upon(
			included_hash: <Block as BlockT>::Hash,
			slot: cumulus_primitives_aura::Slot,
		) -> bool {
			ConsensusHook::can_build_upon(included_hash, slot)
		}
	}

	impl sp_api::Core<Block> for Runtime {
		fn version() -> RuntimeVersion {
			VERSION
		}

		fn execute_block(block: Block) {
			Executive::execute_block(block)
		}

		fn initialize_block(header: &<Block as BlockT>::Header) -> sp_runtime::ExtrinsicInclusionMode {
			Executive::initialize_block(header)
		}
	}

	impl sp_api::Metadata<Block> for Runtime {
		fn metadata() -> OpaqueMetadata {
			OpaqueMetadata::new(Runtime::metadata().into())
		}

		fn metadata_at_version(version: u32) -> Option<OpaqueMetadata> {
			Runtime::metadata_at_version(version)
		}

		fn metadata_versions() -> Vec<u32> {
			Runtime::metadata_versions()
		}
	}

	impl sp_block_builder::BlockBuilder<Block> for Runtime {
		fn apply_extrinsic(extrinsic: <Block as BlockT>::Extrinsic) -> ApplyExtrinsicResult {
			Executive::apply_extrinsic(extrinsic)
		}

		fn finalize_block() -> <Block as BlockT>::Header {
			Executive::finalize_block()
		}

		fn inherent_extrinsics(data: sp_inherents::InherentData) -> Vec<<Block as BlockT>::Extrinsic> {
			data.create_extrinsics()
		}

		fn check_inherents(
			block: Block,
			data: sp_inherents::InherentData,
		) -> sp_inherents::CheckInherentsResult {
			data.check_extrinsics(&block)
		}
	}

	impl sp_transaction_pool::runtime_api::TaggedTransactionQueue<Block> for Runtime {
		fn validate_transaction(
			source: TransactionSource,
			tx: <Block as BlockT>::Extrinsic,
			block_hash: <Block as BlockT>::Hash,
		) -> TransactionValidity {
			Executive::validate_transaction(source, tx, block_hash)
		}
	}

	impl sp_offchain::OffchainWorkerApi<Block> for Runtime {
		fn offchain_worker(header: &<Block as BlockT>::Header) {
			Executive::offchain_worker(header)
		}
	}

	impl sp_session::SessionKeys<Block> for Runtime {
		fn generate_session_keys(seed: Option<Vec<u8>>) -> Vec<u8> {
			SessionKeys::generate(seed)
		}

		fn decode_session_keys(
			encoded: Vec<u8>,
		) -> Option<Vec<(Vec<u8>, KeyTypeId)>> {
			SessionKeys::decode_into_raw_public_keys(&encoded)
		}
	}

	impl frame_support::view_functions::runtime_api::RuntimeViewFunction<Block> for Runtime {
		fn execute_view_function(
			id: frame_support::view_functions::ViewFunctionId,
			input: Vec<u8>
		) -> Result<Vec<u8>, frame_support::view_functions::ViewFunctionDispatchError> {
			Runtime::execute_view_function(id, input)
		}
	}

	impl frame_system_rpc_runtime_api::AccountNonceApi<Block, AccountId, Nonce> for Runtime {
		fn account_nonce(account: AccountId) -> Nonce {
			System::account_nonce(account)
		}
	}

	impl pallet_asset_conversion::AssetConversionApi<
		Block,
		Balance,
		Location,
	> for Runtime
	{
		fn quote_price_exact_tokens_for_tokens(asset1: Location, asset2: Location, amount: Balance, include_fee: bool) -> Option<Balance> {
			AssetConversion::quote_price_exact_tokens_for_tokens(asset1, asset2, amount, include_fee)
		}

		fn quote_price_tokens_for_exact_tokens(asset1: Location, asset2: Location, amount: Balance, include_fee: bool) -> Option<Balance> {
			AssetConversion::quote_price_tokens_for_exact_tokens(asset1, asset2, amount, include_fee)
		}

		fn get_reserves(asset1: Location, asset2: Location) -> Option<(Balance, Balance)> {
			AssetConversion::get_reserves(asset1, asset2).ok()
		}
	}

	impl pallet_transaction_payment_rpc_runtime_api::TransactionPaymentApi<Block, Balance> for Runtime {
		fn query_info(
			uxt: <Block as BlockT>::Extrinsic,
			len: u32,
		) -> pallet_transaction_payment_rpc_runtime_api::RuntimeDispatchInfo<Balance> {
			TransactionPayment::query_info(uxt, len)
		}
		fn query_fee_details(
			uxt: <Block as BlockT>::Extrinsic,
			len: u32,
		) -> pallet_transaction_payment::FeeDetails<Balance> {
			TransactionPayment::query_fee_details(uxt, len)
		}
		fn query_weight_to_fee(weight: Weight) -> Balance {
			TransactionPayment::weight_to_fee(weight)
		}
		fn query_length_to_fee(length: u32) -> Balance {
			TransactionPayment::length_to_fee(length)
		}
	}

	impl pallet_transaction_payment_rpc_runtime_api::TransactionPaymentCallApi<Block, Balance, RuntimeCall>
		for Runtime
	{
		fn query_call_info(
			call: RuntimeCall,
			len: u32,
		) -> pallet_transaction_payment::RuntimeDispatchInfo<Balance> {
			TransactionPayment::query_call_info(call, len)
		}
		fn query_call_fee_details(
			call: RuntimeCall,
			len: u32,
		) -> pallet_transaction_payment::FeeDetails<Balance> {
			TransactionPayment::query_call_fee_details(call, len)
		}
		fn query_weight_to_fee(weight: Weight) -> Balance {
			TransactionPayment::weight_to_fee(weight)
		}
		fn query_length_to_fee(length: u32) -> Balance {
			TransactionPayment::length_to_fee(length)
		}
	}

	impl xcm_runtime_apis::fees::XcmPaymentApi<Block> for Runtime {
		fn query_acceptable_payment_assets(xcm_version: xcm::Version) -> Result<Vec<VersionedAssetId>, XcmPaymentApiError> {
			let native_asset = KsmLocation::get();
			// We accept the native asset to pay fees.
			let mut acceptable_assets = vec![AssetId(native_asset.clone())];
			// We also accept all assets in a pool with the native token.
			acceptable_assets.extend(
				assets_common::PoolAdapter::<Runtime>::get_assets_in_pool_with(native_asset)
				.map_err(|()| XcmPaymentApiError::VersionedConversionFailed)?
			);
			PolkadotXcm::query_acceptable_payment_assets(xcm_version, acceptable_assets)
		}

		fn query_weight_to_asset_fee(weight: Weight, asset: VersionedAssetId) -> Result<u128, XcmPaymentApiError> {
			use crate::xcm_config::XcmConfig;
			type Trader = <XcmConfig as xcm_executor::Config>::Trader;
			PolkadotXcm::query_weight_to_asset_fee::<Trader>(weight, asset)
		}

		fn query_xcm_weight(message: VersionedXcm<()>) -> Result<Weight, XcmPaymentApiError> {
			PolkadotXcm::query_xcm_weight(message)
		}

		fn query_delivery_fees(destination: VersionedLocation, message: VersionedXcm<()>) -> Result<VersionedAssets, XcmPaymentApiError> {
			PolkadotXcm::query_delivery_fees(destination, message)
		}
	}

	impl xcm_runtime_apis::dry_run::DryRunApi<Block, RuntimeCall, RuntimeEvent, OriginCaller> for Runtime {
		fn dry_run_call(origin: OriginCaller, call: RuntimeCall, result_xcms_version: XcmVersion) -> Result<CallDryRunEffects<RuntimeEvent>, XcmDryRunApiError> {
			PolkadotXcm::dry_run_call::<Runtime, xcm_config::XcmRouter, OriginCaller, RuntimeCall>(origin, call, result_xcms_version)
		}

		fn dry_run_xcm(origin_location: VersionedLocation, xcm: VersionedXcm<RuntimeCall>) -> Result<XcmDryRunEffects<RuntimeEvent>, XcmDryRunApiError> {
			PolkadotXcm::dry_run_xcm::<Runtime, xcm_config::XcmRouter, RuntimeCall, xcm_config::XcmConfig>(origin_location, xcm)
		}
	}

	impl xcm_runtime_apis::conversions::LocationToAccountApi<Block, AccountId> for Runtime {
		fn convert_location(location: VersionedLocation) -> Result<
			AccountId,
			xcm_runtime_apis::conversions::Error
		> {
			xcm_runtime_apis::conversions::LocationToAccountHelper::<
				AccountId,
				xcm_config::LocationToAccountId,
			>::convert_location(location)
		}
	}

	impl xcm_runtime_apis::trusted_query::TrustedQueryApi<Block> for Runtime {
		fn is_trusted_reserve(asset: VersionedAsset, location: VersionedLocation) -> xcm_runtime_apis::trusted_query::XcmTrustedQueryResult {
			PolkadotXcm::is_trusted_reserve(asset, location)
		}
		fn is_trusted_teleporter(asset: VersionedAsset, location: VersionedLocation) -> xcm_runtime_apis::trusted_query::XcmTrustedQueryResult {
			PolkadotXcm::is_trusted_teleporter(asset, location)
		}
	}

	impl xcm_runtime_apis::authorized_aliases::AuthorizedAliasersApi<Block> for Runtime {
		fn authorized_aliasers(target: VersionedLocation) -> Result<
			Vec<xcm_runtime_apis::authorized_aliases::OriginAliaser>,
			xcm_runtime_apis::authorized_aliases::Error
		> {
			PolkadotXcm::authorized_aliasers(target)
		}
		fn is_authorized_alias(origin: VersionedLocation, target: VersionedLocation) -> Result<
			bool,
			xcm_runtime_apis::authorized_aliases::Error
		> {
			PolkadotXcm::is_authorized_alias(origin, target)
		}
	}

	impl assets_common::runtime_api::FungiblesApi<
		Block,
		AccountId,
	> for Runtime
	{
		fn query_account_balances(account: AccountId) -> Result<xcm::VersionedAssets, assets_common::runtime_api::FungiblesAccessError> {
			use assets_common::fungible_conversion::{convert, convert_balance};
			Ok([
				// collect pallet_balance
				{
					let balance = Balances::free_balance(account.clone());
					if balance > 0 {
						vec![convert_balance::<KsmLocation, Balance>(balance)?]
					} else {
						vec![]
					}
				},
				// collect pallet_assets (TrustBackedAssets)
				convert::<_, _, _, _, TrustBackedAssetsConvertedConcreteId>(
					Assets::account_balances(account.clone())
						.iter()
						.filter(|(_, balance)| balance > &0)
				)?,
				// collect pallet_assets (ForeignAssets)
				convert::<_, _, _, _, ForeignAssetsConvertedConcreteId>(
					ForeignAssets::account_balances(account.clone())
						.iter()
						.filter(|(_, balance)| balance > &0)
				)?,
				// collect pallet_assets (PoolAssets)
				convert::<_, _, _, _, PoolAssetsConvertedConcreteId>(
					PoolAssets::account_balances(account)
						.iter()
						.filter(|(_, balance)| balance > &0)
				)?,
				// collect ... e.g. other tokens
			].concat().into())
		}
	}

	impl cumulus_primitives_core::CollectCollationInfo<Block> for Runtime {
		fn collect_collation_info(header: &<Block as BlockT>::Header) -> cumulus_primitives_core::CollationInfo {
			ParachainSystem::collect_collation_info(header)
		}
	}

	impl sp_genesis_builder::GenesisBuilder<Block> for Runtime {
		fn build_state(config: Vec<u8>) -> sp_genesis_builder::Result {
			build_state::<RuntimeGenesisConfig>(config)
		}

		fn get_preset(id: &Option<sp_genesis_builder::PresetId>) -> Option<Vec<u8>> {
			get_preset::<RuntimeGenesisConfig>(id, &genesis_config_presets::get_preset)
		}

		fn preset_names() -> Vec<sp_genesis_builder::PresetId> {
			genesis_config_presets::preset_names()
		}
	}

	impl cumulus_primitives_core::GetParachainInfo<Block> for Runtime {
		fn parachain_id() -> ParaId {
			ParachainInfo::parachain_id()
		}
	}

	impl pallet_nomination_pools_runtime_api::NominationPoolsApi<
		Block,
		AccountId,
		Balance,
	> for Runtime {
		fn pending_rewards(member: AccountId) -> Balance {
			NominationPools::api_pending_rewards(member).unwrap_or_default()
		}

		fn points_to_balance(pool_id: PoolId, points: Balance) -> Balance {
			NominationPools::api_points_to_balance(pool_id, points)
		}

		fn balance_to_points(pool_id: PoolId, new_funds: Balance) -> Balance {
			NominationPools::api_balance_to_points(pool_id, new_funds)
		}

		fn pool_pending_slash(pool_id: PoolId) -> Balance {
			NominationPools::api_pool_pending_slash(pool_id)
		}

		fn member_pending_slash(member: AccountId) -> Balance {
			NominationPools::api_member_pending_slash(member)
		}

		fn pool_needs_delegate_migration(pool_id: PoolId) -> bool {
			NominationPools::api_pool_needs_delegate_migration(pool_id)
		}

		fn member_needs_delegate_migration(member: AccountId) -> bool {
			NominationPools::api_member_needs_delegate_migration(member)
		}

		fn member_total_balance(member: AccountId) -> Balance {
			NominationPools::api_member_total_balance(member)
		}

		fn pool_balance(pool_id: PoolId) -> Balance {
			NominationPools::api_pool_balance(pool_id)
		}

		fn pool_accounts(pool_id: PoolId) -> (AccountId, AccountId) {
			NominationPools::api_pool_accounts(pool_id)
		}
	}

	impl pallet_staking_runtime_api::StakingApi<Block, Balance, AccountId> for Runtime {
		fn nominations_quota(balance: Balance) -> u32 {
			Staking::api_nominations_quota(balance)
		}

		fn eras_stakers_page_count(era: sp_staking::EraIndex, account: AccountId) -> sp_staking::Page {
			Staking::api_eras_stakers_page_count(era, account)
		}

		fn pending_rewards(era: sp_staking::EraIndex, account: AccountId) -> bool {
			Staking::api_pending_rewards(era, account)
		}
	}

	#[cfg(feature = "try-runtime")]
	impl frame_try_runtime::TryRuntime<Block> for Runtime {
		fn on_runtime_upgrade(checks: frame_try_runtime::UpgradeCheckSelect) -> (Weight, Weight) {
			let weight = Executive::try_runtime_upgrade(checks).unwrap();
			(weight, RuntimeBlockWeights::get().max_block)
		}

		fn execute_block(
			block: Block,
			state_root_check: bool,
			signature_check: bool,
			select: frame_try_runtime::TryStateSelect,
		) -> Weight {
			// NOTE: intentional unwrap: we don't want to propagate the error backwards, and want to
			// have a backtrace here.
			Executive::try_execute_block(block, state_root_check, signature_check, select).unwrap()
		}
	}

	#[cfg(feature = "runtime-benchmarks")]
	impl frame_benchmarking::Benchmark<Block> for Runtime {
		fn benchmark_metadata(extra: bool) -> (
			Vec<frame_benchmarking::BenchmarkList>,
			Vec<frame_support::traits::StorageInfo>,
		) {
			let mut list = Vec::<BenchmarkList>::new();
			list_benchmarks!(list, extra);

			let storage_info = AllPalletsWithSystem::storage_info();
			(list, storage_info)
		}

		fn dispatch_benchmark(
			config: frame_benchmarking::BenchmarkConfig
		) -> Result<Vec<frame_benchmarking::BenchmarkBatch>, alloc::string::String> {
			let whitelist: Vec<TrackedStorageKey> = AllPalletsWithSystem::whitelisted_storage_keys();
			let mut batches = Vec::<BenchmarkBatch>::new();
			let params = (&config, &whitelist);
			add_benchmarks!(params, batches);

			Ok(batches)
		}
	}
);

cumulus_pallet_parachain_system::register_validate_block! {
	Runtime = Runtime,
	BlockExecutor = cumulus_pallet_aura_ext::BlockExecutor::<Runtime, Executive>,
}

parameter_types! {
	// The deposit configuration for the singed migration. Specially if you want to allow any signed account to do the migration (see `SignedFilter`, these deposits should be high)
	pub const MigrationSignedDepositPerItem: Balance = CENTS;
	pub const MigrationSignedDepositBase: Balance = 2_000 * CENTS;
	pub const MigrationMaxKeyLen: u32 = 512;
}

impl pallet_state_trie_migration::Config for Runtime {
	type RuntimeEvent = RuntimeEvent;
	type Currency = Balances;
	type RuntimeHoldReason = RuntimeHoldReason;
	type SignedDepositPerItem = MigrationSignedDepositPerItem;
	type SignedDepositBase = MigrationSignedDepositBase;
	// An origin that can control the whole pallet: Should be a Fellowship member or the controller
	// of the migration.
	type ControlOrigin = EitherOfDiverse<
		EnsureXcm<IsVoiceOfBody<FellowshipLocation, FellowsBodyId>>,
		EnsureSignedBy<MigControllerRoot, AccountId>,
	>;
	type SignedFilter = EnsureSignedBy<MigController, AccountId>;

	// Replace this with weight based on your runtime.
	type WeightInfo = pallet_state_trie_migration::weights::SubstrateWeight<Runtime>;

	type MaxKeyLen = MigrationMaxKeyLen;
}
// Statemint State Migration Controller account controlled by parity.io. Can trigger migration.
// See bot code https://github.com/paritytech/polkadot-scripts/blob/master/src/services/state_trie_migration.ts
ord_parameter_types! {
	pub const MigController: AccountId = AccountId::from(hex_literal::hex!("8458ed39dc4b6f6c7255f7bc42be50c2967db126357c999d44e12ca7ac80dc52"));
	pub const MigControllerRoot: AccountId = AccountId::from(hex_literal::hex!("8458ed39dc4b6f6c7255f7bc42be50c2967db126357c999d44e12ca7ac80dc52"));
}

#[cfg(test)]
mod tests {
	use super::*;
	use sp_runtime::traits::Zero;
	use sp_weights::WeightToFee;
	use system_parachains_constants::kusama::fee;

	/// We can fit at least 1000 transfers in a block.
	#[test]
	fn sane_block_weight() {
		use pallet_balances::WeightInfo;
		let block = RuntimeBlockWeights::get().max_block;
		let base = RuntimeBlockWeights::get().get(DispatchClass::Normal).base_extrinsic;
		let transfer =
			base + weights::pallet_balances::WeightInfo::<Runtime>::transfer_allow_death();

		let fit = block.checked_div_per_component(&transfer).unwrap_or_default();
		assert!(fit >= 1000, "{fit} should be at least 1000");
	}

	/// The fee for one transfer is at most 1 CENT.
	#[test]
	fn sane_transfer_fee() {
		use pallet_balances::WeightInfo;
		let base = RuntimeBlockWeights::get().get(DispatchClass::Normal).base_extrinsic;
		let transfer =
			base + weights::pallet_balances::WeightInfo::<Runtime>::transfer_allow_death();

		let fee: Balance = fee::WeightToFee::weight_to_fee(&transfer);
		assert!(fee <= CENTS, "{} MILLICENTS should be at most 1000", fee / MILLICENTS);
	}

	/// Weight is being charged for both dimensions.
	#[test]
	fn weight_charged_for_both_components() {
		let fee: Balance = fee::WeightToFee::weight_to_fee(&Weight::from_parts(10_000, 0));
		assert!(!fee.is_zero(), "Charges for ref time");

		let fee: Balance = fee::WeightToFee::weight_to_fee(&Weight::from_parts(0, 10_000));
		assert_eq!(fee, CENTS, "10kb maps to CENT");
	}

	/// Filling up a block by proof size is at most 30 times more expensive than ref time.
	///
	/// This is just a sanity check.
	#[test]
	fn full_block_fee_ratio() {
		let block = RuntimeBlockWeights::get().max_block;
		let time_fee: Balance =
			fee::WeightToFee::weight_to_fee(&Weight::from_parts(block.ref_time(), 0));
		let proof_fee: Balance =
			fee::WeightToFee::weight_to_fee(&Weight::from_parts(0, block.proof_size()));

		let proof_o_time = proof_fee.checked_div(time_fee).unwrap_or_default();
		assert!(proof_o_time <= 30, "{proof_o_time} should be at most 30");
		let time_o_proof = time_fee.checked_div(proof_fee).unwrap_or_default();
		assert!(time_o_proof <= 30, "{time_o_proof} should be at most 30");
	}

	#[test]
	fn test_transasction_byte_fee_is_one_tenth_of_relay() {
		let relay_tbf = kusama_runtime_constants::fee::TRANSACTION_BYTE_FEE;
		let parachain_tbf = TransactionByteFee::get();
		assert_eq!(relay_tbf / 10, parachain_tbf);
	}

	#[test]
	fn create_foreign_asset_deposit_is_equal_to_asset_hub_foreign_asset_pallet_deposit() {
		assert_eq!(
			bp_asset_hub_kusama::CreateForeignAssetDeposit::get(),
			ForeignAssetsAssetDeposit::get()
		);
	}

	#[test]
	fn ensure_key_ss58() {
		use frame_support::traits::SortedMembers;
		use sp_core::crypto::Ss58Codec;
		let acc =
			AccountId::from_ss58check("5F4EbSkZz18X36xhbsjvDNs6NuZ82HyYtq5UiJ1h9SBHJXZD").unwrap();
		assert_eq!(acc, MigController::sorted_members()[0]);
	}

	#[test]
	fn proxy_type_is_superset_works() {
		// Assets IS supertype of AssetOwner and AssetManager
		assert!(ProxyType::Assets.is_superset(&ProxyType::AssetOwner));
		assert!(ProxyType::Assets.is_superset(&ProxyType::AssetManager));
		// NonTransfer is NOT supertype of Any, Assets, AssetOwner and AssetManager
		assert!(!ProxyType::NonTransfer.is_superset(&ProxyType::Any));
		assert!(!ProxyType::NonTransfer.is_superset(&ProxyType::Assets));
		assert!(!ProxyType::NonTransfer.is_superset(&ProxyType::AssetOwner));
		assert!(!ProxyType::NonTransfer.is_superset(&ProxyType::AssetManager));
		// NonTransfer is supertype of remaining stuff
		assert!(ProxyType::NonTransfer.is_superset(&ProxyType::CancelProxy));
		assert!(ProxyType::NonTransfer.is_superset(&ProxyType::Collator));
		assert!(ProxyType::NonTransfer.is_superset(&ProxyType::Governance));
		assert!(ProxyType::NonTransfer.is_superset(&ProxyType::Staking));
		assert!(ProxyType::NonTransfer.is_superset(&ProxyType::NominationPools));
		assert!(ProxyType::NonTransfer.is_superset(&ProxyType::Auction));
		assert!(ProxyType::NonTransfer.is_superset(&ProxyType::ParaRegistration));
	}
}<|MERGE_RESOLUTION|>--- conflicted
+++ resolved
@@ -144,11 +144,7 @@
 	spec_name: Cow::Borrowed("statemine"),
 	impl_name: Cow::Borrowed("statemine"),
 	authoring_version: 1,
-<<<<<<< HEAD
-	spec_version: 1_009_003,
-=======
-	spec_version: 2_000_000,
->>>>>>> 1f98363a
+	spec_version: 2_000_001,
 	impl_version: 0,
 	apis: RUNTIME_API_VERSIONS,
 	transaction_version: 15,
