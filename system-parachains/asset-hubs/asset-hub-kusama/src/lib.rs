--- conflicted
+++ resolved
@@ -24,11 +24,7 @@
 #[cfg(feature = "std")]
 include!(concat!(env!("OUT_DIR"), "/wasm_binary.rs"));
 
-<<<<<<< HEAD
-#[cfg(not(feature = "kusama"))]
-=======
 #[cfg(all(not(feature = "kusama-ahm"), feature = "on-chain-release-build"))]
->>>>>>> 416eb6ba
 compile_error!("Asset Hub migration requires the `kusama` feature");
 
 extern crate alloc;
@@ -1307,13 +1303,9 @@
 	type AhPostMigrationCalls = ah_migration::call_filter::CallsEnabledAfterMigration;
 	type MessageQueue = MessageQueue;
 	type DmpQueuePriorityPattern = DmpQueuePriorityPattern;
-<<<<<<< HEAD
-	type KusamaConfig = Runtime;
-=======
 	#[cfg(feature = "kusama-ahm")]
 	type KusamaConfig = Runtime;
 	#[cfg(feature = "kusama-ahm")]
->>>>>>> 416eb6ba
 	type RecoveryBlockNumberProvider = RelaychainDataProvider<Runtime>;
 }
 
