--- conflicted
+++ resolved
@@ -305,15 +305,12 @@
 	type RuntimeEvent = RuntimeEvent;
 	type OnChargeTransaction =
 		pallet_transaction_payment::FungibleAdapter<Balances, ResolveTo<StakingPot, Balances>>;
-<<<<<<< HEAD
-=======
 	// The two generic parameters of `BlockRatioFee` define a rational number that defines the
 	// ref_time to fee mapping. The numbers chosen here are exactly the same as the one from the
 	// `WeightToFeePolynomial` that was used before:
 	// - The numerator is `currency::CENTS` = 1_000_000_000_000 / 30 / 100 = 333_333_333
 	// - The denominator is `100 * Balance::from(ExtrinsicBaseWeight::get().ref_time())`
 	//   - which is 100 * 1_000 * 108_157 = 10_815_700_000
->>>>>>> f56d87df
 	type WeightToFee = pallet_revive::evm::fees::BlockRatioFee<333333333, 10_815_700_000, Self>;
 	type LengthToFee = ConstantMultiplier<Balance, TransactionByteFee>;
 	type FeeMultiplierUpdate = SlowAdjustingFeeUpdate<Self>;
