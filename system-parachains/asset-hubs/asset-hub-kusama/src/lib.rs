// Copyright (C) Parity Technologies (UK) Ltd.
// SPDX-License-Identifier: Apache-2.0

// Licensed under the Apache License, Version 2.0 (the "License");
// you may not use this file except in compliance with the License.
// You may obtain a copy of the License at
//
// 	http://www.apache.org/licenses/LICENSE-2.0
//
// Unless required by applicable law or agreed to in writing, software
// distributed under the License is distributed on an "AS IS" BASIS,
// WITHOUT WARRANTIES OR CONDITIONS OF ANY KIND, either express or implied.
// See the License for the specific language governing permissions and
// limitations under the License.

//! # Asset Hub Kusama Runtime
//!
//! Asset Hub Kusama, formerly known as "Statemine", is the canary network for its Polkadot cousin.

#![cfg_attr(not(feature = "std"), no_std)]
#![recursion_limit = "256"]

// Make the WASM binary available.
#[cfg(feature = "std")]
include!(concat!(env!("OUT_DIR"), "/wasm_binary.rs"));

mod weights;
pub mod xcm_config;

use assets_common::{
	foreign_creators::ForeignCreators,
	local_and_foreign_assets::{LocalFromLeft, TargetFromLeft},
<<<<<<< HEAD
	matching::{FromNetwork, FromSiblingParachain},
=======
	matching::FromSiblingParachain,
>>>>>>> ba359a4a
	AssetIdForTrustBackedAssetsConvert,
};
use cumulus_pallet_parachain_system::RelayNumberStrictlyIncreases;
use cumulus_primitives_core::{AggregateMessageOrigin, ParaId};
use sp_api::impl_runtime_apis;
use sp_core::{crypto::KeyTypeId, OpaqueMetadata};
use sp_runtime::{
	create_runtime_str, generic, impl_opaque_keys,
	traits::{AccountIdConversion, AccountIdLookup, BlakeTwo256, Block as BlockT, Verify},
	transaction_validity::{TransactionSource, TransactionValidity},
	ApplyExtrinsicResult, Perbill, Permill,
};

use sp_std::prelude::*;
#[cfg(feature = "std")]
use sp_version::NativeVersion;
use sp_version::RuntimeVersion;

use codec::{Decode, Encode, MaxEncodedLen};
use frame_support::{
	construct_runtime,
	dispatch::DispatchClass,
	genesis_builder_helper::{build_config, create_default_config},
	ord_parameter_types, parameter_types,
	traits::{
		fungible, fungibles, tokens::imbalance::ResolveAssetTo, AsEnsureOriginWithArg, ConstBool,
		ConstU128, ConstU32, ConstU64, ConstU8, EitherOfDiverse, Equals, InstanceFilter,
		TransformOrigin,
	},
	weights::{ConstantMultiplier, Weight},
	BoundedVec, PalletId,
};
use frame_system::{
	limits::{BlockLength, BlockWeights},
	EnsureRoot, EnsureSigned, EnsureSignedBy,
};
use pallet_asset_conversion_tx_payment::AssetConversionAdapter;
use pallet_nfts::PalletFeatures;
use parachains_common::{
	impls::DealWithFees, message_queue::*, AccountId, AssetIdForTrustBackedAssets, AuraId, Balance,
	BlockNumber, Hash, Header, Nonce, Signature,
};
use sp_runtime::RuntimeDebug;
pub use system_parachains_constants::SLOT_DURATION;
use system_parachains_constants::{
	kusama::{consensus::*, currency::*, fee::WeightToFee, snowbridge::EthereumNetwork},
	AVERAGE_ON_INITIALIZE_RATIO, DAYS, HOURS, MAXIMUM_BLOCK_WEIGHT, NORMAL_DISPATCH_RATIO,
};
use xcm::latest::prelude::{AssetId, BodyId};
use xcm_config::{
	FellowshipLocation, ForeignAssetsConvertedConcreteId, ForeignCreatorsSovereignAccountOf,
	GovernanceLocation, KsmLocation, KsmLocationV3, PoolAssetsConvertedConcreteId,
	TrustBackedAssetsConvertedConcreteId, TrustBackedAssetsPalletLocationV3,
};

#[cfg(any(feature = "std", test))]
pub use sp_runtime::BuildStorage;

// Polkadot imports
use pallet_xcm::{EnsureXcm, IsVoiceOfBody};
use polkadot_runtime_common::{BlockHashCount, SlowAdjustingFeeUpdate};

use weights::{BlockExecutionWeight, ExtrinsicBaseWeight, RocksDbWeight};

impl_opaque_keys! {
	pub struct SessionKeys {
		pub aura: Aura,
	}
}

#[cfg(feature = "state-trie-version-1")]
#[sp_version::runtime_version]
pub const VERSION: RuntimeVersion = RuntimeVersion {
	// Note: "statemine" is the legacy name for this chain. It has been renamed to
	// "asset-hub-kusama". Many wallets/tools depend on the `spec_name`, so it remains "statemine"
	// for the time being. Wallets/tools should update to treat "asset-hub-kusama" equally.
	spec_name: create_runtime_str!("statemine"),
	impl_name: create_runtime_str!("statemine"),
	authoring_version: 1,
	spec_version: 1_002_000,
	impl_version: 0,
	apis: RUNTIME_API_VERSIONS,
	transaction_version: 14,
	state_version: 1,
};

#[cfg(not(feature = "state-trie-version-1"))]
#[sp_version::runtime_version]
pub const VERSION: RuntimeVersion = RuntimeVersion {
	// Note: "statemine" is the legacy name for this change. It has been renamed to
	// "asset-hub-kusama". Many wallets/tools depend on the `spec_name`, so it remains "statemine"
	// for the time being. Wallets/tools should update to treat "asset-hub-kusama" equally.
	spec_name: create_runtime_str!("statemine"),
	impl_name: create_runtime_str!("statemine"),
	authoring_version: 1,
	spec_version: 1_002_000,
	impl_version: 0,
	apis: RUNTIME_API_VERSIONS,
	transaction_version: 14,
	state_version: 0,
};

/// The version information used to identify this runtime when compiled natively.
#[cfg(feature = "std")]
pub fn native_version() -> NativeVersion {
	NativeVersion { runtime_version: VERSION, can_author_with: Default::default() }
}

parameter_types! {
	pub const Version: RuntimeVersion = VERSION;
	pub RuntimeBlockLength: BlockLength =
		BlockLength::max_with_normal_ratio(5 * 1024 * 1024, NORMAL_DISPATCH_RATIO);
	pub RuntimeBlockWeights: BlockWeights = BlockWeights::builder()
		.base_block(BlockExecutionWeight::get())
		.for_class(DispatchClass::all(), |weights| {
			weights.base_extrinsic = ExtrinsicBaseWeight::get();
		})
		.for_class(DispatchClass::Normal, |weights| {
			weights.max_total = Some(NORMAL_DISPATCH_RATIO * MAXIMUM_BLOCK_WEIGHT);
		})
		.for_class(DispatchClass::Operational, |weights| {
			weights.max_total = Some(MAXIMUM_BLOCK_WEIGHT);
			// Operational transactions have some extra reserved space, so that they
			// are included even if block reached `MAXIMUM_BLOCK_WEIGHT`.
			weights.reserved = Some(
				MAXIMUM_BLOCK_WEIGHT - NORMAL_DISPATCH_RATIO * MAXIMUM_BLOCK_WEIGHT
			);
		})
		.avg_block_initialization(AVERAGE_ON_INITIALIZE_RATIO)
		.build_or_panic();
	pub const SS58Prefix: u8 = 2;
}

// Configure FRAME pallets to include in runtime.
impl frame_system::Config for Runtime {
	type BaseCallFilter = frame_support::traits::Everything;
	type BlockWeights = RuntimeBlockWeights;
	type BlockLength = RuntimeBlockLength;
	type AccountId = AccountId;
	type RuntimeCall = RuntimeCall;
	type Lookup = AccountIdLookup<AccountId, ()>;
	type Nonce = Nonce;
	type Hash = Hash;
	type Hashing = BlakeTwo256;
	type Block = Block;
	type RuntimeEvent = RuntimeEvent;
	type RuntimeTask = RuntimeTask;
	type RuntimeOrigin = RuntimeOrigin;
	type BlockHashCount = BlockHashCount;
	type DbWeight = RocksDbWeight;
	type Version = Version;
	type PalletInfo = PalletInfo;
	type OnNewAccount = ();
	type OnKilledAccount = ();
	type AccountData = pallet_balances::AccountData<Balance>;
	type SystemWeightInfo = weights::frame_system::WeightInfo<Runtime>;
	type SS58Prefix = SS58Prefix;
	type OnSetCode = cumulus_pallet_parachain_system::ParachainSetCode<Self>;
	type MaxConsumers = frame_support::traits::ConstU32<16>;
}

impl pallet_timestamp::Config for Runtime {
	/// A timestamp: milliseconds since the unix epoch.
	type Moment = u64;
	type OnTimestampSet = Aura;
	type MinimumPeriod = ConstU64<{ SLOT_DURATION / 2 }>;
	type WeightInfo = weights::pallet_timestamp::WeightInfo<Runtime>;
}

impl pallet_authorship::Config for Runtime {
	type FindAuthor = pallet_session::FindAccountFromAuthorIndex<Self, Aura>;
	type EventHandler = (CollatorSelection,);
}

parameter_types! {
	// This comes from system_parachains_constants::kusama::currency and is the ED for all system
	// parachains. For Asset Hub in particular, we set it to 1/10th of the amount.
	pub const ExistentialDeposit: Balance = SYSTEM_PARA_EXISTENTIAL_DEPOSIT / 10;
}

impl pallet_balances::Config for Runtime {
	type MaxLocks = ConstU32<50>;
	/// The type for recording an account's balance.
	type Balance = Balance;
	/// The ubiquitous event type.
	type RuntimeEvent = RuntimeEvent;
	type DustRemoval = ();
	type ExistentialDeposit = ExistentialDeposit;
	type AccountStore = System;
	type WeightInfo = weights::pallet_balances::WeightInfo<Runtime>;
	type MaxReserves = ConstU32<50>;
	type ReserveIdentifier = [u8; 8];
	type RuntimeHoldReason = RuntimeHoldReason;
	type RuntimeFreezeReason = RuntimeFreezeReason;
	type FreezeIdentifier = ();
	type MaxFreezes = ConstU32<0>;
}

parameter_types! {
	/// Relay Chain `TransactionByteFee` / 10
	pub const TransactionByteFee: Balance = system_parachains_constants::kusama::fee::TRANSACTION_BYTE_FEE;
}

impl pallet_transaction_payment::Config for Runtime {
	type RuntimeEvent = RuntimeEvent;
	type OnChargeTransaction =
		pallet_transaction_payment::CurrencyAdapter<Balances, DealWithFees<Runtime>>;
	type WeightToFee = WeightToFee;
	type LengthToFee = ConstantMultiplier<Balance, TransactionByteFee>;
	type FeeMultiplierUpdate = SlowAdjustingFeeUpdate<Self>;
	type OperationalFeeMultiplier = ConstU8<5>;
}

parameter_types! {
	pub const AssetDeposit: Balance = UNITS / 10; // 1 / 10 UNITS deposit to create asset
	pub const AssetAccountDeposit: Balance = system_para_deposit(1, 16);
	pub const AssetsStringLimit: u32 = 50;
	/// Key = 32 bytes, Value = 36 bytes (32+1+1+1+1)
	// https://github.com/paritytech/substrate/blob/069917b/frame/assets/src/lib.rs#L257L271
	pub const MetadataDepositBase: Balance = system_para_deposit(1, 68);
	pub const MetadataDepositPerByte: Balance = system_para_deposit(0, 1);
}

/// We allow root to execute privileged asset operations.
pub type AssetsForceOrigin = EnsureRoot<AccountId>;

// Called "Trust Backed" assets because these are generally registered by some account, and users of
// the asset assume it has some claimed backing. The pallet is called `Assets` in
// `construct_runtime` to avoid breaking changes on storage reads.
pub type TrustBackedAssetsInstance = pallet_assets::Instance1;
type TrustBackedAssetsCall = pallet_assets::Call<Runtime, TrustBackedAssetsInstance>;
impl pallet_assets::Config<TrustBackedAssetsInstance> for Runtime {
	type RuntimeEvent = RuntimeEvent;
	type Balance = Balance;
	type AssetId = AssetIdForTrustBackedAssets;
	type AssetIdParameter = codec::Compact<AssetIdForTrustBackedAssets>;
	type Currency = Balances;
	type CreateOrigin = AsEnsureOriginWithArg<EnsureSigned<AccountId>>;
	type ForceOrigin = AssetsForceOrigin;
	type AssetDeposit = AssetDeposit;
	type MetadataDepositBase = MetadataDepositBase;
	type MetadataDepositPerByte = MetadataDepositPerByte;
	type ApprovalDeposit = ExistentialDeposit;
	type StringLimit = AssetsStringLimit;
	type Freezer = ();
	type Extra = ();
	type WeightInfo = weights::pallet_assets_local::WeightInfo<Runtime>;
	type CallbackHandle = ();
	type AssetAccountDeposit = AssetAccountDeposit;
	type RemoveItemsLimit = frame_support::traits::ConstU32<1000>;
	#[cfg(feature = "runtime-benchmarks")]
	type BenchmarkHelper = ();
}

parameter_types! {
	pub const AssetConversionPalletId: PalletId = PalletId(*b"py/ascon");
	pub const LiquidityWithdrawalFee: Permill = Permill::from_percent(0);
}

ord_parameter_types! {
	pub const AssetConversionOrigin: sp_runtime::AccountId32 =
		AccountIdConversion::<sp_runtime::AccountId32>::into_account_truncating(&AssetConversionPalletId::get());
}

pub type PoolAssetsInstance = pallet_assets::Instance3;
impl pallet_assets::Config<PoolAssetsInstance> for Runtime {
	type RuntimeEvent = RuntimeEvent;
	type Balance = Balance;
	type RemoveItemsLimit = ConstU32<1000>;
	type AssetId = u32;
	type AssetIdParameter = u32;
	type Currency = Balances;
	type CreateOrigin =
		AsEnsureOriginWithArg<EnsureSignedBy<AssetConversionOrigin, sp_runtime::AccountId32>>;
	type ForceOrigin = AssetsForceOrigin;
	// Deposits are zero because creation/admin is limited to Asset Conversion pallet.
	type AssetDeposit = ConstU128<0>;
	type AssetAccountDeposit = ConstU128<0>;
	type MetadataDepositBase = ConstU128<0>;
	type MetadataDepositPerByte = ConstU128<0>;
	type ApprovalDeposit = ExistentialDeposit;
	type StringLimit = ConstU32<50>;
	type Freezer = ();
	type Extra = ();
	type WeightInfo = weights::pallet_assets_pool::WeightInfo<Runtime>;
	type CallbackHandle = ();
	#[cfg(feature = "runtime-benchmarks")]
	type BenchmarkHelper = ();
}

/// Union fungibles implementation for `Assets` and `ForeignAssets`.
pub type LocalAndForeignAssets = fungibles::UnionOf<
	Assets,
	ForeignAssets,
	LocalFromLeft<
		AssetIdForTrustBackedAssetsConvert<TrustBackedAssetsPalletLocationV3>,
		AssetIdForTrustBackedAssets,
		xcm::v3::Location,
	>,
	xcm::v3::Location,
	AccountId,
>;

/// Union fungibles implementation for [`LocalAndForeignAssets`] and `Balances`.
pub type NativeAndAssets = fungible::UnionOf<
	Balances,
	LocalAndForeignAssets,
	TargetFromLeft<KsmLocationV3, xcm::v3::Location>,
	xcm::v3::Location,
	AccountId,
>;

impl pallet_asset_conversion::Config for Runtime {
	type RuntimeEvent = RuntimeEvent;
	type Balance = Balance;
	type HigherPrecisionBalance = sp_core::U256;
	type AssetKind = xcm::v3::Location;
	type Assets = NativeAndAssets;
	type PoolId = (Self::AssetKind, Self::AssetKind);
	type PoolLocator =
		pallet_asset_conversion::WithFirstAsset<KsmLocationV3, AccountId, Self::AssetKind>;
	type PoolAssetId = u32;
	type PoolAssets = PoolAssets;
	type PoolSetupFee = ConstU128<0>; // Asset class deposit fees are sufficient to prevent spam
	type PoolSetupFeeAsset = KsmLocationV3;
	type PoolSetupFeeTarget = ResolveAssetTo<AssetConversionOrigin, Self::Assets>;
	type LiquidityWithdrawalFee = LiquidityWithdrawalFee;
	type LPFee = ConstU32<3>;
	type PalletId = AssetConversionPalletId;
	type MaxSwapPathLength = ConstU32<3>;
	type MintMinLiquidity = ConstU128<100>;
	type WeightInfo = weights::pallet_asset_conversion::WeightInfo<Runtime>;
	#[cfg(feature = "runtime-benchmarks")]
	type BenchmarkHelper = assets_common::benchmarks::AssetPairFactory<
		KsmLocationV3,
		parachain_info::Pallet<Runtime>,
		xcm_config::TrustBackedAssetsPalletIndex,
		xcm::v3::Location,
	>;
}

parameter_types! {
	// we just reuse the same deposits
	pub const ForeignAssetsAssetDeposit: Balance = AssetDeposit::get();
	pub const ForeignAssetsAssetAccountDeposit: Balance = AssetAccountDeposit::get();
	pub const ForeignAssetsAssetsStringLimit: u32 = AssetsStringLimit::get();
	pub const ForeignAssetsMetadataDepositBase: Balance = MetadataDepositBase::get();
	pub const ForeignAssetsMetadataDepositPerByte: Balance = MetadataDepositPerByte::get();
}

/// Assets managed by some foreign location. Note: we do not declare a `ForeignAssetsCall` type, as
/// this type is used in proxy definitions. We assume that a foreign location would not want to set
/// an individual, local account as a proxy for the issuance of their assets. This issuance should
/// be managed by the foreign location's governance.
pub type ForeignAssetsInstance = pallet_assets::Instance2;
impl pallet_assets::Config<ForeignAssetsInstance> for Runtime {
	type RuntimeEvent = RuntimeEvent;
	type Balance = Balance;
	type AssetId = xcm::v3::Location;
	type AssetIdParameter = xcm::v3::Location;
	type Currency = Balances;
	type CreateOrigin = ForeignCreators<
<<<<<<< HEAD
		(
			FromSiblingParachain<parachain_info::Pallet<Runtime>, xcm::v3::Location>,
			FromNetwork<xcm_config::UniversalLocation, EthereumNetwork, xcm::v3::Location>,
		),
=======
		(FromSiblingParachain<parachain_info::Pallet<Runtime>, xcm::v3::Location>,),
>>>>>>> ba359a4a
		ForeignCreatorsSovereignAccountOf,
		AccountId,
		xcm::v3::Location,
	>;
	type ForceOrigin = AssetsForceOrigin;
	type AssetDeposit = ForeignAssetsAssetDeposit;
	type MetadataDepositBase = ForeignAssetsMetadataDepositBase;
	type MetadataDepositPerByte = ForeignAssetsMetadataDepositPerByte;
	type ApprovalDeposit = ExistentialDeposit;
	type StringLimit = ForeignAssetsAssetsStringLimit;
	type Freezer = ();
	type Extra = ();
	type WeightInfo = weights::pallet_assets_foreign::WeightInfo<Runtime>;
	type CallbackHandle = ();
	type AssetAccountDeposit = ForeignAssetsAssetAccountDeposit;
	type RemoveItemsLimit = frame_support::traits::ConstU32<1000>;
	#[cfg(feature = "runtime-benchmarks")]
	type BenchmarkHelper = xcm_config::XcmBenchmarkHelper;
}

parameter_types! {
	// One storage item; key size is 32; value is size 4+4+16+32 bytes = 56 bytes.
	pub const DepositBase: Balance = system_para_deposit(1, 88);
	// Additional storage item size of 32 bytes.
	pub const DepositFactor: Balance = system_para_deposit(0, 32);
	pub const MaxSignatories: u32 = 100;
}

impl pallet_multisig::Config for Runtime {
	type RuntimeEvent = RuntimeEvent;
	type RuntimeCall = RuntimeCall;
	type Currency = Balances;
	type DepositBase = DepositBase;
	type DepositFactor = DepositFactor;
	type MaxSignatories = MaxSignatories;
	type WeightInfo = weights::pallet_multisig::WeightInfo<Runtime>;
}

impl pallet_utility::Config for Runtime {
	type RuntimeEvent = RuntimeEvent;
	type RuntimeCall = RuntimeCall;
	type PalletsOrigin = OriginCaller;
	type WeightInfo = weights::pallet_utility::WeightInfo<Runtime>;
}

parameter_types! {
	// One storage item; key size 32, value size 8; .
	pub const ProxyDepositBase: Balance = system_para_deposit(1, 40);
	// Additional storage item size of 33 bytes.
	pub const ProxyDepositFactor: Balance = system_para_deposit(0, 33);
	pub const MaxProxies: u16 = 32;
	// One storage item; key size 32, value size 16
	pub const AnnouncementDepositBase: Balance = system_para_deposit(1, 48);
	pub const AnnouncementDepositFactor: Balance = system_para_deposit(0, 66);
	pub const MaxPending: u16 = 32;
}

/// The type used to represent the kinds of proxying allowed.
#[derive(
	Copy,
	Clone,
	Eq,
	PartialEq,
	Ord,
	PartialOrd,
	Encode,
	Decode,
	RuntimeDebug,
	MaxEncodedLen,
	scale_info::TypeInfo,
)]
pub enum ProxyType {
	/// Fully permissioned proxy. Can execute any call on behalf of _proxied_.
	Any,
	/// Can execute any call that does not transfer funds or assets.
	NonTransfer,
	/// Proxy with the ability to reject time-delay proxy announcements.
	CancelProxy,
	/// Assets proxy. Can execute any call from `assets`, **including asset transfers**.
	Assets,
	/// Owner proxy. Can execute calls related to asset ownership.
	AssetOwner,
	/// Asset manager. Can execute calls related to asset management.
	AssetManager,
	/// Collator selection proxy. Can execute calls related to collator selection mechanism.
	Collator,
}
impl Default for ProxyType {
	fn default() -> Self {
		Self::Any
	}
}

impl InstanceFilter<RuntimeCall> for ProxyType {
	fn filter(&self, c: &RuntimeCall) -> bool {
		match self {
			ProxyType::Any => true,
			ProxyType::NonTransfer => !matches!(
				c,
				RuntimeCall::Balances { .. } |
					RuntimeCall::Assets { .. } |
					RuntimeCall::NftFractionalization { .. } |
					RuntimeCall::Nfts { .. } |
					RuntimeCall::Uniques { .. }
			),
			ProxyType::CancelProxy => matches!(
				c,
				RuntimeCall::Proxy(pallet_proxy::Call::reject_announcement { .. }) |
					RuntimeCall::Utility { .. } |
					RuntimeCall::Multisig { .. }
			),
			ProxyType::Assets => {
				matches!(
					c,
					RuntimeCall::Assets { .. } |
						RuntimeCall::Utility { .. } |
						RuntimeCall::Multisig { .. } |
						RuntimeCall::NftFractionalization { .. } |
						RuntimeCall::Nfts { .. } | RuntimeCall::Uniques { .. }
				)
			},
			ProxyType::AssetOwner => matches!(
				c,
				RuntimeCall::Assets(TrustBackedAssetsCall::create { .. }) |
					RuntimeCall::Assets(TrustBackedAssetsCall::start_destroy { .. }) |
					RuntimeCall::Assets(TrustBackedAssetsCall::destroy_accounts { .. }) |
					RuntimeCall::Assets(TrustBackedAssetsCall::destroy_approvals { .. }) |
					RuntimeCall::Assets(TrustBackedAssetsCall::finish_destroy { .. }) |
					RuntimeCall::Assets(TrustBackedAssetsCall::transfer_ownership { .. }) |
					RuntimeCall::Assets(TrustBackedAssetsCall::set_team { .. }) |
					RuntimeCall::Assets(TrustBackedAssetsCall::set_metadata { .. }) |
					RuntimeCall::Assets(TrustBackedAssetsCall::clear_metadata { .. }) |
					RuntimeCall::Assets(TrustBackedAssetsCall::set_min_balance { .. }) |
					RuntimeCall::Nfts(pallet_nfts::Call::create { .. }) |
					RuntimeCall::Nfts(pallet_nfts::Call::destroy { .. }) |
					RuntimeCall::Nfts(pallet_nfts::Call::redeposit { .. }) |
					RuntimeCall::Nfts(pallet_nfts::Call::transfer_ownership { .. }) |
					RuntimeCall::Nfts(pallet_nfts::Call::set_team { .. }) |
					RuntimeCall::Nfts(pallet_nfts::Call::set_collection_max_supply { .. }) |
					RuntimeCall::Nfts(pallet_nfts::Call::lock_collection { .. }) |
					RuntimeCall::Uniques(pallet_uniques::Call::create { .. }) |
					RuntimeCall::Uniques(pallet_uniques::Call::destroy { .. }) |
					RuntimeCall::Uniques(pallet_uniques::Call::transfer_ownership { .. }) |
					RuntimeCall::Uniques(pallet_uniques::Call::set_team { .. }) |
					RuntimeCall::Uniques(pallet_uniques::Call::set_metadata { .. }) |
					RuntimeCall::Uniques(pallet_uniques::Call::set_attribute { .. }) |
					RuntimeCall::Uniques(pallet_uniques::Call::set_collection_metadata { .. }) |
					RuntimeCall::Uniques(pallet_uniques::Call::clear_metadata { .. }) |
					RuntimeCall::Uniques(pallet_uniques::Call::clear_attribute { .. }) |
					RuntimeCall::Uniques(pallet_uniques::Call::clear_collection_metadata { .. }) |
					RuntimeCall::Uniques(pallet_uniques::Call::set_collection_max_supply { .. }) |
					RuntimeCall::Utility { .. } |
					RuntimeCall::Multisig { .. }
			),
			ProxyType::AssetManager => matches!(
				c,
				RuntimeCall::Assets(TrustBackedAssetsCall::mint { .. }) |
					RuntimeCall::Assets(TrustBackedAssetsCall::burn { .. }) |
					RuntimeCall::Assets(TrustBackedAssetsCall::freeze { .. }) |
					RuntimeCall::Assets(TrustBackedAssetsCall::block { .. }) |
					RuntimeCall::Assets(TrustBackedAssetsCall::thaw { .. }) |
					RuntimeCall::Assets(TrustBackedAssetsCall::freeze_asset { .. }) |
					RuntimeCall::Assets(TrustBackedAssetsCall::thaw_asset { .. }) |
					RuntimeCall::Assets(TrustBackedAssetsCall::touch_other { .. }) |
					RuntimeCall::Assets(TrustBackedAssetsCall::refund_other { .. }) |
					RuntimeCall::Nfts(pallet_nfts::Call::force_mint { .. }) |
					RuntimeCall::Nfts(pallet_nfts::Call::update_mint_settings { .. }) |
					RuntimeCall::Nfts(pallet_nfts::Call::mint_pre_signed { .. }) |
					RuntimeCall::Nfts(pallet_nfts::Call::set_attributes_pre_signed { .. }) |
					RuntimeCall::Nfts(pallet_nfts::Call::lock_item_transfer { .. }) |
					RuntimeCall::Nfts(pallet_nfts::Call::unlock_item_transfer { .. }) |
					RuntimeCall::Nfts(pallet_nfts::Call::lock_item_properties { .. }) |
					RuntimeCall::Nfts(pallet_nfts::Call::set_metadata { .. }) |
					RuntimeCall::Nfts(pallet_nfts::Call::clear_metadata { .. }) |
					RuntimeCall::Nfts(pallet_nfts::Call::set_collection_metadata { .. }) |
					RuntimeCall::Nfts(pallet_nfts::Call::clear_collection_metadata { .. }) |
					RuntimeCall::Uniques(pallet_uniques::Call::mint { .. }) |
					RuntimeCall::Uniques(pallet_uniques::Call::burn { .. }) |
					RuntimeCall::Uniques(pallet_uniques::Call::freeze { .. }) |
					RuntimeCall::Uniques(pallet_uniques::Call::thaw { .. }) |
					RuntimeCall::Uniques(pallet_uniques::Call::freeze_collection { .. }) |
					RuntimeCall::Uniques(pallet_uniques::Call::thaw_collection { .. }) |
					RuntimeCall::Utility { .. } |
					RuntimeCall::Multisig { .. }
			),
			ProxyType::Collator => matches!(
				c,
				RuntimeCall::CollatorSelection { .. } |
					RuntimeCall::Utility { .. } |
					RuntimeCall::Multisig { .. }
			),
		}
	}

	fn is_superset(&self, o: &Self) -> bool {
		match (self, o) {
			(x, y) if x == y => true,
			(ProxyType::Any, _) => true,
			(_, ProxyType::Any) => false,
			(ProxyType::Assets, ProxyType::AssetOwner) => true,
			(ProxyType::Assets, ProxyType::AssetManager) => true,
			(ProxyType::NonTransfer, ProxyType::Collator) => true,
			_ => false,
		}
	}
}

impl pallet_proxy::Config for Runtime {
	type RuntimeEvent = RuntimeEvent;
	type RuntimeCall = RuntimeCall;
	type Currency = Balances;
	type ProxyType = ProxyType;
	type ProxyDepositBase = ProxyDepositBase;
	type ProxyDepositFactor = ProxyDepositFactor;
	type MaxProxies = MaxProxies;
	type WeightInfo = weights::pallet_proxy::WeightInfo<Runtime>;
	type MaxPending = MaxPending;
	type CallHasher = BlakeTwo256;
	type AnnouncementDepositBase = AnnouncementDepositBase;
	type AnnouncementDepositFactor = AnnouncementDepositFactor;
}

parameter_types! {
	pub const ReservedXcmpWeight: Weight = MAXIMUM_BLOCK_WEIGHT.saturating_div(4);
	pub const ReservedDmpWeight: Weight = MAXIMUM_BLOCK_WEIGHT.saturating_div(4);
	pub const RelayOrigin: AggregateMessageOrigin = AggregateMessageOrigin::Parent;
}

impl cumulus_pallet_parachain_system::Config for Runtime {
	type RuntimeEvent = RuntimeEvent;
	type OnSystemEvent = ();
	type SelfParaId = parachain_info::Pallet<Runtime>;
	type DmpQueue = frame_support::traits::EnqueueWithOrigin<MessageQueue, RelayOrigin>;
	type ReservedDmpWeight = ReservedDmpWeight;
	type OutboundXcmpMessageSource = XcmpQueue;
	type XcmpMessageHandler = XcmpQueue;
	type ReservedXcmpWeight = ReservedXcmpWeight;
	type CheckAssociatedRelayNumber = RelayNumberStrictlyIncreases;
	type ConsensusHook = cumulus_pallet_aura_ext::FixedVelocityConsensusHook<
		Runtime,
		RELAY_CHAIN_SLOT_DURATION_MILLIS,
		BLOCK_PROCESSING_VELOCITY,
		UNINCLUDED_SEGMENT_CAPACITY,
	>;
	type WeightInfo = weights::cumulus_pallet_parachain_system::WeightInfo<Runtime>;
}

impl parachain_info::Config for Runtime {}

parameter_types! {
	pub MessageQueueServiceWeight: Weight = Perbill::from_percent(35) * RuntimeBlockWeights::get().max_block;
}

impl pallet_message_queue::Config for Runtime {
	type RuntimeEvent = RuntimeEvent;
	type WeightInfo = weights::pallet_message_queue::WeightInfo<Runtime>;
	#[cfg(feature = "runtime-benchmarks")]
	type MessageProcessor = pallet_message_queue::mock_helpers::NoopMessageProcessor<
		cumulus_primitives_core::AggregateMessageOrigin,
	>;
	#[cfg(not(feature = "runtime-benchmarks"))]
	type MessageProcessor = xcm_builder::ProcessXcmMessage<
		AggregateMessageOrigin,
		xcm_executor::XcmExecutor<xcm_config::XcmConfig>,
		RuntimeCall,
	>;
	type Size = u32;
	// The XCMP queue pallet is only ever able to handle the `Sibling(ParaId)` origin:
	type QueueChangeHandler = NarrowOriginToSibling<XcmpQueue>;
	type QueuePausedQuery = NarrowOriginToSibling<XcmpQueue>;
	type HeapSize = sp_core::ConstU32<{ 64 * 1024 }>;
	type MaxStale = sp_core::ConstU32<8>;
	type ServiceWeight = MessageQueueServiceWeight;
}

impl cumulus_pallet_aura_ext::Config for Runtime {}

parameter_types! {
	// Fellows pluralistic body.
	pub const FellowsBodyId: BodyId = BodyId::Technical;
	/// The asset ID for the asset that we use to pay for message delivery fees.
	pub FeeAssetId: AssetId = AssetId(xcm_config::KsmLocation::get());
	/// The base fee for the message delivery fees.
	pub const ToSiblingBaseDeliveryFee: u128 = CENTS.saturating_mul(3);
	pub const ToParentBaseDeliveryFee: u128 = CENTS.saturating_mul(3);
}

pub type PriceForSiblingParachainDelivery = polkadot_runtime_common::xcm_sender::ExponentialPrice<
	FeeAssetId,
	ToSiblingBaseDeliveryFee,
	TransactionByteFee,
	XcmpQueue,
>;
pub type PriceForParentDelivery = polkadot_runtime_common::xcm_sender::ExponentialPrice<
	FeeAssetId,
	ToParentBaseDeliveryFee,
	TransactionByteFee,
	ParachainSystem,
>;

impl cumulus_pallet_xcmp_queue::Config for Runtime {
	type RuntimeEvent = RuntimeEvent;
	type ChannelInfo = ParachainSystem;
	type VersionWrapper = PolkadotXcm;
	// Enqueue XCMP messages from siblings for later processing.
	type XcmpQueue = TransformOrigin<MessageQueue, AggregateMessageOrigin, ParaId, ParaIdToSibling>;
	type MaxInboundSuspended = sp_core::ConstU32<1_000>;
	type ControllerOrigin = EitherOfDiverse<
		EnsureRoot<AccountId>,
		EnsureXcm<IsVoiceOfBody<FellowshipLocation, FellowsBodyId>>,
	>;
	type ControllerOriginConverter = xcm_config::XcmOriginToTransactDispatchOrigin;
	type WeightInfo = weights::cumulus_pallet_xcmp_queue::WeightInfo<Runtime>;
	type PriceForSiblingDelivery = PriceForSiblingParachainDelivery;
}

// TODO: remove dmp with 1.3.0 (https://github.com/polkadot-fellows/runtimes/issues/186)
impl cumulus_pallet_dmp_queue::Config for Runtime {
	type WeightInfo = weights::cumulus_pallet_dmp_queue::WeightInfo<Runtime>;
	type RuntimeEvent = RuntimeEvent;
	type DmpSink = frame_support::traits::EnqueueWithOrigin<MessageQueue, RelayOrigin>;
}

parameter_types! {
	pub const Period: u32 = 6 * HOURS;
	pub const Offset: u32 = 0;
}

impl pallet_session::Config for Runtime {
	type RuntimeEvent = RuntimeEvent;
	type ValidatorId = <Self as frame_system::Config>::AccountId;
	// we don't have stash and controller, thus we don't need the convert as well.
	type ValidatorIdOf = pallet_collator_selection::IdentityCollator;
	type ShouldEndSession = pallet_session::PeriodicSessions<Period, Offset>;
	type NextSessionRotation = pallet_session::PeriodicSessions<Period, Offset>;
	type SessionManager = CollatorSelection;
	// Essentially just Aura, but let's be pedantic.
	type SessionHandler = <SessionKeys as sp_runtime::traits::OpaqueKeys>::KeyTypeIdProviders;
	type Keys = SessionKeys;
	type WeightInfo = weights::pallet_session::WeightInfo<Runtime>;
}

impl pallet_aura::Config for Runtime {
	type AuthorityId = AuraId;
	type DisabledValidators = ();
	type MaxAuthorities = ConstU32<100_000>;
	type AllowMultipleBlocksPerSlot = ConstBool<false>;
	#[cfg(feature = "experimental")]
	type SlotDuration = pallet_aura::MinimumPeriodTimesTwo<Self>;
}

parameter_types! {
	pub const PotId: PalletId = PalletId(*b"PotStake");
	pub const SessionLength: BlockNumber = 6 * HOURS;
	// StakingAdmin pluralistic body.
	pub const StakingAdminBodyId: BodyId = BodyId::Defense;
}

/// We allow root and the `StakingAdmin` to execute privileged collator selection operations.
pub type CollatorSelectionUpdateOrigin = EitherOfDiverse<
	EnsureRoot<AccountId>,
	EnsureXcm<IsVoiceOfBody<GovernanceLocation, StakingAdminBodyId>>,
>;

impl pallet_collator_selection::Config for Runtime {
	type RuntimeEvent = RuntimeEvent;
	type Currency = Balances;
	type UpdateOrigin = CollatorSelectionUpdateOrigin;
	type PotId = PotId;
	type MaxCandidates = ConstU32<100>;
	type MinEligibleCollators = ConstU32<4>;
	type MaxInvulnerables = ConstU32<20>;
	// should be a multiple of session or things will get inconsistent
	type KickThreshold = Period;
	type ValidatorId = <Self as frame_system::Config>::AccountId;
	type ValidatorIdOf = pallet_collator_selection::IdentityCollator;
	type ValidatorRegistration = Session;
	type WeightInfo = weights::pallet_collator_selection::WeightInfo<Runtime>;
}

impl pallet_asset_conversion_tx_payment::Config for Runtime {
	type RuntimeEvent = RuntimeEvent;
	type Fungibles = LocalAndForeignAssets;
	type OnChargeAssetTransaction =
		AssetConversionAdapter<Balances, AssetConversion, KsmLocationV3>;
}

parameter_types! {
	pub const UniquesCollectionDeposit: Balance = UNITS / 10; // 1 / 10 UNIT deposit to create a collection
	pub const UniquesItemDeposit: Balance = UNITS / 1_000; // 1 / 1000 UNIT deposit to mint an item
	pub const UniquesMetadataDepositBase: Balance = system_para_deposit(1, 129);
	pub const UniquesAttributeDepositBase: Balance = system_para_deposit(1, 0);
	pub const UniquesDepositPerByte: Balance = system_para_deposit(0, 1);
}

impl pallet_uniques::Config for Runtime {
	type RuntimeEvent = RuntimeEvent;
	type CollectionId = u32;
	type ItemId = u32;
	type Currency = Balances;
	type ForceOrigin = AssetsForceOrigin;
	type CollectionDeposit = UniquesCollectionDeposit;
	type ItemDeposit = UniquesItemDeposit;
	type MetadataDepositBase = UniquesMetadataDepositBase;
	type AttributeDepositBase = UniquesAttributeDepositBase;
	type DepositPerByte = UniquesDepositPerByte;
	type StringLimit = ConstU32<128>;
	type KeyLimit = ConstU32<32>;
	type ValueLimit = ConstU32<64>;
	type WeightInfo = weights::pallet_uniques::WeightInfo<Runtime>;
	#[cfg(feature = "runtime-benchmarks")]
	type Helper = ();
	type CreateOrigin = AsEnsureOriginWithArg<EnsureSigned<AccountId>>;
	type Locker = ();
}

parameter_types! {
	pub const NftFractionalizationPalletId: PalletId = PalletId(*b"fraction");
	pub NewAssetSymbol: BoundedVec<u8, AssetsStringLimit> = (*b"FRAC").to_vec().try_into().unwrap();
	pub NewAssetName: BoundedVec<u8, AssetsStringLimit> = (*b"Frac").to_vec().try_into().unwrap();
}

impl pallet_nft_fractionalization::Config for Runtime {
	type RuntimeEvent = RuntimeEvent;
	type Deposit = AssetDeposit;
	type Currency = Balances;
	type NewAssetSymbol = NewAssetSymbol;
	type NewAssetName = NewAssetName;
	type StringLimit = AssetsStringLimit;
	type NftCollectionId = <Self as pallet_nfts::Config>::CollectionId;
	type NftId = <Self as pallet_nfts::Config>::ItemId;
	type AssetBalance = <Self as pallet_balances::Config>::Balance;
	type AssetId = <Self as pallet_assets::Config<TrustBackedAssetsInstance>>::AssetId;
	type Assets = Assets;
	type Nfts = Nfts;
	type PalletId = NftFractionalizationPalletId;
	type WeightInfo = pallet_nft_fractionalization::weights::SubstrateWeight<Runtime>;
	type RuntimeHoldReason = RuntimeHoldReason;
	#[cfg(feature = "runtime-benchmarks")]
	type BenchmarkHelper = ();
}

parameter_types! {
	pub NftsPalletFeatures: PalletFeatures = PalletFeatures::all_enabled();
	pub const NftsMaxDeadlineDuration: BlockNumber = 12 * 30 * DAYS;
	// re-use the Uniques deposits
	pub const NftsCollectionDeposit: Balance = UniquesCollectionDeposit::get();
	pub const NftsItemDeposit: Balance = UniquesItemDeposit::get();
	pub const NftsMetadataDepositBase: Balance = UniquesMetadataDepositBase::get();
	pub const NftsAttributeDepositBase: Balance = UniquesAttributeDepositBase::get();
	pub const NftsDepositPerByte: Balance = UniquesDepositPerByte::get();
}

impl pallet_nfts::Config for Runtime {
	type RuntimeEvent = RuntimeEvent;
	type CollectionId = u32;
	type ItemId = u32;
	type Currency = Balances;
	type CreateOrigin = AsEnsureOriginWithArg<EnsureSigned<AccountId>>;
	type ForceOrigin = AssetsForceOrigin;
	type Locker = ();
	type CollectionDeposit = NftsCollectionDeposit;
	type ItemDeposit = NftsItemDeposit;
	type MetadataDepositBase = NftsMetadataDepositBase;
	type AttributeDepositBase = NftsAttributeDepositBase;
	type DepositPerByte = NftsDepositPerByte;
	type StringLimit = ConstU32<256>;
	type KeyLimit = ConstU32<64>;
	type ValueLimit = ConstU32<256>;
	type ApprovalsLimit = ConstU32<20>;
	type ItemAttributesApprovalsLimit = ConstU32<30>;
	type MaxTips = ConstU32<10>;
	type MaxDeadlineDuration = NftsMaxDeadlineDuration;
	type MaxAttributesPerCall = ConstU32<10>;
	type Features = NftsPalletFeatures;
	type OffchainSignature = Signature;
	type OffchainPublic = <Signature as Verify>::Signer;
	type WeightInfo = weights::pallet_nfts::WeightInfo<Runtime>;
	#[cfg(feature = "runtime-benchmarks")]
	type Helper = ();
}

/// XCM router instance to BridgeHub with bridging capabilities for `Polkadot` global
/// consensus with dynamic fees and back-pressure.
pub type ToPolkadotXcmRouterInstance = pallet_xcm_bridge_hub_router::Instance1;
impl pallet_xcm_bridge_hub_router::Config<ToPolkadotXcmRouterInstance> for Runtime {
	type WeightInfo = weights::pallet_xcm_bridge_hub_router::WeightInfo<Runtime>;

	type UniversalLocation = xcm_config::UniversalLocation;
	type BridgedNetworkId = xcm_config::bridging::to_polkadot::PolkadotNetwork;
	type Bridges = xcm_config::bridging::NetworkExportTable;
	type DestinationVersion = PolkadotXcm;

	#[cfg(not(feature = "runtime-benchmarks"))]
	type BridgeHubOrigin = EnsureXcm<Equals<xcm_config::bridging::SiblingBridgeHub>>;
	#[cfg(feature = "runtime-benchmarks")]
	type BridgeHubOrigin = frame_support::traits::EitherOfDiverse<
		// for running benchmarks
		EnsureRoot<AccountId>,
		// for running tests with `--feature runtime-benchmarks`
		EnsureXcm<Equals<xcm_config::bridging::SiblingBridgeHub>>,
	>;

	type ToBridgeHubSender = XcmpQueue;
	type WithBridgeHubChannel =
		cumulus_pallet_xcmp_queue::bridging::InAndOutXcmpChannelStatusProvider<
			xcm_config::bridging::SiblingBridgeHubParaId,
			Runtime,
		>;

	type ByteFee = xcm_config::bridging::XcmBridgeHubRouterByteFee;
	type FeeAsset = xcm_config::bridging::XcmBridgeHubRouterFeeAssetId;
}

// Create the runtime by composing the FRAME pallets that were previously configured.
construct_runtime!(
	pub enum Runtime
	{
		// System support stuff.
		System: frame_system = 0,
		ParachainSystem: cumulus_pallet_parachain_system = 1,
		// RandomnessCollectiveFlip = 2 removed
		Timestamp: pallet_timestamp = 3,
		ParachainInfo: parachain_info = 4,

		// Monetary stuff.
		Balances: pallet_balances = 10,
		TransactionPayment: pallet_transaction_payment = 11,
		AssetTxPayment: pallet_asset_conversion_tx_payment = 13,

		// Collator support. the order of these 5 are important and shall not change.
		Authorship: pallet_authorship = 20,
		CollatorSelection: pallet_collator_selection = 21,
		Session: pallet_session = 22,
		Aura: pallet_aura = 23,
		AuraExt: cumulus_pallet_aura_ext = 24,

		// XCM helpers.
		XcmpQueue: cumulus_pallet_xcmp_queue = 30,
		PolkadotXcm: pallet_xcm = 31,
		CumulusXcm: cumulus_pallet_xcm = 32,
		// TODO: remove dmp with 1.3.0 (https://github.com/polkadot-fellows/runtimes/issues/186)
		// Temporary to migrate the remaining DMP messages:
		DmpQueue: cumulus_pallet_dmp_queue = 33,
		ToPolkadotXcmRouter: pallet_xcm_bridge_hub_router::<Instance1> = 34,
		MessageQueue: pallet_message_queue = 35,

		// Handy utilities.
		Utility: pallet_utility = 40,
		Multisig: pallet_multisig = 41,
		Proxy: pallet_proxy = 42,

		// The main stage.
		Assets: pallet_assets::<Instance1> = 50,
		Uniques: pallet_uniques = 51,
		Nfts: pallet_nfts = 52,
		ForeignAssets: pallet_assets::<Instance2> = 53,
		NftFractionalization: pallet_nft_fractionalization = 54,

		PoolAssets: pallet_assets::<Instance3> = 55,
		AssetConversion: pallet_asset_conversion = 56,

		#[cfg(feature = "state-trie-version-1")]
		StateTrieMigration: pallet_state_trie_migration = 70,
	}
);

/// The address format for describing accounts.
pub type Address = sp_runtime::MultiAddress<AccountId, ()>;
/// Block type as expected by this runtime.
pub type Block = generic::Block<Header, UncheckedExtrinsic>;
/// A Block signed with a Justification
pub type SignedBlock = generic::SignedBlock<Block>;
/// BlockId type as expected by this runtime.
pub type BlockId = generic::BlockId<Block>;
/// The SignedExtension to the basic transaction logic.
pub type SignedExtra = (
	frame_system::CheckNonZeroSender<Runtime>,
	frame_system::CheckSpecVersion<Runtime>,
	frame_system::CheckTxVersion<Runtime>,
	frame_system::CheckGenesis<Runtime>,
	frame_system::CheckEra<Runtime>,
	frame_system::CheckNonce<Runtime>,
	frame_system::CheckWeight<Runtime>,
	pallet_asset_conversion_tx_payment::ChargeAssetTxPayment<Runtime>,
);
/// Unchecked extrinsic type as expected by this runtime.
pub type UncheckedExtrinsic =
	generic::UncheckedExtrinsic<Address, RuntimeCall, Signature, SignedExtra>;
/// Migrations to apply on runtime upgrade.
pub type Migrations = (
	// unreleased
	cumulus_pallet_xcmp_queue::migration::v4::MigrationToV4<Runtime>,
	// permanent
	pallet_xcm::migration::MigrateToLatestXcmVersion<Runtime>,
);

/// Executive: handles dispatch to the various modules.
pub type Executive = frame_executive::Executive<
	Runtime,
	Block,
	frame_system::ChainContext<Runtime>,
	Runtime,
	AllPalletsWithSystem,
	Migrations,
>;

#[cfg(feature = "runtime-benchmarks")]
mod benches {
	frame_benchmarking::define_benchmarks!(
		[frame_system, SystemBench::<Runtime>]
		[pallet_assets, Local]
		[pallet_assets, Foreign]
		[pallet_assets, Pool]
		[pallet_asset_conversion, AssetConversion]
		[pallet_balances, Balances]
		[pallet_message_queue, MessageQueue]
		[pallet_multisig, Multisig]
		[pallet_nft_fractionalization, NftFractionalization]
		[pallet_nfts, Nfts]
		[pallet_proxy, Proxy]
		[pallet_session, SessionBench::<Runtime>]
		[pallet_uniques, Uniques]
		[pallet_utility, Utility]
		[pallet_timestamp, Timestamp]
		[pallet_collator_selection, CollatorSelection]
		[cumulus_pallet_parachain_system, ParachainSystem]
		[cumulus_pallet_xcmp_queue, XcmpQueue]
		[cumulus_pallet_dmp_queue, DmpQueue]
		// XCM
		[pallet_xcm, PalletXcmExtrinsiscsBenchmark::<Runtime>]
		// Bridges
		[pallet_xcm_bridge_hub_router, ToPolkadot]
		// NOTE: Make sure you point to the individual modules below.
		[pallet_xcm_benchmarks::fungible, XcmBalances]
		[pallet_xcm_benchmarks::generic, XcmGeneric]
	);
}

impl_runtime_apis! {
	impl sp_consensus_aura::AuraApi<Block, AuraId> for Runtime {
		fn slot_duration() -> sp_consensus_aura::SlotDuration {
			sp_consensus_aura::SlotDuration::from_millis(Aura::slot_duration())
		}

		fn authorities() -> Vec<AuraId> {
			Aura::authorities().into_inner()
		}
	}

	impl sp_api::Core<Block> for Runtime {
		fn version() -> RuntimeVersion {
			VERSION
		}

		fn execute_block(block: Block) {
			Executive::execute_block(block)
		}

		fn initialize_block(header: &<Block as BlockT>::Header) {
			Executive::initialize_block(header)
		}
	}

	impl sp_api::Metadata<Block> for Runtime {
		fn metadata() -> OpaqueMetadata {
			OpaqueMetadata::new(Runtime::metadata().into())
		}

		fn metadata_at_version(version: u32) -> Option<OpaqueMetadata> {
			Runtime::metadata_at_version(version)
		}

		fn metadata_versions() -> sp_std::vec::Vec<u32> {
			Runtime::metadata_versions()
		}
	}

	impl sp_block_builder::BlockBuilder<Block> for Runtime {
		fn apply_extrinsic(extrinsic: <Block as BlockT>::Extrinsic) -> ApplyExtrinsicResult {
			Executive::apply_extrinsic(extrinsic)
		}

		fn finalize_block() -> <Block as BlockT>::Header {
			Executive::finalize_block()
		}

		fn inherent_extrinsics(data: sp_inherents::InherentData) -> Vec<<Block as BlockT>::Extrinsic> {
			data.create_extrinsics()
		}

		fn check_inherents(
			block: Block,
			data: sp_inherents::InherentData,
		) -> sp_inherents::CheckInherentsResult {
			data.check_extrinsics(&block)
		}
	}

	impl sp_transaction_pool::runtime_api::TaggedTransactionQueue<Block> for Runtime {
		fn validate_transaction(
			source: TransactionSource,
			tx: <Block as BlockT>::Extrinsic,
			block_hash: <Block as BlockT>::Hash,
		) -> TransactionValidity {
			Executive::validate_transaction(source, tx, block_hash)
		}
	}

	impl sp_offchain::OffchainWorkerApi<Block> for Runtime {
		fn offchain_worker(header: &<Block as BlockT>::Header) {
			Executive::offchain_worker(header)
		}
	}

	impl sp_session::SessionKeys<Block> for Runtime {
		fn generate_session_keys(seed: Option<Vec<u8>>) -> Vec<u8> {
			SessionKeys::generate(seed)
		}

		fn decode_session_keys(
			encoded: Vec<u8>,
		) -> Option<Vec<(Vec<u8>, KeyTypeId)>> {
			SessionKeys::decode_into_raw_public_keys(&encoded)
		}
	}

	impl frame_system_rpc_runtime_api::AccountNonceApi<Block, AccountId, Nonce> for Runtime {
		fn account_nonce(account: AccountId) -> Nonce {
			System::account_nonce(account)
		}
	}

	impl pallet_asset_conversion::AssetConversionApi<
		Block,
		Balance,
		xcm::v3::Location,
	> for Runtime
	{
		fn quote_price_exact_tokens_for_tokens(asset1: xcm::v3::Location, asset2: xcm::v3::Location, amount: Balance, include_fee: bool) -> Option<Balance> {
			AssetConversion::quote_price_exact_tokens_for_tokens(asset1, asset2, amount, include_fee)
		}

		fn quote_price_tokens_for_exact_tokens(asset1: xcm::v3::Location, asset2: xcm::v3::Location, amount: Balance, include_fee: bool) -> Option<Balance> {
			AssetConversion::quote_price_tokens_for_exact_tokens(asset1, asset2, amount, include_fee)
		}

		fn get_reserves(asset1: xcm::v3::Location, asset2: xcm::v3::Location) -> Option<(Balance, Balance)> {
			AssetConversion::get_reserves(asset1, asset2).ok()
		}
	}

	impl pallet_transaction_payment_rpc_runtime_api::TransactionPaymentApi<Block, Balance> for Runtime {
		fn query_info(
			uxt: <Block as BlockT>::Extrinsic,
			len: u32,
		) -> pallet_transaction_payment_rpc_runtime_api::RuntimeDispatchInfo<Balance> {
			TransactionPayment::query_info(uxt, len)
		}
		fn query_fee_details(
			uxt: <Block as BlockT>::Extrinsic,
			len: u32,
		) -> pallet_transaction_payment::FeeDetails<Balance> {
			TransactionPayment::query_fee_details(uxt, len)
		}
		fn query_weight_to_fee(weight: Weight) -> Balance {
			TransactionPayment::weight_to_fee(weight)
		}
		fn query_length_to_fee(length: u32) -> Balance {
			TransactionPayment::length_to_fee(length)
		}
	}

	impl pallet_transaction_payment_rpc_runtime_api::TransactionPaymentCallApi<Block, Balance, RuntimeCall>
		for Runtime
	{
		fn query_call_info(
			call: RuntimeCall,
			len: u32,
		) -> pallet_transaction_payment::RuntimeDispatchInfo<Balance> {
			TransactionPayment::query_call_info(call, len)
		}
		fn query_call_fee_details(
			call: RuntimeCall,
			len: u32,
		) -> pallet_transaction_payment::FeeDetails<Balance> {
			TransactionPayment::query_call_fee_details(call, len)
		}
		fn query_weight_to_fee(weight: Weight) -> Balance {
			TransactionPayment::weight_to_fee(weight)
		}
		fn query_length_to_fee(length: u32) -> Balance {
			TransactionPayment::length_to_fee(length)
		}
	}

	impl assets_common::runtime_api::FungiblesApi<
		Block,
		AccountId,
	> for Runtime
	{
		fn query_account_balances(account: AccountId) -> Result<xcm::VersionedAssets, assets_common::runtime_api::FungiblesAccessError> {
			use assets_common::fungible_conversion::{convert, convert_balance};
			Ok([
				// collect pallet_balance
				{
					let balance = Balances::free_balance(account.clone());
					if balance > 0 {
						vec![convert_balance::<KsmLocation, Balance>(balance)?]
					} else {
						vec![]
					}
				},
				// collect pallet_assets (TrustBackedAssets)
				convert::<_, _, _, _, TrustBackedAssetsConvertedConcreteId>(
					Assets::account_balances(account.clone())
						.iter()
						.filter(|(_, balance)| balance > &0)
				)?,
				// collect pallet_assets (ForeignAssets)
				convert::<_, _, _, _, ForeignAssetsConvertedConcreteId>(
					ForeignAssets::account_balances(account.clone())
						.iter()
						.filter(|(_, balance)| balance > &0)
				)?,
				// collect pallet_assets (PoolAssets)
				convert::<_, _, _, _, PoolAssetsConvertedConcreteId>(
					PoolAssets::account_balances(account)
						.iter()
						.filter(|(_, balance)| balance > &0)
				)?,
				// collect ... e.g. other tokens
			].concat().into())
		}
	}

	impl cumulus_primitives_core::CollectCollationInfo<Block> for Runtime {
		fn collect_collation_info(header: &<Block as BlockT>::Header) -> cumulus_primitives_core::CollationInfo {
			ParachainSystem::collect_collation_info(header)
		}
	}

	impl sp_genesis_builder::GenesisBuilder<Block> for Runtime {
		fn create_default_config() -> Vec<u8> {
			create_default_config::<RuntimeGenesisConfig>()
		}

		fn build_config(config: Vec<u8>) -> sp_genesis_builder::Result {
			build_config::<RuntimeGenesisConfig>(config)
		}
	}

	#[cfg(feature = "try-runtime")]
	impl frame_try_runtime::TryRuntime<Block> for Runtime {
		fn on_runtime_upgrade(checks: frame_try_runtime::UpgradeCheckSelect) -> (Weight, Weight) {
			let weight = Executive::try_runtime_upgrade(checks).unwrap();
			(weight, RuntimeBlockWeights::get().max_block)
		}

		fn execute_block(
			block: Block,
			state_root_check: bool,
			signature_check: bool,
			select: frame_try_runtime::TryStateSelect,
		) -> Weight {
			// NOTE: intentional unwrap: we don't want to propagate the error backwards, and want to
			// have a backtrace here.
			Executive::try_execute_block(block, state_root_check, signature_check, select).unwrap()
		}
	}

	#[cfg(feature = "runtime-benchmarks")]
	impl frame_benchmarking::Benchmark<Block> for Runtime {
		fn benchmark_metadata(extra: bool) -> (
			Vec<frame_benchmarking::BenchmarkList>,
			Vec<frame_support::traits::StorageInfo>,
		) {
			use frame_benchmarking::{Benchmarking, BenchmarkList};
			use frame_support::traits::StorageInfoTrait;
			use pallet_xcm::benchmarking::Pallet as PalletXcmExtrinsiscsBenchmark;
			use frame_system_benchmarking::Pallet as SystemBench;
			use cumulus_pallet_session_benchmarking::Pallet as SessionBench;
			use pallet_xcm_bridge_hub_router::benchmarking::Pallet as XcmBridgeHubRouterBench;

			// This is defined once again in dispatch_benchmark, because list_benchmarks!
			// and add_benchmarks! are macros exported by define_benchmarks! macros and those types
			// are referenced in that call.
			type XcmBalances = pallet_xcm_benchmarks::fungible::Pallet::<Runtime>;
			type XcmGeneric = pallet_xcm_benchmarks::generic::Pallet::<Runtime>;

			// Benchmark files generated for `Assets/ForeignAssets` instances are by default
			// `pallet_assets_assets.rs / pallet_assets_foreign_assets`, which is not really nice,
			// so with this redefinition we can change names to nicer:
			// `pallet_assets_local.rs / pallet_assets_foreign.rs`.
			type Local = pallet_assets::Pallet::<Runtime, TrustBackedAssetsInstance>;
			type Foreign = pallet_assets::Pallet::<Runtime, ForeignAssetsInstance>;
			type Pool = pallet_assets::Pallet::<Runtime, PoolAssetsInstance>;

			type ToPolkadot = XcmBridgeHubRouterBench<Runtime, ToPolkadotXcmRouterInstance>;

			let mut list = Vec::<BenchmarkList>::new();
			list_benchmarks!(list, extra);

			let storage_info = AllPalletsWithSystem::storage_info();
			(list, storage_info)
		}

		fn dispatch_benchmark(
			config: frame_benchmarking::BenchmarkConfig
		) -> Result<Vec<frame_benchmarking::BenchmarkBatch>, sp_runtime::RuntimeString> {
			use frame_benchmarking::{Benchmarking, BenchmarkBatch, BenchmarkError};
			use sp_storage::TrackedStorageKey;
			use xcm::latest::prelude::{
				Asset, Fungible, Here, InteriorLocation, Junction, Junction::*, Location, NetworkId,
				NonFungible, Parent, ParentThen, Response, XCM_VERSION,
			};

			use frame_system_benchmarking::Pallet as SystemBench;
			impl frame_system_benchmarking::Config for Runtime {
				fn setup_set_code_requirements(code: &sp_std::vec::Vec<u8>) -> Result<(), BenchmarkError> {
					ParachainSystem::initialize_for_set_code_benchmark(code.len() as u32);
					Ok(())
				}

				fn verify_set_code() {
					System::assert_last_event(cumulus_pallet_parachain_system::Event::<Runtime>::ValidationFunctionStored.into());
				}
			}

			use cumulus_pallet_session_benchmarking::Pallet as SessionBench;
			impl cumulus_pallet_session_benchmarking::Config for Runtime {}

			use xcm_config::{KsmLocation, MaxAssetsIntoHolding};
			use pallet_xcm_benchmarks::asset_instance_from;

			parameter_types! {
				pub ExistentialDepositAsset: Option<Asset> = Some((
					KsmLocation::get(),
					ExistentialDeposit::get()
				).into());
				pub const RandomParaId: ParaId = ParaId::new(43211234);
			}

			use pallet_xcm::benchmarking::Pallet as PalletXcmExtrinsiscsBenchmark;
			impl pallet_xcm::benchmarking::Config for Runtime {
				type DeliveryHelper = (
					cumulus_primitives_utility::ToParentDeliveryHelper<
						xcm_config::XcmConfig,
						ExistentialDepositAsset,
						PriceForParentDelivery,
					>,
					polkadot_runtime_common::xcm_sender::ToParachainDeliveryHelper<
						xcm_config::XcmConfig,
						ExistentialDepositAsset,
						PriceForSiblingParachainDelivery,
						RandomParaId,
						ParachainSystem,
					>
				);

				fn reachable_dest() -> Option<Location> {
					Some(Parent.into())
				}

				fn teleportable_asset_and_dest() -> Option<(Asset, Location)> {
					// Relay/native token can be teleported between AH and Relay.
					Some((
						Asset {
							fun: Fungible(ExistentialDeposit::get()),
							id: AssetId(Parent.into())
						},
						Parent.into(),
					))
				}

				fn reserve_transferable_asset_and_dest() -> Option<(Asset, Location)> {
					// AH can reserve transfer native token to some random parachain.
					Some((
						Asset {
							fun: Fungible(ExistentialDeposit::get()),
							id: AssetId(Parent.into())
						},
						ParentThen(Parachain(RandomParaId::get().into()).into()).into(),
					))
				}

				fn set_up_complex_asset_transfer(
				) -> Option<(xcm::v4::Assets, u32, Location, Box<dyn FnOnce()>)> {
					// Transfer to Relay some local AH asset (local-reserve-transfer) while paying
					// fees using teleported native token.
					// (We don't care that Relay doesn't accept incoming unknown AH local asset)
					let dest = Parent.into();

					let fee_amount = ExistentialDeposit::get();
					let fee_asset: Asset = (Location::parent(), fee_amount).into();

					let who = frame_benchmarking::whitelisted_caller();
					// Give some multiple of the existential deposit
					let balance = fee_amount + ExistentialDeposit::get() * 1000;
					let _ = <Balances as frame_support::traits::Currency<_>>::make_free_balance_be(
						&who, balance,
					);
					// verify initial balance
					assert_eq!(Balances::free_balance(&who), balance);

					// set up local asset
					let asset_amount = 10u128;
					let initial_asset_amount = asset_amount * 10;
					let (asset_id, _, _) = pallet_assets::benchmarking::create_default_minted_asset::<
						Runtime,
						pallet_assets::Instance1
					>(true, initial_asset_amount);
					let asset_location = Location::new(
						0,
						[PalletInstance(50), GeneralIndex(u32::from(asset_id).into())]
					);
					let transfer_asset: Asset = (asset_location, asset_amount).into();

					let assets: xcm::v4::Assets = vec![fee_asset.clone(), transfer_asset].into();
					let fee_index = if assets.get(0).unwrap().eq(&fee_asset) { 0 } else { 1 };

					// verify transferred successfully
					let verify = Box::new(move || {
						// verify native balance after transfer, decreased by transferred fee amount
						// (plus transport fees)
						assert!(Balances::free_balance(&who) <= balance - fee_amount);
						// verify asset balance decreased by exactly transferred amount
						assert_eq!(
							Assets::balance(asset_id.into(), &who),
							initial_asset_amount - asset_amount,
						);
					});
					Some((assets, fee_index as u32, dest, verify))
				}

<<<<<<< HEAD
=======
				fn get_asset() -> Asset {
					Asset {
						id: AssetId(Location::parent()),
						fun: Fungible(ExistentialDeposit::get()),
					}
				}
			}

>>>>>>> ba359a4a
			impl pallet_xcm_benchmarks::Config for Runtime {
				type XcmConfig = xcm_config::XcmConfig;
				type AccountIdConverter = xcm_config::LocationToAccountId;
				type DeliveryHelper = cumulus_primitives_utility::ToParentDeliveryHelper<
					xcm_config::XcmConfig,
					ExistentialDepositAsset,
					PriceForParentDelivery,
				>;
				fn valid_destination() -> Result<Location, BenchmarkError> {
					Ok(KsmLocation::get())
				}
				fn worst_case_holding(depositable_count: u32) -> xcm::v4::Assets {
					// A mix of fungible, non-fungible, and concrete assets.
					let holding_non_fungibles = MaxAssetsIntoHolding::get() / 2 - depositable_count;
					let holding_fungibles = holding_non_fungibles.saturating_sub(1);
					let fungibles_amount: u128 = 100;
					let mut assets = (0..holding_fungibles)
						.map(|i| {
							Asset {
								id: AssetId(GeneralIndex(i as u128).into()),
								fun: Fungible(fungibles_amount * i as u128),
							}
						})
						.chain(core::iter::once(Asset { id: AssetId(Here.into()), fun: Fungible(u128::MAX) }))
						.chain((0..holding_non_fungibles).map(|i| Asset {
							id: AssetId(GeneralIndex(i as u128).into()),
							fun: NonFungible(asset_instance_from(i)),
						}))
						.collect::<Vec<_>>();

					assets.push(Asset {
						id: AssetId(KsmLocation::get()),
						fun: Fungible(1_000_000 * UNITS),
					});
					assets.into()
				}
			}

			parameter_types! {
				pub const TrustedTeleporter: Option<(Location, Asset)> = Some((
					KsmLocation::get(),
					Asset { fun: Fungible(UNITS), id: AssetId(KsmLocation::get()) },
				));
				pub const CheckedAccount: Option<(AccountId, xcm_builder::MintLocation)> = None;
				// AssetHubKusama trusts AssetHubPolkadot as reserve for DOTs
				pub TrustedReserve: Option<(Location, Asset)> = Some(
					(
						xcm_config::bridging::to_polkadot::AssetHubPolkadot::get(),
						Asset::from((xcm_config::bridging::to_polkadot::DotLocation::get(), 1000000000000 as u128))
					)
				);
			}

			impl pallet_xcm_benchmarks::fungible::Config for Runtime {
				type TransactAsset = Balances;

				type CheckedAccount = CheckedAccount;
				type TrustedTeleporter = TrustedTeleporter;
				type TrustedReserve = TrustedReserve;

				fn get_asset() -> Asset {
					Asset {
						id: AssetId(KsmLocation::get()),
						fun: Fungible(UNITS),
					}
				}
			}

			impl pallet_xcm_benchmarks::generic::Config for Runtime {
				type TransactAsset = Balances;
				type RuntimeCall = RuntimeCall;

				fn worst_case_response() -> (u64, Response) {
					(0u64, Response::Version(Default::default()))
				}

				fn worst_case_asset_exchange() -> Result<(xcm::v4::Assets, xcm::v4::Assets), BenchmarkError> {
					Err(BenchmarkError::Skip)
				}

				fn universal_alias() -> Result<(Location, Junction), BenchmarkError> {
					xcm_config::bridging::BridgingBenchmarksHelper::prepare_universal_alias()
					.ok_or(BenchmarkError::Skip)
				}

				fn transact_origin_and_runtime_call() -> Result<(Location, RuntimeCall), BenchmarkError> {
					Ok((KsmLocation::get(), frame_system::Call::remark_with_event { remark: vec![] }.into()))
				}

				fn subscribe_origin() -> Result<Location, BenchmarkError> {
					Ok(KsmLocation::get())
				}

				fn claimable_asset() -> Result<(Location, Location, xcm::v4::Assets), BenchmarkError> {
					let origin = KsmLocation::get();
					let assets: xcm::v4::Assets = (AssetId(KsmLocation::get()), 1_000 * UNITS).into();
					let ticket = Location { parents: 0, interior: Here };
					Ok((origin, ticket, assets))
				}

				fn fee_asset() -> Result<Asset, BenchmarkError> {
					Ok(Asset {
						id: AssetId(KsmLocation::get()),
						fun: Fungible(1_000_000 * UNITS),
					})
				}

				fn unlockable_asset() -> Result<(Location, Location, Asset), BenchmarkError> {
					Err(BenchmarkError::Skip)
				}

				fn export_message_origin_and_destination(
				) -> Result<(Location, NetworkId, InteriorLocation), BenchmarkError> {
					Err(BenchmarkError::Skip)
				}

				fn alias_origin() -> Result<(Location, Location), BenchmarkError> {
					Err(BenchmarkError::Skip)
				}
			}

			use pallet_xcm_bridge_hub_router::benchmarking::{
				Pallet as XcmBridgeHubRouterBench,
				Config as XcmBridgeHubRouterConfig,
			};

			impl XcmBridgeHubRouterConfig<ToPolkadotXcmRouterInstance> for Runtime {
				fn make_congested() {
					cumulus_pallet_xcmp_queue::bridging::suspend_channel_for_benchmarks::<Runtime>(
						xcm_config::bridging::SiblingBridgeHubParaId::get().into()
					);
				}

				fn ensure_bridged_target_destination() -> Result<Location, BenchmarkError> {
					ParachainSystem::open_outbound_hrmp_channel_for_benchmarks_or_tests(
						xcm_config::bridging::SiblingBridgeHubParaId::get().into()
					);
					let bridged_asset_hub = xcm_config::bridging::to_polkadot::AssetHubPolkadot::get();
					let _ = PolkadotXcm::force_xcm_version(
						RuntimeOrigin::root(),
						Box::new(bridged_asset_hub.clone()),
						XCM_VERSION,
					).map_err(|e| {
						log::error!(
							"Failed to dispatch `force_xcm_version({:?}, {:?}, {:?})`, error: {:?}",
							RuntimeOrigin::root(),
							bridged_asset_hub,
							XCM_VERSION,
							e
						);
						BenchmarkError::Stop("XcmVersion was not stored!")
					})?;
					Ok(bridged_asset_hub)
				}
			}

			type XcmBalances = pallet_xcm_benchmarks::fungible::Pallet::<Runtime>;
			type XcmGeneric = pallet_xcm_benchmarks::generic::Pallet::<Runtime>;

			type Local = pallet_assets::Pallet::<Runtime, TrustBackedAssetsInstance>;
			type Foreign = pallet_assets::Pallet::<Runtime, ForeignAssetsInstance>;
			type Pool = pallet_assets::Pallet::<Runtime, PoolAssetsInstance>;

			type ToPolkadot = XcmBridgeHubRouterBench<Runtime, ToPolkadotXcmRouterInstance>;

			let whitelist: Vec<TrackedStorageKey> = vec![
				// Block Number
				hex_literal::hex!("26aa394eea5630e07c48ae0c9558cef702a5c1b19ab7a04f536c519aca4983ac").to_vec().into(),
				// Total Issuance
				hex_literal::hex!("c2261276cc9d1f8598ea4b6a74b15c2f57c875e4cff74148e4628f264b974c80").to_vec().into(),
				// Execution Phase
				hex_literal::hex!("26aa394eea5630e07c48ae0c9558cef7ff553b5a9862a516939d82b3d3d8661a").to_vec().into(),
				// Event Count
				hex_literal::hex!("26aa394eea5630e07c48ae0c9558cef70a98fdbe9ce6c55837576c60c7af3850").to_vec().into(),
				// System Events
				hex_literal::hex!("26aa394eea5630e07c48ae0c9558cef780d41e5e16056765bc8461851072c9d7").to_vec().into(),
				//TODO: use from relay_well_known_keys::ACTIVE_CONFIG
				hex_literal::hex!("06de3d8a54d27e44a9d5ce189618f22db4b49d95320d9021994c850f25b8e385").to_vec().into(),
			];

			let mut batches = Vec::<BenchmarkBatch>::new();
			let params = (&config, &whitelist);
			add_benchmarks!(params, batches);

			Ok(batches)
		}
	}
}

cumulus_pallet_parachain_system::register_validate_block! {
	Runtime = Runtime,
	BlockExecutor = cumulus_pallet_aura_ext::BlockExecutor::<Runtime, Executive>,
}

#[cfg(feature = "state-trie-version-1")]
parameter_types! {
	// The deposit configuration for the singed migration. Specially if you want to allow any signed account to do the migration (see `SignedFilter`, these deposits should be high)
	pub const MigrationSignedDepositPerItem: Balance = CENTS;
	pub const MigrationSignedDepositBase: Balance = 2_000 * CENTS;
	pub const MigrationMaxKeyLen: u32 = 512;
}

#[cfg(feature = "state-trie-version-1")]
impl pallet_state_trie_migration::Config for Runtime {
	type RuntimeEvent = RuntimeEvent;
	type Currency = Balances;
	type RuntimeHoldReason = RuntimeHoldReason;
	type SignedDepositPerItem = MigrationSignedDepositPerItem;
	type SignedDepositBase = MigrationSignedDepositBase;
	// An origin that can control the whole pallet: should be Root, or a part of your council.
	type ControlOrigin = frame_system::EnsureSignedBy<RootMigController, AccountId>;
	// specific account for the migration, can trigger the signed migrations.
	type SignedFilter = frame_system::EnsureSignedBy<MigController, AccountId>;

	// Replace this with weight based on your runtime.
	type WeightInfo = pallet_state_trie_migration::weights::SubstrateWeight<Runtime>;

	type MaxKeyLen = MigrationMaxKeyLen;
}

#[cfg(feature = "state-trie-version-1")]
frame_support::ord_parameter_types! {
	pub const MigController: AccountId = AccountId::from(hex_literal::hex!("8458ed39dc4b6f6c7255f7bc42be50c2967db126357c999d44e12ca7ac80dc52"));
	pub const RootMigController: AccountId = AccountId::from(hex_literal::hex!("8458ed39dc4b6f6c7255f7bc42be50c2967db126357c999d44e12ca7ac80dc52"));
}

#[cfg(feature = "state-trie-version-1")]
#[test]
fn ensure_key_ss58() {
	use frame_support::traits::SortedMembers;
	use sp_core::crypto::Ss58Codec;
	let acc =
		AccountId::from_ss58check("5F4EbSkZz18X36xhbsjvDNs6NuZ82HyYtq5UiJ1h9SBHJXZD").unwrap();
	//panic!("{:x?}", acc);
	assert_eq!(acc, MigController::sorted_members()[0]);
	let acc =
		AccountId::from_ss58check("5F4EbSkZz18X36xhbsjvDNs6NuZ82HyYtq5UiJ1h9SBHJXZD").unwrap();
	assert_eq!(acc, RootMigController::sorted_members()[0]);
	//panic!("{:x?}", acc);
}

#[cfg(test)]
mod tests {
	use super::*;
	use crate::{CENTS, MILLICENTS};
	use sp_runtime::traits::Zero;
	use sp_weights::WeightToFee;
	use system_parachains_constants::kusama::fee;

	/// We can fit at least 1000 transfers in a block.
	#[test]
	fn sane_block_weight() {
		use pallet_balances::WeightInfo;
		let block = RuntimeBlockWeights::get().max_block;
		let base = RuntimeBlockWeights::get().get(DispatchClass::Normal).base_extrinsic;
		let transfer =
			base + weights::pallet_balances::WeightInfo::<Runtime>::transfer_allow_death();

		let fit = block.checked_div_per_component(&transfer).unwrap_or_default();
		assert!(fit >= 1000, "{} should be at least 1000", fit);
	}

	/// The fee for one transfer is at most 1 CENT.
	#[test]
	fn sane_transfer_fee() {
		use pallet_balances::WeightInfo;
		let base = RuntimeBlockWeights::get().get(DispatchClass::Normal).base_extrinsic;
		let transfer =
			base + weights::pallet_balances::WeightInfo::<Runtime>::transfer_allow_death();

		let fee: Balance = fee::WeightToFee::weight_to_fee(&transfer);
		assert!(fee <= CENTS, "{} MILLICENTS should be at most 1000", fee / MILLICENTS);
	}

	/// Weight is being charged for both dimensions.
	#[test]
	fn weight_charged_for_both_components() {
		let fee: Balance = fee::WeightToFee::weight_to_fee(&Weight::from_parts(10_000, 0));
		assert!(!fee.is_zero(), "Charges for ref time");

		let fee: Balance = fee::WeightToFee::weight_to_fee(&Weight::from_parts(0, 10_000));
		assert_eq!(fee, CENTS, "10kb maps to CENT");
	}

	/// Filling up a block by proof size is at most 30 times more expensive than ref time.
	///
	/// This is just a sanity check.
	#[test]
	fn full_block_fee_ratio() {
		let block = RuntimeBlockWeights::get().max_block;
		let time_fee: Balance =
			fee::WeightToFee::weight_to_fee(&Weight::from_parts(block.ref_time(), 0));
		let proof_fee: Balance =
			fee::WeightToFee::weight_to_fee(&Weight::from_parts(0, block.proof_size()));

		let proof_o_time = proof_fee.checked_div(time_fee).unwrap_or_default();
		assert!(proof_o_time <= 30, "{} should be at most 30", proof_o_time);
		let time_o_proof = time_fee.checked_div(proof_fee).unwrap_or_default();
		assert!(time_o_proof <= 30, "{} should be at most 30", time_o_proof);
	}

	#[test]
	fn test_transasction_byte_fee_is_one_tenth_of_relay() {
		let relay_tbf = kusama_runtime_constants::fee::TRANSACTION_BYTE_FEE;
		let parachain_tbf = TransactionByteFee::get();
		assert_eq!(relay_tbf / 10, parachain_tbf);
	}
}<|MERGE_RESOLUTION|>--- conflicted
+++ resolved
@@ -30,11 +30,7 @@
 use assets_common::{
 	foreign_creators::ForeignCreators,
 	local_and_foreign_assets::{LocalFromLeft, TargetFromLeft},
-<<<<<<< HEAD
 	matching::{FromNetwork, FromSiblingParachain},
-=======
-	matching::FromSiblingParachain,
->>>>>>> ba359a4a
 	AssetIdForTrustBackedAssetsConvert,
 };
 use cumulus_pallet_parachain_system::RelayNumberStrictlyIncreases;
@@ -397,14 +393,10 @@
 	type AssetIdParameter = xcm::v3::Location;
 	type Currency = Balances;
 	type CreateOrigin = ForeignCreators<
-<<<<<<< HEAD
 		(
 			FromSiblingParachain<parachain_info::Pallet<Runtime>, xcm::v3::Location>,
 			FromNetwork<xcm_config::UniversalLocation, EthereumNetwork, xcm::v3::Location>,
 		),
-=======
-		(FromSiblingParachain<parachain_info::Pallet<Runtime>, xcm::v3::Location>,),
->>>>>>> ba359a4a
 		ForeignCreatorsSovereignAccountOf,
 		AccountId,
 		xcm::v3::Location,
@@ -1440,8 +1432,6 @@
 					Some((assets, fee_index as u32, dest, verify))
 				}
 
-<<<<<<< HEAD
-=======
 				fn get_asset() -> Asset {
 					Asset {
 						id: AssetId(Location::parent()),
@@ -1450,7 +1440,6 @@
 				}
 			}
 
->>>>>>> ba359a4a
 			impl pallet_xcm_benchmarks::Config for Runtime {
 				type XcmConfig = xcm_config::XcmConfig;
 				type AccountIdConverter = xcm_config::LocationToAccountId;
