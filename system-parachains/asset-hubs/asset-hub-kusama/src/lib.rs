// Copyright (C) Parity Technologies (UK) Ltd.
// SPDX-License-Identifier: Apache-2.0

// Licensed under the Apache License, Version 2.0 (the "License");
// you may not use this file except in compliance with the License.
// You may obtain a copy of the License at
//
// 	http://www.apache.org/licenses/LICENSE-2.0
//
// Unless required by applicable law or agreed to in writing, software
// distributed under the License is distributed on an "AS IS" BASIS,
// WITHOUT WARRANTIES OR CONDITIONS OF ANY KIND, either express or implied.
// See the License for the specific language governing permissions and
// limitations under the License.

//! # Asset Hub Kusama Runtime
//!
//! Asset Hub Kusama, formerly known as "Statemine", is the canary network for its Polkadot cousin.

#![cfg_attr(not(feature = "std"), no_std)]
#![recursion_limit = "512"]

// Make the WASM binary available.
#[cfg(feature = "std")]
include!(concat!(env!("OUT_DIR"), "/wasm_binary.rs"));

#[cfg(all(not(feature = "kusama-ahm"), feature = "on-chain-release-build"))]
compile_error!("Asset Hub migration requires the `kusama-ahm` feature");

extern crate alloc;

pub mod ah_migration;
// Genesis preset configurations.
pub mod genesis_config_presets;
<<<<<<< HEAD
pub mod governance;
mod impls;
pub mod staking;
pub mod treasury;
=======
>>>>>>> e9f9672d
mod weights;
pub mod xcm_config;

use alloc::{borrow::Cow, vec, vec::Vec};
use assets_common::{
	foreign_creators::ForeignCreators,
	local_and_foreign_assets::{LocalFromLeft, TargetFromLeft},
	matching::FromSiblingParachain,
	AssetIdForTrustBackedAssetsConvert,
};
use codec::{Decode, DecodeWithMemTracking, Encode, MaxEncodedLen};
use core::cmp::Ordering;
use cumulus_pallet_parachain_system::{RelayNumberMonotonicallyIncreases, RelaychainDataProvider};
use cumulus_primitives_core::{AggregateMessageOrigin, ParaId};
use frame_support::{
	construct_runtime,
	dispatch::DispatchClass,
	dynamic_params::{dynamic_pallet_params, dynamic_params},
	genesis_builder_helper::{build_state, get_preset},
	ord_parameter_types, parameter_types,
	traits::{
<<<<<<< HEAD
		fungible::{self, HoldConsideration},
		fungibles,
		tokens::imbalance::ResolveAssetTo,
		AsEnsureOriginWithArg, ConstBool, ConstU128, ConstU32, ConstU64, ConstU8, Contains,
		EitherOf, EitherOfDiverse, EnsureOrigin, EnsureOriginWithArg, Equals, InstanceFilter,
		LinearStoragePrice, PrivilegeCmp, TheseExcept, TransformOrigin, WithdrawReasons,
=======
		fungible, fungibles,
		tokens::imbalance::{ResolveAssetTo, ResolveTo},
		AsEnsureOriginWithArg, ConstBool, ConstU128, ConstU32, ConstU64, ConstU8, Contains,
		EitherOfDiverse, Equals, EverythingBut, InstanceFilter, TransformOrigin, WithdrawReasons,
>>>>>>> e9f9672d
	},
	weights::{ConstantMultiplier, Weight},
	BoundedVec, PalletId,
};
use frame_system::{
	limits::{BlockLength, BlockWeights},
	EnsureRoot, EnsureSigned, EnsureSignedBy,
};
use governance::{pallet_custom_origins, FellowshipAdmin, GeneralAdmin, StakingAdmin, Treasurer};
use kusama_runtime_constants::time::{DAYS as RC_DAYS, HOURS as RC_HOURS, MINUTES as RC_MINUTES};
use pallet_assets::precompiles::{InlineIdConfig, ERC20};
use pallet_nfts::PalletFeatures;
use pallet_proxy::ProxyDefinition;
use pallet_revive::evm::runtime::EthExtra;
use pallet_xcm::{precompiles::XcmPrecompile, EnsureXcm, IsVoiceOfBody};
use parachains_common::{
	message_queue::*, AccountId, AssetIdForTrustBackedAssets, AuraId, Balance, BlockNumber, Hash,
	Header, Nonce, Signature,
};
use polkadot_core_primitives::AccountIndex;
use polkadot_runtime_common::{claims as pallet_claims, BlockHashCount, SlowAdjustingFeeUpdate};
use sp_api::impl_runtime_apis;
use sp_core::{crypto::KeyTypeId, OpaqueMetadata};
#[cfg(any(feature = "std", test))]
pub use sp_runtime::BuildStorage;
use sp_runtime::{
	generic, impl_opaque_keys,
	traits::{
		AccountIdConversion, AccountIdLookup, BlakeTwo256, Block as BlockT, Convert, ConvertInto,
		Get, Verify,
	},
	transaction_validity::{TransactionSource, TransactionValidity},
	ApplyExtrinsicResult, Perbill, Permill, Perquintill, RuntimeDebug,
};
#[cfg(feature = "std")]
use sp_version::NativeVersion;
use sp_version::RuntimeVersion;
pub use system_parachains_constants::async_backing::SLOT_DURATION;
use system_parachains_constants::{
	async_backing::{
		AVERAGE_ON_INITIALIZE_RATIO, HOURS, MAXIMUM_BLOCK_WEIGHT, NORMAL_DISPATCH_RATIO,
	},
	kusama::{
		consensus::{
			async_backing::UNINCLUDED_SEGMENT_CAPACITY, BLOCK_PROCESSING_VELOCITY,
			RELAY_CHAIN_SLOT_DURATION_MILLIS,
		},
		currency::*,
		fee::WeightToFee,
	},
};
use weights::{BlockExecutionWeight, ExtrinsicBaseWeight, RocksDbWeight};
use xcm::{
	latest::prelude::*, Version as XcmVersion, VersionedAsset, VersionedAssetId, VersionedAssets,
	VersionedLocation, VersionedXcm,
};
use xcm_config::{
	FellowshipLocation, ForeignAssetsConvertedConcreteId, KsmLocation, LocationToAccountId,
	PoolAssetsConvertedConcreteId, RelayChainLocation, StakingPot,
	TrustBackedAssetsConvertedConcreteId, TrustBackedAssetsPalletLocation,
};
use xcm_runtime_apis::{
	dry_run::{CallDryRunEffects, Error as XcmDryRunApiError, XcmDryRunEffects},
	fees::Error as XcmPaymentApiError,
};

impl_opaque_keys! {
	pub struct SessionKeys {
		pub aura: Aura,
	}
}

#[sp_version::runtime_version]
pub const VERSION: RuntimeVersion = RuntimeVersion {
	// Note: "statemine" is the legacy name for this chain. It has been renamed to
	// "asset-hub-kusama". Many wallets/tools depend on the `spec_name`, so it remains "statemine"
	// for the time being. Wallets/tools should update to treat "asset-hub-kusama" equally.
	spec_name: Cow::Borrowed("statemine"),
	impl_name: Cow::Borrowed("statemine"),
	authoring_version: 1,
	spec_version: 1_007_001,
	impl_version: 0,
	apis: RUNTIME_API_VERSIONS,
	transaction_version: 15,
	system_version: 1,
};

/// The version information used to identify this runtime when compiled natively.
#[cfg(feature = "std")]
pub fn native_version() -> NativeVersion {
	NativeVersion { runtime_version: VERSION, can_author_with: Default::default() }
}

parameter_types! {
	pub const Version: RuntimeVersion = VERSION;
	pub RuntimeBlockLength: BlockLength =
		BlockLength::max_with_normal_ratio(5 * 1024 * 1024, NORMAL_DISPATCH_RATIO);
	pub RuntimeBlockWeights: BlockWeights = BlockWeights::builder()
		.base_block(BlockExecutionWeight::get())
		.for_class(DispatchClass::all(), |weights| {
			weights.base_extrinsic = ExtrinsicBaseWeight::get();
		})
		.for_class(DispatchClass::Normal, |weights| {
			weights.max_total = Some(NORMAL_DISPATCH_RATIO * MAXIMUM_BLOCK_WEIGHT);
		})
		.for_class(DispatchClass::Operational, |weights| {
			weights.max_total = Some(MAXIMUM_BLOCK_WEIGHT);
			// Operational transactions have some extra reserved space, so that they
			// are included even if block reached `MAXIMUM_BLOCK_WEIGHT`.
			weights.reserved = Some(
				MAXIMUM_BLOCK_WEIGHT - NORMAL_DISPATCH_RATIO * MAXIMUM_BLOCK_WEIGHT
			);
		})
		.avg_block_initialization(AVERAGE_ON_INITIALIZE_RATIO)
		.build_or_panic();
	pub const SS58Prefix: u8 = 2;
}

pub struct VestedTransferCalls;
impl Contains<RuntimeCall> for VestedTransferCalls {
	fn contains(call: &RuntimeCall) -> bool {
		matches!(call, RuntimeCall::Vesting(pallet_vesting::Call::vested_transfer { .. }))
	}
}

// Configure FRAME pallets to include in runtime.
impl frame_system::Config for Runtime {
	type BaseCallFilter = TheseExcept<AhMigrator, VestedTransferCalls>;
	type BlockWeights = RuntimeBlockWeights;
	type BlockLength = RuntimeBlockLength;
	type AccountId = AccountId;
	type RuntimeCall = RuntimeCall;
	type Lookup = AccountIdLookup<AccountId, ()>;
	type Nonce = Nonce;
	type Hash = Hash;
	type Hashing = BlakeTwo256;
	type Block = Block;
	type RuntimeEvent = RuntimeEvent;
	type RuntimeTask = RuntimeTask;
	type RuntimeOrigin = RuntimeOrigin;
	type BlockHashCount = BlockHashCount;
	type DbWeight = RocksDbWeight;
	type Version = Version;
	type PalletInfo = PalletInfo;
	type OnNewAccount = ();
	type OnKilledAccount = ();
	type AccountData = pallet_balances::AccountData<Balance>;
	type SystemWeightInfo = weights::frame_system::WeightInfo<Runtime>;
	type ExtensionsWeightInfo = weights::frame_system_extensions::WeightInfo<Runtime>;
	type SS58Prefix = SS58Prefix;
	type OnSetCode = cumulus_pallet_parachain_system::ParachainSetCode<Self>;
	type MaxConsumers = ConstU32<256>;
	type SingleBlockMigrations = ();
	type MultiBlockMigrator = MultiBlockMigrations;
	type PreInherents = ();
	type PostInherents = ();
	type PostTransactions = ();
}

parameter_types! {
	pub MbmServiceWeight: Weight = Perbill::from_percent(80) * RuntimeBlockWeights::get().max_block;
}

impl pallet_migrations::Config for Runtime {
	type RuntimeEvent = RuntimeEvent;
	#[cfg(not(feature = "runtime-benchmarks"))]
	type Migrations = migrations::MbmMigrations;
	// Benchmarks need mocked migrations to guarantee that they succeed.
	#[cfg(feature = "runtime-benchmarks")]
	type Migrations = pallet_migrations::mock_helpers::MockedMigrations;
	type CursorMaxLen = ConstU32<65_536>;
	type IdentifierMaxLen = ConstU32<256>;
	type MigrationStatusHandler = ();
	type FailedMigrationHandler = frame_support::migrations::FreezeChainOnFailedMigration;
	type MaxServiceWeight = MbmServiceWeight;
	type WeightInfo = weights::pallet_migrations::WeightInfo<Runtime>;
}

impl pallet_timestamp::Config for Runtime {
	/// A timestamp: milliseconds since the unix epoch.
	type Moment = u64;
	type OnTimestampSet = Aura;
	type MinimumPeriod = ConstU64<0>;
	type WeightInfo = weights::pallet_timestamp::WeightInfo<Runtime>;
}

impl pallet_authorship::Config for Runtime {
	type FindAuthor = pallet_session::FindAccountFromAuthorIndex<Self, Aura>;
	type EventHandler = (CollatorSelection,);
}

parameter_types! {
	// This comes from system_parachains_constants::kusama::currency and is the ED for all system
	// parachains. For Asset Hub in particular, we set it to 1/10th of the amount.
	pub const ExistentialDeposit: Balance = SYSTEM_PARA_EXISTENTIAL_DEPOSIT / 10;
}

impl pallet_balances::Config for Runtime {
	type MaxLocks = ConstU32<50>;
	/// The type for recording an account's balance.
	type Balance = Balance;
	/// The ubiquitous event type.
	type RuntimeEvent = RuntimeEvent;
	type DustRemoval = ();
	type ExistentialDeposit = ExistentialDeposit;
	type AccountStore = System;
	type WeightInfo = weights::pallet_balances::WeightInfo<Runtime>;
	type MaxReserves = ConstU32<50>;
	type ReserveIdentifier = [u8; 8];
	type RuntimeHoldReason = RuntimeHoldReason;
	type RuntimeFreezeReason = RuntimeFreezeReason;
	type FreezeIdentifier = RuntimeFreezeReason;
	type MaxFreezes = frame_support::traits::VariantCountOf<RuntimeFreezeReason>;
	type DoneSlashHandler = ();
}

parameter_types! {
	pub UnvestedFundsAllowedWithdrawReasons: WithdrawReasons =
		WithdrawReasons::except(WithdrawReasons::TRANSFER | WithdrawReasons::RESERVE);
}

impl pallet_vesting::Config for Runtime {
	type RuntimeEvent = RuntimeEvent;
	type Currency = Balances;
	type BlockNumberToBalance = ConvertInto;
	type MinVestedTransfer = ExistentialDeposit;
	type WeightInfo = weights::pallet_vesting::WeightInfo<Runtime>;
	type UnvestedFundsAllowedWithdrawReasons = UnvestedFundsAllowedWithdrawReasons;
	/// Note for wallets and implementers: This means that vesting schedules are evaluated with the
	/// block number of the Relay Chain, not the parachain. This is because with Coretime and Async
	/// Backing, parachain block numbers may not be a good proxy for time. Vesting schedules should
	/// be set accordingly.
	type BlockNumberProvider = RelaychainDataProvider<Runtime>;
	const MAX_VESTING_SCHEDULES: u32 = 28;
}

parameter_types! {
	/// Relay Chain `TransactionByteFee` / 10
	pub const TransactionByteFee: Balance = system_parachains_constants::kusama::fee::TRANSACTION_BYTE_FEE;
}

impl pallet_transaction_payment::Config for Runtime {
	type RuntimeEvent = RuntimeEvent;
	type OnChargeTransaction =
		pallet_transaction_payment::FungibleAdapter<Balances, ResolveTo<StakingPot, Balances>>;
	type WeightToFee = WeightToFee;
	type LengthToFee = ConstantMultiplier<Balance, TransactionByteFee>;
	type FeeMultiplierUpdate = SlowAdjustingFeeUpdate<Self>;
	type OperationalFeeMultiplier = ConstU8<5>;
	type WeightInfo = weights::pallet_transaction_payment::WeightInfo<Self>;
}

parameter_types! {
	pub const AssetDeposit: Balance = system_para_deposit(1, 190);
	pub const AssetAccountDeposit: Balance = system_para_deposit(1, 16);
	pub const AssetsStringLimit: u32 = 50;
	/// Key = 32 bytes, Value = 36 bytes (32+1+1+1+1)
	// https://github.com/paritytech/substrate/blob/069917b/frame/assets/src/lib.rs#L257L271
	pub const MetadataDepositBase: Balance = system_para_deposit(1, 68);
	pub const MetadataDepositPerByte: Balance = system_para_deposit(0, 1);
}

/// We allow root to execute privileged asset operations.
pub type AssetsForceOrigin = EnsureRoot<AccountId>;

// Called "Trust Backed" assets because these are generally registered by some account, and users of
// the asset assume it has some claimed backing. The pallet is called `Assets` in
// `construct_runtime` to avoid breaking changes on storage reads.
pub type TrustBackedAssetsInstance = pallet_assets::Instance1;
type TrustBackedAssetsCall = pallet_assets::Call<Runtime, TrustBackedAssetsInstance>;
impl pallet_assets::Config<TrustBackedAssetsInstance> for Runtime {
	type RuntimeEvent = RuntimeEvent;
	type Balance = Balance;
	type AssetId = AssetIdForTrustBackedAssets;
	type AssetIdParameter = codec::Compact<AssetIdForTrustBackedAssets>;
	type Currency = Balances;
	type CreateOrigin = AsEnsureOriginWithArg<EnsureSigned<AccountId>>;
	type ForceOrigin = AssetsForceOrigin;
	type AssetDeposit = AssetDeposit;
	type MetadataDepositBase = MetadataDepositBase;
	type MetadataDepositPerByte = MetadataDepositPerByte;
	type ApprovalDeposit = ExistentialDeposit;
	type StringLimit = AssetsStringLimit;
	type Freezer = ();
	type Holder = ();
	type Extra = ();
	type WeightInfo = weights::pallet_assets_local::WeightInfo<Runtime>;
	type CallbackHandle = pallet_assets::AutoIncAssetId<Runtime, TrustBackedAssetsInstance>;
	type AssetAccountDeposit = AssetAccountDeposit;
	type RemoveItemsLimit = frame_support::traits::ConstU32<1000>;
	#[cfg(feature = "runtime-benchmarks")]
	type BenchmarkHelper = ();
}

parameter_types! {
	pub const AssetConversionPalletId: PalletId = PalletId(*b"py/ascon");
	pub const LiquidityWithdrawalFee: Permill = Permill::from_percent(0);
	// Storage deposit for pool setup within asset conversion pallet
	// and pool's lp token creation within assets pallet.
	pub const PoolSetupFee: Balance = system_para_deposit(1, 4) + AssetDeposit::get();
}

ord_parameter_types! {
	pub const AssetConversionOrigin: sp_runtime::AccountId32 =
		AccountIdConversion::<sp_runtime::AccountId32>::into_account_truncating(&AssetConversionPalletId::get());
}

pub type PoolAssetsInstance = pallet_assets::Instance3;
impl pallet_assets::Config<PoolAssetsInstance> for Runtime {
	type RuntimeEvent = RuntimeEvent;
	type Balance = Balance;
	type RemoveItemsLimit = ConstU32<1000>;
	type AssetId = u32;
	type AssetIdParameter = u32;
	type Currency = Balances;
	type CreateOrigin =
		AsEnsureOriginWithArg<EnsureSignedBy<AssetConversionOrigin, sp_runtime::AccountId32>>;
	type ForceOrigin = AssetsForceOrigin;
	// Deposits are zero because creation/admin is limited to Asset Conversion pallet.
	type AssetDeposit = ConstU128<0>;
	type AssetAccountDeposit = AssetAccountDeposit;
	type MetadataDepositBase = ConstU128<0>;
	type MetadataDepositPerByte = ConstU128<0>;
	type ApprovalDeposit = ExistentialDeposit;
	type StringLimit = ConstU32<50>;
	type Freezer = ();
	type Holder = ();
	type Extra = ();
	type WeightInfo = weights::pallet_assets_pool::WeightInfo<Runtime>;
	type CallbackHandle = ();
	#[cfg(feature = "runtime-benchmarks")]
	type BenchmarkHelper = ();
}

/// Union fungibles implementation for `Assets` and `ForeignAssets`.
pub type LocalAndForeignAssets = fungibles::UnionOf<
	Assets,
	ForeignAssets,
	LocalFromLeft<
		AssetIdForTrustBackedAssetsConvert<TrustBackedAssetsPalletLocation, Location>,
		AssetIdForTrustBackedAssets,
		Location,
	>,
	Location,
	AccountId,
>;

/// Union fungibles implementation for [`LocalAndForeignAssets`] and `Balances`.
pub type NativeAndAssets = fungible::UnionOf<
	Balances,
	LocalAndForeignAssets,
	TargetFromLeft<KsmLocation, Location>,
	Location,
	AccountId,
>;

pub type PoolIdToAccountId =
	pallet_asset_conversion::AccountIdConverterNoSeed<(Location, Location)>;

impl pallet_asset_conversion::Config for Runtime {
	type RuntimeEvent = RuntimeEvent;
	type Balance = Balance;
	type HigherPrecisionBalance = sp_core::U256;
	type AssetKind = Location;
	type Assets = NativeAndAssets;
	type PoolId = (Self::AssetKind, Self::AssetKind);
	type PoolLocator = pallet_asset_conversion::WithFirstAsset<
		KsmLocation,
		AccountId,
		Self::AssetKind,
		PoolIdToAccountId,
	>;
	type PoolAssetId = u32;
	type PoolAssets = PoolAssets;
	type PoolSetupFee = PoolSetupFee;
	type PoolSetupFeeAsset = KsmLocation;
	type PoolSetupFeeTarget = ResolveAssetTo<xcm_config::TreasuryAccount, Self::Assets>;
	type LiquidityWithdrawalFee = LiquidityWithdrawalFee;
	type LPFee = ConstU32<3>;
	type PalletId = AssetConversionPalletId;
	type MaxSwapPathLength = ConstU32<3>;
	type MintMinLiquidity = ConstU128<100>;
	type WeightInfo = weights::pallet_asset_conversion::WeightInfo<Runtime>;
	#[cfg(feature = "runtime-benchmarks")]
	type BenchmarkHelper = assets_common::benchmarks::AssetPairFactory<
		KsmLocation,
		parachain_info::Pallet<Runtime>,
		xcm_config::TrustBackedAssetsPalletIndex,
		Location,
	>;
}

parameter_types! {
	// we just reuse the same deposits
	pub const ForeignAssetsAssetDeposit: Balance = AssetDeposit::get();
	pub const ForeignAssetsAssetAccountDeposit: Balance = AssetAccountDeposit::get();
	pub const ForeignAssetsAssetsStringLimit: u32 = AssetsStringLimit::get();
	pub const ForeignAssetsMetadataDepositBase: Balance = MetadataDepositBase::get();
	pub const ForeignAssetsMetadataDepositPerByte: Balance = MetadataDepositPerByte::get();
}

/// Assets managed by some foreign location.
///
/// Note: we do not declare a `ForeignAssetsCall` type, as this type is used in proxy definitions.
/// We assume that a foreign location would not want to set an individual, local account as a proxy
/// for the issuance of their assets. This issuance should be managed by the foreign location's
/// governance.
pub type ForeignAssetsInstance = pallet_assets::Instance2;
impl pallet_assets::Config<ForeignAssetsInstance> for Runtime {
	type RuntimeEvent = RuntimeEvent;
	type Balance = Balance;
	type AssetId = Location;
	type AssetIdParameter = Location;
	type Currency = Balances;
	type CreateOrigin = ForeignCreators<
		(
			FromSiblingParachain<parachain_info::Pallet<Runtime>, Location>,
			xcm_config::bridging::to_polkadot::PolkadotOrEthereumAssetFromAssetHubPolkadot,
		),
		LocationToAccountId,
		AccountId,
		Location,
	>;
	type ForceOrigin = AssetsForceOrigin;
	type AssetDeposit = ForeignAssetsAssetDeposit;
	type MetadataDepositBase = ForeignAssetsMetadataDepositBase;
	type MetadataDepositPerByte = ForeignAssetsMetadataDepositPerByte;
	type ApprovalDeposit = ExistentialDeposit;
	type StringLimit = ForeignAssetsAssetsStringLimit;
	type Freezer = ();
	type Holder = ();
	type Extra = ();
	type WeightInfo = weights::pallet_assets_foreign::WeightInfo<Runtime>;
	type CallbackHandle = ();
	type AssetAccountDeposit = ForeignAssetsAssetAccountDeposit;
	type RemoveItemsLimit = frame_support::traits::ConstU32<1000>;
	#[cfg(feature = "runtime-benchmarks")]
	type BenchmarkHelper = xcm_config::XcmBenchmarkHelper;
}

parameter_types! {
	// One storage item; key size is 32; value is size 4+4+16+32 bytes = 56 bytes.
	pub const DepositBase: Balance = system_para_deposit(1, 88);
	// Additional storage item size of 32 bytes.
	pub const DepositFactor: Balance = system_para_deposit(0, 32);
	pub const MaxSignatories: u32 = 100;
}

impl pallet_multisig::Config for Runtime {
	type RuntimeEvent = RuntimeEvent;
	type RuntimeCall = RuntimeCall;
	type Currency = Balances;
	type DepositBase = DepositBase;
	type DepositFactor = DepositFactor;
	type MaxSignatories = MaxSignatories;
	type WeightInfo = weights::pallet_multisig::WeightInfo<Runtime>;
	type BlockNumberProvider = System;
}

impl pallet_utility::Config for Runtime {
	type RuntimeEvent = RuntimeEvent;
	type RuntimeCall = RuntimeCall;
	type PalletsOrigin = OriginCaller;
	type WeightInfo = weights::pallet_utility::WeightInfo<Runtime>;
}

parameter_types! {
	/// Deposit for an index in the indices pallet.
	///
	/// 32 bytes for the account ID and 16 for the deposit. We cannot use `max_encoded_len` since it
	/// is not const.
	pub const IndexDeposit: Balance = system_para_deposit(1, 32 + 16);
}

impl pallet_indices::Config for Runtime {
	type AccountIndex = AccountIndex;
	type Currency = Balances;
	type Deposit = IndexDeposit;
	type RuntimeEvent = RuntimeEvent;
	type WeightInfo = weights::pallet_indices::WeightInfo<Runtime>;
}

parameter_types! {
	// One storage item; key size 32, value size 8; .
	pub const ProxyDepositBase: Balance = system_para_deposit(1, 40);
	// Additional storage item size of 33 bytes.
	pub const ProxyDepositFactor: Balance = system_para_deposit(0, 33);
	pub const MaxProxies: u16 = 32;
	// One storage item; key size 32, value size 16
	pub const AnnouncementDepositBase: Balance = system_para_deposit(1, 48);
	pub const AnnouncementDepositFactor: Balance = system_para_deposit(0, 66);
	pub const MaxPending: u16 = 32;
}

/// The type used to represent the kinds of proxying allowed.
#[derive(
	Copy,
	Clone,
	Eq,
	PartialEq,
	Ord,
	PartialOrd,
	Encode,
	Decode,
	DecodeWithMemTracking,
	RuntimeDebug,
	MaxEncodedLen,
	scale_info::TypeInfo,
	Default,
)]
pub enum ProxyType {
	/// Fully permissioned proxy. Can execute any call on behalf of _proxied_.
	#[default]
	Any,
	/// Can execute any call that does not transfer funds or assets.
	NonTransfer,
	/// Proxy with the ability to reject time-delay proxy announcements.
	CancelProxy,
	/// Assets proxy. Can execute any call from `assets`, **including asset transfers**.
	Assets,
	/// Owner proxy. Can execute calls related to asset ownership.
	AssetOwner,
	/// Asset manager. Can execute calls related to asset management.
	AssetManager,
	/// Collator selection proxy. Can execute calls related to collator selection mechanism.
	Collator,

	// New variants introduced by the Asset Hub Migration from the Relay Chain.
	/// Allow to do governance.
	///
	/// Contains pallets `Treasury`, `Bounties`, `Utility`, `ChildBounties`, `ConvictionVoting`,
	/// `Referenda` and `Whitelist`.
	Governance,
	/// Allows access to staking related calls.
	///
	/// Contains the `Staking`, `Session`, `Utility`, `FastUnstake`, `VoterList`, `NominationPools`
	/// pallets.
	Staking,
	/// Allows access to nomination pools related calls.
	///
	/// Contains the `NominationPools` and `Utility` pallets.
	NominationPools,
	/// To be used with the remote proxy pallet to manage parachain lease auctions on the relay.
	///
	/// This variant cannot do anything on Asset Hub itself.
	Auction,
	/// To be used with the remote proxy pallet to manage parachain registration on the relay.
	///
	/// This variant cannot do anything on Asset Hub itself.
	ParaRegistration,
	/// Society pallet.
	Society,
	/// System remarks.
	Spokesperson,
}

impl InstanceFilter<RuntimeCall> for ProxyType {
	fn filter(&self, c: &RuntimeCall) -> bool {
		match self {
			ProxyType::Any => true,
			ProxyType::Auction | ProxyType::ParaRegistration => false, // Only for remote proxy
			ProxyType::NonTransfer => matches!(
				c,
				RuntimeCall::System(_) |
					RuntimeCall::ParachainSystem(_) |
					RuntimeCall::Timestamp(_) |
					// We allow calling `vest` and merging vesting schedules, but obviously not
					// vested transfers.
					RuntimeCall::Vesting(pallet_vesting::Call::vest { .. }) |
					RuntimeCall::Vesting(pallet_vesting::Call::vest_other { .. }) |
					RuntimeCall::Vesting(pallet_vesting::Call::merge_schedules { .. }) |
					RuntimeCall::CollatorSelection(_) |
					RuntimeCall::Session(_) |
					RuntimeCall::Utility(_) |
					RuntimeCall::Multisig(_) |
					RuntimeCall::Proxy(_) |
					RuntimeCall::RemoteProxyRelayChain(_) |
					// TODO @ggwpez add more
					RuntimeCall::Staking(_) |
					RuntimeCall::Bounties(..) |
					RuntimeCall::ChildBounties(..)
			),
			ProxyType::CancelProxy => matches!(
				c,
				RuntimeCall::Proxy(pallet_proxy::Call::reject_announcement { .. }) |
					RuntimeCall::Utility { .. } |
					RuntimeCall::Multisig { .. }
			),
			ProxyType::Assets => {
				matches!(
					c,
					RuntimeCall::Assets { .. } |
						RuntimeCall::Utility { .. } |
						RuntimeCall::Multisig { .. } |
						RuntimeCall::NftFractionalization { .. } |
						RuntimeCall::Nfts { .. } |
						RuntimeCall::Uniques { .. }
				)
			},
			ProxyType::AssetOwner => matches!(
				c,
				RuntimeCall::Assets(TrustBackedAssetsCall::create { .. }) |
					RuntimeCall::Assets(TrustBackedAssetsCall::start_destroy { .. }) |
					RuntimeCall::Assets(TrustBackedAssetsCall::destroy_accounts { .. }) |
					RuntimeCall::Assets(TrustBackedAssetsCall::destroy_approvals { .. }) |
					RuntimeCall::Assets(TrustBackedAssetsCall::finish_destroy { .. }) |
					RuntimeCall::Assets(TrustBackedAssetsCall::transfer_ownership { .. }) |
					RuntimeCall::Assets(TrustBackedAssetsCall::set_team { .. }) |
					RuntimeCall::Assets(TrustBackedAssetsCall::set_metadata { .. }) |
					RuntimeCall::Assets(TrustBackedAssetsCall::clear_metadata { .. }) |
					RuntimeCall::Assets(TrustBackedAssetsCall::set_min_balance { .. }) |
					RuntimeCall::Nfts(pallet_nfts::Call::create { .. }) |
					RuntimeCall::Nfts(pallet_nfts::Call::destroy { .. }) |
					RuntimeCall::Nfts(pallet_nfts::Call::redeposit { .. }) |
					RuntimeCall::Nfts(pallet_nfts::Call::transfer_ownership { .. }) |
					RuntimeCall::Nfts(pallet_nfts::Call::set_team { .. }) |
					RuntimeCall::Nfts(pallet_nfts::Call::set_collection_max_supply { .. }) |
					RuntimeCall::Nfts(pallet_nfts::Call::lock_collection { .. }) |
					RuntimeCall::Uniques(pallet_uniques::Call::create { .. }) |
					RuntimeCall::Uniques(pallet_uniques::Call::destroy { .. }) |
					RuntimeCall::Uniques(pallet_uniques::Call::transfer_ownership { .. }) |
					RuntimeCall::Uniques(pallet_uniques::Call::set_team { .. }) |
					RuntimeCall::Uniques(pallet_uniques::Call::set_metadata { .. }) |
					RuntimeCall::Uniques(pallet_uniques::Call::set_attribute { .. }) |
					RuntimeCall::Uniques(pallet_uniques::Call::set_collection_metadata { .. }) |
					RuntimeCall::Uniques(pallet_uniques::Call::clear_metadata { .. }) |
					RuntimeCall::Uniques(pallet_uniques::Call::clear_attribute { .. }) |
					RuntimeCall::Uniques(pallet_uniques::Call::clear_collection_metadata { .. }) |
					RuntimeCall::Uniques(pallet_uniques::Call::set_collection_max_supply { .. }) |
					RuntimeCall::Utility { .. } |
					RuntimeCall::Multisig { .. }
			),
			ProxyType::AssetManager => matches!(
				c,
				RuntimeCall::Assets(TrustBackedAssetsCall::mint { .. }) |
					RuntimeCall::Assets(TrustBackedAssetsCall::burn { .. }) |
					RuntimeCall::Assets(TrustBackedAssetsCall::freeze { .. }) |
					RuntimeCall::Assets(TrustBackedAssetsCall::block { .. }) |
					RuntimeCall::Assets(TrustBackedAssetsCall::thaw { .. }) |
					RuntimeCall::Assets(TrustBackedAssetsCall::freeze_asset { .. }) |
					RuntimeCall::Assets(TrustBackedAssetsCall::thaw_asset { .. }) |
					RuntimeCall::Assets(TrustBackedAssetsCall::touch_other { .. }) |
					RuntimeCall::Assets(TrustBackedAssetsCall::refund_other { .. }) |
					RuntimeCall::Nfts(pallet_nfts::Call::force_mint { .. }) |
					RuntimeCall::Nfts(pallet_nfts::Call::update_mint_settings { .. }) |
					RuntimeCall::Nfts(pallet_nfts::Call::mint_pre_signed { .. }) |
					RuntimeCall::Nfts(pallet_nfts::Call::set_attributes_pre_signed { .. }) |
					RuntimeCall::Nfts(pallet_nfts::Call::lock_item_transfer { .. }) |
					RuntimeCall::Nfts(pallet_nfts::Call::unlock_item_transfer { .. }) |
					RuntimeCall::Nfts(pallet_nfts::Call::lock_item_properties { .. }) |
					RuntimeCall::Nfts(pallet_nfts::Call::set_metadata { .. }) |
					RuntimeCall::Nfts(pallet_nfts::Call::clear_metadata { .. }) |
					RuntimeCall::Nfts(pallet_nfts::Call::set_collection_metadata { .. }) |
					RuntimeCall::Nfts(pallet_nfts::Call::clear_collection_metadata { .. }) |
					RuntimeCall::Uniques(pallet_uniques::Call::mint { .. }) |
					RuntimeCall::Uniques(pallet_uniques::Call::burn { .. }) |
					RuntimeCall::Uniques(pallet_uniques::Call::freeze { .. }) |
					RuntimeCall::Uniques(pallet_uniques::Call::thaw { .. }) |
					RuntimeCall::Uniques(pallet_uniques::Call::freeze_collection { .. }) |
					RuntimeCall::Uniques(pallet_uniques::Call::thaw_collection { .. }) |
					RuntimeCall::Utility { .. } |
					RuntimeCall::Multisig { .. }
			),
			ProxyType::Collator => matches!(
				c,
				RuntimeCall::CollatorSelection { .. } |
					RuntimeCall::Utility { .. } |
					RuntimeCall::Multisig { .. }
			),
			// New variants introduced by the Asset Hub Migration from the Relay Chain.
			ProxyType::Governance => matches!(
				c,
				RuntimeCall::Treasury(..) |
					RuntimeCall::Bounties(..) |
					RuntimeCall::Utility(..) |
					RuntimeCall::ChildBounties(..) |
					RuntimeCall::ConvictionVoting(..) |
					RuntimeCall::Referenda(..) |
					RuntimeCall::Whitelist(..)
			),
			ProxyType::Staking => {
				matches!(
					c,
					RuntimeCall::Staking(..) |
						RuntimeCall::Session(..) |
						RuntimeCall::Utility(..) |
						RuntimeCall::NominationPools(..) |
						RuntimeCall::VoterList(..)
				)
			},
			ProxyType::NominationPools => {
				matches!(c, RuntimeCall::NominationPools(..) | RuntimeCall::Utility(..))
			},
			ProxyType::Society => matches!(c, RuntimeCall::Society(..)),
			ProxyType::Spokesperson => matches!(
				c,
				RuntimeCall::System(frame_system::Call::remark { .. }) |
					RuntimeCall::System(frame_system::Call::remark_with_event { .. })
			),
		}
	}

	fn is_superset(&self, o: &Self) -> bool {
		match (self, o) {
			(x, y) if x == y => true,
			(ProxyType::Any, _) => true,
			(_, ProxyType::Any) => false,
			(ProxyType::Assets, ProxyType::AssetOwner) => true,
			(ProxyType::Assets, ProxyType::AssetManager) => true,
			(
				ProxyType::NonTransfer,
				ProxyType::Collator |
				ProxyType::Governance |
				ProxyType::Staking |
				ProxyType::NominationPools,
			) => true,
			_ => false,
		}
	}
}

impl pallet_proxy::Config for Runtime {
	type RuntimeEvent = RuntimeEvent;
	type RuntimeCall = RuntimeCall;
	type Currency = Balances;
	type ProxyType = ProxyType;
	type ProxyDepositBase = ProxyDepositBase;
	type ProxyDepositFactor = ProxyDepositFactor;
	type MaxProxies = MaxProxies;
	type WeightInfo = weights::pallet_proxy::WeightInfo<Runtime>;
	type MaxPending = MaxPending;
	type CallHasher = BlakeTwo256;
	type AnnouncementDepositBase = AnnouncementDepositBase;
	type AnnouncementDepositFactor = AnnouncementDepositFactor;
	type BlockNumberProvider = RelaychainDataProvider<Runtime>;
}

parameter_types! {
	pub const ReservedXcmpWeight: Weight = MAXIMUM_BLOCK_WEIGHT.saturating_div(4);
	pub const ReservedDmpWeight: Weight = MAXIMUM_BLOCK_WEIGHT.saturating_div(4);
	pub const RelayOrigin: AggregateMessageOrigin = AggregateMessageOrigin::Parent;
}

impl cumulus_pallet_parachain_system::Config for Runtime {
	type RuntimeEvent = RuntimeEvent;
	type OnSystemEvent = RemoteProxyRelayChain;
	type SelfParaId = parachain_info::Pallet<Runtime>;
	type DmpQueue = frame_support::traits::EnqueueWithOrigin<MessageQueue, RelayOrigin>;
	type ReservedDmpWeight = ReservedDmpWeight;
	type OutboundXcmpMessageSource = XcmpQueue;
	type XcmpMessageHandler = XcmpQueue;
	type ReservedXcmpWeight = ReservedXcmpWeight;
	type CheckAssociatedRelayNumber = RelayNumberMonotonicallyIncreases;
	type ConsensusHook = ConsensusHook;
	type WeightInfo = weights::cumulus_pallet_parachain_system::WeightInfo<Runtime>;
	type SelectCore = cumulus_pallet_parachain_system::DefaultCoreSelector<Runtime>;
	type RelayParentOffset = ConstU32<0>;
}

type ConsensusHook = cumulus_pallet_aura_ext::FixedVelocityConsensusHook<
	Runtime,
	RELAY_CHAIN_SLOT_DURATION_MILLIS,
	BLOCK_PROCESSING_VELOCITY,
	UNINCLUDED_SEGMENT_CAPACITY,
>;

impl parachain_info::Config for Runtime {}

impl pallet_message_queue::Config for Runtime {
	type RuntimeEvent = RuntimeEvent;
	type WeightInfo = weights::pallet_message_queue::WeightInfo<Runtime>;
	#[cfg(feature = "runtime-benchmarks")]
	type MessageProcessor =
		pallet_message_queue::mock_helpers::NoopMessageProcessor<AggregateMessageOrigin>;
	#[cfg(not(feature = "runtime-benchmarks"))]
	type MessageProcessor = xcm_builder::ProcessXcmMessage<
		AggregateMessageOrigin,
		xcm_executor::XcmExecutor<xcm_config::XcmConfig>,
		RuntimeCall,
	>;
	type Size = u32;
	// The XCMP queue pallet is only ever able to handle the `Sibling(ParaId)` origin:
	type QueueChangeHandler = NarrowOriginToSibling<XcmpQueue>;
	type QueuePausedQuery = NarrowOriginToSibling<XcmpQueue>;
	type HeapSize = sp_core::ConstU32<{ 64 * 1024 }>;
	type MaxStale = sp_core::ConstU32<8>;
	type ServiceWeight = dynamic_params::message_queue::MaxOnInitWeight;
	type IdleMaxServiceWeight = dynamic_params::message_queue::MaxOnIdleWeight;
}

impl cumulus_pallet_aura_ext::Config for Runtime {}

parameter_types! {
	// Fellows pluralistic body.
	pub const FellowsBodyId: BodyId = BodyId::Technical;
	/// The asset ID for the asset that we use to pay for message delivery fees.
	pub FeeAssetId: AssetId = AssetId(KsmLocation::get());
	/// The base fee for the message delivery fees.
	pub const ToSiblingBaseDeliveryFee: u128 = CENTS.saturating_mul(3);
	pub const ToParentBaseDeliveryFee: u128 = CENTS.saturating_mul(3);
}

pub type PriceForSiblingParachainDelivery = polkadot_runtime_common::xcm_sender::ExponentialPrice<
	FeeAssetId,
	ToSiblingBaseDeliveryFee,
	TransactionByteFee,
	XcmpQueue,
>;
pub type PriceForParentDelivery = polkadot_runtime_common::xcm_sender::ExponentialPrice<
	FeeAssetId,
	ToParentBaseDeliveryFee,
	TransactionByteFee,
	ParachainSystem,
>;

impl cumulus_pallet_xcmp_queue::Config for Runtime {
	type RuntimeEvent = RuntimeEvent;
	type ChannelInfo = ParachainSystem;
	type VersionWrapper = PolkadotXcm;
	// Enqueue XCMP messages from siblings for later processing.
	type XcmpQueue = TransformOrigin<MessageQueue, AggregateMessageOrigin, ParaId, ParaIdToSibling>;
	type MaxActiveOutboundChannels = ConstU32<128>;
	// Most on-chain HRMP channels are configured to use 102400 bytes of max message size, so we
	// need to set the page size larger than that until we reduce the channel size on-chain.
	type MaxPageSize = ConstU32<{ 103 * 1024 }>;
	type MaxInboundSuspended = sp_core::ConstU32<1_000>;
	type ControllerOrigin = EitherOfDiverse<
		EnsureRoot<AccountId>,
		EnsureXcm<IsVoiceOfBody<FellowshipLocation, FellowsBodyId>>,
	>;
	type ControllerOriginConverter = xcm_config::XcmOriginToTransactDispatchOrigin;
	type WeightInfo = weights::cumulus_pallet_xcmp_queue::WeightInfo<Runtime>;
	type PriceForSiblingDelivery = PriceForSiblingParachainDelivery;
}

impl cumulus_pallet_xcmp_queue::migration::v5::V5Config for Runtime {
	// This must be the same as the `ChannelInfo` from the `Config`:
	type ChannelList = ParachainSystem;
}

parameter_types! {
	pub const Period: u32 = 6 * HOURS;
	pub const Offset: u32 = 0;
}

impl pallet_session::Config for Runtime {
	type Currency = Balances;
	type KeyDeposit = ();
	type RuntimeEvent = RuntimeEvent;
	type ValidatorId = <Self as frame_system::Config>::AccountId;
	// we don't have stash and controller, thus we don't need the convert as well.
	type ValidatorIdOf = pallet_collator_selection::IdentityCollator;
	type ShouldEndSession = pallet_session::PeriodicSessions<Period, Offset>;
	type NextSessionRotation = pallet_session::PeriodicSessions<Period, Offset>;
	type SessionManager = CollatorSelection;
	// Essentially just Aura, but let's be pedantic.
	type SessionHandler = <SessionKeys as sp_runtime::traits::OpaqueKeys>::KeyTypeIdProviders;
	type Keys = SessionKeys;
	type WeightInfo = weights::pallet_session::WeightInfo<Runtime>;
	type DisablingStrategy = ();
}

impl pallet_aura::Config for Runtime {
	type AuthorityId = AuraId;
	type DisabledValidators = ();
	type MaxAuthorities = ConstU32<100_000>;
	type AllowMultipleBlocksPerSlot = ConstBool<true>;
	type SlotDuration = ConstU64<SLOT_DURATION>;
}

parameter_types! {
	pub const PotId: PalletId = PalletId(*b"PotStake");
	pub const SessionLength: BlockNumber = 6 * HOURS;
	// StakingAdmin pluralistic body.
	pub const StakingAdminBodyId: BodyId = BodyId::Defense;
}

/// We allow root and the `StakingAdmin` to execute privileged collator selection operations.
pub type CollatorSelectionUpdateOrigin = EitherOfDiverse<
	EnsureRoot<AccountId>,
	EitherOfDiverse<
		// Allow StakingAdmin from OpenGov on RC
		EnsureXcm<IsVoiceOfBody<RelayChainLocation, StakingAdminBodyId>>,
		// Allow StakingAdmin from OpenGov on AH (local)
		StakingAdmin,
	>,
>;

impl pallet_collator_selection::Config for Runtime {
	type RuntimeEvent = RuntimeEvent;
	type Currency = Balances;
	type UpdateOrigin = CollatorSelectionUpdateOrigin;
	type PotId = PotId;
	type MaxCandidates = ConstU32<100>;
	type MinEligibleCollators = ConstU32<4>;
	type MaxInvulnerables = ConstU32<20>;
	// should be a multiple of session or things will get inconsistent
	type KickThreshold = Period;
	type ValidatorId = <Self as frame_system::Config>::AccountId;
	type ValidatorIdOf = pallet_collator_selection::IdentityCollator;
	type ValidatorRegistration = Session;
	type WeightInfo = weights::pallet_collator_selection::WeightInfo<Runtime>;
}

impl pallet_asset_conversion_tx_payment::Config for Runtime {
	type RuntimeEvent = RuntimeEvent;
	type AssetId = Location;
	type OnChargeAssetTransaction = pallet_asset_conversion_tx_payment::SwapAssetAdapter<
		KsmLocation,
		NativeAndAssets,
		AssetConversion,
		ResolveAssetTo<StakingPot, NativeAndAssets>,
	>;
	type WeightInfo = weights::pallet_asset_conversion_tx_payment::WeightInfo<Self>;

	#[cfg(feature = "runtime-benchmarks")]
	type BenchmarkHelper = AssetConversionTxHelper;
}

parameter_types! {
	pub const UniquesCollectionDeposit: Balance = UNITS / 10; // 1 / 10 UNIT deposit to create a collection
	pub const UniquesItemDeposit: Balance = UNITS / 1_000; // 1 / 1000 UNIT deposit to mint an item
	pub const UniquesMetadataDepositBase: Balance = system_para_deposit(1, 129);
	pub const UniquesAttributeDepositBase: Balance = system_para_deposit(1, 0);
	pub const UniquesDepositPerByte: Balance = system_para_deposit(0, 1);
}

impl pallet_uniques::Config for Runtime {
	type RuntimeEvent = RuntimeEvent;
	type CollectionId = u32;
	type ItemId = u32;
	type Currency = Balances;
	type ForceOrigin = AssetsForceOrigin;
	type CollectionDeposit = UniquesCollectionDeposit;
	type ItemDeposit = UniquesItemDeposit;
	type MetadataDepositBase = UniquesMetadataDepositBase;
	type AttributeDepositBase = UniquesAttributeDepositBase;
	type DepositPerByte = UniquesDepositPerByte;
	type StringLimit = ConstU32<128>;
	type KeyLimit = ConstU32<32>;
	type ValueLimit = ConstU32<64>;
	type WeightInfo = weights::pallet_uniques::WeightInfo<Runtime>;
	#[cfg(feature = "runtime-benchmarks")]
	type Helper = ();
	type CreateOrigin = AsEnsureOriginWithArg<EnsureSigned<AccountId>>;
	type Locker = ();
}

parameter_types! {
	pub const NftFractionalizationPalletId: PalletId = PalletId(*b"fraction");
	pub NewAssetSymbol: BoundedVec<u8, AssetsStringLimit> = (*b"FRAC").to_vec().try_into().unwrap();
	pub NewAssetName: BoundedVec<u8, AssetsStringLimit> = (*b"Frac").to_vec().try_into().unwrap();
}

impl pallet_nft_fractionalization::Config for Runtime {
	type RuntimeEvent = RuntimeEvent;
	type Deposit = AssetDeposit;
	type Currency = Balances;
	type NewAssetSymbol = NewAssetSymbol;
	type NewAssetName = NewAssetName;
	type StringLimit = AssetsStringLimit;
	type NftCollectionId = <Self as pallet_nfts::Config>::CollectionId;
	type NftId = <Self as pallet_nfts::Config>::ItemId;
	type AssetBalance = <Self as pallet_balances::Config>::Balance;
	type AssetId = <Self as pallet_assets::Config<TrustBackedAssetsInstance>>::AssetId;
	type Assets = Assets;
	type Nfts = Nfts;
	type PalletId = NftFractionalizationPalletId;
	type WeightInfo = weights::pallet_nft_fractionalization::WeightInfo<Runtime>;
	type RuntimeHoldReason = RuntimeHoldReason;
	#[cfg(feature = "runtime-benchmarks")]
	type BenchmarkHelper = ();
}

parameter_types! {
	pub NftsPalletFeatures: PalletFeatures = PalletFeatures::all_enabled();
	pub const NftsMaxDeadlineDuration: BlockNumber = 12 * 30 * RC_DAYS;
	// re-use the Uniques deposits
	pub const NftsCollectionDeposit: Balance = system_para_deposit(1, 130);
	pub const NftsItemDeposit: Balance = system_para_deposit(1, 164) / 40;
	pub const NftsMetadataDepositBase: Balance = system_para_deposit(1, 129) / 10;
	pub const NftsAttributeDepositBase: Balance = system_para_deposit(1, 0) / 10;
	pub const NftsDepositPerByte: Balance = system_para_deposit(0, 1);
}

impl pallet_nfts::Config for Runtime {
	type RuntimeEvent = RuntimeEvent;
	type CollectionId = u32;
	type ItemId = u32;
	type Currency = Balances;
	type CreateOrigin = AsEnsureOriginWithArg<EnsureSigned<AccountId>>;
	type ForceOrigin = AssetsForceOrigin;
	type Locker = ();
	type CollectionDeposit = NftsCollectionDeposit;
	type ItemDeposit = NftsItemDeposit;
	type MetadataDepositBase = NftsMetadataDepositBase;
	type AttributeDepositBase = NftsAttributeDepositBase;
	type DepositPerByte = NftsDepositPerByte;
	type StringLimit = ConstU32<256>;
	type KeyLimit = ConstU32<64>;
	type ValueLimit = ConstU32<256>;
	type ApprovalsLimit = ConstU32<20>;
	type ItemAttributesApprovalsLimit = ConstU32<30>;
	type MaxTips = ConstU32<10>;
	type MaxDeadlineDuration = NftsMaxDeadlineDuration;
	type MaxAttributesPerCall = ConstU32<10>;
	type Features = NftsPalletFeatures;
	type OffchainSignature = Signature;
	type OffchainPublic = <Signature as Verify>::Signer;
	type WeightInfo = weights::pallet_nfts::WeightInfo<Runtime>;
	#[cfg(feature = "runtime-benchmarks")]
	type Helper = ();
	type BlockNumberProvider = RelaychainDataProvider<Runtime>;
}

/// XCM router instance to BridgeHub with bridging capabilities for `Polkadot` global
/// consensus with dynamic fees and back-pressure.
pub type ToPolkadotXcmRouterInstance = pallet_xcm_bridge_hub_router::Instance1;
impl pallet_xcm_bridge_hub_router::Config<ToPolkadotXcmRouterInstance> for Runtime {
	type RuntimeEvent = RuntimeEvent;
	type WeightInfo = weights::pallet_xcm_bridge_hub_router::WeightInfo<Runtime>;

	type UniversalLocation = xcm_config::UniversalLocation;
	type BridgedNetworkId = xcm_config::bridging::to_polkadot::PolkadotNetwork;
	type Bridges = xcm_config::bridging::NetworkExportTable;
	type DestinationVersion = PolkadotXcm;

	type SiblingBridgeHubLocation = xcm_config::bridging::SiblingBridgeHub;
	type BridgeHubOrigin =
		EitherOfDiverse<EnsureRoot<AccountId>, EnsureXcm<Equals<Self::SiblingBridgeHubLocation>>>;
	type ToBridgeHubSender = XcmpQueue;

	type ByteFee = xcm_config::bridging::XcmBridgeHubRouterByteFee;
	type FeeAsset = xcm_config::bridging::XcmBridgeHubRouterFeeAssetId;
	type LocalXcmChannelManager =
		cumulus_pallet_xcmp_queue::bridging::InAndOutXcmpChannelStatusProvider<Runtime>;
}

/// Converts from the relay chain proxy type to the local proxy type.
pub struct RelayChainToLocalProxyTypeConverter;

impl
	Convert<
		ProxyDefinition<AccountId, kusama_runtime_constants::proxy::ProxyType, BlockNumber>,
		Option<ProxyDefinition<AccountId, ProxyType, BlockNumber>>,
	> for RelayChainToLocalProxyTypeConverter
{
	fn convert(
		a: ProxyDefinition<AccountId, kusama_runtime_constants::proxy::ProxyType, BlockNumber>,
	) -> Option<ProxyDefinition<AccountId, ProxyType, BlockNumber>> {
		let proxy_type = match a.proxy_type {
			kusama_runtime_constants::proxy::ProxyType::Any => ProxyType::Any,
			kusama_runtime_constants::proxy::ProxyType::NonTransfer => ProxyType::NonTransfer,
			kusama_runtime_constants::proxy::ProxyType::CancelProxy => ProxyType::CancelProxy,
			// Proxy types that are not supported on AH.
			kusama_runtime_constants::proxy::ProxyType::Governance |
			kusama_runtime_constants::proxy::ProxyType::Staking |
			kusama_runtime_constants::proxy::ProxyType::Auction |
			kusama_runtime_constants::proxy::ProxyType::Spokesperson |
			kusama_runtime_constants::proxy::ProxyType::NominationPools |
			kusama_runtime_constants::proxy::ProxyType::Society |
			kusama_runtime_constants::proxy::ProxyType::ParaRegistration => return None,
		};

		Some(ProxyDefinition {
			delegate: a.delegate,
			proxy_type,
			// Delays are currently not supported by the remote proxy pallet, but should be
			// converted in the future to the block time used by the local proxy pallet.
			delay: a.delay,
		})
	}
}

impl pallet_remote_proxy::Config for Runtime {
	// The time between creating a proof and using the proof in a transaction.
	type MaxStorageRootsToKeep = ConstU32<{ RC_MINUTES }>;
	type RemoteProxy = kusama_runtime_constants::proxy::RemoteProxyInterface<
		ProxyType,
		RelayChainToLocalProxyTypeConverter,
	>;
	type WeightInfo = weights::pallet_remote_proxy::WeightInfo<Runtime>;
}

parameter_types! {
	pub const DepositPerItem: Balance = system_para_deposit(1, 0);
	pub const DepositPerByte: Balance = system_para_deposit(0, 1);
	pub CodeHashLockupDepositPercent: Perbill = Perbill::from_percent(30);
}

impl pallet_revive::Config for Runtime {
	type Time = Timestamp;
	type Currency = Balances;
	type RuntimeEvent = RuntimeEvent;
	type RuntimeCall = RuntimeCall;
	type DepositPerItem = DepositPerItem;
	type DepositPerByte = DepositPerByte;
	type WeightPrice = pallet_transaction_payment::Pallet<Self>;
	// TODO(#840): use `weights::pallet_revive::WeightInfo` here
	type WeightInfo = pallet_revive::weights::SubstrateWeight<Self>;
	type Precompiles = (
		ERC20<Self, InlineIdConfig<0x120>, TrustBackedAssetsInstance>,
		// We will add ForeignAssetsInstance at <0x220> once we have Location to Id mapping
		// ERC20<Self, InlineIdConfig<0x220>, ForeignAssetsInstance>,
		ERC20<Self, InlineIdConfig<0x320>, PoolAssetsInstance>,
		XcmPrecompile<Self>,
	);
	type AddressMapper = pallet_revive::AccountId32Mapper<Self>;
	type RuntimeMemory = ConstU32<{ 128 * 1024 * 1024 }>;
	type PVFMemory = ConstU32<{ 512 * 1024 * 1024 }>;
	type UnsafeUnstableInterface = ConstBool<false>;
	type UploadOrigin = EnsureSigned<Self::AccountId>;
	type InstantiateOrigin = EnsureSigned<Self::AccountId>;
	type RuntimeHoldReason = RuntimeHoldReason;
	type CodeHashLockupDepositPercent = CodeHashLockupDepositPercent;
	type ChainId = ConstU64<420_420_418>;
	type NativeToEthRatio = ConstU32<1_000_000>; // 10^(18 - 12) Eth is 10^18, Native is 10^12.
	type EthGasEncoder = ();
	type FindAuthor = <Runtime as pallet_authorship::Config>::FindAuthor;
}

parameter_types! {
	pub const PreimageBaseDeposit: Balance = system_para_deposit(2, 64);
	pub const PreimageByteDeposit: Balance = system_para_deposit(0, 1);
	pub const PreimageHoldReason: RuntimeHoldReason =
		RuntimeHoldReason::Preimage(pallet_preimage::HoldReason::Preimage);
}

impl pallet_preimage::Config for Runtime {
	type WeightInfo = weights::pallet_preimage::WeightInfo<Runtime>;
	type RuntimeEvent = RuntimeEvent;
	type Currency = Balances;
	type ManagerOrigin = EnsureRoot<AccountId>;
	type Consideration = HoldConsideration<
		AccountId,
		Balances,
		PreimageHoldReason,
		LinearStoragePrice<PreimageBaseDeposit, PreimageByteDeposit, Balance>,
	>;
}

parameter_types! {
	pub ZeroWeight: Weight = Weight::zero();
	pub const NoPreimagePostponement: Option<u32> = Some(10);
}

/// Used the compare the privilege of an origin inside the scheduler.
pub struct OriginPrivilegeCmp;

impl PrivilegeCmp<OriginCaller> for OriginPrivilegeCmp {
	fn cmp_privilege(left: &OriginCaller, right: &OriginCaller) -> Option<Ordering> {
		if left == right {
			return Some(Ordering::Equal);
		}

		match (left, right) {
			// Root is greater than anything.
			(OriginCaller::system(frame_system::RawOrigin::Root), _) => Some(Ordering::Greater),
			// For every other origin we don't care, as they are not used for `ScheduleOrigin`.
			_ => None,
		}
	}
}

impl pallet_scheduler::Config for Runtime {
	type RuntimeOrigin = RuntimeOrigin;
	type RuntimeEvent = RuntimeEvent;
	type PalletsOrigin = OriginCaller;
	type RuntimeCall = RuntimeCall;
	type MaximumWeight = pallet_ah_migrator::LeftOrRight<
		AhMigrator,
		ZeroWeight,
		dynamic_params::scheduler::MaximumWeight,
	>;
	// Also allow Treasurer to schedule recurring payments.
	type ScheduleOrigin = EitherOf<EnsureRoot<AccountId>, Treasurer>;
	type MaxScheduledPerBlock = dynamic_params::scheduler::MaxScheduledPerBlock;
	type WeightInfo = weights::pallet_scheduler::WeightInfo<Runtime>;
	type OriginPrivilegeCmp = OriginPrivilegeCmp;
	type Preimages = Preimage;
	type BlockNumberProvider = RelaychainDataProvider<Runtime>;
}

parameter_types! {
	pub PalletClaimsPrefix: &'static [u8] = b"Pay KSMs to the Kusama account:";
}

impl pallet_claims::Config for Runtime {
	type RuntimeEvent = RuntimeEvent;
	type VestingSchedule = Vesting;
	type Prefix = PalletClaimsPrefix;
	/// Only Root can move a claim.
	type MoveClaimOrigin = EnsureRoot<AccountId>;
	type WeightInfo = weights::polkadot_runtime_common_claims::WeightInfo<Runtime>;
}

impl pallet_ah_ops::Config for Runtime {
	type RuntimeEvent = RuntimeEvent;
	type Currency = Balances;
	type RcBlockNumberProvider = RelaychainDataProvider<Runtime>;
	type WeightInfo = weights::pallet_ah_ops::WeightInfo<Runtime>;
}

parameter_types! {
	pub const DmpQueuePriorityPattern: (BlockNumber, BlockNumber) = (18, 2);
}

impl pallet_ah_migrator::Config for Runtime {
	type RuntimeHoldReason = RuntimeHoldReason;
	type RuntimeFreezeReason = RuntimeFreezeReason;
	type PortableHoldReason = pallet_rc_migrator::types::PortableHoldReason;
	type PortableFreezeReason = pallet_rc_migrator::types::PortableFreezeReason;
	type RuntimeEvent = RuntimeEvent;
	type AdminOrigin = EitherOfDiverse<
		EnsureRoot<AccountId>,
		EnsureXcm<IsVoiceOfBody<FellowshipLocation, FellowsBodyId>>,
	>;
	type Currency = Balances;
	type TreasuryBlockNumberProvider = RelaychainDataProvider<Runtime>;
	type TreasuryPaymaster = treasury::TreasuryPaymaster;
	type Assets = NativeAndAssets;
	type CheckingAccount = xcm_config::CheckingAccount;
	type RcProxyType = ah_migration::RcProxyType;
	type RcToProxyType = ah_migration::RcToProxyType;
	type RcBlockNumberProvider = RelaychainDataProvider<Runtime>;
	type RcToAhCall = ah_migration::RcToAhCall;
	type RcPalletsOrigin = ah_migration::RcPalletsOrigin;
	type RcToAhPalletsOrigin = ah_migration::RcToAhPalletsOrigin;
	type Preimage = Preimage;
	type SendXcm = xcm_builder::WithUniqueTopic<xcm_config::LocalXcmRouterWithoutException>;
	type AhWeightInfo = weights::pallet_ah_migrator::WeightInfo<Runtime>;
	type TreasuryAccounts = ah_migration::TreasuryAccounts;
	type RcToAhTreasurySpend = ah_migration::RcToAhTreasurySpend;
	type AhPreMigrationCalls = ah_migration::call_filter::CallsEnabledBeforeMigration;
	type AhIntraMigrationCalls = ah_migration::call_filter::CallsEnabledDuringMigration;
	type AhPostMigrationCalls = ah_migration::call_filter::CallsEnabledAfterMigration;
	type MessageQueue = MessageQueue;
	type DmpQueuePriorityPattern = DmpQueuePriorityPattern;
	#[cfg(feature = "kusama-ahm")]
	type KusamaConfig = Runtime;
	#[cfg(feature = "kusama-ahm")]
	type RecoveryBlockNumberProvider = RelaychainDataProvider<Runtime>;
}

parameter_types! {
	pub const ConfigDepositBase: Balance = 500 * CENTS;
	pub const FriendDepositFactor: Balance = 50 * CENTS;
	pub const RecoveryDeposit: Balance = 500 * CENTS;
}

impl pallet_recovery::Config for Runtime {
	type RuntimeEvent = RuntimeEvent;
	type WeightInfo = weights::pallet_recovery::WeightInfo<Runtime>;
	type RuntimeCall = RuntimeCall;
	type Currency = Balances;
	type ConfigDepositBase = ConfigDepositBase;
	type FriendDepositFactor = FriendDepositFactor;
	type MaxFriends = ConstU32<9>;
	type RecoveryDeposit = RecoveryDeposit;
	type BlockNumberProvider = RelaychainDataProvider<Runtime>;
}

/// Defines what origin can modify which dynamic parameters.
pub struct DynamicParameterOrigin;
impl EnsureOriginWithArg<RuntimeOrigin, RuntimeParametersKey> for DynamicParameterOrigin {
	type Success = ();

	fn try_origin(
		origin: RuntimeOrigin,
		key: &RuntimeParametersKey,
	) -> Result<Self::Success, RuntimeOrigin> {
		use crate::RuntimeParametersKey::*;

		match key {
			Treasury(_) =>
				EitherOf::<EnsureRoot<AccountId>, GeneralAdmin>::ensure_origin(origin.clone()),
			StakingElection(_) =>
				EitherOf::<EnsureRoot<AccountId>, StakingAdmin>::ensure_origin(origin.clone()),
			Issuance(_) => <EnsureRoot<AccountId> as EnsureOrigin<RuntimeOrigin>>::ensure_origin(
				origin.clone(),
			),
			// technical params, can be controlled by the fellowship voice.
			Scheduler(_) | MessageQueue(_) => EitherOfDiverse::<
				EnsureRoot<AccountId>,
				EnsureXcm<IsVoiceOfBody<FellowshipLocation, FellowsBodyId>>,
			>::ensure_origin(origin.clone())
			.map(|_success| ()),
		}
		.map_err(|_| origin)
	}

	#[cfg(feature = "runtime-benchmarks")]
	fn try_successful_origin(_key: &RuntimeParametersKey) -> Result<RuntimeOrigin, ()> {
		// Provide the origin for the parameter returned by `Default`:
		Ok(RuntimeOrigin::root())
	}
}

impl pallet_parameters::Config for Runtime {
	type RuntimeEvent = RuntimeEvent;
	type RuntimeParameters = RuntimeParameters;
	type AdminOrigin = DynamicParameterOrigin;
	type WeightInfo = weights::pallet_parameters::WeightInfo<Runtime>;
}

/// Dynamic params that can be adjusted at runtime.
#[dynamic_params(RuntimeParameters, pallet_parameters::Parameters::<Runtime>)]
pub mod dynamic_params {
	use super::*;

	/// Parameters used to calculate staking era payouts.
	#[dynamic_pallet_params]
	#[codec(index = 0)]
	pub mod issuance {
		/// Minimum issuance rate used to calculate era payouts.
		#[codec(index = 0)]
		pub static MinInflation: Perquintill = Perquintill::from_rational(25u64, 1000);

		/// Maximum issuance rate used to calculate era payouts.
		#[codec(index = 1)]
		pub static MaxInflation: Perquintill = Perquintill::from_percent(10);

		/// Ideal stake ratio used to calculate era payouts.
		#[codec(index = 2)]
		pub static IdealStake: Perquintill = Perquintill::from_percent(75);

		/// Falloff used to calculate era payouts.
		#[codec(index = 3)]
		pub static Falloff: Perquintill = Perquintill::from_percent(5);
	}

	/// Parameters used by `pallet-treasury` to handle the burn process.
	#[dynamic_pallet_params]
	#[codec(index = 1)]
	pub mod treasury {
		#[codec(index = 0)]
		pub static BurnPortion: Permill = Permill::from_percent(0);

		#[codec(index = 1)]
		pub static BurnDestination: crate::treasury::BurnDestinationAccount = Default::default();
	}

	/// Parameters used to `election-provider-multi-block` and friends.
	#[dynamic_pallet_params]
	#[codec(index = 2)]
	pub mod staking_election {
		/// 10m worth of local 6s blocks for signed phase.
		#[codec(index = 0)]
		pub static SignedPhase: BlockNumber = 10 * system_parachains_constants::MINUTES;

		/// Allow up to 16 signed solutions to be submitted.
		#[codec(index = 1)]
		pub static MaxSignedSubmissions: u32 = 16;

		/// 10m for unsigned phase...
		#[codec(index = 2)]
		pub static UnsignedPhase: BlockNumber = 10 * system_parachains_constants::MINUTES;

		/// .. in which we try and mine a 4-page solution.
		#[codec(index = 3)]
		pub static MinerPages: u32 = 4;

		/// Kusama allows up to 12_500 active nominators (aka. electing voters).
		#[codec(index = 4)]
		pub static MaxElectingVoters: u32 = 12_500;

		/// An upper bound on the number of anticipated kusama "validator candidates".
		///
		/// At the time of writing, Kusama has 1000 active validators, and ~2k validator candidates.
		///
		/// Safety note: This increases the weight of `on_initialize_into_snapshot_msp` weight.
		#[codec(index = 5)]
		pub static TargetSnapshotPerBlock: u32 = 2_500;
	}

	/// Parameters about the scheduler pallet.
	#[dynamic_pallet_params]
	#[codec(index = 3)]
	pub mod scheduler {
		/// Maximum items scheduled per block.
		#[codec(index = 0)]
		pub static MaxScheduledPerBlock: u32 = 50;

		/// Maximum amount of weight given to execution of scheduled tasks on-init in scheduler
		#[codec(index = 1)]
		pub static MaximumWeight: Weight =
			Perbill::from_percent(80) * RuntimeBlockWeights::get().max_block;
	}

	/// Parameters about the MQ pallet.
	#[dynamic_pallet_params]
	#[codec(index = 4)]
	pub mod message_queue {
		/// Max weight used on-init.
		#[codec(index = 0)]
		pub static MaxOnInitWeight: Option<Weight> =
			Some(Perbill::from_percent(50) * RuntimeBlockWeights::get().max_block);

		/// Max weight used on-idle.
		#[codec(index = 1)]
		pub static MaxOnIdleWeight: Option<Weight> =
			Some(Perbill::from_percent(50) * RuntimeBlockWeights::get().max_block);
	}
}

#[cfg(feature = "runtime-benchmarks")]
impl Default for RuntimeParameters {
	fn default() -> Self {
		// TODO: @kianenigma/!bkontur - is this ok?
		RuntimeParameters::Issuance(dynamic_params::issuance::Parameters::MinInflation(
			dynamic_params::issuance::MinInflation,
			Some(Perquintill::from_rational(25u64, 1000u64)),
		))
	}
}

parameter_types! {
	pub const SocietyPalletId: PalletId = PalletId(*b"py/socie");
}

impl pallet_society::Config for Runtime {
	type RuntimeEvent = RuntimeEvent;
	type Currency = Balances;
	type Randomness = system_parachains_common::randomness::RelayChainOneEpochAgoWithoutBlockNumber<
		Runtime,
		cumulus_primitives_core::relay_chain::BlockNumber,
	>;
	type GraceStrikes = ConstU32<10>;
	type PeriodSpend = ConstU128<{ 500 * QUID }>;
	type VotingPeriod = pallet_ah_migrator::LeftOrRight<
		AhMigrator,
		// disable rotation `on_initialize` during migration
		// { - 10 * RC_DAYS } to avoid the overflow (`VotingPeriod` is summed with `ClaimPeriod`)
		ConstU32<{ u32::MAX - 10 * RC_DAYS }>,
		ConstU32<{ 5 * RC_DAYS }>,
	>;
	type ClaimPeriod = ConstU32<{ 2 * RC_DAYS }>;
	type MaxLockDuration = ConstU32<{ 36 * 30 * RC_DAYS }>;
	type FounderSetOrigin = EnsureRoot<AccountId>;
	type ChallengePeriod = pallet_ah_migrator::LeftOrRight<
		AhMigrator,
		ConstU32<{ u32::MAX }>, // disable challenge rotation `on_initialize` during migration
		ConstU32<{ 7 * RC_DAYS }>,
	>;
	type MaxPayouts = ConstU32<8>;
	type MaxBids = ConstU32<512>;
	type PalletId = SocietyPalletId;
	type WeightInfo = weights::pallet_society::WeightInfo<Runtime>;
	type BlockNumberProvider = RelaychainDataProvider<Runtime>;
}

// Create the runtime by composing the FRAME pallets that were previously configured.
construct_runtime!(
	pub enum Runtime
	{
		// System support stuff.
		System: frame_system = 0,
		ParachainSystem: cumulus_pallet_parachain_system = 1,
		// RandomnessCollectiveFlip = 2 removed
		Timestamp: pallet_timestamp = 3,
		ParachainInfo: parachain_info = 4,
		MultiBlockMigrations: pallet_migrations = 5,
		Preimage: pallet_preimage = 6,
		Scheduler: pallet_scheduler = 7,
		Parameters: pallet_parameters = 8,

		// Monetary stuff.
		Balances: pallet_balances = 10,
		TransactionPayment: pallet_transaction_payment = 11,
		AssetTxPayment: pallet_asset_conversion_tx_payment = 13,
		Vesting: pallet_vesting = 14,
		Claims: pallet_claims = 15,

		// Collator support. the order of these 5 are important and shall not change.
		Authorship: pallet_authorship = 20,
		CollatorSelection: pallet_collator_selection = 21,
		Session: pallet_session = 22,
		Aura: pallet_aura = 23,
		AuraExt: cumulus_pallet_aura_ext = 24,

		// XCM helpers.
		XcmpQueue: cumulus_pallet_xcmp_queue = 30,
		PolkadotXcm: pallet_xcm = 31,
		CumulusXcm: cumulus_pallet_xcm = 32,
		// DmpQueue = 33
		ToPolkadotXcmRouter: pallet_xcm_bridge_hub_router::<Instance1> = 34,
		MessageQueue: pallet_message_queue = 35,

		// Handy utilities.
		Utility: pallet_utility = 40,
		Multisig: pallet_multisig = 41,
		Proxy: pallet_proxy = 42,
		RemoteProxyRelayChain: pallet_remote_proxy = 43,
		Indices: pallet_indices = 44,

		// The main stage.
		Assets: pallet_assets::<Instance1> = 50,
		Uniques: pallet_uniques = 51,
		Nfts: pallet_nfts = 52,
		ForeignAssets: pallet_assets::<Instance2> = 53,
		NftFractionalization: pallet_nft_fractionalization = 54,

		PoolAssets: pallet_assets::<Instance3> = 55,
		AssetConversion: pallet_asset_conversion = 56,
		Recovery: pallet_recovery = 57,
		Society: pallet_society = 58,

		Revive: pallet_revive = 60,

		// State trie migration pallet, only temporary.
		StateTrieMigration: pallet_state_trie_migration = 70,

		// Staking in the 80s
		NominationPools: pallet_nomination_pools = 80,
		VoterList: pallet_bags_list::<Instance1> = 82,
		DelegatedStaking: pallet_delegated_staking = 83,
		StakingRcClient: pallet_staking_async_rc_client = 84,
		MultiBlockElection: pallet_election_provider_multi_block = 85,
		MultiBlockElectionVerifier: pallet_election_provider_multi_block::verifier = 86,
		MultiBlockElectionUnsigned: pallet_election_provider_multi_block::unsigned = 87,
		MultiBlockElectionSigned: pallet_election_provider_multi_block::signed = 88,
		Staking: pallet_staking_async = 89,

		// OpenGov stuff
		Treasury: pallet_treasury = 90,
		ConvictionVoting: pallet_conviction_voting = 91,
		Referenda: pallet_referenda = 92,
		Origins: pallet_custom_origins = 93,
		Whitelist: pallet_whitelist = 94,
		Bounties: pallet_bounties = 95,
		ChildBounties: pallet_child_bounties = 96,
		AssetRate: pallet_asset_rate = 97,

		// Asset Hub Migration in the 250s
		AhOps: pallet_ah_ops = 254,
		AhMigrator: pallet_ah_migrator = 255,
	}
);

/// The address format for describing accounts.
pub type Address = sp_runtime::MultiAddress<AccountId, ()>;
/// Block type as expected by this runtime.
pub type Block = generic::Block<Header, UncheckedExtrinsic>;
/// A Block signed with a Justification
pub type SignedBlock = generic::SignedBlock<Block>;
/// BlockId type as expected by this runtime.
pub type BlockId = generic::BlockId<Block>;
/// The TransactionExtension to the basic transaction logic.
pub type TxExtension = (
	frame_system::CheckNonZeroSender<Runtime>,
	frame_system::CheckSpecVersion<Runtime>,
	frame_system::CheckTxVersion<Runtime>,
	frame_system::CheckGenesis<Runtime>,
	frame_system::CheckEra<Runtime>,
	frame_system::CheckNonce<Runtime>,
	frame_system::CheckWeight<Runtime>,
	pallet_asset_conversion_tx_payment::ChargeAssetTxPayment<Runtime>,
	frame_metadata_hash_extension::CheckMetadataHash<Runtime>,
);

/// Default extensions applied to Ethereum transactions.
#[derive(Clone, PartialEq, Eq, Debug)]
pub struct EthExtraImpl;

impl EthExtra for EthExtraImpl {
	type Config = Runtime;
	type Extension = TxExtension;

	fn get_eth_extension(nonce: u32, tip: Balance) -> Self::Extension {
		(
			frame_system::CheckNonZeroSender::<Runtime>::new(),
			frame_system::CheckSpecVersion::<Runtime>::new(),
			frame_system::CheckTxVersion::<Runtime>::new(),
			frame_system::CheckGenesis::<Runtime>::new(),
			frame_system::CheckMortality::from(generic::Era::Immortal),
			frame_system::CheckNonce::<Runtime>::from(nonce),
			frame_system::CheckWeight::<Runtime>::new(),
			pallet_asset_conversion_tx_payment::ChargeAssetTxPayment::<Runtime>::from(tip, None),
			frame_metadata_hash_extension::CheckMetadataHash::<Runtime>::new(false),
		)
	}
}

/// Unchecked extrinsic type as expected by this runtime.
pub type UncheckedExtrinsic =
	pallet_revive::evm::runtime::UncheckedExtrinsic<Address, Signature, EthExtraImpl>;

<<<<<<< HEAD
/// Migrations to apply on runtime upgrade.
pub type Migrations = (
	pallet_session::migrations::v1::MigrateV0ToV1<
		Runtime,
		pallet_session::migrations::v1::InitOffenceSeverity<Runtime>,
	>,
	cumulus_pallet_aura_ext::migration::MigrateV0ToV1<Runtime>,
	staking::InitiateStakingAsync,
	// permanent
	pallet_xcm::migration::MigrateToLatestXcmVersion<Runtime>,
);
=======
/// All migrations that will run on the next runtime upgrade.
///
/// This contains the combined migrations of the last 10 releases. It allows to skip runtime
/// upgrades in case governance decides to do so. THE ORDER IS IMPORTANT.
pub type Migrations = (migrations::Unreleased, migrations::Permanent);

/// The runtime migrations per release.
#[allow(deprecated, missing_docs)]
pub mod migrations {
	use super::*;

	/// Unreleased migrations. Add new ones here:
	pub type Unreleased = ();

	/// Migrations/checks that do not need to be versioned and can run on every update.
	pub type Permanent = pallet_xcm::migration::MigrateToLatestXcmVersion<Runtime>;

	/// MBM migrations to apply on runtime upgrade.
	pub type MbmMigrations = pallet_revive::migrations::v1::Migration<Runtime>;
}
>>>>>>> e9f9672d

/// Executive: handles dispatch to the various modules.
pub type Executive = frame_executive::Executive<
	Runtime,
	Block,
	frame_system::ChainContext<Runtime>,
	Runtime,
	AllPalletsWithSystem,
	Migrations,
>;

#[cfg(feature = "runtime-benchmarks")]
pub struct AssetConversionTxHelper;

#[cfg(feature = "runtime-benchmarks")]
pub type AssetConversionAssetIdFor<T> = <T as pallet_asset_conversion_tx_payment::Config>::AssetId;

#[cfg(feature = "runtime-benchmarks")]
impl
	pallet_asset_conversion_tx_payment::BenchmarkHelperTrait<
		AccountId,
		AssetConversionAssetIdFor<Runtime>,
		AssetConversionAssetIdFor<Runtime>,
	> for AssetConversionTxHelper
{
	fn create_asset_id_parameter(
		seed: u32,
	) -> (AssetConversionAssetIdFor<Runtime>, AssetConversionAssetIdFor<Runtime>) {
		// Use a different parachain' foreign assets pallet so that the asset is indeed foreign.
		let asset_id = Location::new(
			1,
			[
				Junction::Parachain(3000),
				Junction::PalletInstance(53),
				Junction::GeneralIndex(seed.into()),
			],
		);
		(asset_id.clone(), asset_id)
	}

	fn setup_balances_and_pool(asset_id: AssetConversionAssetIdFor<Runtime>, account: AccountId) {
		use alloc::boxed::Box;
		use frame_support::{assert_ok, traits::fungibles::Mutate};

		assert_ok!(ForeignAssets::force_create(
			RuntimeOrigin::root(),
			asset_id.clone(),
			account.clone().into(), /* owner */
			true,                   /* is_sufficient */
			1,
		));

		let lp_provider = account.clone();
		use frame_support::traits::Currency;
		let _ = Balances::deposit_creating(&lp_provider, u64::MAX.into());
		assert_ok!(ForeignAssets::mint_into(asset_id.clone(), &lp_provider, u64::MAX.into()));

		let token_native = Box::new(KsmLocation::get());
		let token_second = Box::new(asset_id);

		assert_ok!(AssetConversion::create_pool(
			RuntimeOrigin::signed(lp_provider.clone()),
			token_native.clone(),
			token_second.clone()
		));

		assert_ok!(AssetConversion::add_liquidity(
			RuntimeOrigin::signed(lp_provider.clone()),
			token_native,
			token_second,
			(u32::MAX / 8).into(), // 1 desired
			u32::MAX.into(),       // 2 desired
			1,                     // 1 min
			1,                     // 2 min
			lp_provider,
		));
	}
}

#[cfg(feature = "runtime-benchmarks")]
mod benches {
	use super::*;
	use alloc::boxed::Box;
	use frame_support::assert_ok;
	use kusama_runtime_constants::system_parachain::PeopleParaId;
	use system_parachains_constants::kusama::locations::PeopleLocation;

	frame_benchmarking::define_benchmarks!(
		[frame_system, SystemBench::<Runtime>]
		[frame_system_extensions, SystemExtensionsBench::<Runtime>]
		[pallet_assets, Local]
		[pallet_assets, Foreign]
		[pallet_assets, Pool]
		[pallet_asset_conversion, AssetConversion]
		// TODO: Somehow, benchmarks for this pallet are not visible outside the pallet
		[pallet_asset_conversion_tx_payment, AssetTxPayment]
		[pallet_balances, Balances]
		[pallet_indices, Indices]
		[pallet_message_queue, MessageQueue]
		[pallet_migrations, MultiBlockMigrations]
		[pallet_multisig, Multisig]
		[pallet_nft_fractionalization, NftFractionalization]
		[pallet_nfts, Nfts]
		[pallet_parameters, Parameters]
		[pallet_preimage, Preimage]
		[pallet_proxy, Proxy]
		[pallet_recovery, Revive]
		[pallet_remote_proxy, RemoteProxyRelayChain]
		[pallet_scheduler, Scheduler]
		// TODO(#840): uncomment this so that pallet-revive is also benchmarked with this runtime
		// [pallet_revive, Revive]
		[pallet_session, SessionBench::<Runtime>]
		[pallet_uniques, Uniques]
		[pallet_utility, Utility]
		[pallet_vesting, Vesting]
		[pallet_timestamp, Timestamp]
		[pallet_treasury, Treasury]
		[pallet_transaction_payment, TransactionPayment]
		[pallet_collator_selection, CollatorSelection]
		[cumulus_pallet_parachain_system, ParachainSystem]
		[cumulus_pallet_xcmp_queue, XcmpQueue]
		[pallet_conviction_voting, ConvictionVoting]
		[pallet_referenda, Referenda]
		[pallet_whitelist, Whitelist]
		[pallet_bounties, Bounties]
		[pallet_child_bounties, ChildBounties]
		[pallet_asset_rate, AssetRate]
		[pallet_ah_migrator, AhMigrator]
		[pallet_indices, Indices]
		[pallet_recovery, Recovery]
		[polkadot_runtime_common::claims, Claims]
		[pallet_ah_ops, AhOps]
		[pallet_society, Society]
		// XCM
		[pallet_xcm, PalletXcmExtrinsicsBenchmark::<Runtime>]
		// Bridges
		[pallet_xcm_bridge_hub_router, ToPolkadot]
		// NOTE: Make sure you point to the individual modules below.
		[pallet_xcm_benchmarks::fungible, XcmBalances]
		[pallet_xcm_benchmarks::generic, XcmGeneric]

		// Staking
		[pallet_staking_async, Staking]
		// TODO @ggwpez [pallet_nomination_pools, NominationPools] Does not work since it depends on pallet-staking being deployed, but we only have pallet-staking-async :(
		[pallet_bags_list, VoterList]
		// DelegatedStaking has no calls
		// TODO @ggwpez [pallet_staking_async_rc_client, StakingRcClient]
		[pallet_election_provider_multi_block, MultiBlockElection]
		[pallet_election_provider_multi_block_verifier, MultiBlockElectionVerifier]
		[pallet_election_provider_multi_block_unsigned, MultiBlockElectionUnsigned]
		[pallet_election_provider_multi_block_signed, MultiBlockElectionSigned]
	);

	use frame_benchmarking::BenchmarkError;
	use xcm::latest::prelude::{
		Asset, Assets as XcmAssets, Fungible, Here, InteriorLocation, Junction, Location,
		NetworkId, NonFungible, Parent, ParentThen, Response, XCM_VERSION,
	};

	impl frame_system_benchmarking::Config for Runtime {
		fn setup_set_code_requirements(code: &Vec<u8>) -> Result<(), BenchmarkError> {
			ParachainSystem::initialize_for_set_code_benchmark(code.len() as u32);
			Ok(())
		}

		fn verify_set_code() {
			System::assert_last_event(
				cumulus_pallet_parachain_system::Event::<Runtime>::ValidationFunctionStored.into(),
			);
		}
	}

	impl cumulus_pallet_session_benchmarking::Config for Runtime {}

	use pallet_xcm_benchmarks::asset_instance_from;
	use xcm_config::{KsmLocation, MaxAssetsIntoHolding};

	parameter_types! {
		pub ExistentialDepositAsset: Option<Asset> = Some((
			KsmLocation::get(),
			ExistentialDeposit::get()
		).into());
		pub const RandomParaId: ParaId = ParaId::new(43211234);
	}

	impl pallet_xcm::benchmarking::Config for Runtime {
		type DeliveryHelper = (
			polkadot_runtime_common::xcm_sender::ToParachainDeliveryHelper<
				xcm_config::XcmConfig,
				ExistentialDepositAsset,
				PriceForSiblingParachainDelivery,
				RandomParaId,
				ParachainSystem,
			>,
			polkadot_runtime_common::xcm_sender::ToParachainDeliveryHelper<
				xcm_config::XcmConfig,
				ExistentialDepositAsset,
				PriceForSiblingParachainDelivery,
				PeopleParaId,
				ParachainSystem,
			>,
		);

		fn reachable_dest() -> Option<Location> {
			Some(PeopleLocation::get())
		}

		fn teleportable_asset_and_dest() -> Option<(Asset, Location)> {
			// Relay/native token can be teleported between AH and People.
			Some((
				Asset { fun: Fungible(ExistentialDeposit::get()), id: AssetId(Parent.into()) },
				PeopleLocation::get(),
			))
		}

		fn reserve_transferable_asset_and_dest() -> Option<(Asset, Location)> {
			// We get an account to create USDT and give it enough WND to exist.
			let account = frame_benchmarking::whitelisted_caller();
			assert_ok!(<Balances as fungible::Mutate<_>>::mint_into(
				&account,
				ExistentialDeposit::get() + (1_000 * UNITS)
			));

			// We then create USDT.
			let usdt_id = 1984u32;
			let usdt_location =
				Location::new(0, [PalletInstance(50), GeneralIndex(usdt_id.into())]);
			assert_ok!(Assets::force_create(
				RuntimeOrigin::root(),
				usdt_id.into(),
				account.clone().into(),
				true,
				1
			));

			// And return USDT as the reserve transferable asset.
			Some((
				Asset { fun: Fungible(ExistentialDeposit::get()), id: AssetId(usdt_location) },
				ParentThen(Parachain(RandomParaId::get().into()).into()).into(),
			))
		}

		fn set_up_complex_asset_transfer() -> Option<(XcmAssets, u32, Location, Box<dyn FnOnce()>)>
		{
			// Transfer to People some local AH asset (local-reserve-transfer) while paying
			// fees using teleported native token.
			// (We don't care that Relay doesn't accept incoming unknown AH local asset)
			let dest = PeopleLocation::get();

			let fee_amount = ExistentialDeposit::get();
			let fee_asset: Asset = (Location::parent(), fee_amount).into();

			let who = frame_benchmarking::whitelisted_caller();
			// Give some multiple of the existential deposit
			let balance = fee_amount + ExistentialDeposit::get() * 1000;
			let _ = <Balances as frame_support::traits::Currency<_>>::make_free_balance_be(
				&who, balance,
			);
			// verify initial balance
			assert_eq!(Balances::free_balance(&who), balance);

			// set up local asset
			let asset_amount = 10u128;
			let initial_asset_amount = asset_amount * 10;
			let (asset_id, _, _) = pallet_assets::benchmarking::create_default_minted_asset::<
				Runtime,
				pallet_assets::Instance1,
			>(true, initial_asset_amount);
			let asset_location =
				Location::new(0, [PalletInstance(50), GeneralIndex(u32::from(asset_id).into())]);
			let transfer_asset: Asset = (asset_location, asset_amount).into();

			let assets: XcmAssets = vec![fee_asset.clone(), transfer_asset].into();
			let fee_index = if assets.get(0).unwrap().eq(&fee_asset) { 0 } else { 1 };

			// verify transferred successfully
			let verify = Box::new(move || {
				// verify native balance after transfer, decreased by transferred fee amount
				// (plus transport fees)
				assert!(Balances::free_balance(&who) <= balance - fee_amount);
				// verify asset balance decreased by exactly transferred amount
				assert_eq!(
					Assets::balance(asset_id.into(), &who),
					initial_asset_amount - asset_amount,
				);
			});
			Some((assets, fee_index as u32, dest, verify))
		}

		fn get_asset() -> Asset {
			use frame_support::traits::tokens::fungible;
			let account = frame_benchmarking::whitelisted_caller();
			assert_ok!(<Balances as fungible::Mutate<_>>::mint_into(
				&account,
				<Balances as fungible::Inspect<_>>::minimum_balance(),
			));
			let asset_id = 1984;
			assert_ok!(Assets::force_create(
				RuntimeOrigin::root(),
				asset_id.into(),
				account.into(),
				true,
				1u128,
			));
			let amount = 1_000_000u128;
			let asset_location =
				Location::new(0, [PalletInstance(50), GeneralIndex(asset_id.into())]);
			Asset { id: AssetId(asset_location), fun: Fungible(amount) }
		}
	}

	impl pallet_xcm_benchmarks::Config for Runtime {
		type XcmConfig = xcm_config::XcmConfig;
		type AccountIdConverter = xcm_config::LocationToAccountId;
		type DeliveryHelper = polkadot_runtime_common::xcm_sender::ToParachainDeliveryHelper<
			xcm_config::XcmConfig,
			ExistentialDepositAsset,
			PriceForSiblingParachainDelivery,
			PeopleParaId,
			ParachainSystem,
		>;
		fn valid_destination() -> Result<Location, BenchmarkError> {
			Ok(PeopleLocation::get())
		}
		fn worst_case_holding(depositable_count: u32) -> XcmAssets {
			// A mix of fungible, non-fungible, and concrete assets.
			let holding_non_fungibles = MaxAssetsIntoHolding::get() / 2 - depositable_count;
			let holding_fungibles = holding_non_fungibles.saturating_sub(2); // -2 for two `iter::once` bellow
			let fungibles_amount: u128 = 100;
			(0..holding_fungibles)
				.map(|i| {
					Asset {
						id: AssetId(GeneralIndex(i as u128).into()),
						fun: Fungible(fungibles_amount * (i + 1) as u128), // non-zero amount
					}
				})
				.chain(core::iter::once(Asset {
					id: AssetId(Here.into()),
					fun: Fungible(u128::MAX),
				}))
				.chain(core::iter::once(Asset {
					id: AssetId(KsmLocation::get()),
					fun: Fungible(1_000_000 * UNITS),
				}))
				.chain((0..holding_non_fungibles).map(|i| Asset {
					id: AssetId(GeneralIndex(i as u128).into()),
					fun: NonFungible(asset_instance_from(i)),
				}))
				.collect::<Vec<_>>()
				.into()
		}
	}

	parameter_types! {
		pub TrustedTeleporter: Option<(Location, Asset)> = Some((
			PeopleLocation::get(),
			Asset { fun: Fungible(UNITS), id: AssetId(KsmLocation::get()) },
		));
		pub const CheckedAccount: Option<(AccountId, xcm_builder::MintLocation)> = None;
		// AssetHubKusama trusts AssetHubPolkadot as reserve for DOTs
		pub TrustedReserve: Option<(Location, Asset)> = Some(
			(
				xcm_config::bridging::to_polkadot::AssetHubPolkadot::get(),
				Asset::from((
					xcm_config::bridging::to_polkadot::DotLocation::get(),
					10000000000_u128,
				))
			)
		);
	}

	impl pallet_xcm_benchmarks::fungible::Config for Runtime {
		type TransactAsset = Balances;

		type CheckedAccount = CheckedAccount;
		type TrustedTeleporter = TrustedTeleporter;
		type TrustedReserve = TrustedReserve;

		fn get_asset() -> Asset {
			use frame_support::traits::tokens::fungible;
			let (account, _) = pallet_xcm_benchmarks::account_and_location::<Runtime>(1);
			assert_ok!(<Balances as fungible::Mutate<_>>::mint_into(
				&account,
				ExistentialDeposit::get(),
			));
			let asset_id = 1984;
			assert_ok!(Assets::force_create(
				RuntimeOrigin::root(),
				asset_id.into(),
				account.into(),
				true,
				1u128,
			));
			let amount = 1_000_000u128;
			let asset_location =
				Location::new(0, [PalletInstance(50), GeneralIndex(asset_id.into())]);
			Asset { id: AssetId(asset_location), fun: Fungible(amount) }
		}
	}

	impl pallet_xcm_benchmarks::generic::Config for Runtime {
		type TransactAsset = Balances;
		type RuntimeCall = RuntimeCall;

		fn worst_case_response() -> (u64, Response) {
			(0u64, Response::Version(Default::default()))
		}

		fn worst_case_asset_exchange() -> Result<(XcmAssets, XcmAssets), BenchmarkError> {
			let native_asset_location = Location::parent();
			let native_asset_id = AssetId(native_asset_location.clone());
			let (account, _) = pallet_xcm_benchmarks::account_and_location::<Runtime>(1);
			let origin = RuntimeOrigin::signed(account.clone());
			let asset_location = Location::new(1, [Junction::Parachain(2001)]);
			let asset_id = AssetId(asset_location.clone());

			// We set everything up, initial amounts, liquidity pools, liquidity...
			assert_ok!(<Balances as fungible::Mutate<_>>::mint_into(
				&account,
				ExistentialDeposit::get() + (2_000 * UNITS)
			));

			assert_ok!(ForeignAssets::force_create(
				RuntimeOrigin::root(),
				asset_location.clone(),
				account.clone().into(),
				true,
				1,
			));

			assert_ok!(ForeignAssets::mint(
				origin.clone(),
				asset_location.clone(),
				account.clone().into(),
				4_000 * UNITS,
			));

			assert_ok!(AssetConversion::create_pool(
				origin.clone(),
				native_asset_location.clone().into(),
				asset_location.clone().into(),
			));

			// 1 UNIT of the native asset is worth 2 UNITS of the foreign asset.
			assert_ok!(AssetConversion::add_liquidity(
				origin,
				native_asset_location.into(),
				asset_location.into(),
				1_000 * UNITS,
				2_000 * UNITS,
				1,
				1,
				account,
			));

			let give_assets: XcmAssets = (native_asset_id, 500 * UNITS).into();
			let receive_assets: XcmAssets = (asset_id, 660 * UNITS).into();

			Ok((give_assets, receive_assets))
		}

		fn universal_alias() -> Result<(Location, Junction), BenchmarkError> {
			xcm_config::bridging::BridgingBenchmarksHelper::prepare_universal_alias()
				.ok_or(BenchmarkError::Skip)
		}

		fn transact_origin_and_runtime_call() -> Result<(Location, RuntimeCall), BenchmarkError> {
			Ok((
				PeopleLocation::get(),
				frame_system::Call::remark_with_event { remark: vec![] }.into(),
			))
		}

		fn subscribe_origin() -> Result<Location, BenchmarkError> {
			Ok(PeopleLocation::get())
		}

		fn claimable_asset() -> Result<(Location, Location, XcmAssets), BenchmarkError> {
			let origin = PeopleLocation::get();
			let assets: XcmAssets = (AssetId(KsmLocation::get()), 1_000 * UNITS).into();
			let ticket = Location { parents: 0, interior: Here };
			Ok((origin, ticket, assets))
		}

		fn worst_case_for_trader() -> Result<(Asset, WeightLimit), BenchmarkError> {
			Ok((
				Asset { id: AssetId(KsmLocation::get()), fun: Fungible(1_000 * UNITS) },
				Limited(Weight::from_parts(5000, 5000)),
			))
		}

		fn unlockable_asset() -> Result<(Location, Location, Asset), BenchmarkError> {
			Err(BenchmarkError::Skip)
		}

		fn export_message_origin_and_destination(
		) -> Result<(Location, NetworkId, InteriorLocation), BenchmarkError> {
			Err(BenchmarkError::Skip)
		}

		fn alias_origin() -> Result<(Location, Location), BenchmarkError> {
			Ok((
				Location::new(1, [Parachain(1001)]),
				Location::new(1, [Parachain(1001), AccountId32 { id: [111u8; 32], network: None }]),
			))
		}
	}

	use pallet_xcm_bridge_hub_router::benchmarking::Config as XcmBridgeHubRouterConfig;

	impl XcmBridgeHubRouterConfig<ToPolkadotXcmRouterInstance> for Runtime {
		fn make_congested() {
			cumulus_pallet_xcmp_queue::bridging::suspend_channel_for_benchmarks::<Runtime>(
				xcm_config::bridging::SiblingBridgeHubParaId::get().into(),
			);
		}

		fn ensure_bridged_target_destination() -> Result<Location, BenchmarkError> {
			ParachainSystem::open_outbound_hrmp_channel_for_benchmarks_or_tests(
				xcm_config::bridging::SiblingBridgeHubParaId::get().into(),
			);
			let bridged_asset_hub = xcm_config::bridging::to_polkadot::AssetHubPolkadot::get();
			PolkadotXcm::force_xcm_version(
				RuntimeOrigin::root(),
				Box::new(bridged_asset_hub.clone()),
				XCM_VERSION,
			)
			.map_err(|e| {
				log::error!(
					"Failed to dispatch `force_xcm_version({:?}, {:?}, {:?})`, error: {:?}",
					RuntimeOrigin::root(),
					bridged_asset_hub,
					XCM_VERSION,
					e
				);
				BenchmarkError::Stop("XcmVersion was not stored!")
			})?;
			Ok(bridged_asset_hub)
		}
	}

	pub use cumulus_pallet_session_benchmarking::Pallet as SessionBench;
	pub use frame_benchmarking::{BenchmarkBatch, BenchmarkList};
	pub use frame_support::traits::{StorageInfoTrait, WhitelistedStorageKeys};
	pub use frame_system_benchmarking::{
		extensions::Pallet as SystemExtensionsBench, Pallet as SystemBench,
	};
	pub use pallet_xcm::benchmarking::Pallet as PalletXcmExtrinsicsBenchmark;
	pub use pallet_xcm_bridge_hub_router::benchmarking::Pallet as XcmBridgeHubRouterBench;
	pub use sp_storage::TrackedStorageKey;
	pub type XcmBalances = pallet_xcm_benchmarks::fungible::Pallet<Runtime>;
	pub type XcmGeneric = pallet_xcm_benchmarks::generic::Pallet<Runtime>;
	pub type Local = pallet_assets::Pallet<Runtime, TrustBackedAssetsInstance>;
	pub type Foreign = pallet_assets::Pallet<Runtime, ForeignAssetsInstance>;
	pub type Pool = pallet_assets::Pallet<Runtime, PoolAssetsInstance>;
	pub type ToPolkadot = XcmBridgeHubRouterBench<Runtime, ToPolkadotXcmRouterInstance>;
}

#[cfg(feature = "runtime-benchmarks")]
use benches::*;

pallet_revive::impl_runtime_apis_plus_revive!(
	Runtime,
	Executive,
	EthExtraImpl,
	impl sp_consensus_aura::AuraApi<Block, AuraId> for Runtime {
		fn slot_duration() -> sp_consensus_aura::SlotDuration {
			sp_consensus_aura::SlotDuration::from_millis(SLOT_DURATION)
		}

		fn authorities() -> Vec<AuraId> {
			pallet_aura::Authorities::<Runtime>::get().into_inner()
		}
	}

	impl cumulus_primitives_core::RelayParentOffsetApi<Block> for Runtime {
		fn relay_parent_offset() -> u32 {
			0
		}
	}

	impl cumulus_primitives_aura::AuraUnincludedSegmentApi<Block> for Runtime {
		fn can_build_upon(
			included_hash: <Block as BlockT>::Hash,
			slot: cumulus_primitives_aura::Slot,
		) -> bool {
			ConsensusHook::can_build_upon(included_hash, slot)
		}
	}

	impl sp_api::Core<Block> for Runtime {
		fn version() -> RuntimeVersion {
			VERSION
		}

		fn execute_block(block: Block) {
			Executive::execute_block(block)
		}

		fn initialize_block(header: &<Block as BlockT>::Header) -> sp_runtime::ExtrinsicInclusionMode {
			Executive::initialize_block(header)
		}
	}

	impl sp_api::Metadata<Block> for Runtime {
		fn metadata() -> OpaqueMetadata {
			OpaqueMetadata::new(Runtime::metadata().into())
		}

		fn metadata_at_version(version: u32) -> Option<OpaqueMetadata> {
			Runtime::metadata_at_version(version)
		}

		fn metadata_versions() -> Vec<u32> {
			Runtime::metadata_versions()
		}
	}

	impl sp_block_builder::BlockBuilder<Block> for Runtime {
		fn apply_extrinsic(extrinsic: <Block as BlockT>::Extrinsic) -> ApplyExtrinsicResult {
			Executive::apply_extrinsic(extrinsic)
		}

		fn finalize_block() -> <Block as BlockT>::Header {
			Executive::finalize_block()
		}

		fn inherent_extrinsics(data: sp_inherents::InherentData) -> Vec<<Block as BlockT>::Extrinsic> {
			data.create_extrinsics()
		}

		fn check_inherents(
			block: Block,
			data: sp_inherents::InherentData,
		) -> sp_inherents::CheckInherentsResult {
			data.check_extrinsics(&block)
		}
	}

	impl sp_transaction_pool::runtime_api::TaggedTransactionQueue<Block> for Runtime {
		fn validate_transaction(
			source: TransactionSource,
			tx: <Block as BlockT>::Extrinsic,
			block_hash: <Block as BlockT>::Hash,
		) -> TransactionValidity {
			Executive::validate_transaction(source, tx, block_hash)
		}
	}

	impl sp_offchain::OffchainWorkerApi<Block> for Runtime {
		fn offchain_worker(header: &<Block as BlockT>::Header) {
			Executive::offchain_worker(header)
		}
	}

	impl sp_session::SessionKeys<Block> for Runtime {
		fn generate_session_keys(seed: Option<Vec<u8>>) -> Vec<u8> {
			SessionKeys::generate(seed)
		}

		fn decode_session_keys(
			encoded: Vec<u8>,
		) -> Option<Vec<(Vec<u8>, KeyTypeId)>> {
			SessionKeys::decode_into_raw_public_keys(&encoded)
		}
	}

	impl frame_system_rpc_runtime_api::AccountNonceApi<Block, AccountId, Nonce> for Runtime {
		fn account_nonce(account: AccountId) -> Nonce {
			System::account_nonce(account)
		}
	}

	impl pallet_asset_conversion::AssetConversionApi<
		Block,
		Balance,
		Location,
	> for Runtime
	{
		fn quote_price_exact_tokens_for_tokens(asset1: Location, asset2: Location, amount: Balance, include_fee: bool) -> Option<Balance> {
			AssetConversion::quote_price_exact_tokens_for_tokens(asset1, asset2, amount, include_fee)
		}

		fn quote_price_tokens_for_exact_tokens(asset1: Location, asset2: Location, amount: Balance, include_fee: bool) -> Option<Balance> {
			AssetConversion::quote_price_tokens_for_exact_tokens(asset1, asset2, amount, include_fee)
		}

		fn get_reserves(asset1: Location, asset2: Location) -> Option<(Balance, Balance)> {
			AssetConversion::get_reserves(asset1, asset2).ok()
		}
	}

	impl pallet_transaction_payment_rpc_runtime_api::TransactionPaymentApi<Block, Balance> for Runtime {
		fn query_info(
			uxt: <Block as BlockT>::Extrinsic,
			len: u32,
		) -> pallet_transaction_payment_rpc_runtime_api::RuntimeDispatchInfo<Balance> {
			TransactionPayment::query_info(uxt, len)
		}
		fn query_fee_details(
			uxt: <Block as BlockT>::Extrinsic,
			len: u32,
		) -> pallet_transaction_payment::FeeDetails<Balance> {
			TransactionPayment::query_fee_details(uxt, len)
		}
		fn query_weight_to_fee(weight: Weight) -> Balance {
			TransactionPayment::weight_to_fee(weight)
		}
		fn query_length_to_fee(length: u32) -> Balance {
			TransactionPayment::length_to_fee(length)
		}
	}

	impl pallet_transaction_payment_rpc_runtime_api::TransactionPaymentCallApi<Block, Balance, RuntimeCall>
		for Runtime
	{
		fn query_call_info(
			call: RuntimeCall,
			len: u32,
		) -> pallet_transaction_payment::RuntimeDispatchInfo<Balance> {
			TransactionPayment::query_call_info(call, len)
		}
		fn query_call_fee_details(
			call: RuntimeCall,
			len: u32,
		) -> pallet_transaction_payment::FeeDetails<Balance> {
			TransactionPayment::query_call_fee_details(call, len)
		}
		fn query_weight_to_fee(weight: Weight) -> Balance {
			TransactionPayment::weight_to_fee(weight)
		}
		fn query_length_to_fee(length: u32) -> Balance {
			TransactionPayment::length_to_fee(length)
		}
	}

	impl xcm_runtime_apis::fees::XcmPaymentApi<Block> for Runtime {
		fn query_acceptable_payment_assets(xcm_version: xcm::Version) -> Result<Vec<VersionedAssetId>, XcmPaymentApiError> {
			let native_asset = KsmLocation::get();
			// We accept the native asset to pay fees.
			let mut acceptable_assets = vec![AssetId(native_asset.clone())];
			// We also accept all assets in a pool with the native token.
			acceptable_assets.extend(
				assets_common::PoolAdapter::<Runtime>::get_assets_in_pool_with(native_asset)
				.map_err(|()| XcmPaymentApiError::VersionedConversionFailed)?
			);
			PolkadotXcm::query_acceptable_payment_assets(xcm_version, acceptable_assets)
		}

		fn query_weight_to_asset_fee(weight: Weight, asset: VersionedAssetId) -> Result<u128, XcmPaymentApiError> {
			use crate::xcm_config::XcmConfig;
			type Trader = <XcmConfig as xcm_executor::Config>::Trader;
			PolkadotXcm::query_weight_to_asset_fee::<Trader>(weight, asset)
		}

		fn query_xcm_weight(message: VersionedXcm<()>) -> Result<Weight, XcmPaymentApiError> {
			PolkadotXcm::query_xcm_weight(message)
		}

		fn query_delivery_fees(destination: VersionedLocation, message: VersionedXcm<()>) -> Result<VersionedAssets, XcmPaymentApiError> {
			PolkadotXcm::query_delivery_fees(destination, message)
		}
	}

	impl xcm_runtime_apis::dry_run::DryRunApi<Block, RuntimeCall, RuntimeEvent, OriginCaller> for Runtime {
		fn dry_run_call(origin: OriginCaller, call: RuntimeCall, result_xcms_version: XcmVersion) -> Result<CallDryRunEffects<RuntimeEvent>, XcmDryRunApiError> {
			PolkadotXcm::dry_run_call::<Runtime, xcm_config::XcmRouter, OriginCaller, RuntimeCall>(origin, call, result_xcms_version)
		}

		fn dry_run_xcm(origin_location: VersionedLocation, xcm: VersionedXcm<RuntimeCall>) -> Result<XcmDryRunEffects<RuntimeEvent>, XcmDryRunApiError> {
			PolkadotXcm::dry_run_xcm::<Runtime, xcm_config::XcmRouter, RuntimeCall, xcm_config::XcmConfig>(origin_location, xcm)
		}
	}

	impl xcm_runtime_apis::conversions::LocationToAccountApi<Block, AccountId> for Runtime {
		fn convert_location(location: VersionedLocation) -> Result<
			AccountId,
			xcm_runtime_apis::conversions::Error
		> {
			xcm_runtime_apis::conversions::LocationToAccountHelper::<
				AccountId,
				xcm_config::LocationToAccountId,
			>::convert_location(location)
		}
	}

	impl xcm_runtime_apis::trusted_query::TrustedQueryApi<Block> for Runtime {
		fn is_trusted_reserve(asset: VersionedAsset, location: VersionedLocation) -> xcm_runtime_apis::trusted_query::XcmTrustedQueryResult {
			PolkadotXcm::is_trusted_reserve(asset, location)
		}
		fn is_trusted_teleporter(asset: VersionedAsset, location: VersionedLocation) -> xcm_runtime_apis::trusted_query::XcmTrustedQueryResult {
			PolkadotXcm::is_trusted_teleporter(asset, location)
		}
	}

	impl xcm_runtime_apis::authorized_aliases::AuthorizedAliasersApi<Block> for Runtime {
		fn authorized_aliasers(target: VersionedLocation) -> Result<
			Vec<xcm_runtime_apis::authorized_aliases::OriginAliaser>,
			xcm_runtime_apis::authorized_aliases::Error
		> {
			PolkadotXcm::authorized_aliasers(target)
		}
		fn is_authorized_alias(origin: VersionedLocation, target: VersionedLocation) -> Result<
			bool,
			xcm_runtime_apis::authorized_aliases::Error
		> {
			PolkadotXcm::is_authorized_alias(origin, target)
		}
	}

	impl assets_common::runtime_api::FungiblesApi<
		Block,
		AccountId,
	> for Runtime
	{
		fn query_account_balances(account: AccountId) -> Result<xcm::VersionedAssets, assets_common::runtime_api::FungiblesAccessError> {
			use assets_common::fungible_conversion::{convert, convert_balance};
			Ok([
				// collect pallet_balance
				{
					let balance = Balances::free_balance(account.clone());
					if balance > 0 {
						vec![convert_balance::<KsmLocation, Balance>(balance)?]
					} else {
						vec![]
					}
				},
				// collect pallet_assets (TrustBackedAssets)
				convert::<_, _, _, _, TrustBackedAssetsConvertedConcreteId>(
					Assets::account_balances(account.clone())
						.iter()
						.filter(|(_, balance)| balance > &0)
				)?,
				// collect pallet_assets (ForeignAssets)
				convert::<_, _, _, _, ForeignAssetsConvertedConcreteId>(
					ForeignAssets::account_balances(account.clone())
						.iter()
						.filter(|(_, balance)| balance > &0)
				)?,
				// collect pallet_assets (PoolAssets)
				convert::<_, _, _, _, PoolAssetsConvertedConcreteId>(
					PoolAssets::account_balances(account)
						.iter()
						.filter(|(_, balance)| balance > &0)
				)?,
				// collect ... e.g. other tokens
			].concat().into())
		}
	}

	impl cumulus_primitives_core::CollectCollationInfo<Block> for Runtime {
		fn collect_collation_info(header: &<Block as BlockT>::Header) -> cumulus_primitives_core::CollationInfo {
			ParachainSystem::collect_collation_info(header)
		}
	}

	impl sp_genesis_builder::GenesisBuilder<Block> for Runtime {
		fn build_state(config: Vec<u8>) -> sp_genesis_builder::Result {
			build_state::<RuntimeGenesisConfig>(config)
		}

		fn get_preset(id: &Option<sp_genesis_builder::PresetId>) -> Option<Vec<u8>> {
			get_preset::<RuntimeGenesisConfig>(id, &genesis_config_presets::get_preset)
		}

		fn preset_names() -> Vec<sp_genesis_builder::PresetId> {
			genesis_config_presets::preset_names()
		}
	}

	impl cumulus_primitives_core::GetParachainInfo<Block> for Runtime {
		fn parachain_id() -> ParaId {
			ParachainInfo::parachain_id()
		}
	}

	#[cfg(feature = "try-runtime")]
	impl frame_try_runtime::TryRuntime<Block> for Runtime {
		fn on_runtime_upgrade(checks: frame_try_runtime::UpgradeCheckSelect) -> (Weight, Weight) {
			let weight = Executive::try_runtime_upgrade(checks).unwrap();
			(weight, RuntimeBlockWeights::get().max_block)
		}

		fn execute_block(
			block: Block,
			state_root_check: bool,
			signature_check: bool,
			select: frame_try_runtime::TryStateSelect,
		) -> Weight {
			// NOTE: intentional unwrap: we don't want to propagate the error backwards, and want to
			// have a backtrace here.
			Executive::try_execute_block(block, state_root_check, signature_check, select).unwrap()
		}
	}

	#[cfg(feature = "runtime-benchmarks")]
	impl frame_benchmarking::Benchmark<Block> for Runtime {
		fn benchmark_metadata(extra: bool) -> (
			Vec<frame_benchmarking::BenchmarkList>,
			Vec<frame_support::traits::StorageInfo>,
		) {
			let mut list = Vec::<BenchmarkList>::new();
			list_benchmarks!(list, extra);

			let storage_info = AllPalletsWithSystem::storage_info();
			(list, storage_info)
		}

		fn dispatch_benchmark(
			config: frame_benchmarking::BenchmarkConfig
		) -> Result<Vec<frame_benchmarking::BenchmarkBatch>, alloc::string::String> {
			let whitelist: Vec<TrackedStorageKey> = AllPalletsWithSystem::whitelisted_storage_keys();
			let mut batches = Vec::<BenchmarkBatch>::new();
			let params = (&config, &whitelist);
			add_benchmarks!(params, batches);

			Ok(batches)
		}
	}
);

cumulus_pallet_parachain_system::register_validate_block! {
	Runtime = Runtime,
	BlockExecutor = cumulus_pallet_aura_ext::BlockExecutor::<Runtime, Executive>,
}

parameter_types! {
	// The deposit configuration for the singed migration. Specially if you want to allow any signed account to do the migration (see `SignedFilter`, these deposits should be high)
	pub const MigrationSignedDepositPerItem: Balance = CENTS;
	pub const MigrationSignedDepositBase: Balance = 2_000 * CENTS;
	pub const MigrationMaxKeyLen: u32 = 512;
}

impl pallet_state_trie_migration::Config for Runtime {
	type RuntimeEvent = RuntimeEvent;
	type Currency = Balances;
	type RuntimeHoldReason = RuntimeHoldReason;
	type SignedDepositPerItem = MigrationSignedDepositPerItem;
	type SignedDepositBase = MigrationSignedDepositBase;
	// An origin that can control the whole pallet: Should be a Fellowship member or the controller
	// of the migration.
	type ControlOrigin = EitherOfDiverse<
		EnsureXcm<IsVoiceOfBody<FellowshipLocation, FellowsBodyId>>,
		EnsureSignedBy<MigControllerRoot, AccountId>,
	>;
	type SignedFilter = EnsureSignedBy<MigController, AccountId>;

	// Replace this with weight based on your runtime.
	type WeightInfo = pallet_state_trie_migration::weights::SubstrateWeight<Runtime>;

	type MaxKeyLen = MigrationMaxKeyLen;
}
// Statemint State Migration Controller account controlled by parity.io. Can trigger migration.
// See bot code https://github.com/paritytech/polkadot-scripts/blob/master/src/services/state_trie_migration.ts
ord_parameter_types! {
	pub const MigController: AccountId = AccountId::from(hex_literal::hex!("8458ed39dc4b6f6c7255f7bc42be50c2967db126357c999d44e12ca7ac80dc52"));
	pub const MigControllerRoot: AccountId = AccountId::from(hex_literal::hex!("8458ed39dc4b6f6c7255f7bc42be50c2967db126357c999d44e12ca7ac80dc52"));
}

#[cfg(test)]
mod tests {
	use super::*;
	use sp_runtime::traits::Zero;
	use sp_weights::WeightToFee;
	use system_parachains_constants::kusama::fee;

	/// We can fit at least 1000 transfers in a block.
	#[test]
	fn sane_block_weight() {
		use pallet_balances::WeightInfo;
		let block = RuntimeBlockWeights::get().max_block;
		let base = RuntimeBlockWeights::get().get(DispatchClass::Normal).base_extrinsic;
		let transfer =
			base + weights::pallet_balances::WeightInfo::<Runtime>::transfer_allow_death();

		let fit = block.checked_div_per_component(&transfer).unwrap_or_default();
		assert!(fit >= 1000, "{fit} should be at least 1000");
	}

	/// The fee for one transfer is at most 1 CENT.
	#[test]
	fn sane_transfer_fee() {
		use pallet_balances::WeightInfo;
		let base = RuntimeBlockWeights::get().get(DispatchClass::Normal).base_extrinsic;
		let transfer =
			base + weights::pallet_balances::WeightInfo::<Runtime>::transfer_allow_death();

		let fee: Balance = fee::WeightToFee::weight_to_fee(&transfer);
		assert!(fee <= CENTS, "{} MILLICENTS should be at most 1000", fee / MILLICENTS);
	}

	/// Weight is being charged for both dimensions.
	#[test]
	fn weight_charged_for_both_components() {
		let fee: Balance = fee::WeightToFee::weight_to_fee(&Weight::from_parts(10_000, 0));
		assert!(!fee.is_zero(), "Charges for ref time");

		let fee: Balance = fee::WeightToFee::weight_to_fee(&Weight::from_parts(0, 10_000));
		assert_eq!(fee, CENTS, "10kb maps to CENT");
	}

	/// Filling up a block by proof size is at most 30 times more expensive than ref time.
	///
	/// This is just a sanity check.
	#[test]
	fn full_block_fee_ratio() {
		let block = RuntimeBlockWeights::get().max_block;
		let time_fee: Balance =
			fee::WeightToFee::weight_to_fee(&Weight::from_parts(block.ref_time(), 0));
		let proof_fee: Balance =
			fee::WeightToFee::weight_to_fee(&Weight::from_parts(0, block.proof_size()));

		let proof_o_time = proof_fee.checked_div(time_fee).unwrap_or_default();
		assert!(proof_o_time <= 30, "{proof_o_time} should be at most 30");
		let time_o_proof = time_fee.checked_div(proof_fee).unwrap_or_default();
		assert!(time_o_proof <= 30, "{time_o_proof} should be at most 30");
	}

	#[test]
	fn test_transasction_byte_fee_is_one_tenth_of_relay() {
		let relay_tbf = kusama_runtime_constants::fee::TRANSACTION_BYTE_FEE;
		let parachain_tbf = TransactionByteFee::get();
		assert_eq!(relay_tbf / 10, parachain_tbf);
	}

	#[test]
	fn create_foreign_asset_deposit_is_equal_to_asset_hub_foreign_asset_pallet_deposit() {
		assert_eq!(
			bp_asset_hub_kusama::CreateForeignAssetDeposit::get(),
			ForeignAssetsAssetDeposit::get()
		);
	}

	#[test]
	fn ensure_key_ss58() {
		use frame_support::traits::SortedMembers;
		use sp_core::crypto::Ss58Codec;
		let acc =
			AccountId::from_ss58check("5F4EbSkZz18X36xhbsjvDNs6NuZ82HyYtq5UiJ1h9SBHJXZD").unwrap();
		assert_eq!(acc, MigController::sorted_members()[0]);
	}
}<|MERGE_RESOLUTION|>--- conflicted
+++ resolved
@@ -32,13 +32,9 @@
 pub mod ah_migration;
 // Genesis preset configurations.
 pub mod genesis_config_presets;
-<<<<<<< HEAD
 pub mod governance;
-mod impls;
 pub mod staking;
 pub mod treasury;
-=======
->>>>>>> e9f9672d
 mod weights;
 pub mod xcm_config;
 
@@ -60,19 +56,12 @@
 	genesis_builder_helper::{build_state, get_preset},
 	ord_parameter_types, parameter_types,
 	traits::{
-<<<<<<< HEAD
 		fungible::{self, HoldConsideration},
 		fungibles,
-		tokens::imbalance::ResolveAssetTo,
+		tokens::imbalance::{ResolveAssetTo, ResolveTo},
 		AsEnsureOriginWithArg, ConstBool, ConstU128, ConstU32, ConstU64, ConstU8, Contains,
 		EitherOf, EitherOfDiverse, EnsureOrigin, EnsureOriginWithArg, Equals, InstanceFilter,
 		LinearStoragePrice, PrivilegeCmp, TheseExcept, TransformOrigin, WithdrawReasons,
-=======
-		fungible, fungibles,
-		tokens::imbalance::{ResolveAssetTo, ResolveTo},
-		AsEnsureOriginWithArg, ConstBool, ConstU128, ConstU32, ConstU64, ConstU8, Contains,
-		EitherOfDiverse, Equals, EverythingBut, InstanceFilter, TransformOrigin, WithdrawReasons,
->>>>>>> e9f9672d
 	},
 	weights::{ConstantMultiplier, Weight},
 	BoundedVec, PalletId,
@@ -1660,23 +1649,10 @@
 pub type UncheckedExtrinsic =
 	pallet_revive::evm::runtime::UncheckedExtrinsic<Address, Signature, EthExtraImpl>;
 
-<<<<<<< HEAD
-/// Migrations to apply on runtime upgrade.
-pub type Migrations = (
-	pallet_session::migrations::v1::MigrateV0ToV1<
-		Runtime,
-		pallet_session::migrations::v1::InitOffenceSeverity<Runtime>,
-	>,
-	cumulus_pallet_aura_ext::migration::MigrateV0ToV1<Runtime>,
-	staking::InitiateStakingAsync,
-	// permanent
-	pallet_xcm::migration::MigrateToLatestXcmVersion<Runtime>,
-);
-=======
 /// All migrations that will run on the next runtime upgrade.
 ///
 /// This contains the combined migrations of the last 10 releases. It allows to skip runtime
-/// upgrades in case governance decides to do so. THE ORDER IS IMPORTANT.
+/// upgrades in case the government decides to do so. THE ORDER IS IMPORTANT.
 pub type Migrations = (migrations::Unreleased, migrations::Permanent);
 
 /// The runtime migrations per release.
@@ -1685,7 +1661,7 @@
 	use super::*;
 
 	/// Unreleased migrations. Add new ones here:
-	pub type Unreleased = ();
+	pub type Unreleased = (staking::InitiateStakingAsync,);
 
 	/// Migrations/checks that do not need to be versioned and can run on every update.
 	pub type Permanent = pallet_xcm::migration::MigrateToLatestXcmVersion<Runtime>;
@@ -1693,7 +1669,6 @@
 	/// MBM migrations to apply on runtime upgrade.
 	pub type MbmMigrations = pallet_revive::migrations::v1::Migration<Runtime>;
 }
->>>>>>> e9f9672d
 
 /// Executive: handles dispatch to the various modules.
 pub type Executive = frame_executive::Executive<
