// This file is part of Cumulus.

// Copyright (C) Parity Technologies (UK) Ltd.
// SPDX-License-Identifier: Apache-2.0

// Licensed under the Apache License, Version 2.0 (the "License");
// you may not use this file except in compliance with the License.
// You may obtain a copy of the License at
//
// 	http://www.apache.org/licenses/LICENSE-2.0
//
// Unless required by applicable law or agreed to in writing, software
// distributed under the License is distributed on an "AS IS" BASIS,
// WITHOUT WARRANTIES OR CONDITIONS OF ANY KIND, either express or implied.
// See the License for the specific language governing permissions and
// limitations under the License.

//! Tests for the Kusama Asset Hub (previously known as Statemine) chain.

extern crate alloc;

use alloc::boxed::Box;
use asset_hub_kusama_runtime::{
	xcm_config::{
		bridging::{self, XcmBridgeHubRouterFeeAssetId},
		CheckingAccount, ForeignCreatorsSovereignAccountOf, GovernanceLocation, KsmLocation,
		LocationToAccountId, RelayTreasuryLocation, RelayTreasuryPalletAccount, StakingPot,
		TrustBackedAssetsPalletLocation, XcmConfig,
	},
	AllPalletsWithoutSystem, AssetConversion, AssetDeposit, Assets, Balances, Block,
	ExistentialDeposit, ForeignAssets, ForeignAssetsInstance, MetadataDepositBase,
	MetadataDepositPerByte, ParachainSystem, PolkadotXcm, Runtime, RuntimeCall, RuntimeEvent,
	RuntimeOrigin, SessionKeys, ToPolkadotXcmRouterInstance, TrustBackedAssetsInstance, XcmpQueue,
	SLOT_DURATION,
};
use asset_test_utils::{
	test_cases_over_bridge::TestBridgingConfig, CollatorSessionKey, CollatorSessionKeys,
<<<<<<< HEAD
	ExtBuilder, SlotDurations,
=======
	ExtBuilder, GovernanceOrigin, SlotDurations,
>>>>>>> e0eac41c
};
use codec::{Decode, Encode};
use core::ops::Mul;
use frame_support::{assert_ok, traits::fungibles::InspectEnumerable};
use parachains_common::{AccountId, AssetIdForTrustBackedAssets, AuraId, Balance};
use sp_consensus_aura::SlotDuration;
use sp_core::crypto::Ss58Codec;
use sp_runtime::traits::MaybeEquivalence;
use system_parachains_constants::kusama::{
	consensus::RELAY_CHAIN_SLOT_DURATION_MILLIS, fee::WeightToFee,
};
use xcm::latest::prelude::{Assets as XcmAssets, *};
use xcm_builder::WithLatestLocationConverter;
use xcm_executor::traits::ConvertLocation;
use xcm_runtime_apis::conversions::LocationToAccountHelper;

const ALICE: [u8; 32] = [1u8; 32];
const SOME_ASSET_ADMIN: [u8; 32] = [5u8; 32];

type AssetIdForTrustBackedAssetsConvertLatest =
	assets_common::AssetIdForTrustBackedAssetsConvert<TrustBackedAssetsPalletLocation>;

type RuntimeHelper = asset_test_utils::RuntimeHelper<Runtime, AllPalletsWithoutSystem>;

fn collator_session_key(account: [u8; 32]) -> CollatorSessionKey<Runtime> {
	CollatorSessionKey::new(
		AccountId::from(account),
		AccountId::from(account),
		SessionKeys { aura: AuraId::from(sp_core::sr25519::Public::from_raw(account)) },
	)
}

fn collator_session_keys() -> CollatorSessionKeys<Runtime> {
	CollatorSessionKeys::default().add(collator_session_key(ALICE))
}

fn slot_durations() -> SlotDurations {
	SlotDurations {
		relay: SlotDuration::from_millis(RELAY_CHAIN_SLOT_DURATION_MILLIS.into()),
		para: SlotDuration::from_millis(SLOT_DURATION),
	}
}

fn setup_pool_for_paying_fees_with_foreign_assets(
	(foreign_asset_owner, foreign_asset_id_location, foreign_asset_id_minimum_balance): (
		AccountId,
		xcm::v4::Location,
		Balance,
	),
) {
	let existential_deposit = ExistentialDeposit::get();

	// setup a pool to pay fees with `foreign_asset_id_location` tokens
	let pool_owner: AccountId = [14u8; 32].into();
	let native_asset = xcm::v4::Location::parent();
	let pool_liquidity: Balance =
		existential_deposit.max(foreign_asset_id_minimum_balance).mul(100_000);

	let _ = Balances::force_set_balance(
		RuntimeOrigin::root(),
		pool_owner.clone().into(),
		(existential_deposit + pool_liquidity).mul(2),
	);

	assert_ok!(ForeignAssets::mint(
		RuntimeOrigin::signed(foreign_asset_owner),
		foreign_asset_id_location.clone(),
		pool_owner.clone().into(),
		(foreign_asset_id_minimum_balance + pool_liquidity).mul(2),
	));

	assert_ok!(AssetConversion::create_pool(
		RuntimeOrigin::signed(pool_owner.clone()),
		Box::new(native_asset.clone()),
		Box::new(foreign_asset_id_location.clone())
	));

	assert_ok!(AssetConversion::add_liquidity(
		RuntimeOrigin::signed(pool_owner.clone()),
		Box::new(native_asset),
		Box::new(foreign_asset_id_location),
		pool_liquidity,
		pool_liquidity,
		1,
		1,
		pool_owner,
	));
}

#[test]
fn test_ed_is_one_hundredth_of_relay() {
	ExtBuilder::<Runtime>::default()
		.with_collators(vec![AccountId::from(ALICE)])
		.with_session_keys(vec![(
			AccountId::from(ALICE),
			AccountId::from(ALICE),
			SessionKeys { aura: AuraId::from(sp_core::sr25519::Public::from_raw(ALICE)) },
		)])
		.build()
		.execute_with(|| {
			let relay_ed = kusama_runtime_constants::currency::EXISTENTIAL_DEPOSIT;
			let asset_hub_ed = ExistentialDeposit::get();
			assert_eq!(relay_ed / 100, asset_hub_ed);
		});
}

#[test]
fn test_assets_balances_api_works() {
	use assets_common::runtime_api::runtime_decl_for_fungibles_api::FungiblesApi;

	ExtBuilder::<Runtime>::default()
		.with_collators(vec![AccountId::from(ALICE)])
		.with_session_keys(vec![(
			AccountId::from(ALICE),
			AccountId::from(ALICE),
			SessionKeys { aura: AuraId::from(sp_core::sr25519::Public::from_raw(ALICE)) },
		)])
		.build()
		.execute_with(|| {
			let local_asset_id = 1;
			let foreign_asset_id_location = xcm::v4::Location::new(
				1,
				[xcm::v4::Junction::Parachain(1234), xcm::v4::Junction::GeneralIndex(12345)],
			);

			// check before
			assert_eq!(Assets::balance(local_asset_id, AccountId::from(ALICE)), 0);
			assert_eq!(
				ForeignAssets::balance(foreign_asset_id_location.clone(), AccountId::from(ALICE)),
				0
			);
			assert_eq!(Balances::free_balance(AccountId::from(ALICE)), 0);
			assert!(Runtime::query_account_balances(AccountId::from(ALICE))
				.unwrap()
				.try_as::<XcmAssets>()
				.unwrap()
				.is_none());

			// Drip some balance
			use frame_support::traits::fungible::Mutate;
			let some_currency = ExistentialDeposit::get();
			Balances::mint_into(&AccountId::from(ALICE), some_currency).unwrap();

			// We need root origin to create a sufficient asset
			let minimum_asset_balance = 3333333_u128;
			assert_ok!(Assets::force_create(
				RuntimeHelper::root_origin(),
				local_asset_id.into(),
				AccountId::from(ALICE).into(),
				true,
				minimum_asset_balance
			));

			// We first mint enough asset for the account to exist for assets
			assert_ok!(Assets::mint(
				RuntimeHelper::origin_of(AccountId::from(ALICE)),
				local_asset_id.into(),
				AccountId::from(ALICE).into(),
				minimum_asset_balance
			));

			// create foreign asset
			let foreign_asset_minimum_asset_balance = 3333333_u128;
			assert_ok!(ForeignAssets::force_create(
				RuntimeHelper::root_origin(),
				foreign_asset_id_location.clone(),
				AccountId::from(SOME_ASSET_ADMIN).into(),
				false,
				foreign_asset_minimum_asset_balance
			));

			// We first mint enough asset for the account to exist for assets
			assert_ok!(ForeignAssets::mint(
				RuntimeHelper::origin_of(AccountId::from(SOME_ASSET_ADMIN)),
				foreign_asset_id_location.clone(),
				AccountId::from(ALICE).into(),
				6 * foreign_asset_minimum_asset_balance
			));

			// check after
			assert_eq!(
				Assets::balance(local_asset_id, AccountId::from(ALICE)),
				minimum_asset_balance
			);
			assert_eq!(
				ForeignAssets::balance(foreign_asset_id_location.clone(), AccountId::from(ALICE)),
				6 * minimum_asset_balance
			);
			assert_eq!(Balances::free_balance(AccountId::from(ALICE)), some_currency);

			let result: XcmAssets = Runtime::query_account_balances(AccountId::from(ALICE))
				.unwrap()
				.try_into()
				.unwrap();
			assert_eq!(result.len(), 3);

			// check currency
			assert!(result.inner().iter().any(|asset| asset.eq(
				&assets_common::fungible_conversion::convert_balance::<KsmLocation, Balance>(
					some_currency
				)
				.unwrap()
			)));
			// check trusted asset
			assert!(result.inner().iter().any(|asset| asset.eq(&(
				AssetIdForTrustBackedAssetsConvertLatest::convert_back(&local_asset_id).unwrap(),
				minimum_asset_balance
			)
				.into())));
			// check foreign asset
			assert!(result.inner().iter().any(|asset| asset.eq(&(
				WithLatestLocationConverter::convert_back(&foreign_asset_id_location).unwrap(),
				6 * foreign_asset_minimum_asset_balance
			)
				.into())));
		});
}

asset_test_utils::include_teleports_for_native_asset_works!(
	Runtime,
	AllPalletsWithoutSystem,
	XcmConfig,
	CheckingAccount,
	WeightToFee,
	ParachainSystem,
	collator_session_keys(),
	slot_durations(),
	ExistentialDeposit::get(),
	Box::new(|runtime_event_encoded: Vec<u8>| {
		match RuntimeEvent::decode(&mut &runtime_event_encoded[..]) {
			Ok(RuntimeEvent::PolkadotXcm(event)) => Some(event),
			_ => None,
		}
	}),
	1000
);

include_teleports_for_foreign_assets_works!(
	Runtime,
	AllPalletsWithoutSystem,
	XcmConfig,
	CheckingAccount,
	WeightToFee,
	ParachainSystem,
	ForeignCreatorsSovereignAccountOf,
	ForeignAssetsInstance,
	collator_session_keys(),
	slot_durations(),
	ExistentialDeposit::get(),
	Box::new(|runtime_event_encoded: Vec<u8>| {
		match RuntimeEvent::decode(&mut &runtime_event_encoded[..]) {
			Ok(RuntimeEvent::PolkadotXcm(event)) => Some(event),
			_ => None,
		}
	}),
	Box::new(|runtime_event_encoded: Vec<u8>| {
		match RuntimeEvent::decode(&mut &runtime_event_encoded[..]) {
			Ok(RuntimeEvent::XcmpQueue(event)) => Some(event),
			_ => None,
		}
	})
);

asset_test_utils::include_asset_transactor_transfer_with_local_consensus_currency_works!(
	Runtime,
	XcmConfig,
	collator_session_keys(),
	ExistentialDeposit::get(),
	Box::new(|| {
		assert!(Assets::asset_ids().collect::<Vec<_>>().is_empty());
		assert!(ForeignAssets::asset_ids().collect::<Vec<_>>().is_empty());
	}),
	Box::new(|| {
		assert!(Assets::asset_ids().collect::<Vec<_>>().is_empty());
		assert!(ForeignAssets::asset_ids().collect::<Vec<_>>().is_empty());
	})
);

asset_test_utils::include_asset_transactor_transfer_with_pallet_assets_instance_works!(
	asset_transactor_transfer_with_trust_backed_assets_works,
	Runtime,
	XcmConfig,
	TrustBackedAssetsInstance,
	AssetIdForTrustBackedAssets,
	AssetIdForTrustBackedAssetsConvertLatest,
	collator_session_keys(),
	ExistentialDeposit::get(),
	12345,
	Box::new(|| {
		assert!(ForeignAssets::asset_ids().collect::<Vec<_>>().is_empty());
	}),
	Box::new(|| {
		assert!(ForeignAssets::asset_ids().collect::<Vec<_>>().is_empty());
	})
);

asset_test_utils::include_asset_transactor_transfer_with_pallet_assets_instance_works!(
	asset_transactor_transfer_with_foreign_assets_works,
	Runtime,
	XcmConfig,
	ForeignAssetsInstance,
	xcm::v4::Location,
	WithLatestLocationConverter<xcm::v4::Location>,
	collator_session_keys(),
	ExistentialDeposit::get(),
	xcm::v4::Location::new(
		1,
		[xcm::v4::Junction::Parachain(1313), xcm::v4::Junction::GeneralIndex(12345)]
	),
	Box::new(|| {
		assert!(Assets::asset_ids().collect::<Vec<_>>().is_empty());
	}),
	Box::new(|| {
		assert!(Assets::asset_ids().collect::<Vec<_>>().is_empty());
	})
);

include_create_and_manage_foreign_assets_for_local_consensus_parachain_assets_works!(
	Runtime,
	XcmConfig,
	WeightToFee,
	ForeignCreatorsSovereignAccountOf,
	ForeignAssetsInstance,
	xcm::v4::Location,
	WithLatestLocationConverter<xcm::v4::Location>,
	collator_session_keys(),
	ExistentialDeposit::get(),
	AssetDeposit::get(),
	MetadataDepositBase::get(),
	MetadataDepositPerByte::get(),
	Box::new(|pallet_asset_call| RuntimeCall::ForeignAssets(pallet_asset_call).encode()),
	Box::new(|runtime_event_encoded: Vec<u8>| {
		match RuntimeEvent::decode(&mut &runtime_event_encoded[..]) {
			Ok(RuntimeEvent::ForeignAssets(pallet_asset_event)) => Some(pallet_asset_event),
			_ => None,
		}
	}),
	Box::new(|| {
		assert!(Assets::asset_ids().collect::<Vec<_>>().is_empty());
		assert!(ForeignAssets::asset_ids().collect::<Vec<_>>().is_empty());
	}),
	Box::new(|| {
		assert!(Assets::asset_ids().collect::<Vec<_>>().is_empty());
		assert_eq!(ForeignAssets::asset_ids().collect::<Vec<_>>().len(), 1);
	})
);

fn bridging_to_asset_hub_polkadot() -> TestBridgingConfig {
	PolkadotXcm::force_xcm_version(
		RuntimeOrigin::root(),
		Box::new(bridging::to_polkadot::AssetHubPolkadot::get()),
		XCM_VERSION,
	)
	.expect("version saved!");
	TestBridgingConfig {
		bridged_network: bridging::to_polkadot::PolkadotNetwork::get(),
		local_bridge_hub_para_id: bridging::SiblingBridgeHubParaId::get(),
		local_bridge_hub_location: bridging::SiblingBridgeHub::get(),
		bridged_target_location: bridging::to_polkadot::AssetHubPolkadot::get(),
	}
}

#[test]
fn limited_reserve_transfer_assets_for_native_asset_to_asset_hub_polkadot_works() {
	asset_test_utils::test_cases_over_bridge::limited_reserve_transfer_assets_for_native_asset_works::<
		Runtime,
		AllPalletsWithoutSystem,
		XcmConfig,
		ParachainSystem,
		XcmpQueue,
		LocationToAccountId,
	>(
		collator_session_keys(),
		slot_durations(),
		ExistentialDeposit::get(),
		AccountId::from(ALICE),
		Box::new(|runtime_event_encoded: Vec<u8>| {
			match RuntimeEvent::decode(&mut &runtime_event_encoded[..]) {
				Ok(RuntimeEvent::PolkadotXcm(event)) => Some(event),
				_ => None,
			}
		}),
		Box::new(|runtime_event_encoded: Vec<u8>| {
			match RuntimeEvent::decode(&mut &runtime_event_encoded[..]) {
				Ok(RuntimeEvent::XcmpQueue(event)) => Some(event),
				_ => None,
			}
		}),
		bridging_to_asset_hub_polkadot,
		WeightLimit::Unlimited,
		Some(XcmBridgeHubRouterFeeAssetId::get()),
		Some(RelayTreasuryPalletAccount::get()),
	)
}

#[test]
fn receive_reserve_asset_deposited_dot_from_asset_hub_polkadot_fees_paid_by_pool_swap_works() {
	const BLOCK_AUTHOR_ACCOUNT: [u8; 32] = [13; 32];
	let block_author_account = AccountId::from(BLOCK_AUTHOR_ACCOUNT);
	let staking_pot = StakingPot::get();

	let foreign_asset_id_location_v4 = xcm::v4::Location::new(
		2,
		[xcm::v4::Junction::GlobalConsensus(xcm::v4::NetworkId::Polkadot)],
	);
	let foreign_asset_id_minimum_balance = 1_000_000_000;
	// sovereign account as foreign asset owner (can be whoever for this scenario)
	let foreign_asset_owner = LocationToAccountId::convert_location(&Location::parent()).unwrap();
	let foreign_asset_create_params = (
		foreign_asset_owner,
		foreign_asset_id_location_v4.clone(),
		foreign_asset_id_minimum_balance,
	);

	remove_when_updated_to_stable2409::receive_reserve_asset_deposited_from_different_consensus_works::<
		Runtime,
		AllPalletsWithoutSystem,
		XcmConfig,
		ForeignAssetsInstance,
	>(
		collator_session_keys().add(collator_session_key(BLOCK_AUTHOR_ACCOUNT)),
		ExistentialDeposit::get(),
		AccountId::from([73; 32]),
		block_author_account,
		// receiving DOTs
		foreign_asset_create_params.clone(),
		1000000000000,
		|| {
			// setup pool for paying fees to touch `SwapFirstAssetTrader`
			setup_pool_for_paying_fees_with_foreign_assets(foreign_asset_create_params);
			// staking pot account for collecting local native fees from `BuyExecution`
			let _ = Balances::force_set_balance(RuntimeOrigin::root(), StakingPot::get().into(), ExistentialDeposit::get());
			// prepare bridge configuration
			bridging_to_asset_hub_polkadot()
		},
		(
			[PalletInstance(bp_bridge_hub_kusama::WITH_BRIDGE_KUSAMA_TO_POLKADOT_MESSAGES_PALLET_INDEX)].into(),
			GlobalConsensus(Polkadot),
			[Parachain(1000)].into()
		),
		|| {
			// check staking pot for ED
			assert_eq!(Balances::free_balance(&staking_pot), ExistentialDeposit::get());
			// check now foreign asset for staking pot
			assert_eq!(
				ForeignAssets::balance(
					foreign_asset_id_location_v4.clone(),
					&staking_pot
				),
				0
			);
		},
		|| {
			// `SwapFirstAssetTrader` - staking pot receives xcm fees in DOTs
			assert!(
				Balances::free_balance(&staking_pot) > ExistentialDeposit::get()
			);
			// staking pot receives no foreign assets
			assert_eq!(
				ForeignAssets::balance(
					foreign_asset_id_location_v4.clone(),
					&staking_pot
				),
				0
			);
		}
	)
}

#[test]
fn reserve_transfer_native_asset_to_non_teleport_para_works() {
	asset_test_utils::test_cases::reserve_transfer_native_asset_to_non_teleport_para_works::<
		Runtime,
		AllPalletsWithoutSystem,
		XcmConfig,
		ParachainSystem,
		XcmpQueue,
		LocationToAccountId,
	>(
		collator_session_keys(),
		slot_durations(),
		ExistentialDeposit::get(),
		AccountId::from(ALICE),
		Box::new(|runtime_event_encoded: Vec<u8>| {
			match RuntimeEvent::decode(&mut &runtime_event_encoded[..]) {
				Ok(RuntimeEvent::PolkadotXcm(event)) => Some(event),
				_ => None,
			}
		}),
		Box::new(|runtime_event_encoded: Vec<u8>| {
			match RuntimeEvent::decode(&mut &runtime_event_encoded[..]) {
				Ok(RuntimeEvent::XcmpQueue(event)) => Some(event),
				_ => None,
			}
		}),
		WeightLimit::Unlimited,
	);
}

#[test]
fn report_bridge_status_from_xcm_bridge_router_for_polkadot_works() {
	asset_test_utils::test_cases_over_bridge::report_bridge_status_from_xcm_bridge_router_works::<
		Runtime,
		AllPalletsWithoutSystem,
		XcmConfig,
		LocationToAccountId,
		ToPolkadotXcmRouterInstance,
	>(
		collator_session_keys(),
		bridging_to_asset_hub_polkadot,
		|| bp_asset_hub_kusama::build_congestion_message(Default::default(), true).into(),
		|| bp_asset_hub_kusama::build_congestion_message(Default::default(), false).into(),
	)
}

#[test]
fn test_report_bridge_status_call_compatibility() {
	// if this test fails, make sure `bp_asset_hub_polkadot` has valid encoding
	assert_eq!(
		RuntimeCall::ToPolkadotXcmRouter(
			pallet_xcm_bridge_hub_router::Call::report_bridge_status {
				bridge_id: Default::default(),
				is_congested: true,
			}
		)
		.encode(),
		bp_asset_hub_kusama::Call::ToPolkadotXcmRouter(
			bp_asset_hub_kusama::XcmBridgeHubRouterCall::report_bridge_status {
				bridge_id: Default::default(),
				is_congested: true,
			}
		)
		.encode()
	)
}

#[test]
fn check_sane_weight_report_bridge_status() {
	use pallet_xcm_bridge_hub_router::WeightInfo;
	let actual = <Runtime as pallet_xcm_bridge_hub_router::Config<
		ToPolkadotXcmRouterInstance,
	>>::WeightInfo::report_bridge_status();
	let max_weight = bp_asset_hub_kusama::XcmBridgeHubRouterTransactCallMaxWeight::get();
	assert!(
		actual.all_lte(max_weight),
		"max_weight: {:?} should be adjusted to actual {:?}",
		max_weight,
		actual
	);
}

#[test]
fn change_xcm_bridge_hub_router_base_fee_by_governance_works() {
	asset_test_utils::test_cases::change_storage_constant_by_governance_works::<
		Runtime,
		bridging::XcmBridgeHubRouterBaseFee,
		Balance,
	>(
		collator_session_keys(),
		1000,
		GovernanceOrigin::Location(GovernanceLocation::get()),
		|| {
			log::error!(
				target: "bridges::estimate",
				"`bridging::XcmBridgeHubRouterBaseFee` actual value: {} for runtime: {}",
				bridging::XcmBridgeHubRouterBaseFee::get(),
				<Runtime as frame_system::Config>::Version::get(),
			);
			(
				bridging::XcmBridgeHubRouterBaseFee::key().to_vec(),
				bridging::XcmBridgeHubRouterBaseFee::get(),
			)
		},
		|old_value| {
			if let Some(new_value) = old_value.checked_add(1) {
				new_value
			} else {
				old_value.checked_sub(1).unwrap()
			}
		},
	)
}

#[test]
fn change_xcm_bridge_hub_router_byte_fee_by_governance_works() {
	asset_test_utils::test_cases::change_storage_constant_by_governance_works::<
		Runtime,
		bridging::XcmBridgeHubRouterByteFee,
		Balance,
	>(
		collator_session_keys(),
		1000,
		GovernanceOrigin::Location(GovernanceLocation::get()),
		|| {
			(
				bridging::XcmBridgeHubRouterByteFee::key().to_vec(),
				bridging::XcmBridgeHubRouterByteFee::get(),
			)
		},
		|old_value| {
			if let Some(new_value) = old_value.checked_add(1) {
				new_value
			} else {
				old_value.checked_sub(1).unwrap()
			}
		},
	)
}

#[test]
fn treasury_pallet_account_not_none() {
	assert_eq!(
		RelayTreasuryPalletAccount::get(),
		LocationToAccountId::convert_location(&RelayTreasuryLocation::get()).unwrap()
	)
}

#[allow(clippy::too_many_arguments)]
pub mod remove_when_updated_to_stable2409 {
	use crate::{AccountId, Balance, TestBridgingConfig};

	use asset_test_utils::*;
	use codec::Encode;
	use core::fmt::Debug;
	use frame_support::{
		assert_ok,
		traits::{
			fungible::Mutate, Currency, OnFinalize, OnInitialize, OriginTrait, ProcessMessageError,
		},
	};
	use frame_system::pallet_prelude::BlockNumberFor;
	use sp_core::Get;
	use sp_runtime::traits::StaticLookup;
	use xcm::prelude::*;
	use xcm_builder::{CreateMatcher, MatchXcm};
	use xcm_executor::{traits::ConvertLocation, XcmExecutor};

	#[macro_export]
	macro_rules! include_teleports_for_foreign_assets_works(
		(
			$runtime:path,
			$all_pallets_without_system:path,
			$xcm_config:path,
			$checking_account:path,
			$weight_to_fee:path,
			$hrmp_channel_opener:path,
			$sovereign_account_of:path,
			$assets_pallet_instance:path,
			$collator_session_key:expr,
			$slot_durations:expr,
			$existential_deposit:expr,
			$unwrap_pallet_xcm_event:expr,
			$unwrap_xcmp_queue_event:expr
		) => {
			#[test]
			fn teleports_for_foreign_assets_works() {
				const BOB: [u8; 32] = [2u8; 32];
				let target_account = parachains_common::AccountId::from(BOB);
				const SOME_ASSET_OWNER: [u8; 32] = [5u8; 32];
				let asset_owner = parachains_common::AccountId::from(SOME_ASSET_OWNER);

				$crate::remove_when_updated_to_stable2409::teleports_for_foreign_assets_works::<
					$runtime,
					$all_pallets_without_system,
					$xcm_config,
					$checking_account,
					$weight_to_fee,
					$hrmp_channel_opener,
					$sovereign_account_of,
					$assets_pallet_instance
				>(
					$collator_session_key,
					$slot_durations,
					target_account,
					$existential_deposit,
					asset_owner,
					$unwrap_pallet_xcm_event,
					$unwrap_xcmp_queue_event
				)
			}
		}
	);

	/// Test-case makes sure that `Runtime` can receive teleported assets from sibling parachain,
	/// and can teleport it back
	pub fn teleports_for_foreign_assets_works<
		Runtime,
		AllPalletsWithoutSystem,
		XcmConfig,
		CheckingAccount,
		WeightToFee,
		HrmpChannelOpener,
		SovereignAccountOf,
		ForeignAssetsPalletInstance,
	>(
		collator_session_keys: CollatorSessionKeys<Runtime>,
		slot_durations: SlotDurations,
		target_account: AccountIdOf<Runtime>,
		existential_deposit: BalanceOf<Runtime>,
		asset_owner: AccountIdOf<Runtime>,
		unwrap_pallet_xcm_event: Box<dyn Fn(Vec<u8>) -> Option<pallet_xcm::Event<Runtime>>>,
		unwrap_xcmp_queue_event: Box<
			dyn Fn(Vec<u8>) -> Option<cumulus_pallet_xcmp_queue::Event<Runtime>>,
		>,
	) where
		Runtime: frame_system::Config
			+ pallet_balances::Config
			+ pallet_session::Config
			+ pallet_xcm::Config
			+ parachain_info::Config
			+ pallet_collator_selection::Config
			+ cumulus_pallet_parachain_system::Config
			+ cumulus_pallet_xcmp_queue::Config
			+ pallet_assets::Config<ForeignAssetsPalletInstance>
			+ pallet_timestamp::Config,
		AllPalletsWithoutSystem:
			OnInitialize<BlockNumberFor<Runtime>> + OnFinalize<BlockNumberFor<Runtime>>,
		AccountIdOf<Runtime>: Into<[u8; 32]>,
		ValidatorIdOf<Runtime>: From<AccountIdOf<Runtime>>,
		BalanceOf<Runtime>: From<Balance>,
		XcmConfig: xcm_executor::Config,
		CheckingAccount: Get<AccountIdOf<Runtime>>,
		HrmpChannelOpener: frame_support::inherent::ProvideInherent<
			Call = cumulus_pallet_parachain_system::Call<Runtime>,
		>,
		WeightToFee: frame_support::weights::WeightToFee<Balance = Balance>,
		<WeightToFee as frame_support::weights::WeightToFee>::Balance: From<u128> + Into<u128>,
		SovereignAccountOf: ConvertLocation<AccountIdOf<Runtime>>,
		<Runtime as pallet_assets::Config<ForeignAssetsPalletInstance>>::AssetId:
			From<xcm::v4::Location> + Into<xcm::v4::Location>,
		<Runtime as pallet_assets::Config<ForeignAssetsPalletInstance>>::AssetIdParameter:
			From<xcm::v4::Location> + Into<xcm::v4::Location>,
		<Runtime as pallet_assets::Config<ForeignAssetsPalletInstance>>::Balance:
			From<Balance> + Into<u128>,
		<Runtime as frame_system::Config>::AccountId:
			Into<<<Runtime as frame_system::Config>::RuntimeOrigin as OriginTrait>::AccountId>,
		<<Runtime as frame_system::Config>::Lookup as StaticLookup>::Source:
			From<<Runtime as frame_system::Config>::AccountId>,
		<Runtime as frame_system::Config>::AccountId: From<AccountId>,
		ForeignAssetsPalletInstance: 'static,
	{
		// foreign parachain with the same consensus currency as asset
		let foreign_para_id = 2222;
		let foreign_asset_id_location = xcm::v4::Location {
			parents: 1,
			interior: [
				xcm::v4::Junction::Parachain(foreign_para_id),
				xcm::v4::Junction::GeneralIndex(1234567),
			]
			.into(),
		};
		let foreign_asset_id_location_latest =
			Location::new(1, [Parachain(foreign_para_id), GeneralIndex(1234567)]);

		// foreign creator, which can be sibling parachain to match ForeignCreators
		let foreign_creator = xcm::v4::Location {
			parents: 1,
			interior: [xcm::v4::Junction::Parachain(foreign_para_id)].into(),
		};
		let foreign_creator_latest: Location = foreign_creator.try_into().unwrap();
		let foreign_creator_as_account_id =
			SovereignAccountOf::convert_location(&foreign_creator_latest).expect("");

		// we want to buy execution with local relay chain currency
		let buy_execution_fee_amount =
			WeightToFee::weight_to_fee(&Weight::from_parts(90_000_000_000, 0));
		let buy_execution_fee =
			Asset { id: AssetId(Location::parent()), fun: Fungible(buy_execution_fee_amount) };

		let teleported_foreign_asset_amount = 10_000_000_000_000;
		let runtime_para_id = 1000;
		ExtBuilder::<Runtime>::default()
			.with_collators(collator_session_keys.collators())
			.with_session_keys(collator_session_keys.session_keys())
			.with_balances(vec![
				(
					foreign_creator_as_account_id,
					existential_deposit + (buy_execution_fee_amount * 2).into(),
				),
				(target_account.clone(), existential_deposit),
				(CheckingAccount::get(), existential_deposit),
			])
			.with_safe_xcm_version(XCM_VERSION)
			.with_para_id(runtime_para_id.into())
			.with_tracing()
			.build()
			.execute_with(|| {
				let mut alice = [0u8; 32];
				alice[0] = 1;

				let included_head = RuntimeHelper::<Runtime, AllPalletsWithoutSystem>::run_to_block(
					2,
					AccountId::from(alice).into(),
				);
				// checks target_account before
				assert_eq!(
					<pallet_balances::Pallet<Runtime>>::free_balance(&target_account),
					existential_deposit
				);
				// check `CheckingAccount` before
				assert_eq!(
					<pallet_balances::Pallet<Runtime>>::free_balance(CheckingAccount::get()),
					existential_deposit
				);
				assert_eq!(
					<pallet_assets::Pallet<Runtime, ForeignAssetsPalletInstance>>::balance(
						foreign_asset_id_location.clone().into(),
						&target_account
					),
					0.into()
				);
				assert_eq!(
					<pallet_assets::Pallet<Runtime, ForeignAssetsPalletInstance>>::balance(
						foreign_asset_id_location.clone().into(),
						CheckingAccount::get()
					),
					0.into()
				);
				// check totals before
				assert_total::<
					pallet_assets::Pallet<Runtime, ForeignAssetsPalletInstance>,
					AccountIdOf<Runtime>,
				>(foreign_asset_id_location.clone(), 0, 0);

				// create foreign asset (0 total issuance)
				let asset_minimum_asset_balance = 3333333_u128;
				assert_ok!(
					<pallet_assets::Pallet<Runtime, ForeignAssetsPalletInstance>>::force_create(
						RuntimeHelper::<Runtime, ()>::root_origin(),
						foreign_asset_id_location.clone().into(),
						asset_owner.into(),
						false,
						asset_minimum_asset_balance.into()
					)
				);
				assert_total::<
					pallet_assets::Pallet<Runtime, ForeignAssetsPalletInstance>,
					AccountIdOf<Runtime>,
				>(foreign_asset_id_location.clone(), 0, 0);
				assert!(teleported_foreign_asset_amount > asset_minimum_asset_balance);

				// 1. process received teleported assets from sibling parachain (foreign_para_id)
				let xcm = Xcm(vec![
					// BuyExecution with relaychain native token
					WithdrawAsset(buy_execution_fee.clone().into()),
					BuyExecution {
						fees: Asset {
							id: AssetId(Location::parent()),
							fun: Fungible(buy_execution_fee_amount),
						},
						weight_limit: Limited(Weight::from_parts(403531000, 65536)),
					},
					// Process teleported asset
					ReceiveTeleportedAsset(Assets::from(vec![Asset {
						id: AssetId(foreign_asset_id_location_latest.clone()),
						fun: Fungible(teleported_foreign_asset_amount),
					}])),
					DepositAsset {
						assets: Wild(AllOf {
							id: AssetId(foreign_asset_id_location_latest.clone()),
							fun: WildFungibility::Fungible,
						}),
						beneficiary: Location {
							parents: 0,
							interior: [AccountId32 {
								network: None,
								id: target_account.clone().into(),
							}]
							.into(),
						},
					},
					ExpectTransactStatus(MaybeErrorCode::Success),
				]);
				let mut hash = xcm.using_encoded(sp_io::hashing::blake2_256);

				let outcome = XcmExecutor::<XcmConfig>::prepare_and_execute(
					foreign_creator_latest,
					xcm,
					&mut hash,
					RuntimeHelper::<Runtime, ()>::xcm_max_weight(XcmReceivedFrom::Sibling),
					Weight::zero(),
				);
				assert_ok!(outcome.ensure_complete());

				// checks target_account after
				assert_eq!(
					<pallet_balances::Pallet<Runtime>>::free_balance(&target_account),
					existential_deposit
				);
				assert_eq!(
					<pallet_assets::Pallet<Runtime, ForeignAssetsPalletInstance>>::balance(
						foreign_asset_id_location.clone().into(),
						&target_account
					),
					teleported_foreign_asset_amount.into()
				);
				// checks `CheckingAccount` after
				assert_eq!(
					<pallet_balances::Pallet<Runtime>>::free_balance(CheckingAccount::get()),
					existential_deposit
				);
				assert_eq!(
					<pallet_assets::Pallet<Runtime, ForeignAssetsPalletInstance>>::balance(
						foreign_asset_id_location.clone().into(),
						CheckingAccount::get()
					),
					0.into()
				);
				// check total after (twice: target_account + CheckingAccount)
				assert_total::<
					pallet_assets::Pallet<Runtime, ForeignAssetsPalletInstance>,
					AccountIdOf<Runtime>,
				>(
					foreign_asset_id_location.clone(),
					teleported_foreign_asset_amount,
					teleported_foreign_asset_amount,
				);

				// 2. try to teleport asset back to source parachain (foreign_para_id)
				{
					let dest = Location::new(1, [Parachain(foreign_para_id)]);
					let mut dest_beneficiary = Location::new(1, [Parachain(foreign_para_id)])
						.appended_with(AccountId32 {
							network: None,
							id: sp_runtime::AccountId32::new([3; 32]).into(),
						})
						.unwrap();
					dest_beneficiary.reanchor(&dest, &XcmConfig::UniversalLocation::get()).unwrap();

					let target_account_balance_before_teleport =
						<pallet_assets::Pallet<Runtime, ForeignAssetsPalletInstance>>::balance(
							foreign_asset_id_location.clone().into(),
							&target_account,
						);
					let asset_to_teleport_away = asset_minimum_asset_balance * 3;
					assert!(
						asset_to_teleport_away <
							(target_account_balance_before_teleport -
								asset_minimum_asset_balance.into())
							.into()
					);

					// Make sure the target account has enough native asset to pay for delivery fees
					let delivery_fees = xcm_helpers::teleport_assets_delivery_fees::<
						XcmConfig::XcmSender,
					>(
						(foreign_asset_id_location_latest.clone(), asset_to_teleport_away).into(),
						0,
						Unlimited,
						dest_beneficiary.clone(),
						dest.clone(),
					);
					<pallet_balances::Pallet<Runtime>>::mint_into(
						&target_account,
						delivery_fees.into(),
					)
					.unwrap();

					assert_ok!(
						RuntimeHelper::<Runtime, ()>::do_teleport_assets::<HrmpChannelOpener>(
							RuntimeHelper::<Runtime, ()>::origin_of(target_account.clone()),
							dest,
							dest_beneficiary,
							(foreign_asset_id_location_latest.clone(), asset_to_teleport_away),
							Some((runtime_para_id, foreign_para_id)),
							included_head,
							&alice,
							&slot_durations,
						)
					);

					// check balances
					assert_eq!(
						<pallet_assets::Pallet<Runtime, ForeignAssetsPalletInstance>>::balance(
							foreign_asset_id_location.clone().into(),
							&target_account
						),
						(target_account_balance_before_teleport - asset_to_teleport_away.into())
					);
					assert_eq!(
						<pallet_assets::Pallet<Runtime, ForeignAssetsPalletInstance>>::balance(
							foreign_asset_id_location.clone().into(),
							CheckingAccount::get()
						),
						0.into()
					);
					// check total after (twice: target_account + CheckingAccount)
					assert_total::<
						pallet_assets::Pallet<Runtime, ForeignAssetsPalletInstance>,
						AccountIdOf<Runtime>,
					>(
						foreign_asset_id_location.clone(),
						teleported_foreign_asset_amount - asset_to_teleport_away,
						teleported_foreign_asset_amount - asset_to_teleport_away,
					);

					// check events
					RuntimeHelper::<Runtime, ()>::assert_pallet_xcm_event_outcome(
						&unwrap_pallet_xcm_event,
						|outcome| {
							assert_ok!(outcome.ensure_complete());
						},
					);
					assert!(RuntimeHelper::<Runtime, ()>::xcmp_queue_message_sent(
						unwrap_xcmp_queue_event
					)
					.is_some());
				}
			})
	}

	/// Helper function to verify `xcm` contains all relevant instructions expected on destination
	/// chain as part of a reserve-asset-transfer.
	pub(crate) fn assert_matches_reserve_asset_deposited_instructions<RuntimeCall: Debug>(
		xcm: &mut Xcm<RuntimeCall>,
		expected_reserve_assets_deposited: &Assets,
		expected_beneficiary: &Location,
	) {
		let _ = xcm
			.0
			.matcher()
			.skip_inst_while(|inst| !matches!(inst, ReserveAssetDeposited(..)))
			.expect("no instruction ReserveAssetDeposited?")
			.match_next_inst(|instr| match instr {
				ReserveAssetDeposited(reserve_assets) => {
					assert_eq!(reserve_assets.clone(), expected_reserve_assets_deposited.clone());
					Ok(())
				},
				_ => Err(ProcessMessageError::BadFormat),
			})
			.expect("expected instruction ReserveAssetDeposited")
			.match_next_inst(|instr| match instr {
				ClearOrigin => Ok(()),
				_ => Err(ProcessMessageError::BadFormat),
			})
			.expect("expected instruction ClearOrigin")
			.match_next_inst(|instr| match instr {
				BuyExecution { .. } => Ok(()),
				_ => Err(ProcessMessageError::BadFormat),
			})
			.expect("expected instruction BuyExecution")
			.match_next_inst(|instr| match instr {
				DepositAsset { assets: _, beneficiary } if beneficiary == expected_beneficiary =>
					Ok(()),
				_ => Err(ProcessMessageError::BadFormat),
			})
			.expect("expected instruction DepositAsset");
	}

	pub fn receive_reserve_asset_deposited_from_different_consensus_works<
		Runtime,
		AllPalletsWithoutSystem,
		XcmConfig,
		ForeignAssetsPalletInstance,
	>(
		collator_session_keys: CollatorSessionKeys<Runtime>,
		existential_deposit: BalanceOf<Runtime>,
		target_account: AccountIdOf<Runtime>,
		block_author_account: AccountIdOf<Runtime>,
		(foreign_asset_owner, foreign_asset_id_location, foreign_asset_id_minimum_balance): (
			AccountIdOf<Runtime>,
			xcm::v4::Location,
			u128,
		),
		foreign_asset_id_amount_to_transfer: u128,
		prepare_configuration: impl FnOnce() -> TestBridgingConfig,
		(bridge_instance, universal_origin, descend_origin): (Junctions, Junction, Junctions), /* bridge adds origin manipulation on the way */
		additional_checks_before: impl FnOnce(),
		additional_checks_after: impl FnOnce(),
	) where
		Runtime: frame_system::Config
			+ pallet_balances::Config
			+ pallet_session::Config
			+ pallet_xcm::Config
			+ parachain_info::Config
			+ pallet_collator_selection::Config
			+ cumulus_pallet_parachain_system::Config
			+ cumulus_pallet_xcmp_queue::Config
			+ pallet_assets::Config<ForeignAssetsPalletInstance>
			+ pallet_timestamp::Config,
		AllPalletsWithoutSystem:
			OnInitialize<BlockNumberFor<Runtime>> + OnFinalize<BlockNumberFor<Runtime>>,
		AccountIdOf<Runtime>: Into<[u8; 32]> + From<[u8; 32]>,
		ValidatorIdOf<Runtime>: From<AccountIdOf<Runtime>>,
		BalanceOf<Runtime>: From<Balance> + Into<Balance>,
		XcmConfig: xcm_executor::Config,
		<Runtime as pallet_assets::Config<ForeignAssetsPalletInstance>>::AssetId:
			From<xcm::v4::Location> + Into<xcm::v4::Location>,
		<Runtime as pallet_assets::Config<ForeignAssetsPalletInstance>>::AssetIdParameter:
			From<xcm::v4::Location> + Into<xcm::v4::Location>,
		<Runtime as pallet_assets::Config<ForeignAssetsPalletInstance>>::Balance:
			From<Balance> + Into<u128> + From<u128>,
		<Runtime as frame_system::Config>::AccountId: Into<<<Runtime as frame_system::Config>::RuntimeOrigin as OriginTrait>::AccountId>
			+ Into<AccountId>,
		<<Runtime as frame_system::Config>::Lookup as StaticLookup>::Source:
			From<<Runtime as frame_system::Config>::AccountId>,
		ForeignAssetsPalletInstance: 'static,
	{
		ExtBuilder::<Runtime>::default()
			.with_collators(collator_session_keys.collators())
			.with_session_keys(collator_session_keys.session_keys())
			.with_tracing()
			.build()
			.execute_with(|| {
				// Set account as block author, who will receive fees
				RuntimeHelper::<Runtime, AllPalletsWithoutSystem>::run_to_block(
					2,
					block_author_account.clone(),
				);

				// drip 'ED' user target account
				let _ = <pallet_balances::Pallet<Runtime>>::deposit_creating(
					&target_account,
					existential_deposit,
				);

				// create foreign asset for wrapped/derived representation
				assert_ok!(
					<pallet_assets::Pallet<Runtime, ForeignAssetsPalletInstance>>::force_create(
						RuntimeHelper::<Runtime, AllPalletsWithoutSystem>::root_origin(),
						foreign_asset_id_location.clone().into(),
						foreign_asset_owner.into(),
						true, // is_sufficient=true
						foreign_asset_id_minimum_balance.into()
					)
				);

				// prepare bridge config
				let TestBridgingConfig { local_bridge_hub_location, .. } = prepare_configuration();

				// Balances before
				assert_eq!(
					<pallet_balances::Pallet<Runtime>>::free_balance(&target_account),
					existential_deposit.clone()
				);

				// ForeignAssets balances before
				assert_eq!(
					<pallet_assets::Pallet<Runtime, ForeignAssetsPalletInstance>>::balance(
						foreign_asset_id_location.clone().into(),
						&target_account
					),
					0.into()
				);

				// additional check before
				additional_checks_before();

				let expected_assets = Assets::from(vec![Asset {
					id: AssetId(foreign_asset_id_location.clone().try_into().unwrap()),
					fun: Fungible(foreign_asset_id_amount_to_transfer),
				}]);
				let expected_beneficiary = Location::new(
					0,
					[AccountId32 { network: None, id: target_account.clone().into() }],
				);

				// Call received XCM execution
				let xcm = Xcm(vec![
					DescendOrigin(bridge_instance),
					UniversalOrigin(universal_origin),
					DescendOrigin(descend_origin),
					ReserveAssetDeposited(expected_assets.clone()),
					ClearOrigin,
					BuyExecution {
						fees: Asset {
							id: AssetId(foreign_asset_id_location.clone().try_into().unwrap()),
							fun: Fungible(foreign_asset_id_amount_to_transfer),
						},
						weight_limit: Unlimited,
					},
					DepositAsset {
						assets: Wild(AllCounted(1)),
						beneficiary: expected_beneficiary.clone(),
					},
					SetTopic([
						220, 188, 144, 32, 213, 83, 111, 175, 44, 210, 111, 19, 90, 165, 191, 112,
						140, 247, 192, 124, 42, 17, 153, 141, 114, 34, 189, 20, 83, 69, 237, 173,
					]),
				]);
				assert_matches_reserve_asset_deposited_instructions(
					&mut xcm.clone(),
					&expected_assets,
					&expected_beneficiary,
				);

				let mut hash = xcm.using_encoded(sp_io::hashing::blake2_256);

				// execute xcm as XcmpQueue would do
				let outcome = XcmExecutor::<XcmConfig>::prepare_and_execute(
					local_bridge_hub_location,
					xcm,
					&mut hash,
					RuntimeHelper::<Runtime, AllPalletsWithoutSystem>::xcm_max_weight(
						XcmReceivedFrom::Sibling,
					),
					Weight::zero(),
				);
				assert_ok!(outcome.ensure_complete());

				// Balances after
				assert_eq!(
					<pallet_balances::Pallet<Runtime>>::free_balance(&target_account),
					existential_deposit.clone()
				);

				// ForeignAssets balances after
				assert!(
					<pallet_assets::Pallet<Runtime, ForeignAssetsPalletInstance>>::balance(
						foreign_asset_id_location.into(),
						&target_account
					) > 0.into()
				);

				// additional check after
				additional_checks_after();
			})
	}
}

pub mod remove_when_asset_test_utils_doesnt_use_latest_xcm_location {
	use super::RuntimeHelper;
	use crate::RuntimeOrigin;
	use asset_test_utils::{
		assert_metadata, AccountIdOf, BalanceOf, CollatorSessionKeys, ExtBuilder, ValidatorIdOf,
		XcmReceivedFrom,
	};
	use frame_support::{
		assert_noop, assert_ok,
		traits::{fungibles::InspectEnumerable, OriginTrait},
	};
	use parachains_common::Balance;
	use sp_core::Encode;
	use sp_runtime::{
		traits::{MaybeEquivalence, StaticLookup},
		DispatchError, Saturating, Weight,
	};
	use xcm::prelude::*;
	use xcm_executor::{traits::ConvertLocation, XcmExecutor};

	pub type MaybeAssetsEvent<Runtime, ForeignAssetsPalletInstance> =
		Option<pallet_assets::Event<Runtime, ForeignAssetsPalletInstance>>;

	/// Test-case makes sure that `Runtime` can create and manage `ForeignAssets`
	#[allow(clippy::too_many_arguments)]
	pub fn create_and_manage_foreign_assets_for_local_consensus_parachain_assets_works<
		Runtime,
		XcmConfig,
		WeightToFee,
		SovereignAccountOf,
		ForeignAssetsPalletInstance,
		AssetId,
		AssetIdConverter,
	>(
		collator_session_keys: CollatorSessionKeys<Runtime>,
		existential_deposit: BalanceOf<Runtime>,
		asset_deposit: BalanceOf<Runtime>,
		metadata_deposit_base: BalanceOf<Runtime>,
		metadata_deposit_per_byte: BalanceOf<Runtime>,
		alice_account: AccountIdOf<Runtime>,
		bob_account: AccountIdOf<Runtime>,
		runtime_call_encode: Box<
			dyn Fn(pallet_assets::Call<Runtime, ForeignAssetsPalletInstance>) -> Vec<u8>,
		>,
		unwrap_pallet_assets_event: Box<
			dyn Fn(Vec<u8>) -> MaybeAssetsEvent<Runtime, ForeignAssetsPalletInstance>,
		>,
		additional_checks_before: Box<dyn Fn()>,
		additional_checks_after: Box<dyn Fn()>,
	) where
		Runtime: frame_system::Config
			+ pallet_balances::Config
			+ pallet_session::Config
			+ pallet_xcm::Config
			+ parachain_info::Config
			+ pallet_collator_selection::Config
			+ cumulus_pallet_parachain_system::Config
			+ pallet_assets::Config<ForeignAssetsPalletInstance>
			+ pallet_timestamp::Config,
		AccountIdOf<Runtime>: Into<[u8; 32]>,
		ValidatorIdOf<Runtime>: From<AccountIdOf<Runtime>>,
		BalanceOf<Runtime>: From<Balance>,
		XcmConfig: xcm_executor::Config,
		WeightToFee: frame_support::weights::WeightToFee<Balance = Balance>,
		<WeightToFee as frame_support::weights::WeightToFee>::Balance: From<u128> + Into<u128>,
		SovereignAccountOf: ConvertLocation<AccountIdOf<Runtime>>,
		<Runtime as pallet_assets::Config<ForeignAssetsPalletInstance>>::AssetId:
			From<AssetId> + Into<AssetId>,
		<Runtime as pallet_assets::Config<ForeignAssetsPalletInstance>>::AssetIdParameter:
			From<AssetId> + Into<AssetId>,
		<Runtime as pallet_assets::Config<ForeignAssetsPalletInstance>>::Balance:
			From<Balance> + Into<u128>,
		<Runtime as frame_system::Config>::AccountId:
			Into<<<Runtime as frame_system::Config>::RuntimeOrigin as OriginTrait>::AccountId>,
		<<Runtime as frame_system::Config>::Lookup as StaticLookup>::Source:
			From<<Runtime as frame_system::Config>::AccountId>,
		ForeignAssetsPalletInstance: 'static,
		AssetId: Clone,
		AssetIdConverter: MaybeEquivalence<xcm::v4::Location, AssetId>,
		<Runtime as frame_system::Config>::AccountId: Into<sp_runtime::AccountId32>,
		<Runtime as frame_system::Config>::RuntimeOrigin: From<RuntimeOrigin>,
	{
		// foreign parachain with the same consensus currency as asset
		let foreign_asset_id_location = xcm::v4::Location::new(
			1,
			[xcm::v4::Junction::Parachain(2222), xcm::v4::Junction::GeneralIndex(1234567)],
		);
		let asset_id = AssetIdConverter::convert(&foreign_asset_id_location).unwrap();

		// foreign creator, which can be sibling parachain to match ForeignCreators
		let foreign_creator = Location { parents: 1, interior: [Parachain(2222)].into() };
		let foreign_creator_as_account_id =
			SovereignAccountOf::convert_location(&foreign_creator).expect("");

		// we want to buy execution with local relay chain currency
		let buy_execution_fee_amount =
			WeightToFee::weight_to_fee(&Weight::from_parts(90_000_000_000, 0));
		let buy_execution_fee =
			Asset { id: AssetId(Location::parent()), fun: Fungible(buy_execution_fee_amount) };

		const ASSET_NAME: &str = "My super coin";
		const ASSET_SYMBOL: &str = "MY_S_COIN";
		let metadata_deposit_per_byte_eta = metadata_deposit_per_byte
			.saturating_mul(((ASSET_NAME.len() + ASSET_SYMBOL.len()) as u128).into());

		ExtBuilder::<Runtime>::default()
			.with_collators(collator_session_keys.collators())
			.with_session_keys(collator_session_keys.session_keys())
			.with_balances(vec![(
				foreign_creator_as_account_id.clone(),
				existential_deposit +
					asset_deposit + metadata_deposit_base +
					metadata_deposit_per_byte_eta +
					buy_execution_fee_amount.into() +
					buy_execution_fee_amount.into(),
			)])
			.with_tracing()
			.build()
			.execute_with(|| {
				assert!(<pallet_assets::Pallet<Runtime, ForeignAssetsPalletInstance>>::asset_ids()
					.collect::<Vec<_>>()
					.is_empty());
				assert_eq!(
					<pallet_balances::Pallet<Runtime>>::free_balance(
						&foreign_creator_as_account_id
					),
					existential_deposit +
						asset_deposit + metadata_deposit_base +
						metadata_deposit_per_byte_eta +
						buy_execution_fee_amount.into() +
						buy_execution_fee_amount.into()
				);
				additional_checks_before();

				// execute XCM with Transacts to create/manage foreign assets by foreign governance
				// prepare data for xcm::Transact(create)
				let foreign_asset_create = runtime_call_encode(pallet_assets::Call::<
					Runtime,
					ForeignAssetsPalletInstance,
				>::create {
					id: asset_id.clone().into(),
					// admin as sovereign_account
					admin: foreign_creator_as_account_id.clone().into(),
					min_balance: 1.into(),
				});
				// prepare data for xcm::Transact(set_metadata)
				let foreign_asset_set_metadata = runtime_call_encode(pallet_assets::Call::<
					Runtime,
					ForeignAssetsPalletInstance,
				>::set_metadata {
					id: asset_id.clone().into(),
					name: Vec::from(ASSET_NAME),
					symbol: Vec::from(ASSET_SYMBOL),
					decimals: 12,
				});
				// prepare data for xcm::Transact(set_team - change just freezer to Bob)
				let foreign_asset_set_team = runtime_call_encode(pallet_assets::Call::<
					Runtime,
					ForeignAssetsPalletInstance,
				>::set_team {
					id: asset_id.clone().into(),
					issuer: foreign_creator_as_account_id.clone().into(),
					admin: foreign_creator_as_account_id.clone().into(),
					freezer: bob_account.clone().into(),
				});

				// lets simulate this was triggered by relay chain from local consensus sibling
				// parachain
				let xcm = Xcm(vec![
					WithdrawAsset(buy_execution_fee.clone().into()),
					BuyExecution { fees: buy_execution_fee.clone(), weight_limit: Unlimited },
					Transact {
						origin_kind: OriginKind::Xcm,
						call: foreign_asset_create.into(),
						fallback_max_weight: None,
					},
					Transact {
						origin_kind: OriginKind::SovereignAccount,
						call: foreign_asset_set_metadata.into(),
						fallback_max_weight: None,
					},
					Transact {
						origin_kind: OriginKind::SovereignAccount,
						call: foreign_asset_set_team.into(),
						fallback_max_weight: None,
					},
					ExpectTransactStatus(MaybeErrorCode::Success),
				]);

				// messages with different consensus should go through the local bridge-hub
				let mut hash = xcm.using_encoded(sp_io::hashing::blake2_256);

				// execute xcm as XcmpQueue would do
				let outcome = XcmExecutor::<XcmConfig>::prepare_and_execute(
					foreign_creator.clone(),
					xcm,
					&mut hash,
					RuntimeHelper::xcm_max_weight(XcmReceivedFrom::Sibling),
					Weight::zero(),
				);
				assert_ok!(outcome.ensure_complete());

				// check events
				let mut events = <frame_system::Pallet<Runtime>>::events()
					.into_iter()
					.filter_map(|e| unwrap_pallet_assets_event(e.event.encode()));
				assert!(events.any(|e| matches!(e, pallet_assets::Event::Created { .. })));
				assert!(events.any(|e| matches!(e, pallet_assets::Event::MetadataSet { .. })));
				assert!(events.any(|e| matches!(e, pallet_assets::Event::TeamChanged { .. })));

				// check assets after
				assert!(!<pallet_assets::Pallet<Runtime, ForeignAssetsPalletInstance>>::asset_ids(
				)
				.collect::<Vec<_>>()
				.is_empty());

				// check update metadata
				use frame_support::traits::fungibles::roles::Inspect as InspectRoles;
				assert_eq!(
					<pallet_assets::Pallet<Runtime, ForeignAssetsPalletInstance>>::owner(
						asset_id.clone().into()
					),
					Some(foreign_creator_as_account_id.clone())
				);
				assert_eq!(
					<pallet_assets::Pallet<Runtime, ForeignAssetsPalletInstance>>::admin(
						asset_id.clone().into()
					),
					Some(foreign_creator_as_account_id.clone())
				);
				assert_eq!(
					<pallet_assets::Pallet<Runtime, ForeignAssetsPalletInstance>>::issuer(
						asset_id.clone().into()
					),
					Some(foreign_creator_as_account_id.clone())
				);
				assert_eq!(
					<pallet_assets::Pallet<Runtime, ForeignAssetsPalletInstance>>::freezer(
						asset_id.clone().into()
					),
					Some(bob_account.clone())
				);
				assert!(
					<pallet_balances::Pallet<Runtime>>::free_balance(
						&foreign_creator_as_account_id
					) >= existential_deposit + buy_execution_fee_amount.into(),
					"Free balance: {:?} should be ge {:?}",
					<pallet_balances::Pallet<Runtime>>::free_balance(
						&foreign_creator_as_account_id
					),
					existential_deposit + buy_execution_fee_amount.into()
				);
				assert_metadata::<
					pallet_assets::Pallet<Runtime, ForeignAssetsPalletInstance>,
					AccountIdOf<Runtime>,
				>(asset_id.clone(), ASSET_NAME, ASSET_SYMBOL, 12);

				// check if changed freezer, can freeze
				assert_noop!(
					<pallet_assets::Pallet<Runtime, ForeignAssetsPalletInstance>>::freeze(
						RuntimeHelper::origin_of(bob_account.clone().into()).into(),
						asset_id.clone().into(),
						alice_account.clone().into()
					),
					pallet_assets::Error::<Runtime, ForeignAssetsPalletInstance>::NoAccount
				);
				assert_noop!(
					<pallet_assets::Pallet<Runtime, ForeignAssetsPalletInstance>>::freeze(
						RuntimeHelper::origin_of(foreign_creator_as_account_id.clone().into())
							.into(),
						asset_id.into(),
						alice_account.into()
					),
					pallet_assets::Error::<Runtime, ForeignAssetsPalletInstance>::NoPermission
				);

				// lets try create asset for different parachain(3333) (foreign_creator(2222) can
				// create just his assets)
				let foreign_asset_id_location = xcm::v4::Location {
					parents: 1,
					interior: [
						xcm::v4::Junction::Parachain(3333),
						xcm::v4::Junction::GeneralIndex(1234567),
					]
					.into(),
				};
				let asset_id = AssetIdConverter::convert(&foreign_asset_id_location).unwrap();

				// prepare data for xcm::Transact(create)
				let foreign_asset_create = runtime_call_encode(pallet_assets::Call::<
					Runtime,
					ForeignAssetsPalletInstance,
				>::create {
					id: asset_id.into(),
					// admin as sovereign_account
					admin: foreign_creator_as_account_id.clone().into(),
					min_balance: 1.into(),
				});
				let xcm = Xcm(vec![
					WithdrawAsset(buy_execution_fee.clone().into()),
					BuyExecution { fees: buy_execution_fee.clone(), weight_limit: Unlimited },
					Transact {
						origin_kind: OriginKind::Xcm,
						call: foreign_asset_create.into(),
						fallback_max_weight: None,
					},
					ExpectTransactStatus(MaybeErrorCode::from(DispatchError::BadOrigin.encode())),
				]);

				// messages with different consensus should go through the local bridge-hub
				let mut hash = xcm.using_encoded(sp_io::hashing::blake2_256);

				// execute xcm as XcmpQueue would do
				let outcome = XcmExecutor::<XcmConfig>::prepare_and_execute(
					foreign_creator,
					xcm,
					&mut hash,
					RuntimeHelper::xcm_max_weight(XcmReceivedFrom::Sibling),
					Weight::zero(),
				);
				assert_ok!(outcome.ensure_complete());

				additional_checks_after();
			})
	}

	#[macro_export]
	macro_rules! include_create_and_manage_foreign_assets_for_local_consensus_parachain_assets_works(
	(
		$runtime:path,
		$xcm_config:path,
		$weight_to_fee:path,
		$sovereign_account_of:path,
		$assets_pallet_instance:path,
		$asset_id:path,
		$asset_id_converter:path,
		$collator_session_key:expr,
		$existential_deposit:expr,
		$asset_deposit:expr,
		$metadata_deposit_base:expr,
		$metadata_deposit_per_byte:expr,
		$runtime_call_encode:expr,
		$unwrap_pallet_assets_event:expr,
		$additional_checks_before:expr,
		$additional_checks_after:expr
	) => {
		#[test]
		fn create_and_manage_foreign_assets_for_local_consensus_parachain_assets_works() {
			const ALICE: [u8; 32] = [1u8; 32];
			let alice_account = parachains_common::AccountId::from(ALICE);
			const BOB: [u8; 32] = [2u8; 32];
			let bob_account = parachains_common::AccountId::from(BOB);

			use asset_test_utils::test_cases;

			test_cases::create_and_manage_foreign_assets_for_local_consensus_parachain_assets_works::<
				$runtime,
				$xcm_config,
				$weight_to_fee,
				$sovereign_account_of,
				$assets_pallet_instance,
				$asset_id,
				$asset_id_converter
			>(
				$collator_session_key,
				$existential_deposit,
				$asset_deposit,
				$metadata_deposit_base,
				$metadata_deposit_per_byte,
				alice_account,
				bob_account,
				$runtime_call_encode,
				$unwrap_pallet_assets_event,
				$additional_checks_before,
				$additional_checks_after
			)
		}
	}
);
}

#[test]
fn location_conversion_works() {
	let alice_32 =
		AccountId32 { network: None, id: polkadot_core_primitives::AccountId::from(ALICE).into() };
	let bob_20 = AccountKey20 { network: None, key: [123u8; 20] };

	// the purpose of hardcoded values is to catch an unintended location conversion logic change.
	struct TestCase {
		description: &'static str,
		location: Location,
		expected_account_id_str: &'static str,
	}

	let test_cases = vec![
		// DescribeTerminus
		TestCase {
			description: "DescribeTerminus Parent",
			location: Location::new(1, Here),
			expected_account_id_str: "5Dt6dpkWPwLaH4BBCKJwjiWrFVAGyYk3tLUabvyn4v7KtESG",
		},
		TestCase {
			description: "DescribeTerminus Sibling",
			location: Location::new(1, [Parachain(1111)]),
			expected_account_id_str: "5Eg2fnssmmJnF3z1iZ1NouAuzciDaaDQH7qURAy3w15jULDk",
		},
		// DescribePalletTerminal
		TestCase {
			description: "DescribePalletTerminal Parent",
			location: Location::new(1, [PalletInstance(50)]),
			expected_account_id_str: "5CnwemvaAXkWFVwibiCvf2EjqwiqBi29S5cLLydZLEaEw6jZ",
		},
		TestCase {
			description: "DescribePalletTerminal Sibling",
			location: Location::new(1, [Parachain(1111), PalletInstance(50)]),
			expected_account_id_str: "5GFBgPjpEQPdaxEnFirUoa51u5erVx84twYxJVuBRAT2UP2g",
		},
		// DescribeAccountId32Terminal
		TestCase {
			description: "DescribeAccountId32Terminal Parent",
			location: Location::new(1, [alice_32]),
			expected_account_id_str: "5DN5SGsuUG7PAqFL47J9meViwdnk9AdeSWKFkcHC45hEzVz4",
		},
		TestCase {
			description: "DescribeAccountId32Terminal Sibling",
			location: Location::new(1, [Parachain(1111), alice_32]),
			expected_account_id_str: "5DGRXLYwWGce7wvm14vX1Ms4Vf118FSWQbJkyQigY2pfm6bg",
		},
		// DescribeAccountKey20Terminal
		TestCase {
			description: "DescribeAccountKey20Terminal Parent",
			location: Location::new(1, [bob_20]),
			expected_account_id_str: "5CJeW9bdeos6EmaEofTUiNrvyVobMBfWbdQvhTe6UciGjH2n",
		},
		TestCase {
			description: "DescribeAccountKey20Terminal Sibling",
			location: Location::new(1, [Parachain(1111), bob_20]),
			expected_account_id_str: "5CE6V5AKH8H4rg2aq5KMbvaVUDMumHKVPPQEEDMHPy3GmJQp",
		},
		// DescribeTreasuryVoiceTerminal
		TestCase {
			description: "DescribeTreasuryVoiceTerminal Parent",
			location: Location::new(1, [Plurality { id: BodyId::Treasury, part: BodyPart::Voice }]),
			expected_account_id_str: "5CUjnE2vgcUCuhxPwFoQ5r7p1DkhujgvMNDHaF2bLqRp4D5F",
		},
		TestCase {
			description: "DescribeTreasuryVoiceTerminal Sibling",
			location: Location::new(
				1,
				[Parachain(1111), Plurality { id: BodyId::Treasury, part: BodyPart::Voice }],
			),
			expected_account_id_str: "5G6TDwaVgbWmhqRUKjBhRRnH4ry9L9cjRymUEmiRsLbSE4gB",
		},
		// DescribeBodyTerminal
		TestCase {
			description: "DescribeBodyTerminal Parent",
			location: Location::new(1, [Plurality { id: BodyId::Unit, part: BodyPart::Voice }]),
			expected_account_id_str: "5EBRMTBkDisEXsaN283SRbzx9Xf2PXwUxxFCJohSGo4jYe6B",
		},
		TestCase {
			description: "DescribeBodyTerminal Sibling",
			location: Location::new(
				1,
				[Parachain(1111), Plurality { id: BodyId::Unit, part: BodyPart::Voice }],
			),
			expected_account_id_str: "5DBoExvojy8tYnHgLL97phNH975CyT45PWTZEeGoBZfAyRMH",
		},
	];

	for tc in test_cases {
		let expected = polkadot_core_primitives::AccountId::from_string(tc.expected_account_id_str)
			.expect("Invalid AccountId string");

		let got = LocationToAccountHelper::<polkadot_core_primitives::AccountId, LocationToAccountId>::convert_location(
			tc.location.into(),
		)
			.unwrap();

		assert_eq!(got, expected, "{}", tc.description);
	}
}

#[test]
fn xcm_payment_api_works() {
	parachains_runtimes_test_utils::test_cases::xcm_payment_api_with_native_token_works::<
		Runtime,
		RuntimeCall,
		RuntimeOrigin,
		Block,
	>();
<<<<<<< HEAD
	asset_test_utils::test_cases::xcm_payment_api_with_pools_works::<
		Runtime,
		RuntimeCall,
		RuntimeOrigin,
		Block,
	>();
=======
	// TODO: uncomment when migrated to the XCMv5 or patched `xcm_payment_api_with_pools_works`
	// asset_test_utils::test_cases::xcm_payment_api_with_pools_works::<
	// 	Runtime,
	// 	RuntimeCall,
	// 	RuntimeOrigin,
	// 	Block,
	// >();
>>>>>>> e0eac41c
}<|MERGE_RESOLUTION|>--- conflicted
+++ resolved
@@ -35,11 +35,7 @@
 };
 use asset_test_utils::{
 	test_cases_over_bridge::TestBridgingConfig, CollatorSessionKey, CollatorSessionKeys,
-<<<<<<< HEAD
-	ExtBuilder, SlotDurations,
-=======
 	ExtBuilder, GovernanceOrigin, SlotDurations,
->>>>>>> e0eac41c
 };
 use codec::{Decode, Encode};
 use core::ops::Mul;
@@ -1750,14 +1746,6 @@
 		RuntimeOrigin,
 		Block,
 	>();
-<<<<<<< HEAD
-	asset_test_utils::test_cases::xcm_payment_api_with_pools_works::<
-		Runtime,
-		RuntimeCall,
-		RuntimeOrigin,
-		Block,
-	>();
-=======
 	// TODO: uncomment when migrated to the XCMv5 or patched `xcm_payment_api_with_pools_works`
 	// asset_test_utils::test_cases::xcm_payment_api_with_pools_works::<
 	// 	Runtime,
@@ -1765,5 +1753,4 @@
 	// 	RuntimeOrigin,
 	// 	Block,
 	// >();
->>>>>>> e0eac41c
 }