[package]
name = "asset-hub-polkadot-runtime"
version = "0.9.420"
authors.workspace = true
edition.workspace = true
description = "Asset Hub Polkadot parachain runtime"

[dependencies]
codec = { package = "parity-scale-codec", version = "3.0.0", default-features = false, features = ["derive", "max-encoded-len"] }
hex-literal = { version = "0.4.1", optional = true }
log = { version = "0.4.20", default-features = false }
scale-info = { version = "2.9.0", default-features = false, features = ["derive"] }
smallvec = "1.11.0"

# Substrate
frame-benchmarking = { default-features = false, optional = true, version = "23.0.0" }
frame-executive = { default-features = false, version = "23.0.0" }
frame-support = { default-features = false, version = "23.0.0" }
frame-system = { default-features = false, version = "23.0.0" }
frame-system-benchmarking = { default-features = false, optional = true, version = "23.0.0" }
frame-system-rpc-runtime-api = { default-features = false, version = "21.0.0" }
frame-try-runtime = { default-features = false, optional = true, version = "0.29.0" }
<<<<<<< HEAD
pallet-asset-tx-payment = { default-features = false , version = "23.0.0" }
=======
pallet-asset-tx-payment = { default-features = false, version = "23.0.0" }
>>>>>>> 4cb280cd
pallet-assets = { default-features = false, version = "24.0.0" }
pallet-aura = { default-features = false, version = "22.0.0" }
pallet-authorship = { default-features = false, version = "23.0.0" }
pallet-balances = { default-features = false, version = "23.0.0" }
pallet-multisig = { default-features = false, version = "23.0.0" }
pallet-nfts = { default-features = false, version = "17.0.0" }
pallet-nfts-runtime-api = { default-features = false, version = "9.0.0" }
pallet-proxy = { default-features = false, version = "23.0.0" }
pallet-session = { default-features = false, version = "23.0.0" }
pallet-timestamp = { default-features = false, version = "22.0.0" }
pallet-transaction-payment = { default-features = false, version = "23.0.0" }
pallet-transaction-payment-rpc-runtime-api = { default-features = false, version = "23.0.0" }
pallet-uniques = { default-features = false, version = "23.0.0" }
pallet-utility = { default-features = false, version = "23.0.0" }
sp-api = { default-features = false, version = "21.0.0" }
sp-block-builder = { default-features = false, version = "21.0.0" }
sp-consensus-aura = { default-features = false, version = "0.27.0" }
sp-core = { default-features = false, version = "23.0.0" }
sp-inherents = { default-features = false, version = "21.0.0" }
sp-offchain = { default-features = false, version = "21.0.0" }
sp-runtime = { default-features = false, version = "26.0.0" }
sp-session = { default-features = false, version = "22.0.0" }
sp-std = { default-features = false, version = "10.0.0" }
sp-storage = { default-features = false, version = "15.0.0" }
sp-transaction-pool = { default-features = false, version = "21.0.0" }
sp-version = { default-features = false, version = "24.0.0" }
sp-weights = { default-features = false, version = "22.0.0" }

# Polkadot
pallet-xcm = { default-features = false, version = "2.0.0" }
<<<<<<< HEAD
pallet-xcm-benchmarks = { default-features = false, optional = true , version = "2.0.0" }
polkadot-core-primitives = { default-features = false, version = "2.0.0" }
polkadot-parachain-primitives = { default-features = false, version = "1.0.0" }
polkadot-runtime-common = { default-features = false, version = "2.0.0" }
polkadot-runtime-constants = { path = "../../../relay/polkadot/constants", default-features = false}
=======
pallet-xcm-benchmarks = { default-features = false, optional = true, version = "2.0.0" }
polkadot-core-primitives = { default-features = false, version = "2.0.0" }
polkadot-parachain-primitives = { default-features = false, version = "1.0.0" }
polkadot-runtime-common = { default-features = false, version = "2.0.0" }
polkadot-runtime-constants = { path = "../../../relay/polkadot/constants", default-features = false }
>>>>>>> 4cb280cd
xcm = { package = "staging-xcm", default-features = false, version = "2.0.0" }
xcm-builder = { package = "staging-xcm-builder", default-features = false, version = "2.0.0" }
xcm-executor = { package = "staging-xcm-executor", default-features = false, version = "2.0.0" }

# Cumulus
<<<<<<< HEAD
cumulus-pallet-aura-ext = { default-features = false , version = "0.1.0" }
cumulus-pallet-dmp-queue = { default-features = false , version = "0.2.0" }
cumulus-pallet-parachain-system = { default-features = false, features = ["parameterized-consensus-hook",] , version = "0.1.0" }
cumulus-pallet-session-benchmarking = { default-features = false, version = "4.0.0" }
cumulus-pallet-xcm = { default-features = false , version = "0.2.0" }
cumulus-pallet-xcmp-queue = { default-features = false , version = "0.2.0" }
cumulus-primitives-core = { default-features = false , version = "0.2.0" }
cumulus-primitives-utility = { default-features = false , version = "0.2.0" }
pallet-collator-selection = { default-features = false , version = "4.0.0" }
parachain-info = { default-features = false , version = "0.0.0" }
parachains-common = { default-features = false , version = "2.0.0" }
assets-common = { default-features = false , version = "0.2.0" }

[dev-dependencies]
hex-literal = "0.4.1"
asset-test-utils = { version = "1.0.0" }

[build-dependencies]
substrate-wasm-builder = { optional = true , version = "12.0.0" }
=======
cumulus-pallet-aura-ext = { default-features = false, version = "0.2.0" }
cumulus-pallet-dmp-queue = { default-features = false, version = "0.2.0" }
cumulus-pallet-parachain-system = { default-features = false, features = ["parameterized-consensus-hook",], version = "0.2.0" }
cumulus-pallet-session-benchmarking = { default-features = false, version = "4.0.0" }
cumulus-pallet-xcm = { default-features = false, version = "0.2.0" }
cumulus-pallet-xcmp-queue = { default-features = false, version = "0.2.0" }
cumulus-primitives-core = { default-features = false, version = "0.2.0" }
cumulus-primitives-utility = { default-features = false, version = "0.2.0" }
pallet-collator-selection = { default-features = false, version = "4.0.0" }
parachain-info = { package = "staging-parachain-info", default-features = false, version = "0.2.0" }
parachains-common = { default-features = false, version = "2.0.0" }
assets-common = { default-features = false, version = "0.2.0" }

[dev-dependencies]
hex-literal = "0.4.1"
asset-test-utils = { version = "2.0.0" }

[build-dependencies]
substrate-wasm-builder = { optional = true, version = "12.0.0" }
>>>>>>> 4cb280cd

[features]
default = [ "std" ]
runtime-benchmarks = [
	"assets-common/runtime-benchmarks",
	"cumulus-pallet-parachain-system/runtime-benchmarks",
	"cumulus-pallet-session-benchmarking/runtime-benchmarks",
	"cumulus-pallet-xcmp-queue/runtime-benchmarks",
	"frame-benchmarking/runtime-benchmarks",
	"frame-support/runtime-benchmarks",
	"frame-system-benchmarking/runtime-benchmarks",
	"frame-system/runtime-benchmarks",
	"hex-literal",
	"pallet-asset-tx-payment/runtime-benchmarks",
	"pallet-assets/runtime-benchmarks",
	"pallet-balances/runtime-benchmarks",
	"pallet-collator-selection/runtime-benchmarks",
	"pallet-multisig/runtime-benchmarks",
	"pallet-nfts/runtime-benchmarks",
	"pallet-proxy/runtime-benchmarks",
	"pallet-timestamp/runtime-benchmarks",
	"pallet-uniques/runtime-benchmarks",
	"pallet-utility/runtime-benchmarks",
	"pallet-xcm-benchmarks/runtime-benchmarks",
	"pallet-xcm/runtime-benchmarks",
	"polkadot-parachain-primitives/runtime-benchmarks",
	"polkadot-runtime-common/runtime-benchmarks",
	"sp-runtime/runtime-benchmarks",
	"xcm-builder/runtime-benchmarks",
	"xcm-executor/runtime-benchmarks",
]
try-runtime = [
	"cumulus-pallet-aura-ext/try-runtime",
	"cumulus-pallet-dmp-queue/try-runtime",
	"cumulus-pallet-parachain-system/try-runtime",
	"cumulus-pallet-xcm/try-runtime",
	"cumulus-pallet-xcmp-queue/try-runtime",
	"frame-executive/try-runtime",
	"frame-support/try-runtime",
	"frame-system/try-runtime",
	"frame-try-runtime/try-runtime",
	"pallet-asset-tx-payment/try-runtime",
	"pallet-assets/try-runtime",
	"pallet-aura/try-runtime",
	"pallet-authorship/try-runtime",
	"pallet-balances/try-runtime",
	"pallet-collator-selection/try-runtime",
	"pallet-multisig/try-runtime",
	"pallet-nfts/try-runtime",
	"pallet-proxy/try-runtime",
	"pallet-session/try-runtime",
	"pallet-timestamp/try-runtime",
	"pallet-transaction-payment/try-runtime",
	"pallet-uniques/try-runtime",
	"pallet-utility/try-runtime",
	"pallet-xcm/try-runtime",
	"parachain-info/try-runtime",
	"polkadot-runtime-common/try-runtime",
	"sp-runtime/try-runtime",
]
std = [
	"assets-common/std",
	"codec/std",
	"cumulus-pallet-aura-ext/std",
	"cumulus-pallet-dmp-queue/std",
	"cumulus-pallet-parachain-system/std",
	"cumulus-pallet-session-benchmarking/std",
	"cumulus-pallet-xcm/std",
	"cumulus-pallet-xcmp-queue/std",
	"cumulus-primitives-core/std",
	"cumulus-primitives-utility/std",
	"frame-benchmarking?/std",
	"frame-executive/std",
	"frame-support/std",
	"frame-system-benchmarking?/std",
	"frame-system-rpc-runtime-api/std",
	"frame-system/std",
	"frame-try-runtime?/std",
	"log/std",
	"pallet-asset-tx-payment/std",
	"pallet-assets/std",
	"pallet-aura/std",
	"pallet-authorship/std",
	"pallet-balances/std",
	"pallet-collator-selection/std",
	"pallet-multisig/std",
	"pallet-nfts-runtime-api/std",
	"pallet-nfts/std",
	"pallet-proxy/std",
	"pallet-session/std",
	"pallet-timestamp/std",
	"pallet-transaction-payment-rpc-runtime-api/std",
	"pallet-transaction-payment/std",
	"pallet-uniques/std",
	"pallet-utility/std",
	"pallet-xcm-benchmarks?/std",
	"pallet-xcm/std",
	"parachain-info/std",
	"parachains-common/std",
	"polkadot-core-primitives/std",
	"polkadot-parachain-primitives/std",
	"polkadot-runtime-common/std",
	"polkadot-runtime-constants/std",
	"scale-info/std",
	"sp-api/std",
	"sp-block-builder/std",
	"sp-consensus-aura/std",
	"sp-core/std",
	"sp-inherents/std",
	"sp-offchain/std",
	"sp-runtime/std",
	"sp-session/std",
	"sp-std/std",
	"sp-storage/std",
	"sp-transaction-pool/std",
	"sp-version/std",
	"sp-weights/std",
	"substrate-wasm-builder",
	"xcm-builder/std",
	"xcm-executor/std",
	"xcm/std",
]

experimental = [ "pallet-aura/experimental" ]<|MERGE_RESOLUTION|>--- conflicted
+++ resolved
@@ -20,11 +20,7 @@
 frame-system-benchmarking = { default-features = false, optional = true, version = "23.0.0" }
 frame-system-rpc-runtime-api = { default-features = false, version = "21.0.0" }
 frame-try-runtime = { default-features = false, optional = true, version = "0.29.0" }
-<<<<<<< HEAD
-pallet-asset-tx-payment = { default-features = false , version = "23.0.0" }
-=======
 pallet-asset-tx-payment = { default-features = false, version = "23.0.0" }
->>>>>>> 4cb280cd
 pallet-assets = { default-features = false, version = "24.0.0" }
 pallet-aura = { default-features = false, version = "22.0.0" }
 pallet-authorship = { default-features = false, version = "23.0.0" }
@@ -55,45 +51,16 @@
 
 # Polkadot
 pallet-xcm = { default-features = false, version = "2.0.0" }
-<<<<<<< HEAD
-pallet-xcm-benchmarks = { default-features = false, optional = true , version = "2.0.0" }
-polkadot-core-primitives = { default-features = false, version = "2.0.0" }
-polkadot-parachain-primitives = { default-features = false, version = "1.0.0" }
-polkadot-runtime-common = { default-features = false, version = "2.0.0" }
-polkadot-runtime-constants = { path = "../../../relay/polkadot/constants", default-features = false}
-=======
 pallet-xcm-benchmarks = { default-features = false, optional = true, version = "2.0.0" }
 polkadot-core-primitives = { default-features = false, version = "2.0.0" }
 polkadot-parachain-primitives = { default-features = false, version = "1.0.0" }
 polkadot-runtime-common = { default-features = false, version = "2.0.0" }
 polkadot-runtime-constants = { path = "../../../relay/polkadot/constants", default-features = false }
->>>>>>> 4cb280cd
 xcm = { package = "staging-xcm", default-features = false, version = "2.0.0" }
 xcm-builder = { package = "staging-xcm-builder", default-features = false, version = "2.0.0" }
 xcm-executor = { package = "staging-xcm-executor", default-features = false, version = "2.0.0" }
 
 # Cumulus
-<<<<<<< HEAD
-cumulus-pallet-aura-ext = { default-features = false , version = "0.1.0" }
-cumulus-pallet-dmp-queue = { default-features = false , version = "0.2.0" }
-cumulus-pallet-parachain-system = { default-features = false, features = ["parameterized-consensus-hook",] , version = "0.1.0" }
-cumulus-pallet-session-benchmarking = { default-features = false, version = "4.0.0" }
-cumulus-pallet-xcm = { default-features = false , version = "0.2.0" }
-cumulus-pallet-xcmp-queue = { default-features = false , version = "0.2.0" }
-cumulus-primitives-core = { default-features = false , version = "0.2.0" }
-cumulus-primitives-utility = { default-features = false , version = "0.2.0" }
-pallet-collator-selection = { default-features = false , version = "4.0.0" }
-parachain-info = { default-features = false , version = "0.0.0" }
-parachains-common = { default-features = false , version = "2.0.0" }
-assets-common = { default-features = false , version = "0.2.0" }
-
-[dev-dependencies]
-hex-literal = "0.4.1"
-asset-test-utils = { version = "1.0.0" }
-
-[build-dependencies]
-substrate-wasm-builder = { optional = true , version = "12.0.0" }
-=======
 cumulus-pallet-aura-ext = { default-features = false, version = "0.2.0" }
 cumulus-pallet-dmp-queue = { default-features = false, version = "0.2.0" }
 cumulus-pallet-parachain-system = { default-features = false, features = ["parameterized-consensus-hook",], version = "0.2.0" }
@@ -113,7 +80,6 @@
 
 [build-dependencies]
 substrate-wasm-builder = { optional = true, version = "12.0.0" }
->>>>>>> 4cb280cd
 
 [features]
 default = [ "std" ]
