--- conflicted
+++ resolved
@@ -64,22 +64,13 @@
 
 # Polkadot
 pallet-xcm = { default-features = false, version = "6.0.0" }
-<<<<<<< HEAD
-pallet-xcm-benchmarks = { default-features = false, optional = true , version = "6.0.0" }
-=======
 pallet-xcm-benchmarks = { default-features = false, optional = true , version = "6.0.2" }
->>>>>>> e7dffeaa
 polkadot-core-primitives = { default-features = false, version = "6.0.0" }
 polkadot-parachain-primitives = { default-features = false, version = "5.0.0" }
 polkadot-runtime-common = { default-features = false, version = "6.0.0" }
 xcm = { package = "staging-xcm", default-features = false, version = "6.0.0" }
-<<<<<<< HEAD
-xcm-builder = { package = "staging-xcm-builder", default-features = false, version = "6.0.0" }
-xcm-executor = { package = "staging-xcm-executor", default-features = false, version = "6.0.0" }
-=======
 xcm-builder = { package = "staging-xcm-builder", default-features = false, version = "6.0.2" }
 xcm-executor = { package = "staging-xcm-executor", default-features = false, version = "6.0.2" }
->>>>>>> e7dffeaa
 
 # Cumulus
 cumulus-pallet-aura-ext = { default-features = false , version = "0.6.0" }
@@ -89,27 +80,16 @@
 cumulus-pallet-xcm = { default-features = false , version = "0.6.0" }
 cumulus-pallet-xcmp-queue = { default-features = false , features = ["bridging"] , version = "0.6.0" }
 cumulus-primitives-core = { default-features = false , version = "0.6.0" }
-<<<<<<< HEAD
-cumulus-primitives-utility = { default-features = false , version = "0.6.0" }
-=======
 cumulus-primitives-utility = { default-features = false , version = "0.6.2" }
->>>>>>> e7dffeaa
 pallet-collator-selection = { default-features = false , version = "8.0.0" }
 parachain-info = { package = "staging-parachain-info", default-features = false , version = "0.6.0" }
 parachains-common = { default-features = false , version = "6.0.0" }
 system-parachains-constants = { path = "../../constants", default-features = false }
-<<<<<<< HEAD
 assets-common = { default-features = false , version = "0.8.0" }
 
 # Bridges
 pallet-xcm-bridge-hub-router = { default-features = false , version = "0.4.0" }
 snowbridge-router-primitives = { default-features = false, version = "0.1.0" }
-=======
-assets-common = { default-features = false , version = "0.6.0" }
-
-# Bridges
-pallet-xcm-bridge-hub-router = { default-features = false , version = "0.4.0" }
->>>>>>> e7dffeaa
 
 [dev-dependencies]
 hex-literal = "0.4.1"
