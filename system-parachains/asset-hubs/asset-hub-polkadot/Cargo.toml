[package]
authors.workspace = true
build = "build.rs"
description = "Asset Hub Polkadot parachain runtime"
edition.workspace = true
license.workspace = true
name = "asset-hub-polkadot-runtime"
repository.workspace = true
version.workspace = true

[dependencies]
codec = { package = "parity-scale-codec", version = "3.0.0", default-features = false, features = ["derive", "max-encoded-len"] }
hex-literal = { version = "0.4.1", optional = true }
log = { version = "0.4.20", default-features = false }
scale-info = { version = "2.9.0", default-features = false, features = ["derive"] }
smallvec = "1.11.0"

# Substrate
frame-benchmarking = { default-features = false, optional = true, version = "24.0.0" }
frame-executive = { default-features = false, version = "24.0.0" }
frame-support = { default-features = false, version = "24.0.0" }
frame-system = { default-features = false, version = "24.0.0" }
frame-system-benchmarking = { default-features = false, optional = true, version = "24.0.0" }
frame-system-rpc-runtime-api = { default-features = false, version = "22.0.0" }
frame-try-runtime = { default-features = false, optional = true, version = "0.30.0" }
pallet-asset-tx-payment = { default-features = false , version = "24.0.0" }
pallet-assets = { default-features = false, version = "25.0.0" }
pallet-aura = { default-features = false, version = "23.0.0" }
pallet-authorship = { default-features = false, version = "24.0.0" }
pallet-balances = { default-features = false, version = "24.0.0" }
pallet-multisig = { default-features = false, version = "24.0.0" }
pallet-nfts = { default-features = false, version = "18.0.0" }
pallet-nfts-runtime-api = { default-features = false, version = "10.0.0" }
pallet-proxy = { default-features = false, version = "24.0.0" }
pallet-session = { default-features = false, version = "24.0.0" }
pallet-timestamp = { default-features = false, version = "23.0.0" }
pallet-transaction-payment = { default-features = false, version = "24.0.0" }
pallet-transaction-payment-rpc-runtime-api = { default-features = false, version = "24.0.0" }
pallet-uniques = { default-features = false, version = "24.0.0" }
pallet-utility = { default-features = false, version = "24.0.0" }
sp-api = { default-features = false, version = "22.0.0" }
sp-block-builder = { default-features = false, version = "22.0.0" }
sp-consensus-aura = { default-features = false, version = "0.28.0" }
sp-core = { default-features = false, version = "24.0.0" }
sp-inherents = { default-features = false, version = "22.0.0" }
sp-offchain = { default-features = false, version = "22.0.0" }
sp-runtime = { default-features = false, version = "27.0.0" }
sp-session = { default-features = false, version = "23.0.0" }
sp-std = { default-features = false, version = "11.0.0" }
sp-storage = { default-features = false, version = "16.0.0" }
sp-transaction-pool = { default-features = false, version = "22.0.0" }
sp-version = { default-features = false, version = "25.0.0" }
sp-weights = { default-features = false, version = "23.0.0" }

# Polkadot
pallet-xcm = { default-features = false, version = "3.0.0" }
pallet-xcm-benchmarks = { default-features = false, optional = true , version = "3.0.0" }
polkadot-core-primitives = { default-features = false, version = "3.0.0" }
polkadot-parachain-primitives = { default-features = false, version = "2.0.0" }
polkadot-runtime-common = { default-features = false, version = "3.0.0" }
polkadot-runtime-constants = { path = "../../../relay/polkadot/constants", default-features = false}
xcm = { package = "staging-xcm", default-features = false, version = "3.0.0" }
<<<<<<< HEAD
xcm-builder = { package = "staging-xcm-builder", default-features = false, version = "3.0.0" }
=======
xcm-builder = { package = "staging-xcm-builder", default-features = false, version = "3.0.1" }
>>>>>>> 070df063
xcm-executor = { package = "staging-xcm-executor", default-features = false, version = "3.0.0" }

# Cumulus
cumulus-pallet-aura-ext = { default-features = false , version = "0.3.0" }
cumulus-pallet-dmp-queue = { default-features = false , version = "0.3.0" }
cumulus-pallet-parachain-system = { default-features = false, features = ["parameterized-consensus-hook",] , version = "0.3.0" }
cumulus-pallet-session-benchmarking = { default-features = false, version = "5.0.0" }
cumulus-pallet-xcm = { default-features = false , version = "0.3.0" }
cumulus-pallet-xcmp-queue = { default-features = false , version = "0.3.0" }
cumulus-primitives-core = { default-features = false , version = "0.3.0" }
cumulus-primitives-utility = { default-features = false , version = "0.3.0" }
pallet-collator-selection = { default-features = false , version = "5.0.0" }
parachain-info = { package = "staging-parachain-info", default-features = false , version = "0.3.0" }
parachains-common = { default-features = false , version = "3.0.0" }
assets-common = { default-features = false , version = "0.3.0" }

[dev-dependencies]
hex-literal = "0.4.1"
asset-test-utils = { version = "3.0.0" }

[build-dependencies]
substrate-wasm-builder = { optional = true , version = "13.0.0" }

[features]
default = [ "std" ]
runtime-benchmarks = [
	"assets-common/runtime-benchmarks",
	"cumulus-pallet-parachain-system/runtime-benchmarks",
	"cumulus-pallet-session-benchmarking/runtime-benchmarks",
	"cumulus-pallet-xcmp-queue/runtime-benchmarks",
	"frame-benchmarking/runtime-benchmarks",
	"frame-support/runtime-benchmarks",
	"frame-system-benchmarking/runtime-benchmarks",
	"frame-system/runtime-benchmarks",
	"hex-literal",
	"pallet-asset-tx-payment/runtime-benchmarks",
	"pallet-assets/runtime-benchmarks",
	"pallet-balances/runtime-benchmarks",
	"pallet-collator-selection/runtime-benchmarks",
	"pallet-multisig/runtime-benchmarks",
	"pallet-nfts/runtime-benchmarks",
	"pallet-proxy/runtime-benchmarks",
	"pallet-timestamp/runtime-benchmarks",
	"pallet-uniques/runtime-benchmarks",
	"pallet-utility/runtime-benchmarks",
	"pallet-xcm-benchmarks/runtime-benchmarks",
	"pallet-xcm/runtime-benchmarks",
	"polkadot-parachain-primitives/runtime-benchmarks",
	"polkadot-runtime-common/runtime-benchmarks",
	"sp-runtime/runtime-benchmarks",
	"xcm-builder/runtime-benchmarks",
	"xcm-executor/runtime-benchmarks",
]
try-runtime = [
	"cumulus-pallet-aura-ext/try-runtime",
	"cumulus-pallet-dmp-queue/try-runtime",
	"cumulus-pallet-parachain-system/try-runtime",
	"cumulus-pallet-xcm/try-runtime",
	"cumulus-pallet-xcmp-queue/try-runtime",
	"frame-executive/try-runtime",
	"frame-support/try-runtime",
	"frame-system/try-runtime",
	"frame-try-runtime/try-runtime",
	"pallet-asset-tx-payment/try-runtime",
	"pallet-assets/try-runtime",
	"pallet-aura/try-runtime",
	"pallet-authorship/try-runtime",
	"pallet-balances/try-runtime",
	"pallet-collator-selection/try-runtime",
	"pallet-multisig/try-runtime",
	"pallet-nfts/try-runtime",
	"pallet-proxy/try-runtime",
	"pallet-session/try-runtime",
	"pallet-timestamp/try-runtime",
	"pallet-transaction-payment/try-runtime",
	"pallet-uniques/try-runtime",
	"pallet-utility/try-runtime",
	"pallet-xcm/try-runtime",
	"parachain-info/try-runtime",
	"polkadot-runtime-common/try-runtime",
	"sp-runtime/try-runtime",
]
std = [
	"assets-common/std",
	"codec/std",
	"cumulus-pallet-aura-ext/std",
	"cumulus-pallet-dmp-queue/std",
	"cumulus-pallet-parachain-system/std",
	"cumulus-pallet-session-benchmarking/std",
	"cumulus-pallet-xcm/std",
	"cumulus-pallet-xcmp-queue/std",
	"cumulus-primitives-core/std",
	"cumulus-primitives-utility/std",
	"frame-benchmarking?/std",
	"frame-executive/std",
	"frame-support/std",
	"frame-system-benchmarking?/std",
	"frame-system-rpc-runtime-api/std",
	"frame-system/std",
	"frame-try-runtime?/std",
	"log/std",
	"pallet-asset-tx-payment/std",
	"pallet-assets/std",
	"pallet-aura/std",
	"pallet-authorship/std",
	"pallet-balances/std",
	"pallet-collator-selection/std",
	"pallet-multisig/std",
	"pallet-nfts-runtime-api/std",
	"pallet-nfts/std",
	"pallet-proxy/std",
	"pallet-session/std",
	"pallet-timestamp/std",
	"pallet-transaction-payment-rpc-runtime-api/std",
	"pallet-transaction-payment/std",
	"pallet-uniques/std",
	"pallet-utility/std",
	"pallet-xcm-benchmarks?/std",
	"pallet-xcm/std",
	"parachain-info/std",
	"parachains-common/std",
	"polkadot-core-primitives/std",
	"polkadot-parachain-primitives/std",
	"polkadot-runtime-common/std",
	"polkadot-runtime-constants/std",
	"scale-info/std",
	"sp-api/std",
	"sp-block-builder/std",
	"sp-consensus-aura/std",
	"sp-core/std",
	"sp-inherents/std",
	"sp-offchain/std",
	"sp-runtime/std",
	"sp-session/std",
	"sp-std/std",
	"sp-storage/std",
	"sp-transaction-pool/std",
	"sp-version/std",
	"sp-weights/std",
	"substrate-wasm-builder",
	"xcm-builder/std",
	"xcm-executor/std",
	"xcm/std",
]

experimental = [ "pallet-aura/experimental" ]

# A feature that should be enabled when the runtime should be build for on-chain
# deployment. This will disable stuff that shouldn't be part of the on-chain wasm
# to make it smaller like logging for example.
on-chain-release-build = [ "sp-api/disable-logging" ]<|MERGE_RESOLUTION|>--- conflicted
+++ resolved
@@ -59,12 +59,8 @@
 polkadot-parachain-primitives = { default-features = false, version = "2.0.0" }
 polkadot-runtime-common = { default-features = false, version = "3.0.0" }
 polkadot-runtime-constants = { path = "../../../relay/polkadot/constants", default-features = false}
-xcm = { package = "staging-xcm", default-features = false, version = "3.0.0" }
-<<<<<<< HEAD
-xcm-builder = { package = "staging-xcm-builder", default-features = false, version = "3.0.0" }
-=======
+xcm = { package = "staging-xcm", default-features = false, version = "3.0.1" }
 xcm-builder = { package = "staging-xcm-builder", default-features = false, version = "3.0.1" }
->>>>>>> 070df063
 xcm-executor = { package = "staging-xcm-executor", default-features = false, version = "3.0.0" }
 
 # Cumulus
