--- conflicted
+++ resolved
@@ -83,12 +83,10 @@
 		"polkadotXcm": {
 			"safeXcmVersion": Some(SAFE_XCM_VERSION),
 		},
-<<<<<<< HEAD
 		"staking": {
 			"validatorCount": 1000,
 			"devStakers": Some((2_000, 25_000)),
 		}
-=======
 		"foreignAssets": ForeignAssetsConfig {
 			assets: foreign_assets
 				.into_iter()
@@ -100,7 +98,6 @@
 				.collect(),
 			..Default::default()
 		},
->>>>>>> 17599088
 		// no need to pass anything to aura, in fact it will panic if we do. Session will take care
 		// of this. `aura: Default::default()`
 	})
