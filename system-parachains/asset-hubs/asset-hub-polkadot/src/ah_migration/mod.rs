// Copyright (C) Parity Technologies (UK) Ltd.
// SPDX-License-Identifier: Apache-2.0

// Licensed under the Apache License, Version 2.0 (the "License");
// you may not use this file except in compliance with the License.
// You may obtain a copy of the License at
//
// 	http://www.apache.org/licenses/LICENSE-2.0
//
// Unless required by applicable law or agreed to in writing, software
// distributed under the License is distributed on an "AS IS" BASIS,
// WITHOUT WARRANTIES OR CONDITIONS OF ANY KIND, either express or implied.
// See the License for the specific language governing permissions and
// limitations under the License.

pub mod call_filter;

extern crate alloc;

use super::*;
use alloc::boxed::Box;
use codec::DecodeAll;
use frame_support::pallet_prelude::{PalletInfoAccess, TypeInfo};
use frame_system::pallet_prelude::BlockNumberFor;
use pallet_ah_migrator::LOG_TARGET;
use polkadot_runtime_common::impls::{LocatableAssetConverter, VersionedLocatableAsset};
use sp_core::Get;
use sp_runtime::traits::{Convert, TryConvert};
use system_parachains_common::pay::VersionedLocatableAccount;
use xcm::latest::prelude::*;

/// Treasury accounts migrating to the new treasury account address (same account address that was
/// used on the Relay Chain).
pub struct TreasuryAccounts;
impl Get<(AccountId, Vec<xcm::v4::Location>)> for TreasuryAccounts {
	fn get() -> (AccountId, Vec<xcm::v4::Location>) {
		let assets_id = <crate::Assets as PalletInfoAccess>::index() as u8;
		(
			xcm_config::PreMigrationRelayTreasuryPalletAccount::get(),
			vec![
				// USDT
				xcm::v4::Location::new(
					0,
					[
						xcm::v4::Junction::PalletInstance(assets_id),
						xcm::v4::Junction::GeneralIndex(1984),
					],
				),
				// USDC
				xcm::v4::Location::new(
					0,
					[
						xcm::v4::Junction::PalletInstance(assets_id),
						xcm::v4::Junction::GeneralIndex(1337),
					],
				),
				// DED
				xcm::v4::Location::new(
					0,
					[
						xcm::v4::Junction::PalletInstance(assets_id),
						xcm::v4::Junction::GeneralIndex(30),
					],
				),
				// STINK
				xcm::v4::Location::new(
					0,
					[
						xcm::v4::Junction::PalletInstance(assets_id),
						xcm::v4::Junction::GeneralIndex(42069),
					],
				),
			],
		)
	}
}

/// Relay Chain Hold Reason
#[derive(
	Encode,
	DecodeWithMemTracking,
	Decode,
	Clone,
	PartialEq,
	Eq,
	RuntimeDebug,
	TypeInfo,
	MaxEncodedLen,
)]
pub enum RcHoldReason {
	#[codec(index = 10)]
	Preimage(pallet_preimage::HoldReason),
	// TODO: @muharem map this once pallet-staking-async is integrated
	// Staking,
	#[codec(index = 98)]
	StateTrieMigration(pallet_state_trie_migration::HoldReason),
	#[codec(index = 41)]
	DelegatedStaking(pallet_delegated_staking::HoldReason),
}

impl Default for RcHoldReason {
	fn default() -> Self {
		RcHoldReason::Preimage(pallet_preimage::HoldReason::Preimage)
	}
}

pub struct RcToAhHoldReason;
impl Convert<RcHoldReason, RuntimeHoldReason> for RcToAhHoldReason {
	fn convert(rc_hold_reason: RcHoldReason) -> RuntimeHoldReason {
		match rc_hold_reason {
			RcHoldReason::Preimage(inner) => RuntimeHoldReason::Preimage(inner),
			RcHoldReason::StateTrieMigration(inner) => RuntimeHoldReason::StateTrieMigration(inner),
			RcHoldReason::DelegatedStaking(inner) => RuntimeHoldReason::DelegatedStaking(inner),
		}
	}
}

/// Relay Chain Freeze Reason
#[derive(
	Encode,
	DecodeWithMemTracking,
	Decode,
	Clone,
	PartialEq,
	Eq,
	RuntimeDebug,
	TypeInfo,
	MaxEncodedLen,
)]
pub enum RcFreezeReason {
	#[codec(index = 39u8)]
	NominationPools(pallet_nomination_pools::FreezeReason),
}

impl Default for RcFreezeReason {
	fn default() -> Self {
		RcFreezeReason::NominationPools(pallet_nomination_pools::FreezeReason::PoolMinBalance)
	}
}

pub struct RcToAhFreezeReason;
impl Convert<RcFreezeReason, RuntimeFreezeReason> for RcToAhFreezeReason {
	fn convert(reason: RcFreezeReason) -> RuntimeFreezeReason {
		match reason {
			RcFreezeReason::NominationPools(
				pallet_nomination_pools::FreezeReason::PoolMinBalance,
			) => RuntimeFreezeReason::NominationPools(
				pallet_nomination_pools::FreezeReason::PoolMinBalance,
			),
		}
	}
}

pub type RcProxyType = polkadot_runtime_constants::proxy::ProxyType;

pub struct RcToProxyType;
impl TryConvert<RcProxyType, ProxyType> for RcToProxyType {
	fn try_convert(p: RcProxyType) -> Result<ProxyType, RcProxyType> {
		use polkadot_runtime_constants::proxy::ProxyType::*;

		match p {
			Any => Ok(ProxyType::Any),
			NonTransfer => Ok(ProxyType::NonTransfer),
			Governance => Ok(ProxyType::Governance),
			Staking => Ok(ProxyType::Staking),
			CancelProxy => Ok(ProxyType::CancelProxy),
			Auction => Ok(ProxyType::OldAuction),
			NominationPools => Ok(ProxyType::NominationPools),
			ParaRegistration => Ok(ProxyType::OldParaRegistration),
		}
	}
}

<<<<<<< HEAD
/// Convert a Relay Chain Proxy Delay to a local AH one.
// NOTE we assume Relay Chain and AH to have the same block type
// TODO: @muharem remove before migration, we will use Relay Chain block number provider.
pub struct RcToAhDelay;
impl Convert<BlockNumberFor<Runtime>, BlockNumberFor<Runtime>> for RcToAhDelay {
	fn convert(rc: BlockNumberFor<Runtime>) -> BlockNumberFor<Runtime> {
		// Polkadot Relay chain: 6 seconds per block
		// Asset Hub: 12 seconds per block
		rc / 2
	}
}

=======
>>>>>>> 9649e56d
/// A subset of Relay Chain origins.
///
/// These origins are utilized in Governance and mapped to Asset Hub origins for active referendums.
#[allow(non_camel_case_types)]
#[derive(Encode, DecodeWithMemTracking, Decode, Clone, PartialEq, Eq, RuntimeDebug, TypeInfo)]
pub enum RcPalletsOrigin {
	#[codec(index = 0u8)]
	system(frame_system::Origin<Runtime>),
	#[codec(index = 22u8)]
	Origins(pallet_custom_origins::Origin),
}

impl Default for RcPalletsOrigin {
	fn default() -> Self {
		RcPalletsOrigin::system(frame_system::Origin::<Runtime>::Root)
	}
}

/// Convert a Relay Chain origin to an Asset Hub one.
pub struct RcToAhPalletsOrigin;
impl TryConvert<RcPalletsOrigin, OriginCaller> for RcToAhPalletsOrigin {
	fn try_convert(a: RcPalletsOrigin) -> Result<OriginCaller, RcPalletsOrigin> {
		match a {
			RcPalletsOrigin::system(a) => Ok(OriginCaller::system(a)),
			RcPalletsOrigin::Origins(a) => Ok(OriginCaller::Origins(a)),
		}
	}
}

/// Relay Chain Runtime Call.
#[derive(Encode, Decode, Clone, PartialEq, Eq, RuntimeDebug, TypeInfo)]
pub enum RcRuntimeCall {
	// TODO: @muharem variant set code for Relay Chain
	// TODO: @muharem variant set code for Parachains
	// TODO: @muharem whitelisted caller
	#[codec(index = 0u8)]
	System(frame_system::Call<Runtime>),
	#[codec(index = 19u8)]
	Treasury(RcTreasuryCall),
	#[codec(index = 21u8)]
	Referenda(pallet_referenda::Call<Runtime>),
	#[codec(index = 26u8)]
	Utility(RcUtilityCall),
	#[codec(index = 34u8)]
	Bounties(pallet_bounties::Call<Runtime>),
	#[codec(index = 38u8)]
	ChildBounties(pallet_child_bounties::Call<Runtime>),
}

/// Relay Chain Treasury Call obtained from cargo expand.
#[allow(non_camel_case_types)]
#[derive(Encode, Decode, Clone, PartialEq, Eq, RuntimeDebug, TypeInfo)]
pub enum RcTreasuryCall {
	/// Propose and approve a spend of treasury funds.
	#[codec(index = 3u8)]
	spend_local {
		#[codec(compact)]
		amount: Balance,
		beneficiary: Address,
	},
	/// Force a previously approved proposal to be removed from the approval queue.
	#[codec(index = 4u8)]
	remove_approval {
		#[codec(compact)]
		proposal_id: pallet_treasury::ProposalIndex,
	},
	/// Propose and approve a spend of treasury funds.
	#[codec(index = 5u8)]
	spend {
		asset_kind: Box<VersionedLocatableAsset>,
		#[codec(compact)]
		amount: Balance,
		beneficiary: Box<VersionedLocation>,
		valid_from: Option<BlockNumber>,
	},
	/// Claim a spend.
	#[codec(index = 6u8)]
	payout { index: pallet_treasury::SpendIndex },
	#[codec(index = 7u8)]
	check_status { index: pallet_treasury::SpendIndex },
	#[codec(index = 8u8)]
	void_spend { index: pallet_treasury::SpendIndex },
}

/// Relay Chain Utility Call obtained from cargo expand.
///
/// The variants that are not generally used in Governance are not included.
#[allow(non_camel_case_types)]
#[derive(Encode, Decode, Clone, PartialEq, Eq, RuntimeDebug, TypeInfo)]
pub enum RcUtilityCall {
	/// Send a batch of dispatch calls.
	#[codec(index = 0u8)]
	batch { calls: Vec<RcRuntimeCall> },
	/// Send a batch of dispatch calls and atomically execute them.
	#[codec(index = 2u8)]
	batch_all { calls: Vec<RcRuntimeCall> },
	/// Dispatches a function call with a provided origin.
	#[codec(index = 3u8)]
	dispatch_as { as_origin: Box<RcPalletsOrigin>, call: Box<RcRuntimeCall> },
	/// Send a batch of dispatch calls.
	/// Unlike `batch`, it allows errors and won't interrupt.
	#[codec(index = 4u8)]
	force_batch { calls: Vec<RcRuntimeCall> },
}

/// Convert an encoded Relay Chain Call to a local AH one.
pub struct RcToAhCall;
impl<'a> TryConvert<&'a [u8], RuntimeCall> for RcToAhCall {
	fn try_convert(mut a: &'a [u8]) -> Result<RuntimeCall, &'a [u8]> {
		let rc_call = match RcRuntimeCall::decode_all(&mut a) {
			Ok(rc_call) => rc_call,
			Err(e) => {
				log::error!(target: LOG_TARGET, "Failed to decode RC call with error: {:?}", e);
				return Err(a)
			},
		};
		Self::map(rc_call).map_err(|_| a)
	}
}
impl RcToAhCall {
	fn map(rc_call: RcRuntimeCall) -> Result<RuntimeCall, ()> {
		match rc_call {
			RcRuntimeCall::System(inner_call) => {
				let call =
					inner_call.using_encoded(|mut e| Decode::decode(&mut e)).map_err(|err| {
						log::error!(
							target: LOG_TARGET,
							"Failed to decode RC Bounties call to AH System call: {:?}",
							err
						);
					})?;
				Ok(RuntimeCall::System(call))
			},
			RcRuntimeCall::Utility(RcUtilityCall::dispatch_as { as_origin, call }) => {
				let origin = RcToAhPalletsOrigin::try_convert(*as_origin).map_err(|err| {
					log::error!(
						target: LOG_TARGET,
						"Failed to decode RC dispatch_as origin: {:?}",
						err
					);
				})?;
				Ok(RuntimeCall::Utility(pallet_utility::Call::<Runtime>::dispatch_as {
					as_origin: Box::new(origin),
					call: Box::new(Self::map(*call)?),
				}))
			},
			RcRuntimeCall::Utility(RcUtilityCall::batch { calls }) =>
				Ok(RuntimeCall::Utility(pallet_utility::Call::<Runtime>::batch {
					calls: calls
						.into_iter()
						.map(|c| Self::map(c))
						.collect::<Result<Vec<_>, _>>()?,
				})),
			RcRuntimeCall::Utility(RcUtilityCall::batch_all { calls }) =>
				Ok(RuntimeCall::Utility(pallet_utility::Call::<Runtime>::batch_all {
					calls: calls
						.into_iter()
						.map(|c| Self::map(c))
						.collect::<Result<Vec<_>, _>>()?,
				})),
			RcRuntimeCall::Utility(RcUtilityCall::force_batch { calls }) =>
				Ok(RuntimeCall::Utility(pallet_utility::Call::<Runtime>::force_batch {
					calls: calls
						.into_iter()
						.map(|c| Self::map(c))
						.collect::<Result<Vec<_>, _>>()?,
				})),
			RcRuntimeCall::Treasury(RcTreasuryCall::spend {
				asset_kind,
				amount,
				beneficiary,
				valid_from,
			}) => {
				let (asset_kind, beneficiary) =
					RcToAhTreasurySpend::convert((*asset_kind, *beneficiary))?;
				Ok(RuntimeCall::Treasury(pallet_treasury::Call::<Runtime>::spend {
					asset_kind: Box::new(asset_kind),
					amount,
					beneficiary: Box::new(beneficiary),
					valid_from,
				}))
			},
			RcRuntimeCall::Treasury(inner_call) => {
				let call =
					inner_call.using_encoded(|mut e| Decode::decode(&mut e)).map_err(|err| {
						log::error!(
							target: LOG_TARGET,
							"Failed to decode inner RC call into inner AH call: {:?}",
							err
						);
					})?;
				Ok(RuntimeCall::Treasury(call))
			},
			RcRuntimeCall::Referenda(inner_call) => {
				let call =
					inner_call.using_encoded(|mut e| Decode::decode(&mut e)).map_err(|err| {
						log::error!(
							target: LOG_TARGET,
							"Failed to decode RC Referenda call to AH Referenda call: {:?}",
							err
						);
					})?;
				Ok(RuntimeCall::Referenda(call))
			},
			RcRuntimeCall::Bounties(inner_call) => {
				let call =
					inner_call.using_encoded(|mut e| Decode::decode(&mut e)).map_err(|err| {
						log::error!(
							target: LOG_TARGET,
							"Failed to decode RC Bounties call to AH Bounties call: {:?}",
							err
						);
					})?;
				Ok(RuntimeCall::Bounties(call))
			},
			RcRuntimeCall::ChildBounties(inner_call) => {
				let call =
					inner_call.using_encoded(|mut e| Decode::decode(&mut e)).map_err(|err| {
						log::error!(
							target: LOG_TARGET,
							"Failed to decode RC ChildBounties call to AH ChildBounties call: {:?}",
							err
						);
					})?;
				Ok(RuntimeCall::ChildBounties(call))
			},
		}
	}
}

/// Convert RC Treasury Spend (AssetKind, Beneficiary) parameters to AH Treasury Spend (AssetKind,
/// Beneficiary) parameters.
pub struct RcToAhTreasurySpend;
impl
	Convert<
		(VersionedLocatableAsset, VersionedLocation),
		Result<(VersionedLocatableAsset, VersionedLocatableAccount), ()>,
	> for RcToAhTreasurySpend
{
	fn convert(
		rc: (VersionedLocatableAsset, VersionedLocation),
	) -> Result<(VersionedLocatableAsset, VersionedLocatableAccount), ()> {
		let (asset_kind, beneficiary) = rc;
		let asset_kind = LocatableAssetConverter::try_convert(asset_kind).map_err(|_| {
			log::error!(target: LOG_TARGET, "Failed to convert RC asset kind to latest version");
		})?;
		if asset_kind.location != xcm::v5::Location::new(0, xcm::v5::Junction::Parachain(1000)) {
			log::error!(
				target: LOG_TARGET,
				"Unsupported RC asset kind location: {:?}",
				asset_kind.location
			);
			return Err(());
		};
		let asset_kind = VersionedLocatableAsset::V5 {
			location: xcm::v5::Location::here(),
			asset_id: asset_kind.asset_id,
		};
		let beneficiary = beneficiary.try_into().map_err(|_| {
			log::error!(
				target: LOG_TARGET,
				"Failed to convert RC beneficiary type to the latest version"
			);
		})?;
		let beneficiary = VersionedLocatableAccount::V4 {
			location: xcm::v4::Location::here(),
			account_id: beneficiary,
		};
		Ok((asset_kind, beneficiary))
	}
}<|MERGE_RESOLUTION|>--- conflicted
+++ resolved
@@ -171,21 +171,6 @@
 	}
 }
 
-<<<<<<< HEAD
-/// Convert a Relay Chain Proxy Delay to a local AH one.
-// NOTE we assume Relay Chain and AH to have the same block type
-// TODO: @muharem remove before migration, we will use Relay Chain block number provider.
-pub struct RcToAhDelay;
-impl Convert<BlockNumberFor<Runtime>, BlockNumberFor<Runtime>> for RcToAhDelay {
-	fn convert(rc: BlockNumberFor<Runtime>) -> BlockNumberFor<Runtime> {
-		// Polkadot Relay chain: 6 seconds per block
-		// Asset Hub: 12 seconds per block
-		rc / 2
-	}
-}
-
-=======
->>>>>>> 9649e56d
 /// A subset of Relay Chain origins.
 ///
 /// These origins are utilized in Governance and mapped to Asset Hub origins for active referendums.
