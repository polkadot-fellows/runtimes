// Copyright (C) Parity Technologies (UK) Ltd.
// This file is part of Polkadot.

// Polkadot is free software: you can redistribute it and/or modify
// it under the terms of the GNU General Public License as published by
// the Free Software Foundation, either version 3 of the License, or
// (at your option) any later version.

// Polkadot is distributed in the hope that it will be useful,
// but WITHOUT ANY WARRANTY; without even the implied warranty of
// MERCHANTABILITY or FITNESS FOR A PARTICULAR PURPOSE.  See the
// GNU General Public License for more details.

// You should have received a copy of the GNU General Public License
// along with Polkadot.  If not, see <http://www.gnu.org/licenses/>.

//! Call filters for Asset Hub during the Asset Hub Migration.

use crate::*;

/// Contains all calls that are enabled during the migration.
pub struct CallsEnabledDuringMigration;
impl Contains<<Runtime as frame_system::Config>::RuntimeCall> for CallsEnabledDuringMigration {
	fn contains(call: &<Runtime as frame_system::Config>::RuntimeCall) -> bool {
		let (during, _after) = call_allowed_status(call);
		if !during {
			log::warn!("Call bounced by the filter during the migration: {:?}", call);
		}
		during
	}
}

/// Contains all calls that are enabled after the migration.
pub struct CallsEnabledAfterMigration;
impl Contains<<Runtime as frame_system::Config>::RuntimeCall> for CallsEnabledAfterMigration {
	fn contains(call: &<Runtime as frame_system::Config>::RuntimeCall) -> bool {
		let (_during, after) = call_allowed_status(call);
		if !after {
			log::warn!("Call bounced by the filter after the migration: {:?}", call);
		}
		after
	}
}

/// Return whether a call should be enabled during and/or after the migration.
///
/// Time line of the migration looks like this:
///
/// --------|-----------|--------->
///       Start        End
///
/// We now define 2 periods:
///
/// 1. During the migration: [Start, End]
/// 2. After the migration: (End, ∞)
///
/// Visually:
///
/// ```text
///         |-----1-----|
///                      |---2---->
/// --------|-----------|--------->
///       Start        End
/// ```
///
/// This call returns a 2-tuple to indicate whether a call is enabled during these periods.
pub fn call_allowed_status(call: &<Runtime as frame_system::Config>::RuntimeCall) -> (bool, bool) {
	use RuntimeCall::*;
	const ON: bool = true;
	const OFF: bool = false;

	let during_migration = match call {
		AhMigrator(..) => ON,
		AhOps(..) => OFF,
		AssetConversion(..) => OFF,
		AssetRate(..) => OFF,
		Assets(..) => OFF,
		Balances(..) => OFF, // TODO: @muharem enable
		Bounties(..) => OFF,
		ChildBounties(..) => OFF,
		Claims(..) => OFF,
		CollatorSelection(..) => OFF, /* TODO: @muharem maybe disable them since staking is also */
		// disabled?
		ConvictionVoting(..) => OFF,
		CumulusXcm(..) => OFF, /* Empty call enum, see https://github.com/paritytech/polkadot-sdk/issues/8222 */
		FastUnstake(..) => OFF,
		ForeignAssets(..) => ON,
		Indices(..) => OFF,
<<<<<<< HEAD
		MessageQueue(..) => ON, // TODO think about this
		MultiBlockElection(..) => OFF,
		MultiBlockElectionSigned(..) => OFF,
		MultiBlockElectionUnsigned(..) => OFF,
		MultiBlockElectionVerifier(..) => OFF,
=======
		MessageQueue(..) => ON, // TODO: @muharem think about this
>>>>>>> ebfe2d69
		Multisig(..) => OFF,
		Nfts(..) => ON,
		NominationPools(..) => OFF,
		ParachainInfo(..) => OFF, /* Empty call enum, see https://github.com/paritytech/polkadot-sdk/issues/8222 */
		ParachainSystem(..) => ON, // Only inherent and root calls
		PolkadotXcm(..) => ON,
		PoolAssets(..) => ON,
		Preimage(..) => OFF,
		Proxy(..) => OFF,
		Referenda(..) => OFF,
		Scheduler(..) => ON,
		Session(..) => OFF,
		Staking(..) => OFF,
		StakingRcClient(..) => ON,     // Keep on for incoming RC calls over XCM
		StateTrieMigration(..) => OFF, // Deprecated
		System(..) => ON,
		Timestamp(..) => ON,
		ToKusamaXcmRouter(..) => ON, // Allow to report bridge congestion
		Treasury(..) => OFF,
		Uniques(..) => OFF,
		Utility(..) => ON,
		Vesting(..) => OFF,
		VoterList(..) => OFF,
		Whitelist(..) => OFF,
		XcmpQueue(..) => ON, /* Allow updating XCM settings. Only by Fellowship and root.
		                      * Exhaustive match. Compiler ensures that we did not miss any. */
	};

	// All pallets are enabled on Asset Hub after the migration :)
	let after_migration = ON;
	(during_migration, after_migration)
}<|MERGE_RESOLUTION|>--- conflicted
+++ resolved
@@ -86,15 +86,11 @@
 		FastUnstake(..) => OFF,
 		ForeignAssets(..) => ON,
 		Indices(..) => OFF,
-<<<<<<< HEAD
-		MessageQueue(..) => ON, // TODO think about this
 		MultiBlockElection(..) => OFF,
 		MultiBlockElectionSigned(..) => OFF,
 		MultiBlockElectionUnsigned(..) => OFF,
 		MultiBlockElectionVerifier(..) => OFF,
-=======
 		MessageQueue(..) => ON, // TODO: @muharem think about this
->>>>>>> ebfe2d69
 		Multisig(..) => OFF,
 		Nfts(..) => ON,
 		NominationPools(..) => OFF,
