--- conflicted
+++ resolved
@@ -82,12 +82,7 @@
 		CollatorSelection(..) => OFF, // TODO: maybe disable them since staking is also disabled?
 		ConvictionVoting(..) => OFF,
 		CumulusXcm(..) => OFF, /* Empty call enum, see https://github.com/paritytech/polkadot-sdk/issues/8222 */
-<<<<<<< HEAD
-		FastUnstake(..) => OFF,
 		ForeignAssets(..) => ON, // no reason to disable it, just convenience
-=======
-		ForeignAssets(..) => ON,
->>>>>>> 22499c2e
 		Indices(..) => OFF,
 		MultiBlockElection(..) => OFF,
 		MultiBlockElectionSigned(..) => OFF,
