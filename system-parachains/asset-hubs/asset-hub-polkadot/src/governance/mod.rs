--- conflicted
+++ resolved
@@ -39,15 +39,10 @@
 	type RuntimeEvent = RuntimeEvent;
 	type Currency = Balances;
 	type VoteLockingPeriod = VoteLockingPeriod;
-<<<<<<< HEAD
-	type MaxVotes = ConstU32<512>; // TODO check with weight
-								// TODO: review - after/before migration check?
-=======
 	// TODO: the `512` value is migrated from Relay Chain.
 	// Check that weights are sane, an overly large value can lead to extrinsics with large weight
 	// estimation: see `delegate` for instance.
-	type MaxVotes = ConstU32<512>;
->>>>>>> 49f96def
+	// TODO: review - after/before migration check?
 	type MaxTurnout =
 		frame_support::traits::tokens::currency::ActiveIssuanceOf<Balances, Self::AccountId>;
 	type Polls = Referenda;
