// Copyright (C) Parity Technologies (UK) Ltd.
// This file is part of Polkadot.

// Polkadot is free software: you can redistribute it and/or modify
// it under the terms of the GNU General Public License as published by
// the Free Software Foundation, either version 3 of the License, or
// (at your option) any later version.

// Polkadot is distributed in the hope that it will be useful,
// but WITHOUT ANY WARRANTY; without even the implied warranty of
// MERCHANTABILITY or FITNESS FOR A PARTICULAR PURPOSE.  See the
// GNU General Public License for more details.

// You should have received a copy of the GNU General Public License
// along with Polkadot. If not, see <http://www.gnu.org/licenses/>.

//! Governance configurations for the Asset Hub runtime.

use super::*;
use crate::xcm_config::FellowshipLocation;
use frame_system::EnsureRootWithSuccess;
use pallet_xcm::{EnsureXcm, IsVoiceOfBody};
use xcm::latest::BodyId;

mod origins;
pub use origins::{
	pallet_custom_origins, AuctionAdmin, FellowshipAdmin, GeneralAdmin, LeaseAdmin,
	ReferendumCanceller, ReferendumKiller, Spender, StakingAdmin, Treasurer, WhitelistedCaller,
};
mod tracks;
pub use tracks::TracksInfo;

parameter_types! {
	pub const VoteLockingPeriod: BlockNumber = prod_or_fast!(7 * RC_DAYS, 1);
}

impl pallet_conviction_voting::Config for Runtime {
	type WeightInfo = weights::pallet_conviction_voting::WeightInfo<Self>;
	type RuntimeEvent = RuntimeEvent;
	type Currency = Balances;
	type VoteLockingPeriod = VoteLockingPeriod;
	// TODO: @muharem the `512` value is migrated from Relay Chain.
	// Check that weights are sane, an overly large value can lead to extrinsics with large weight
	// estimation: see `delegate` for instance.
	type MaxVotes = ConstU32<512>;
	type MaxTurnout =
		frame_support::traits::tokens::currency::ActiveIssuanceOf<Balances, Self::AccountId>;
	type Polls = Referenda;
<<<<<<< HEAD
	type BlockNumberProvider = System; // FAIL-CI: @muharem check
	type VotingHooks = (); // FAIL-CI: @muharem
=======
	type BlockNumberProvider = RelaychainDataProvider<Runtime>;
	type VotingHooks = ();
>>>>>>> 9649e56d
}

parameter_types! {
	pub const AlarmInterval: BlockNumber = 1;
	pub const SubmissionDeposit: Balance = DOLLARS;
	pub const UndecidingTimeout: BlockNumber = 14 * RC_DAYS;
}

parameter_types! {
	pub const MaxBalance: Balance = Balance::MAX;
}
pub type TreasurySpender = EitherOf<EnsureRootWithSuccess<AccountId, MaxBalance>, Spender>;

impl origins::pallet_custom_origins::Config for Runtime {}

parameter_types! {
	// Fellows pluralistic body.
	pub const FellowsBodyId: BodyId = BodyId::Technical;
}

impl pallet_whitelist::Config for Runtime {
	type WeightInfo = weights::pallet_whitelist::WeightInfo<Self>;
	type RuntimeCall = RuntimeCall;
	type RuntimeEvent = RuntimeEvent;
	type WhitelistOrigin = EitherOfDiverse<
		EnsureRoot<Self::AccountId>,
		EnsureXcm<IsVoiceOfBody<FellowshipLocation, FellowsBodyId>>,
	>;
	type DispatchWhitelistedOrigin = EitherOf<EnsureRoot<Self::AccountId>, WhitelistedCaller>;
	type Preimages = Preimage;
}

impl pallet_referenda::Config for Runtime {
	type WeightInfo = weights::pallet_referenda::WeightInfo<Self>;
	type RuntimeCall = RuntimeCall;
	type RuntimeEvent = RuntimeEvent;
	type Scheduler = Scheduler;
	type Currency = Balances;
	type SubmitOrigin = frame_system::EnsureSigned<AccountId>;
	type CancelOrigin = EitherOf<EnsureRoot<AccountId>, ReferendumCanceller>;
	type KillOrigin = EitherOf<EnsureRoot<AccountId>, ReferendumKiller>;
	type Slash = Treasury;
	type Votes = pallet_conviction_voting::VotesOf<Runtime>;
	type Tally = pallet_conviction_voting::TallyOf<Runtime>;
	type SubmissionDeposit = SubmissionDeposit;
	type MaxQueued = ConstU32<100>;
	type UndecidingTimeout = UndecidingTimeout;
	type AlarmInterval = AlarmInterval;
	type Tracks = TracksInfo;
	type Preimages = Preimage;
<<<<<<< HEAD
	type BlockNumberProvider = RelaychainDataProvider<Runtime>; // FAIL-CI: @muharem check
=======
	type BlockNumberProvider = RelaychainDataProvider<Runtime>;
>>>>>>> 9649e56d
}<|MERGE_RESOLUTION|>--- conflicted
+++ resolved
@@ -46,13 +46,8 @@
 	type MaxTurnout =
 		frame_support::traits::tokens::currency::ActiveIssuanceOf<Balances, Self::AccountId>;
 	type Polls = Referenda;
-<<<<<<< HEAD
-	type BlockNumberProvider = System; // FAIL-CI: @muharem check
-	type VotingHooks = (); // FAIL-CI: @muharem
-=======
 	type BlockNumberProvider = RelaychainDataProvider<Runtime>;
 	type VotingHooks = ();
->>>>>>> 9649e56d
 }
 
 parameter_types! {
@@ -103,9 +98,5 @@
 	type AlarmInterval = AlarmInterval;
 	type Tracks = TracksInfo;
 	type Preimages = Preimage;
-<<<<<<< HEAD
-	type BlockNumberProvider = RelaychainDataProvider<Runtime>; // FAIL-CI: @muharem check
-=======
 	type BlockNumberProvider = RelaychainDataProvider<Runtime>;
->>>>>>> 9649e56d
 }