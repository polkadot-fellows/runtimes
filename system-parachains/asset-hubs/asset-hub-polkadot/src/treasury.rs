--- conflicted
+++ resolved
@@ -55,11 +55,7 @@
 	type BenchmarkHelper = system_parachains_common::pay::benchmarks::LocalPayArguments<
 		xcm_config::TrustBackedAssetsPalletIndex,
 	>;
-<<<<<<< HEAD
-	type BlockNumberProvider = System; // FAIL-CI: @muharem check
-=======
 	type BlockNumberProvider = RelaychainDataProvider<Runtime>;
->>>>>>> 9649e56d
 }
 
 parameter_types! {
