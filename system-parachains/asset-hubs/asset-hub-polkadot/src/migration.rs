--- conflicted
+++ resolved
@@ -197,19 +197,11 @@
 	force_batch { calls: Vec<RcRuntimeCall> },
 }
 
-<<<<<<< HEAD
-/// Convert a Relay Chain Call to a local AH one.
-pub struct RcToAhCall;
-impl<'a> TryConvert<&'a [u8], RuntimeCall> for RcToAhCall {
-	fn try_convert(mut a: &'a [u8]) -> Result<RuntimeCall, &'a [u8]> {
-		let rc_call = match RcRuntimeCall::decode(&mut a) {
-=======
 /// Convert an encoded Relay Chain Call to a local AH one.
 pub struct RcToAhCall;
 impl<'a> TryConvert<&'a [u8], RuntimeCall> for RcToAhCall {
 	fn try_convert(mut a: &'a [u8]) -> Result<RuntimeCall, &'a [u8]> {
 		let rc_call = match RcRuntimeCall::decode_all(&mut a) {
->>>>>>> 45d9e85e
 			Ok(rc_call) => rc_call,
 			Err(e) => {
 				log::error!("Failed to decode RC call with error: {:?}", e);
