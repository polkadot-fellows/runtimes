// Copyright (C) Parity Technologies (UK) Ltd.
// This file is part of Polkadot.

// Polkadot is free software: you can redistribute it and/or modify
// it under the terms of the GNU General Public License as published by
// the Free Software Foundation, either version 3 of the License, or
// (at your option) any later version.

// Polkadot is distributed in the hope that it will be useful,
// but WITHOUT ANY WARRANTY; without even the implied warranty of
// MERCHANTABILITY or FITNESS FOR A PARTICULAR PURPOSE.  See the
// GNU General Public License for more details.

// You should have received a copy of the GNU General Public License
// along with Polkadot.  If not, see <http://www.gnu.org/licenses/>.

//! Staking related config of the Asset Hub.
//!
//! The large pallets have their config in a sub-module, the smaller ones are defined here.

pub mod bags_thresholds;
pub mod nom_pools;

use crate::{governance::StakingAdmin, *};
use frame_election_provider_support::{ElectionDataProvider, SequentialPhragmen};
use frame_support::{traits::tokens::imbalance::ResolveTo, BoundedVec};
use pallet_election_provider_multi_block::{self as multi_block, SolutionAccuracyOf};
use pallet_staking_async::UseValidatorsMap;
use pallet_staking_async_rc_client as rc_client;
use sp_arithmetic::FixedU128;
use sp_runtime::{
<<<<<<< HEAD
	transaction_validity::TransactionPriority, FixedPointNumber, SaturatedConversion,
	traits::BlockNumberProvider,
=======
	traits::Convert, transaction_validity::TransactionPriority, FixedPointNumber,
	SaturatedConversion,
>>>>>>> 17817616
};
use sp_staking::SessionIndex;
use xcm::v5::prelude::*;
use cumulus_pallet_parachain_system::RelaychainDataProvider;

// stuff aliased to `parameters` pallet.
use dynamic_params::staking_election::{
	MaxElectingVoters, MaxEraDuration, MaxSignedSubmissions, MinerPages, SignedPhase,
	TargetSnapshotPerBlock, UnsignedPhase,
};

parameter_types! {
	/// Number of election pages that we operate upon. 32 * 6s block = 192s = 3.2min snapshots
	pub Pages: u32 = 32;

	/// Verify all pages.
	pub SignedValidationPhase: u32 = prod_or_fast!(
		Pages::get() * crate::dynamic_params::staking_election::MaxSignedSubmissions::get(),
		Pages::get()
	);

	/// Allow OCW miner to at most run 4 times in the entirety of the Unsigned Phase.
	pub OffchainRepeat: u32 = UnsignedPhase::get() / 4;

	/// Number of nominators per page of the snapshot, and consequently number of backers in the solution.
	pub VoterSnapshotPerBlock: u32 = MaxElectingVoters::get().div_ceil(Pages::get());

	/// Maximum number of validators that we may want to elect. 1000 is the end target.
	pub const MaxValidatorSet: u32 = 1000;

	/// In each page, we may observe up to all of the validators.
	pub MaxWinnersPerPage: u32 = MaxValidatorSet::get();

	/// In each page of the election, we allow up to all of the nominators of that page to be present.
	///
	/// Translates to "no limit" as of now.
	pub MaxBackersPerWinner: u32 = VoterSnapshotPerBlock::get();

	/// Total number of backers per winner across all pages.
	///
	/// Translates to "no limit" as of now.
	pub MaxBackersPerWinnerFinal: u32 = MaxElectingVoters::get();

	/// Size of the exposures. This should be small enough to make the reward payouts feasible.
	pub MaxExposurePageSize: u32 = 512;
}

frame_election_provider_support::generate_solution_type!(
	#[compact]
	pub struct NposCompactSolution16::<
		// allows up to 4bn nominators
		VoterIndex = u32,
		// allows up to 64k validators
		TargetIndex = u16,
		Accuracy = sp_runtime::PerU16,
		MaxVoters = VoterSnapshotPerBlock,
	>(16)
);

parameter_types! {
	pub const BagThresholds: &'static [u64] = &bags_thresholds::THRESHOLDS;
}

/// We don't want to do any auto-rebags in pallet-bags while the migration is not started or
/// ongoing.
pub struct RebagIffMigrationDone;
impl sp_runtime::traits::Get<u32> for RebagIffMigrationDone {
	fn get() -> u32 {
		if cfg!(feature = "runtime-benchmarks") {
			5
		} else {
			if matches!(
				pallet_ah_migrator::AhMigrationStage::<Runtime>::get(),
				pallet_ah_migrator::MigrationStage::MigrationDone
			) {
				5
			} else {
				0
			}
		}
	}
}

type VoterBagsListInstance = pallet_bags_list::Instance1;
impl pallet_bags_list::Config<VoterBagsListInstance> for Runtime {
	type RuntimeEvent = RuntimeEvent;
	type ScoreProvider = Staking;
	type BagThresholds = BagThresholds;
	type Score = sp_npos_elections::VoteWeight;
	type MaxAutoRebagPerBlock = RebagIffMigrationDone;
	type WeightInfo = weights::pallet_bags_list::WeightInfo<Runtime>;
}

parameter_types! {
	pub const DelegatedStakingPalletId: PalletId = PalletId(*b"py/dlstk");
	pub const SlashRewardFraction: Perbill = Perbill::from_percent(1);
}

impl pallet_delegated_staking::Config for Runtime {
	type RuntimeEvent = RuntimeEvent;
	type PalletId = DelegatedStakingPalletId;
	type Currency = Balances;
	// slashes are sent to the treasury.
	type OnSlash = ResolveTo<xcm_config::TreasuryAccount, Balances>;
	type SlashRewardFraction = SlashRewardFraction;
	type RuntimeHoldReason = RuntimeHoldReason;
	type CoreStaking = Staking;
}

#[cfg(feature = "runtime-benchmarks")]
parameter_types! {
	pub BenchElectionBounds: frame_election_provider_support::bounds::ElectionBounds =
		frame_election_provider_support::bounds::ElectionBoundsBuilder::default().build();
}

#[cfg(feature = "runtime-benchmarks")]
pub struct OnChainConfig;

#[cfg(feature = "runtime-benchmarks")]
impl frame_election_provider_support::onchain::Config for OnChainConfig {
	// unbounded
	type Bounds = BenchElectionBounds;
	// We should not need sorting, as our bounds are large enough for the number of
	// nominators/validators in this test setup.
	type Sort = ConstBool<false>;
	type DataProvider = Staking;
	type MaxBackersPerWinner = MaxBackersPerWinner;
	type MaxWinnersPerPage = MaxWinnersPerPage;
	type Solver = frame_election_provider_support::SequentialPhragmen<AccountId, Perbill>;
	type System = Runtime;
	type WeightInfo = ();
}

impl multi_block::Config for Runtime {
	type Pages = Pages;
	type UnsignedPhase = UnsignedPhase;
	type SignedPhase = SignedPhase;
	type SignedValidationPhase = SignedValidationPhase;
	type VoterSnapshotPerBlock = VoterSnapshotPerBlock;
	type TargetSnapshotPerBlock = TargetSnapshotPerBlock;
	type AdminOrigin = EitherOfDiverse<EnsureRoot<AccountId>, StakingAdmin>;
	type DataProvider = Staking;
	type MinerConfig = Self;
	type Verifier = MultiBlockElectionVerifier;
	// we chill and do nothing in the fallback.
	#[cfg(not(feature = "runtime-benchmarks"))]
	type Fallback = multi_block::Continue<Self>;
	#[cfg(feature = "runtime-benchmarks")]
	type Fallback = frame_election_provider_support::onchain::OnChainExecution<OnChainConfig>;
	// Revert back to signed phase if nothing is submitted and queued, so we prolong the election.
	type AreWeDone = multi_block::RevertToSignedIfNotQueuedOf<Self>;
	type OnRoundRotation = multi_block::CleanRound<Self>;
	type WeightInfo = weights::pallet_election_provider_multi_block::WeightInfo<Runtime>;
}

impl multi_block::verifier::Config for Runtime {
	type MaxWinnersPerPage = MaxWinnersPerPage;
	type MaxBackersPerWinner = MaxBackersPerWinner;
	type MaxBackersPerWinnerFinal = MaxBackersPerWinnerFinal;
	type SolutionDataProvider = MultiBlockElectionSigned;
	type SolutionImprovementThreshold = ();
	type WeightInfo = weights::pallet_election_provider_multi_block_verifier::WeightInfo<Runtime>;
}

/// ## Example
/// ```
/// fn main() {
/// 	use asset_hub_polkadot_runtime::staking::GeometricDeposit;
/// 	use pallet_election_provider_multi_block::signed::CalculateBaseDeposit;
/// 	use polkadot_runtime_constants::currency::UNITS;
///
/// 	// Base deposit
/// 	assert_eq!(GeometricDeposit::calculate_base_deposit(0), 4 * UNITS);
/// 	assert_eq!(GeometricDeposit::calculate_base_deposit(1), 8 * UNITS );
/// 	assert_eq!(GeometricDeposit::calculate_base_deposit(2), 16 * UNITS);
/// 	// and so on
///
/// 	// Full 16 page deposit, to be paid on top of the above base
/// 	sp_io::TestExternalities::default().execute_with(|| {
/// 		let deposit = asset_hub_polkadot_runtime::staking::SignedDepositPerPage::get() * 16;
/// 		assert_eq!(deposit, 10_6_368_000_000); // around 10.6 DOTs
/// 	})
/// }
/// ```
pub struct GeometricDeposit;
impl multi_block::signed::CalculateBaseDeposit<Balance> for GeometricDeposit {
	fn calculate_base_deposit(existing_submitters: usize) -> Balance {
		let start: Balance = UNITS * 4;
		let common: Balance = 2;
		start.saturating_mul(common.saturating_pow(existing_submitters as u32))
	}
}

// Parameters only regarding signed submission deposits/rewards.
parameter_types! {
	pub SignedDepositPerPage: Balance = system_para_deposit(1, NposCompactSolution16::max_encoded_len() as u32);
	/// Bailing is rather disincentivized, as it can allow attackers to submit bad solutions, but
	/// get away with it last minute. We don't refund any deposit.
	pub BailoutGraceRatio: Perbill = Perbill::from_percent(0);
	/// Invulnerable miners will pay this deposit only.
	pub InvulnerableFixedDeposit: Balance = 10 * UNITS;
	/// Being ejected is already paid for by the new submitter replacing you; no need to charge deposit.
	pub EjectGraceRatio: Perbill = Perbill::from_percent(100);
	/// 5 DOT as the reward for the best signed submission.
	pub RewardBase: Balance = UNITS * 5;
}

impl multi_block::signed::Config for Runtime {
	type Currency = Balances;
	type BailoutGraceRatio = BailoutGraceRatio;
	type EjectGraceRatio = EjectGraceRatio;
	type DepositBase = GeometricDeposit;
	type DepositPerPage = SignedDepositPerPage;
	type InvulnerableDeposit = ();
	type RewardBase = RewardBase;
	type MaxSubmissions = MaxSignedSubmissions;
	type EstimateCallFee = TransactionPayment;
	type WeightInfo = weights::pallet_election_provider_multi_block_signed::WeightInfo<Runtime>;
}

parameter_types! {
	/// Priority of the offchain miner transactions.
	pub MinerTxPriority: TransactionPriority = TransactionPriority::max_value() / 2;
}

impl multi_block::unsigned::Config for Runtime {
	type MinerPages = MinerPages;
	type OffchainStorage = ConstBool<true>;
	type OffchainSolver = SequentialPhragmen<AccountId, SolutionAccuracyOf<Runtime>>;
	type MinerTxPriority = MinerTxPriority;
	type OffchainRepeat = OffchainRepeat;
	type WeightInfo = weights::pallet_election_provider_multi_block_unsigned::WeightInfo<Runtime>;
}

parameter_types! {
	/// Miner transaction can fill up to 75% of the block size.
	pub MinerMaxLength: u32 = Perbill::from_rational(75u32, 100) *
		*RuntimeBlockLength::get()
		.max
		.get(DispatchClass::Normal);
}

impl multi_block::unsigned::miner::MinerConfig for Runtime {
	type AccountId = AccountId;
	type Hash = Hash;
	type MaxBackersPerWinner = <Self as multi_block::verifier::Config>::MaxBackersPerWinner;
	type MaxBackersPerWinnerFinal =
		<Self as multi_block::verifier::Config>::MaxBackersPerWinnerFinal;
	type MaxWinnersPerPage = <Self as multi_block::verifier::Config>::MaxWinnersPerPage;
	type MaxVotesPerVoter =
		<<Self as multi_block::Config>::DataProvider as ElectionDataProvider>::MaxVotesPerVoter;
	type MaxLength = MinerMaxLength;
	type Solver = <Runtime as multi_block::unsigned::Config>::OffchainSolver;
	type Pages = Pages;
	type Solution = NposCompactSolution16;
	type VoterSnapshotPerBlock = <Runtime as multi_block::Config>::VoterSnapshotPerBlock;
	type TargetSnapshotPerBlock = <Runtime as multi_block::Config>::TargetSnapshotPerBlock;
}

// Wittled copy of the code from https://github.com/paritytech/polkadot-sdk/pull/9556
// To be replaced after that is merged and available.
pub mod temp_curve {
	use super::*;
	use sp_runtime::traits::{AtLeast32BitUnsigned, One};
	use scale_info::TypeInfo;
	use sp_arithmetic::traits::Saturating;

	/// The step type for the stepped curve.
	#[derive(PartialEq, Eq, sp_core::RuntimeDebug, TypeInfo, Clone)]
	pub enum Step<V> {
		/// Move towards a desired value by a percentage of the remaining difference at each step.
		///
		/// Step size will be (target_total - current_value) * pct.
		RemainingPct {
			target: V, 
			pct: Perbill
		},
	}

	/// A stepped curve.
	///
	/// Steps every `period` from the `initial_value` as defined by `step`.
	/// First step from `initial_value` takes place at `start` + `period`.
	#[derive(PartialEq, Eq, sp_core::RuntimeDebug, TypeInfo, Clone)]
	pub struct SteppedCurve<P, V> {
		/// The starting point for the curve.
		pub start: P,
		/// The initial value of the curve at the `start` point.
		pub initial_value: V,
		/// The change to apply at the end of each `period`.
		pub step: Step<V>,
		/// The duration of each step.
		pub period: P,
	}

	impl<P, V> SteppedCurve<P, V>
	where
		P: AtLeast32BitUnsigned + Copy,
		V: AtLeast32BitUnsigned + Copy + From<P>,
	{
		/// Creates a new `SteppedCurve`.
		pub fn new(start: P, initial_value: V, step: Step<V>, period: P) -> Self {
			Self { start, initial_value, step, period }
		}

		/// Returns the magnitude of the step size occuring at the start of this point's period.
		/// If no step has occured, will return 0.
		///
		/// Ex. In period 4, the last step taken was 10 -> 7, it would return 3.
		pub fn last_step_size(&self, point: P) -> V {
			// No step taken yet.
			if point < self.start {
				return V::zero();
			}

			// If the period is zero, the value never changes.
			if self.period.is_zero() {
				return V::zero();
			}

			// Calculate how many full periods have passed.
			let num_periods = (point - self.start) / self.period;

			if num_periods.is_zero() {
				return V::zero();
			}

			// Points for calculating step difference.
			let prev_period_point = self.start + (num_periods - P::one()) * self.period;
			let curr_period_point = self.start + num_periods * self.period;

			// Evaluate the curve at those two points.
			let val_prev = self.evaluate(prev_period_point);
			let val_curr = self.evaluate(curr_period_point);

			if val_curr >= val_prev {
				return val_curr.saturating_sub(val_prev);
			} else {
				return val_prev.saturating_sub(val_curr);
			}
		}

		/// Evaluate the curve at a given point.
		pub fn evaluate(&self, point: P) -> V {
			let initial = self.initial_value;

			// If the point is before the curve starts, return the initial value.
			if point <= self.start {
				return initial;
			}

			// If the period is zero, the value never changes.
			if self.period.is_zero() {
				return initial;
			}

			// Calculate how many full periods have passed, capped by usize.
			let num_periods = (point - self.start) / self.period;
			let num_periods_usize = num_periods.saturated_into::<usize>();

			if num_periods.is_zero() {
				return initial;
			}

			match self.step {
				Step::RemainingPct{target: asymptote, pct: percent} => {
					// asymptote +/- diff(asymptote, initial_value) * (1-percent)^num_periods.
					let ratio = FixedU128::one().saturating_sub(FixedU128::from(percent));
					let scale = ratio.saturating_pow(num_periods_usize);

					let initial_fp = FixedU128::saturating_from_integer(initial);
					let asymptote_fp = FixedU128::saturating_from_integer(asymptote);

					let res = if initial >= asymptote {
						let diff = initial_fp.saturating_sub(asymptote_fp);
						asymptote_fp.saturating_add(diff.saturating_mul(scale))
					} else {
						let diff = asymptote_fp.saturating_sub(initial_fp);
						asymptote_fp.saturating_sub(diff.saturating_mul(scale))
					};

					(res.into_inner() / FixedU128::DIV).saturated_into::<V>()
				},
			}
		}
	}
}

// We cannot re-use the one from the relay since that is for pallet-staking and will be removed soon
// anyway.
pub struct EraPayout;
impl pallet_staking_async::EraPayout<Balance> for EraPayout {
	fn era_payout(
		_total_staked: Balance,
		_total_issuance: Balance,
		era_duration_millis: u64,
	) -> (Balance, Balance) {
		const MILLISECONDS_PER_YEAR: u64 = (1000 * 3600 * 24 * 36525) / 100;
		// A normal-sized era will have 1 / 365.25 here, though the value wobbles a bit:
		let relative_era_len =
			FixedU128::from_rational(era_duration_millis.into(), MILLISECONDS_PER_YEAR.into());

<<<<<<< HEAD
		// Branch based off the 12AM 14th March 2026 initial stepping date -[Ref 1710](https://polkadot.subsquare.io/referenda/1710?tab=votes_bubble).
		let relay_block_num = <RelaychainDataProvider::<Runtime> as BlockNumberProvider>::current_block_number();
		let march_14_2026: BlockNumber = 30_367_108; // Extrapolated block number at desired date. 
		let yearly_emission = if relay_block_num < march_14_2026 {
			// TI at the time of execution of [Referendum 1139](https://polkadot.subsquare.io/referenda/1139), block hash: `0x39422610299a75ef69860417f4d0e1d94e77699f45005645ffc5e8e619950f9f`.
			let fixed_total_issuance: u128 = 15_011_657_390_566_252_333;
			let fixed_inflation_rate = FixedU128::from_rational(8, 100);
			fixed_inflation_rate.saturating_mul_int(fixed_total_issuance)
		} else {
			// The calculated TI used in [Ref 1710's](https://polkadot.subsquare.io/referenda/1710).
			let march_14_2026_ti = 1_676_733_867u128 * UNITS;
			let target_ti = 2_100_000_000u128 * UNITS;
			let two_year_rate = Perbill::from_rational(2_628u32, 10_000u32);

			let ti_curve = temp_curve::SteppedCurve::new(
				// The start date of the curve. Set two years prior to the first step date.
				march_14_2026 - (2 * RC_YEARS),
				// The initial value of the curve.
				march_14_2026_ti,
				// Move asymptotically towards the target total issuance at a rate defined by [Ref 1710](https://polkadot.subsquare.io/referenda/1710?tab=votes_bubble).
				temp_curve::Step::RemainingPct{target: target_ti, pct: two_year_rate},
				// Step every two years.
				2 * RC_YEARS,
			);
			// The last step size tells us the expected TI increase over the current two year period. 
			let two_year_emission = ti_curve.last_step_size(relay_block_num);
			FixedU128::from_float(0.5).saturating_mul_int(two_year_emission)
		};
=======
		// TI at the time of execution of [Referendum 1139](https://polkadot.subsquare.io/referenda/1139), block hash: `0x39422610299a75ef69860417f4d0e1d94e77699f45005645ffc5e8e619950f9f`.
		let fixed_total_issuance: i128 = 5_216_342_402_773_185_773;
		let fixed_inflation_rate = FixedU128::from_rational(8, 100);
		let yearly_emission = fixed_inflation_rate.saturating_mul_int(fixed_total_issuance);
>>>>>>> 17817616

		let era_emission = relative_era_len.saturating_mul_int(yearly_emission);
		// 15% to treasury, as per Polkadot ref 1139.
		let to_treasury = FixedU128::from_rational(15, 100).saturating_mul_int(era_emission);
		let to_stakers = era_emission.saturating_sub(to_treasury);

		(to_stakers.saturated_into(), to_treasury.saturated_into())
	}
}

parameter_types! {
	pub const SessionsPerEra: SessionIndex = prod_or_fast!(6, 1);
	pub const RelaySessionDuration: BlockNumber = prod_or_fast!(4 * RC_HOURS, 1 * RC_MINUTES);
	pub const BondingDuration: sp_staking::EraIndex = 28;
	pub const SlashDeferDuration: sp_staking::EraIndex = 27;
	pub const MaxControllersInDeprecationBatch: u32 = 512;
	// alias for 16, which is the max nominations per nominator in the runtime.
	pub const MaxNominations: u32 = <NposCompactSolution16 as frame_election_provider_support::NposSolution>::LIMIT as u32;

	/// Maximum numbers that we prune from pervious eras in each `prune_era` tx.
	pub MaxPruningItems: u32 = 100;
}

impl pallet_staking_async::Config for Runtime {
	type Filter = ();
	type OldCurrency = Balances;
	type Currency = Balances;
	type CurrencyBalance = Balance;
	type RuntimeHoldReason = RuntimeHoldReason;
	type CurrencyToVote = sp_staking::currency_to_vote::SaturatingCurrencyToVote;
	type RewardRemainder = ResolveTo<xcm_config::TreasuryAccount, Balances>;
	type Slash = ResolveTo<xcm_config::TreasuryAccount, Balances>;
	type Reward = ();
	type SessionsPerEra = SessionsPerEra;
	type BondingDuration = BondingDuration;
	type SlashDeferDuration = SlashDeferDuration;
	type AdminOrigin = EitherOf<EnsureRoot<AccountId>, StakingAdmin>;
	type EraPayout = EraPayout;
	type MaxExposurePageSize = MaxExposurePageSize;
	type ElectionProvider = MultiBlockElection;
	type VoterList = VoterList;
	type TargetList = UseValidatorsMap<Self>;
	type MaxValidatorSet = MaxValidatorSet;
	type NominationsQuota = pallet_staking_async::FixedNominationsQuota<{ MaxNominations::get() }>;
	type MaxUnlockingChunks = frame_support::traits::ConstU32<32>;
	type HistoryDepth = frame_support::traits::ConstU32<84>;
	type MaxControllersInDeprecationBatch = MaxControllersInDeprecationBatch;
	type EventListeners = (NominationPools, DelegatedStaking);
	type MaxInvulnerables = frame_support::traits::ConstU32<20>;
	type PlanningEraOffset =
		pallet_staking_async::PlanningEraOffsetOf<Self, RelaySessionDuration, ConstU32<10>>;
	type RcClientInterface = StakingRcClient;
	type MaxEraDuration = MaxEraDuration;
	type MaxPruningItems = MaxPruningItems;
	type WeightInfo = weights::pallet_staking_async::WeightInfo<Runtime>;
}

impl pallet_staking_async_rc_client::Config for Runtime {
	type RelayChainOrigin = EnsureRoot<AccountId>;
	type AHStakingInterface = Staking;
	type SendToRelayChain = StakingXcmToRelayChain;
}

#[derive(Encode, Decode)]
// Call indices taken from westend-next runtime.
pub enum RelayChainRuntimePallets {
	// Audit: index of `StakingAhClient` on the Relay Chain.
	#[codec(index = 42)]
	AhClient(AhClientCalls),
}

#[derive(Encode, Decode)]
pub enum AhClientCalls {
	// index of `fn validator_set` in `staking-async-ah-client`. It has only one call.
	#[codec(index = 0)]
	ValidatorSet(rc_client::ValidatorSetReport<AccountId>),
}

pub struct ValidatorSetToXcm;
impl sp_runtime::traits::Convert<rc_client::ValidatorSetReport<AccountId>, Xcm<()>>
	for ValidatorSetToXcm
{
	fn convert(report: rc_client::ValidatorSetReport<AccountId>) -> Xcm<()> {
		Xcm(vec![
			Instruction::UnpaidExecution {
				weight_limit: WeightLimit::Unlimited,
				check_origin: None,
			},
			Instruction::Transact {
				origin_kind: OriginKind::Native,
				fallback_max_weight: None,
				call: RelayChainRuntimePallets::AhClient(AhClientCalls::ValidatorSet(report))
					.encode()
					.into(),
			},
		])
	}
}

parameter_types! {
	pub RelayLocation: Location = Location::parent();
}

pub struct StakingXcmToRelayChain;

impl rc_client::SendToRelayChain for StakingXcmToRelayChain {
	type AccountId = AccountId;
	fn validator_set(report: rc_client::ValidatorSetReport<Self::AccountId>) {
		// TODO: after https://github.com/paritytech/polkadot-sdk/pull/9619, use `XCMSender::send`
		let message = ValidatorSetToXcm::convert(report);
		let dest = RelayLocation::get();
		let _ = crate::send_xcm::<xcm_config::XcmRouter>(dest, message).inspect_err(|err| {
			log::error!(target: "runtime::ah-client", "Failed to send validator set report: {:?}", err);
		});
	}
}

impl<C> frame_system::offchain::CreateTransactionBase<C> for Runtime
where
	RuntimeCall: From<C>,
{
	type RuntimeCall = RuntimeCall;
	type Extrinsic = UncheckedExtrinsic;
}

impl<LocalCall> frame_system::offchain::CreateTransaction<LocalCall> for Runtime
where
	RuntimeCall: From<LocalCall>,
{
	type Extension = TxExtension;

	fn create_transaction(call: RuntimeCall, extension: TxExtension) -> UncheckedExtrinsic {
		UncheckedExtrinsic::new_transaction(call, extension)
	}
}

impl<LocalCall> frame_system::offchain::CreateBare<LocalCall> for Runtime
where
	RuntimeCall: From<LocalCall>,
{
	fn create_bare(call: RuntimeCall) -> UncheckedExtrinsic {
		UncheckedExtrinsic::new_bare(call)
	}
}

pub struct InitiateStakingAsync;

impl InitiateStakingAsync {
	fn needs_init() -> bool {
		// A good proxy whether this pallet is initialized or not is that no invulnerable is set in
		// `epmb::signed`. The rest are more fuzzy or are inaccessble.
		multi_block::signed::Invulnerables::<Runtime>::get().is_empty()
	}
}

impl frame_support::traits::OnRuntimeUpgrade for InitiateStakingAsync {
	fn on_runtime_upgrade() -> Weight {
		if !Self::needs_init() {
			return <Runtime as frame_system::Config>::DbWeight::get().writes(1)
		}
		use pallet_election_provider_multi_block::verifier::Verifier;
		// set parity staking miner as the invulnerable submitter in `multi-block`.
		// https://polkadot.subscan.io/account/16ciP5rjt4Yqivi1SWCGh7XsA8BDguV4tnTuyr937u2NME6h
		let acc =
			hex_literal::hex!("f86a0e73c498fa0c135fae2e66da58346e777a6687cc7f7d234b0cb09c021232");
		if let Ok(bounded) = BoundedVec::<AccountId, _>::try_from(vec![acc.into()]) {
			multi_block::signed::Invulnerables::<Runtime>::put(bounded);
		}

		// Set the minimum score for the election, as per the Polkadot RC state.
		//
		// This value is set from block 27,730,872 of Polkadot RC.
		// Recent election scores in Polkadot can be found on:
		// https://polkadot.subscan.io/event?page=1&time_dimension=date&module=electionprovidermultiphase&event_id=electionfinalized
		//
		// The last example, at block [27721215](https://polkadot.subscan.io/event/27721215-0) being:
		//
		// * minimal_stake: 10907549130714057 (1.28x the minimum)
		// * sum_stake: 8028519336725652293 (2.44x the minimum)
		// * sum_stake_squared: 108358993218278434700023844467997545 (0.4 the minimum, the lower the
		//   better)
		let minimum_score = sp_npos_elections::ElectionScore {
			minimal_stake: 8474057820699941,
			sum_stake: 3276970719352749444,
			sum_stake_squared: 244059208045236715654727835467163294,
		};
		<Runtime as multi_block::Config>::Verifier::set_minimum_score(minimum_score);

		<Runtime as frame_system::Config>::DbWeight::get().writes(3)
	}
}

#[cfg(test)]
mod tests {
	use super::*;
	use sp_runtime::Percent;
	use sp_weights::constants::{WEIGHT_PROOF_SIZE_PER_KB, WEIGHT_REF_TIME_PER_MILLIS};
	// TODO: in the future, make these tests use remote-ext and increase their longevity.

	fn analyze_weight(
		op_name: &str,
		op_weight: Weight,
		limit_weight: Weight,
		maybe_max_ratio: Option<Percent>,
	) {
		sp_tracing::try_init_simple();
		let ref_time_ms = op_weight.ref_time() / WEIGHT_REF_TIME_PER_MILLIS;
		let ref_time_ratio = Percent::from_rational(op_weight.ref_time(), limit_weight.ref_time());
		let proof_size_kb = op_weight.proof_size() / WEIGHT_PROOF_SIZE_PER_KB;
		let proof_size_ratio =
			Percent::from_rational(op_weight.proof_size(), limit_weight.proof_size());
		let limit_ms = limit_weight.ref_time() / WEIGHT_REF_TIME_PER_MILLIS;
		let limit_kb = limit_weight.proof_size() / WEIGHT_PROOF_SIZE_PER_KB;
		log::info!(target: "runtime::asset-hub-polkadot", "weight of {:?} is: ref-time: {}ms, {:?} of total, proof-size: {}KiB, {:?} of total (total: {}ms, {}KiB)",
			op_name,
			ref_time_ms,
			ref_time_ratio,
			proof_size_kb,
			proof_size_ratio,
			limit_ms,
			limit_kb
		);

		if let Some(max_ratio) = maybe_max_ratio {
			assert!(ref_time_ratio <= max_ratio && proof_size_ratio <= max_ratio,)
		}
	}

	mod incoming_xcm_weights {
		use crate::staking::tests::analyze_weight;
		use sp_runtime::{traits::Get, Perbill, Percent};

		#[test]
		fn offence_report() {
			use crate::{AccountId, Runtime};
			use frame_support::dispatch::GetDispatchInfo;
			use pallet_staking_async_rc_client as rc_client;

			sp_io::TestExternalities::new_empty().execute_with(|| {
				// up to a 1/3 of the validators are reported in a single batch of offences
				let hefty_offences = (0..333)
					.map(|i| {
						rc_client::Offence {
							offender: <AccountId>::from([i as u8; 32]), /* overflows, but
							                                             * whatever,
							                                             * don't matter */
							reporters: vec![<AccountId>::from([1u8; 32])],
							slash_fraction: Perbill::from_percent(10),
						}
					})
					.collect();
				let di = rc_client::Call::<Runtime>::relay_new_offence {
					slash_session: 42,
					offences: hefty_offences,
				}
				.get_dispatch_info();

				let offence_report = di.call_weight + di.extension_weight;
				let mq_service_weight =
					<Runtime as pallet_message_queue::Config>::ServiceWeight::get()
						.unwrap_or_default();

				analyze_weight(
					"offence_report",
					offence_report,
					mq_service_weight,
					Some(Percent::from_percent(95)),
				);
			});
		}

		#[test]
		fn session_report() {
			use crate::{AccountId, Runtime};
			use frame_support::{dispatch::GetDispatchInfo, traits::Get};
			use pallet_staking_async_rc_client as rc_client;

			sp_io::TestExternalities::new_empty().execute_with(|| {
				// this benchmark is a function of current active validator count
				pallet_staking_async::ValidatorCount::<Runtime>::put(600);
				let hefty_report = rc_client::SessionReport {
					activation_timestamp: Some((42, 42)),
					end_index: 42,
					leftover: false,
					validator_points: (0..600u32)
						.map(|i| {
							let unique = i.to_le_bytes();
							let mut acc = [0u8; 32];
							// first 4 bytes should be `unique`, rest 0
							acc[..4].copy_from_slice(&unique);
							(AccountId::from(acc), i)
						})
						.collect(),
				};
				let di = rc_client::Call::<Runtime>::relay_session_report { report: hefty_report }
					.get_dispatch_info();
				let session_report_weight = di.call_weight + di.extension_weight;
				let mq_service_weight =
					<Runtime as pallet_message_queue::Config>::ServiceWeight::get()
						.unwrap_or_default();
				analyze_weight(
					"session_report",
					session_report_weight,
					mq_service_weight,
					Some(Percent::from_percent(50)),
				);
			})
		}
	}

	/// The staking/election weights to check.
	///
	/// * Snapshot-MSP weight (when we take validator snapshot, function of
	///   `TargetSnapshotPerBlock`)
	/// * Snapshot-rest weight (when we take nominator snapshot, function of
	///   `VoterSnapshotPerBlock`)
	/// * Verification of the last page (the most expensive)
	/// * The time it takes to mine a solution via OCW (function of `MinerPages`)
	/// * The weight of the on-the-spot-verification of an OCW-mined solution (function of
	///   `MinerPages`)
	/// * Election export terminal (which is the most expensive, and has round cleanup in it)
	mod weights {
		use super::*;
		#[test]
		fn snapshot_msp_weight() {
			use multi_block::WeightInfo;
			analyze_weight(
				"snapshot_msp",
				<Runtime as multi_block::Config>::WeightInfo::on_initialize_into_snapshot_msp(),
				<Runtime as frame_system::Config>::BlockWeights::get().max_block,
				Some(Percent::from_percent(75)),
			);
		}

		#[test]
		fn snapshot_rest_weight() {
			use multi_block::WeightInfo;
			analyze_weight(
				"snapshot_rest",
				<Runtime as multi_block::Config>::WeightInfo::on_initialize_into_snapshot_rest(),
				<Runtime as frame_system::Config>::BlockWeights::get().max_block,
				Some(Percent::from_percent(75)),
			);
		}

		#[test]
		fn verifier_weight() {
			use multi_block::verifier::WeightInfo;
			analyze_weight(
				"verifier valid terminal",
				<Runtime as multi_block::verifier::Config>::WeightInfo::on_initialize_valid_terminal(),
				<Runtime as frame_system::Config>::BlockWeights::get().max_block,
				Some(Percent::from_percent(75)),
			);

			analyze_weight(
				"verifier invalid terminal",
				<Runtime as multi_block::verifier::Config>::WeightInfo::on_initialize_invalid_terminal(),
				<Runtime as frame_system::Config>::BlockWeights::get().max_block,
				Some(Percent::from_percent(75)),
			);
		}

		#[test]
		fn round_cleanup() {
			use multi_block::signed::WeightInfo;
			analyze_weight(
				"single solution cleanup",
				<Runtime as multi_block::signed::Config>::WeightInfo::clear_old_round_data(
					Pages::get(),
				),
				<Runtime as frame_system::Config>::BlockWeights::get().max_block,
				Some(Percent::from_percent(75)),
			);
			analyze_weight(
				"full solution cleanup",
				<Runtime as multi_block::signed::Config>::WeightInfo::clear_old_round_data(
					Pages::get(),
				)
				.mul(16 as u64),
				<Runtime as frame_system::Config>::BlockWeights::get().max_block,
				Some(Percent::from_percent(75)),
			);
		}

		#[test]
		fn export_weight() {
			use multi_block::WeightInfo;
			analyze_weight(
				"export terminal",
				<Runtime as multi_block::Config>::WeightInfo::export_terminal(),
				<Runtime as frame_system::Config>::BlockWeights::get().max_block,
				Some(Percent::from_percent(95)), // TODO: reduce to 75 once re-benchmarked.
			);
		}

		#[test]
		fn verify_unsigned_solution() {
			use multi_block::unsigned::WeightInfo;
			analyze_weight(
				"unsigned solution verify",
				<Runtime as multi_block::unsigned::Config>::WeightInfo::submit_unsigned(),
				<Runtime as frame_system::Config>::BlockWeights::get()
					.per_class
					.get(DispatchClass::Operational)
					.max_extrinsic
					.unwrap(),
				Some(Percent::from_percent(50)),
			);
		}
	}
}<|MERGE_RESOLUTION|>--- conflicted
+++ resolved
@@ -29,13 +29,8 @@
 use pallet_staking_async_rc_client as rc_client;
 use sp_arithmetic::FixedU128;
 use sp_runtime::{
-<<<<<<< HEAD
-	transaction_validity::TransactionPriority, FixedPointNumber, SaturatedConversion,
-	traits::BlockNumberProvider,
-=======
 	traits::Convert, transaction_validity::TransactionPriority, FixedPointNumber,
 	SaturatedConversion,
->>>>>>> 17817616
 };
 use sp_staking::SessionIndex;
 use xcm::v5::prelude::*;
@@ -438,10 +433,10 @@
 		let relative_era_len =
 			FixedU128::from_rational(era_duration_millis.into(), MILLISECONDS_PER_YEAR.into());
 
-<<<<<<< HEAD
 		// Branch based off the 12AM 14th March 2026 initial stepping date -[Ref 1710](https://polkadot.subsquare.io/referenda/1710?tab=votes_bubble).
 		let relay_block_num = <RelaychainDataProvider::<Runtime> as BlockNumberProvider>::current_block_number();
 		let march_14_2026: BlockNumber = 30_367_108; // Extrapolated block number at desired date. 
+		
 		let yearly_emission = if relay_block_num < march_14_2026 {
 			// TI at the time of execution of [Referendum 1139](https://polkadot.subsquare.io/referenda/1139), block hash: `0x39422610299a75ef69860417f4d0e1d94e77699f45005645ffc5e8e619950f9f`.
 			let fixed_total_issuance: u128 = 15_011_657_390_566_252_333;
@@ -467,12 +462,6 @@
 			let two_year_emission = ti_curve.last_step_size(relay_block_num);
 			FixedU128::from_float(0.5).saturating_mul_int(two_year_emission)
 		};
-=======
-		// TI at the time of execution of [Referendum 1139](https://polkadot.subsquare.io/referenda/1139), block hash: `0x39422610299a75ef69860417f4d0e1d94e77699f45005645ffc5e8e619950f9f`.
-		let fixed_total_issuance: i128 = 5_216_342_402_773_185_773;
-		let fixed_inflation_rate = FixedU128::from_rational(8, 100);
-		let yearly_emission = fixed_inflation_rate.saturating_mul_int(fixed_total_issuance);
->>>>>>> 17817616
 
 		let era_emission = relative_era_len.saturating_mul_int(yearly_emission);
 		// 15% to treasury, as per Polkadot ref 1139.
