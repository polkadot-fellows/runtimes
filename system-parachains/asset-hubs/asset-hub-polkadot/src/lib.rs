--- conflicted
+++ resolved
@@ -71,11 +71,8 @@
 mod weights;
 pub mod xcm_config;
 
-<<<<<<< HEAD
 use ah_migration::{RcToAhFreezeReason, RcToAhHoldReason};
-=======
 use alloc::{borrow::Cow, vec, vec::Vec};
->>>>>>> e0eac41c
 use assets_common::{
 	foreign_creators::ForeignCreators,
 	local_and_foreign_assets::{LocalFromLeft, TargetFromLeft},
@@ -91,13 +88,10 @@
 use sp_api::impl_runtime_apis;
 use sp_core::{crypto::KeyTypeId, ConstU128, OpaqueMetadata};
 use sp_runtime::{
-<<<<<<< HEAD
 	create_runtime_str, generic, impl_opaque_keys,
 	traits::{AccountIdLookup, BlakeTwo256, Block as BlockT, ConvertInto, IdentityLookup, Verify},
-=======
 	generic, impl_opaque_keys,
 	traits::{AccountIdLookup, BlakeTwo256, Block as BlockT, ConvertInto, Verify},
->>>>>>> e0eac41c
 	transaction_validity::{TransactionSource, TransactionValidity},
 	ApplyExtrinsicResult, Perbill, Permill,
 };
@@ -117,18 +111,15 @@
 	genesis_builder_helper::{build_state, get_preset},
 	ord_parameter_types, parameter_types,
 	traits::{
-<<<<<<< HEAD
 		fungible::{self, HoldConsideration},
 		fungibles,
 		tokens::imbalance::ResolveAssetTo,
 		AsEnsureOriginWithArg, ConstBool, ConstU32, ConstU64, ConstU8, Contains, EitherOf,
 		EitherOfDiverse, Equals, InstanceFilter, LinearStoragePrice, NeverEnsureOrigin,
 		PrivilegeCmp, TheseExcept, TransformOrigin, WithdrawReasons,
-=======
 		fungible, fungibles, tokens::imbalance::ResolveAssetTo, AsEnsureOriginWithArg, ConstBool,
 		ConstU32, ConstU64, ConstU8, Contains, EitherOfDiverse, Equals, EverythingBut,
 		InstanceFilter, NeverEnsureOrigin, TransformOrigin, WithdrawReasons,
->>>>>>> e0eac41c
 	},
 	weights::{ConstantMultiplier, Weight, WeightToFee as _},
 	PalletId,
@@ -166,14 +157,10 @@
 
 // Polkadot imports
 use pallet_xcm::{EnsureXcm, IsVoiceOfBody};
-<<<<<<< HEAD
 use polkadot_runtime_common::{
 	claims as pallet_claims, prod_or_fast, BlockHashCount, SlowAdjustingFeeUpdate,
 };
-
-=======
 use polkadot_runtime_common::{BlockHashCount, SlowAdjustingFeeUpdate};
->>>>>>> e0eac41c
 use weights::{BlockExecutionWeight, ExtrinsicBaseWeight, RocksDbWeight};
 
 impl_opaque_keys! {
@@ -190,19 +177,11 @@
 	impl_name: Cow::Borrowed("statemint"),
 	spec_name: Cow::Borrowed("statemint"),
 	authoring_version: 1,
-<<<<<<< HEAD
-	spec_version: 1_005_000,
-	impl_version: 0,
-	apis: RUNTIME_API_VERSIONS,
-	transaction_version: 15,
-	state_version: 1,
-=======
 	spec_version: 1_006_001,
 	impl_version: 0,
 	apis: RUNTIME_API_VERSIONS,
 	transaction_version: 15,
 	system_version: 1,
->>>>>>> e0eac41c
 };
 
 /// The version information used to identify this runtime when compiled natively.
@@ -245,11 +224,7 @@
 
 // Configure FRAME pallets to include in runtime.
 impl frame_system::Config for Runtime {
-<<<<<<< HEAD
 	type BaseCallFilter = TheseExcept<AhMigrator, VestedTransferCalls>;
-=======
-	type BaseCallFilter = EverythingBut<VestedTransferCalls>;
->>>>>>> e0eac41c
 	type BlockWeights = RuntimeBlockWeights;
 	type BlockLength = RuntimeBlockLength;
 	type AccountId = AccountId;
@@ -314,14 +289,9 @@
 	type ReserveIdentifier = [u8; 8];
 	type RuntimeHoldReason = RuntimeHoldReason;
 	type RuntimeFreezeReason = RuntimeFreezeReason;
-<<<<<<< HEAD
 	type FreezeIdentifier = RuntimeFreezeReason;
-	type MaxFreezes = ConstU32<1>;
-=======
-	type FreezeIdentifier = ();
 	type MaxFreezes = ConstU32<0>;
 	type DoneSlashHandler = ();
->>>>>>> e0eac41c
 }
 
 parameter_types! {
@@ -1085,13 +1055,8 @@
 	type PoolAssetId = u32;
 	type PoolAssets = PoolAssets;
 	type PoolSetupFee = PoolSetupFee;
-<<<<<<< HEAD
-	type PoolSetupFeeAsset = DotLocation;
+	type PoolSetupFeeAsset = DotLocationV4;
 	type PoolSetupFeeTarget = ResolveAssetTo<xcm_config::TreasuryAccount, Self::Assets>;
-=======
-	type PoolSetupFeeAsset = DotLocationV4;
-	type PoolSetupFeeTarget = ResolveAssetTo<xcm_config::RelayTreasuryPalletAccount, Self::Assets>;
->>>>>>> e0eac41c
 	type LiquidityWithdrawalFee = LiquidityWithdrawalFee;
 	type LPFee = ConstU32<3>;
 	type PalletId = AssetConversionPalletId;
@@ -1274,7 +1239,6 @@
 		PoolAssets: pallet_assets::<Instance3> = 54,
 		AssetConversion: pallet_asset_conversion = 55,
 
-<<<<<<< HEAD
 		// OpenGov stuff
 		Treasury: pallet_treasury = 60,
 		ConvictionVoting: pallet_conviction_voting = 61,
@@ -1296,10 +1260,6 @@
 		// Asset Hub Migration in the 250s
 		AhOps: pallet_ah_ops = 254,
 		AhMigrator: pallet_ah_migrator = 255,
-=======
-		// State trie migration pallet, only temporary.
-		StateTrieMigration: pallet_state_trie_migration = 70,
->>>>>>> e0eac41c
 	}
 );
 
@@ -1419,11 +1379,8 @@
 #[cfg(feature = "runtime-benchmarks")]
 mod benches {
 	use super::*;
-<<<<<<< HEAD
-=======
 	use alloc::boxed::Box;
 	use frame_support::assert_ok;
->>>>>>> e0eac41c
 
 	frame_benchmarking::define_benchmarks!(
 		[frame_system, SystemBench::<Runtime>]
@@ -1445,11 +1402,8 @@
 		[pallet_utility, Utility]
 		[pallet_vesting, Vesting]
 		[pallet_timestamp, Timestamp]
-<<<<<<< HEAD
 		[pallet_treasury, Treasury]
-=======
 		[pallet_transaction_payment, TransactionPayment]
->>>>>>> e0eac41c
 		[pallet_collator_selection, CollatorSelection]
 		[cumulus_pallet_parachain_system, ParachainSystem]
 		[cumulus_pallet_xcmp_queue, XcmpQueue]
@@ -1482,11 +1436,7 @@
 	};
 
 	impl frame_system_benchmarking::Config for Runtime {
-<<<<<<< HEAD
-		fn setup_set_code_requirements(code: &sp_std::vec::Vec<u8>) -> Result<(), BenchmarkError> {
-=======
 		fn setup_set_code_requirements(code: &Vec<u8>) -> Result<(), BenchmarkError> {
->>>>>>> e0eac41c
 			ParachainSystem::initialize_for_set_code_benchmark(code.len() as u32);
 			Ok(())
 		}
@@ -1651,11 +1601,7 @@
 				xcm_config::bridging::to_kusama::AssetHubKusama::get(),
 				Asset::from((
 					xcm_config::bridging::to_kusama::KsmLocation::get(),
-<<<<<<< HEAD
-					1000000000000 as u128
-=======
 					1000000000000_u128
->>>>>>> e0eac41c
 				))
 			)
 		);
@@ -1682,9 +1628,6 @@
 		}
 
 		fn worst_case_asset_exchange() -> Result<(XcmAssets, XcmAssets), BenchmarkError> {
-<<<<<<< HEAD
-			Err(BenchmarkError::Skip)
-=======
 			let native_asset_location = xcm::v4::Location::parent();
 			let native_asset_id = xcm::v4::AssetId(native_asset_location.clone());
 			let (account, _) = pallet_xcm_benchmarks::account_and_location::<Runtime>(1);
@@ -1737,7 +1680,6 @@
 			let receive_assets: XcmAssets = (asset_id_latest, 660 * UNITS).into();
 
 			Ok((give_assets, receive_assets))
->>>>>>> e0eac41c
 		}
 
 		fn universal_alias() -> Result<(Location, Junction), BenchmarkError> {
@@ -1777,14 +1719,10 @@
 		}
 
 		fn alias_origin() -> Result<(Location, Location), BenchmarkError> {
-<<<<<<< HEAD
-			Err(BenchmarkError::Skip)
-=======
 			Ok((
 				Location::new(1, [Parachain(1001)]),
 				Location::new(1, [Parachain(1001), AccountId32 { id: [111u8; 32], network: None }]),
 			))
->>>>>>> e0eac41c
 		}
 	}
 
@@ -1802,11 +1740,7 @@
 				xcm_config::bridging::SiblingBridgeHubParaId::get().into(),
 			);
 			let bridged_asset_hub = xcm_config::bridging::to_kusama::AssetHubKusama::get();
-<<<<<<< HEAD
-			let _ = PolkadotXcm::force_xcm_version(
-=======
 			PolkadotXcm::force_xcm_version(
->>>>>>> e0eac41c
 				RuntimeOrigin::root(),
 				Box::new(bridged_asset_hub.clone()),
 				XCM_VERSION,
@@ -1826,19 +1760,16 @@
 	}
 
 	pub use cumulus_pallet_session_benchmarking::Pallet as SessionBench;
-<<<<<<< HEAD
 	pub use frame_benchmarking::{BenchmarkBatch, BenchmarkList, Benchmarking};
 	pub use frame_support::traits::{StorageInfoTrait, WhitelistedStorageKeys};
 	pub use frame_system_benchmarking::Pallet as SystemBench;
 	pub use pallet_xcm::benchmarking::Pallet as PalletXcmExtrinsiscsBenchmark;
-=======
 	pub use frame_benchmarking::{BenchmarkBatch, BenchmarkList};
 	pub use frame_support::traits::{StorageInfoTrait, WhitelistedStorageKeys};
 	pub use frame_system_benchmarking::{
 		extensions::Pallet as SystemExtensionsBench, Pallet as SystemBench,
 	};
 	pub use pallet_xcm::benchmarking::Pallet as PalletXcmExtrinsicsBenchmark;
->>>>>>> e0eac41c
 	pub use pallet_xcm_bridge_hub_router::benchmarking::Pallet as XcmBridgeHubRouterBench;
 	pub use sp_storage::TrackedStorageKey;
 
@@ -2207,11 +2138,7 @@
 
 		fn dispatch_benchmark(
 			config: frame_benchmarking::BenchmarkConfig
-<<<<<<< HEAD
-		) -> Result<Vec<frame_benchmarking::BenchmarkBatch>, sp_runtime::RuntimeString> {
-=======
 		) -> Result<Vec<frame_benchmarking::BenchmarkBatch>, alloc::string::String> {
->>>>>>> e0eac41c
 			let whitelist: Vec<TrackedStorageKey> = AllPalletsWithSystem::whitelisted_storage_keys();
 			let mut batches = Vec::<BenchmarkBatch>::new();
 			let params = (&config, &whitelist);
@@ -2231,11 +2158,7 @@
 	// The deposit configuration for the singed migration. Specially if you want to allow any signed account to do the migration (see `SignedFilter`, these deposits should be high)
 	pub const MigrationSignedDepositPerItem: Balance = CENTS;
 	pub const MigrationSignedDepositBase: Balance = 2_000 * CENTS;
-<<<<<<< HEAD
-	pub const MigrationMaxKeyLen: u32 = 32;
-=======
 	pub const MigrationMaxKeyLen: u32 = 512;
->>>>>>> e0eac41c
 }
 
 impl pallet_state_trie_migration::Config for Runtime {
@@ -2244,18 +2167,12 @@
 	type RuntimeHoldReason = RuntimeHoldReason;
 	type SignedDepositPerItem = MigrationSignedDepositPerItem;
 	type SignedDepositBase = MigrationSignedDepositBase;
-<<<<<<< HEAD
-	// An origin that can control the whole pallet: should be Root, or the fellowship.
+	// An origin that can control the whole pallet: Should be a Fellowship member or the controller
+	// of the migration.
 	type ControlOrigin = EitherOfDiverse<
 		EnsureRoot<AccountId>,
 		EnsureXcm<IsVoiceOfBody<FellowshipLocation, FellowsBodyId>>,
-=======
-	// An origin that can control the whole pallet: Should be a Fellowship member or the controller
-	// of the migration.
-	type ControlOrigin = EitherOfDiverse<
-		EnsureXcm<IsVoiceOfBody<FellowshipLocation, FellowsBodyId>>,
 		EnsureSignedBy<MigControllerRoot, AccountId>,
->>>>>>> e0eac41c
 	>;
 	type SignedFilter = EnsureSignedBy<MigController, AccountId>;
 
@@ -2268,10 +2185,7 @@
 // See bot code https://github.com/paritytech/polkadot-scripts/blob/master/src/services/state_trie_migration.ts
 ord_parameter_types! {
 	pub const MigController: AccountId = AccountId::from(hex_literal::hex!("8458ed39dc4b6f6c7255f7bc42be50c2967db126357c999d44e12ca7ac80dc52"));
-<<<<<<< HEAD
-=======
 	pub const MigControllerRoot: AccountId = AccountId::from(hex_literal::hex!("8458ed39dc4b6f6c7255f7bc42be50c2967db126357c999d44e12ca7ac80dc52"));
->>>>>>> e0eac41c
 }
 
 #[cfg(test)]
