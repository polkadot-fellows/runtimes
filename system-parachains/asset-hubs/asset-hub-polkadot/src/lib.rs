--- conflicted
+++ resolved
@@ -284,16 +284,11 @@
 
 impl pallet_transaction_payment::Config for Runtime {
 	type RuntimeEvent = RuntimeEvent;
-<<<<<<< HEAD
-	type OnChargeTransaction =
-		pallet_transaction_payment::FungibleAdapter<Balances, DealWithFees<Runtime>>;
-=======
 	type OnChargeTransaction = impls::tx_payment::FungiblesAdapter<
 		NativeAndAssets,
 		DotLocationV3,
 		ResolveAssetTo<StakingPot, NativeAndAssets>,
 	>;
->>>>>>> 2fe6f563
 	type WeightToFee = WeightToFee;
 	type LengthToFee = ConstantMultiplier<Balance, TransactionByteFee>;
 	type FeeMultiplierUpdate = SlowAdjustingFeeUpdate<Self>;
