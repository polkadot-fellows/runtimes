// Copyright (C) Parity Technologies (UK) Ltd.
// SPDX-License-Identifier: Apache-2.0

// Licensed under the Apache License, Version 2.0 (the "License");
// you may not use this file except in compliance with the License.
// You may obtain a copy of the License at
//
// 	http://www.apache.org/licenses/LICENSE-2.0
//
// Unless required by applicable law or agreed to in writing, software
// distributed under the License is distributed on an "AS IS" BASIS,
// WITHOUT WARRANTIES OR CONDITIONS OF ANY KIND, either express or implied.
// See the License for the specific language governing permissions and
// limitations under the License.

//! # Asset Hub Polkadot Runtime
//!
//! Asset Hub Polkadot is a parachain that provides an interface to create, manage, and use assets.
//! Assets may be fungible or non-fungible.
//!
//! ## Renaming
//!
//! This chain was originally known as "Statemint". You may see references to Statemint, Statemine,
//! and Westmint throughout the codebase. These are synonymous with "Asset Hub Polkadot, Kusama, and
//! Westend", respectively.
//!
//! ## Assets
//!
//! - Fungibles: Configuration of `pallet-assets`.
//! - Non-Fungibles (NFTs): Configuration of `pallet-uniques`.
//!
//! ## Other Functionality
//!
//! ### Native Balances
//!
//! Asset Hub Polkadot uses its parent DOT token as its native asset.
//!
//! ### Governance
//!
//! As a system parachain, Asset Hub defers its governance (namely, its `Root` origin), to its
//! Relay Chain parent, Polkadot.
//!
//! ### Collator Selection
//!
//! Asset Hub uses `pallet-collator-selection`, a simple first-come-first-served registration
//! system where collators can reserve a small bond to join the block producer set. There is no
//! slashing.
//!
//! ### XCM
//!
//! Because Asset Hub is fully under the control of the Relay Chain, it is meant to be a
//! `TrustedTeleporter`. It can also serve as a reserve location to other parachains for DOT as well
//! as other local assets.

#![cfg_attr(not(feature = "std"), no_std)]
#![recursion_limit = "256"]

// Make the WASM binary available.
#[cfg(feature = "std")]
include!(concat!(env!("OUT_DIR"), "/wasm_binary.rs"));

mod weights;
pub mod xcm_config;

<<<<<<< HEAD
use assets_common::{
	foreign_creators::ForeignCreators,
	matching::{FromNetwork, FromSiblingParachain},
};
=======
use assets_common::{foreign_creators::ForeignCreators, matching::FromSiblingParachain};
>>>>>>> ba359a4a
use cumulus_pallet_parachain_system::RelayNumberStrictlyIncreases;
use cumulus_primitives_core::{AggregateMessageOrigin, ParaId};
use sp_api::impl_runtime_apis;
use sp_core::{crypto::KeyTypeId, OpaqueMetadata};
use sp_runtime::{
	create_runtime_str, generic, impl_opaque_keys,
	traits::{AccountIdLookup, BlakeTwo256, Block as BlockT, ConvertInto, Verify},
	transaction_validity::{TransactionSource, TransactionValidity},
	ApplyExtrinsicResult, Perbill,
};

use sp_std::prelude::*;
#[cfg(feature = "std")]
use sp_version::NativeVersion;
use sp_version::RuntimeVersion;

use codec::{Decode, Encode, MaxEncodedLen};
use frame_support::{
	construct_runtime,
	dispatch::DispatchClass,
	genesis_builder_helper::{build_config, create_default_config},
	parameter_types,
	traits::{
		AsEnsureOriginWithArg, ConstBool, ConstU32, ConstU64, ConstU8, EitherOfDiverse, Equals,
		InstanceFilter, TransformOrigin,
	},
	weights::{ConstantMultiplier, Weight},
	PalletId,
};
use frame_system::{
	limits::{BlockLength, BlockWeights},
	EnsureRoot, EnsureSigned,
};
use pallet_nfts::PalletFeatures;
use parachains_common::{
	impls::{AssetsToBlockAuthor, DealWithFees},
	message_queue::*,
	AccountId, AssetHubPolkadotAuraId as AuraId, AssetIdForTrustBackedAssets, Balance, BlockNumber,
	Hash, Header, Nonce, Signature,
};

use sp_runtime::RuntimeDebug;
pub use system_parachains_constants::SLOT_DURATION;
use system_parachains_constants::{
	polkadot::{consensus::*, currency::*, fee::WeightToFee, snowbridge::EthereumNetwork},
	AVERAGE_ON_INITIALIZE_RATIO, DAYS, HOURS, MAXIMUM_BLOCK_WEIGHT, NORMAL_DISPATCH_RATIO,
};
use xcm::latest::prelude::{AssetId, BodyId};
use xcm_config::{
	DotLocation, FellowshipLocation, ForeignAssetsConvertedConcreteId,
	ForeignCreatorsSovereignAccountOf, GovernanceLocation, TrustBackedAssetsConvertedConcreteId,
	XcmOriginToTransactDispatchOrigin,
};

#[cfg(any(feature = "std", test))]
pub use sp_runtime::BuildStorage;

// Polkadot imports
use pallet_xcm::{EnsureXcm, IsVoiceOfBody};
use polkadot_runtime_common::{BlockHashCount, SlowAdjustingFeeUpdate};

use weights::{BlockExecutionWeight, ExtrinsicBaseWeight, RocksDbWeight};

impl_opaque_keys! {
	pub struct SessionKeys {
		pub aura: Aura,
	}
}

#[sp_version::runtime_version]
pub const VERSION: RuntimeVersion = RuntimeVersion {
	// Note: "statemint" is the legacy name for this chain. It has been renamed to
	// "asset-hub-polkadot". Many wallets/tools depend on the `spec_name`, so it remains "statemint"
	// for the time being. Wallets/tools should update to treat "asset-hub-polkadot" equally.
	spec_name: create_runtime_str!("statemint"),
	impl_name: create_runtime_str!("statemint"),
	authoring_version: 1,
	spec_version: 1_002_000,
	impl_version: 0,
	apis: RUNTIME_API_VERSIONS,
	transaction_version: 14,
	state_version: 0,
};

/// The version information used to identify this runtime when compiled natively.
#[cfg(feature = "std")]
pub fn native_version() -> NativeVersion {
	NativeVersion { runtime_version: VERSION, can_author_with: Default::default() }
}

parameter_types! {
	pub const Version: RuntimeVersion = VERSION;
	pub RuntimeBlockLength: BlockLength =
		BlockLength::max_with_normal_ratio(5 * 1024 * 1024, NORMAL_DISPATCH_RATIO);
	pub RuntimeBlockWeights: BlockWeights = BlockWeights::builder()
		.base_block(BlockExecutionWeight::get())
		.for_class(DispatchClass::all(), |weights| {
			weights.base_extrinsic = ExtrinsicBaseWeight::get();
		})
		.for_class(DispatchClass::Normal, |weights| {
			weights.max_total = Some(NORMAL_DISPATCH_RATIO * MAXIMUM_BLOCK_WEIGHT);
		})
		.for_class(DispatchClass::Operational, |weights| {
			weights.max_total = Some(MAXIMUM_BLOCK_WEIGHT);
			// Operational transactions have some extra reserved space, so that they
			// are included even if block reached `MAXIMUM_BLOCK_WEIGHT`.
			weights.reserved = Some(
				MAXIMUM_BLOCK_WEIGHT - NORMAL_DISPATCH_RATIO * MAXIMUM_BLOCK_WEIGHT
			);
		})
		.avg_block_initialization(AVERAGE_ON_INITIALIZE_RATIO)
		.build_or_panic();
	pub const SS58Prefix: u8 = 0;
}

// Configure FRAME pallets to include in runtime.
impl frame_system::Config for Runtime {
	type BaseCallFilter = frame_support::traits::Everything;
	type BlockWeights = RuntimeBlockWeights;
	type BlockLength = RuntimeBlockLength;
	type AccountId = AccountId;
	type RuntimeCall = RuntimeCall;
	type Lookup = AccountIdLookup<AccountId, ()>;
	type Nonce = Nonce;
	type Hash = Hash;
	type Hashing = BlakeTwo256;
	type Block = Block;
	type RuntimeEvent = RuntimeEvent;
	type RuntimeTask = RuntimeTask;
	type RuntimeOrigin = RuntimeOrigin;
	type BlockHashCount = BlockHashCount;
	type DbWeight = RocksDbWeight;
	type Version = Version;
	type PalletInfo = PalletInfo;
	type OnNewAccount = ();
	type OnKilledAccount = ();
	type AccountData = pallet_balances::AccountData<Balance>;
	type SystemWeightInfo = weights::frame_system::WeightInfo<Runtime>;
	type SS58Prefix = SS58Prefix;
	type OnSetCode = cumulus_pallet_parachain_system::ParachainSetCode<Self>;
	type MaxConsumers = frame_support::traits::ConstU32<16>;
}

impl pallet_timestamp::Config for Runtime {
	/// A timestamp: milliseconds since the unix epoch.
	type Moment = u64;
	type OnTimestampSet = Aura;
	type MinimumPeriod = ConstU64<{ SLOT_DURATION / 2 }>;
	type WeightInfo = weights::pallet_timestamp::WeightInfo<Runtime>;
}

impl pallet_authorship::Config for Runtime {
	type FindAuthor = pallet_session::FindAccountFromAuthorIndex<Self, Aura>;
	type EventHandler = (CollatorSelection,);
}

parameter_types! {
	// This comes from system_parachains_constants::polkadot::currency and is the ED for all system
	// parachains. For Asset Hub in particular, we set it to 1/10th of the amount.
	pub const ExistentialDeposit: Balance = SYSTEM_PARA_EXISTENTIAL_DEPOSIT / 10;
}

impl pallet_balances::Config for Runtime {
	type MaxLocks = ConstU32<50>;
	/// The type for recording an account's balance.
	type Balance = Balance;
	/// The ubiquitous event type.
	type RuntimeEvent = RuntimeEvent;
	type DustRemoval = ();
	type ExistentialDeposit = ExistentialDeposit;
	type AccountStore = System;
	type WeightInfo = weights::pallet_balances::WeightInfo<Runtime>;
	type MaxReserves = ConstU32<50>;
	type ReserveIdentifier = [u8; 8];
	type RuntimeHoldReason = RuntimeHoldReason;
	type RuntimeFreezeReason = RuntimeFreezeReason;
	type FreezeIdentifier = ();
	type MaxFreezes = ConstU32<0>;
}

parameter_types! {
	/// Relay Chain `TransactionByteFee` / 10
	pub const TransactionByteFee: Balance = system_parachains_constants::polkadot::fee::TRANSACTION_BYTE_FEE;
}

impl pallet_transaction_payment::Config for Runtime {
	type RuntimeEvent = RuntimeEvent;
	type OnChargeTransaction =
		pallet_transaction_payment::CurrencyAdapter<Balances, DealWithFees<Runtime>>;
	type WeightToFee = WeightToFee;
	type LengthToFee = ConstantMultiplier<Balance, TransactionByteFee>;
	type FeeMultiplierUpdate = SlowAdjustingFeeUpdate<Self>;
	type OperationalFeeMultiplier = ConstU8<5>;
}

parameter_types! {
	pub const AssetDeposit: Balance = 10 * UNITS; // 10 UNITS deposit to create fungible asset class
	pub const AssetAccountDeposit: Balance = system_para_deposit(1, 16);
	pub const AssetsStringLimit: u32 = 50;
	/// Key = 32 bytes, Value = 36 bytes (32+1+1+1+1)
	// https://github.com/paritytech/substrate/blob/069917b/frame/assets/src/lib.rs#L257L271
	pub const MetadataDepositBase: Balance = system_para_deposit(1, 68);
	pub const MetadataDepositPerByte: Balance = system_para_deposit(0, 1);
}

/// We allow root to execute privileged asset operations.
pub type AssetsForceOrigin = EnsureRoot<AccountId>;

// Called "Trust Backed" assets because these are generally registered by some account, and users of
// the asset assume it has some claimed backing. The pallet is called `Assets` in
// `construct_runtime` to avoid breaking changes on storage reads.
pub type TrustBackedAssetsInstance = pallet_assets::Instance1;
type TrustBackedAssetsCall = pallet_assets::Call<Runtime, TrustBackedAssetsInstance>;
impl pallet_assets::Config<TrustBackedAssetsInstance> for Runtime {
	type RuntimeEvent = RuntimeEvent;
	type Balance = Balance;
	type AssetId = AssetIdForTrustBackedAssets;
	type AssetIdParameter = codec::Compact<AssetIdForTrustBackedAssets>;
	type Currency = Balances;
	type CreateOrigin = AsEnsureOriginWithArg<EnsureSigned<AccountId>>;
	type ForceOrigin = AssetsForceOrigin;
	type AssetDeposit = AssetDeposit;
	type MetadataDepositBase = MetadataDepositBase;
	type MetadataDepositPerByte = MetadataDepositPerByte;
	type ApprovalDeposit = ExistentialDeposit;
	type StringLimit = AssetsStringLimit;
	type Freezer = ();
	type Extra = ();
	type WeightInfo = weights::pallet_assets_local::WeightInfo<Runtime>;
	type CallbackHandle = ();
	type AssetAccountDeposit = AssetAccountDeposit;
	type RemoveItemsLimit = frame_support::traits::ConstU32<1000>;
	#[cfg(feature = "runtime-benchmarks")]
	type BenchmarkHelper = ();
}

parameter_types! {
	// we just reuse the same deposits
	pub const ForeignAssetsAssetDeposit: Balance = AssetDeposit::get();
	pub const ForeignAssetsAssetAccountDeposit: Balance = AssetAccountDeposit::get();
	pub const ForeignAssetsAssetsStringLimit: u32 = AssetsStringLimit::get();
	pub const ForeignAssetsMetadataDepositBase: Balance = MetadataDepositBase::get();
	pub const ForeignAssetsMetadataDepositPerByte: Balance = MetadataDepositPerByte::get();
}

/// Assets managed by some foreign location. Note: we do not declare a `ForeignAssetsCall` type, as
/// this type is used in proxy definitions. We assume that a foreign location would not want to set
/// an individual, local account as a proxy for the issuance of their assets. This issuance should
/// be managed by the foreign location's governance.
pub type ForeignAssetsInstance = pallet_assets::Instance2;
impl pallet_assets::Config<ForeignAssetsInstance> for Runtime {
	type RuntimeEvent = RuntimeEvent;
	type Balance = Balance;
	type AssetId = xcm::v3::Location;
	type AssetIdParameter = xcm::v3::Location;
	type Currency = Balances;
	type CreateOrigin = ForeignCreators<
<<<<<<< HEAD
		(
			FromSiblingParachain<parachain_info::Pallet<Runtime>, xcm::v3::Location>,
			FromNetwork<xcm_config::UniversalLocation, EthereumNetwork, xcm::v3::Location>,
		),
=======
		(FromSiblingParachain<parachain_info::Pallet<Runtime>, xcm::v3::Location>,),
>>>>>>> ba359a4a
		ForeignCreatorsSovereignAccountOf,
		AccountId,
		xcm::v3::Location,
	>;
	type ForceOrigin = AssetsForceOrigin;
	type AssetDeposit = ForeignAssetsAssetDeposit;
	type MetadataDepositBase = ForeignAssetsMetadataDepositBase;
	type MetadataDepositPerByte = ForeignAssetsMetadataDepositPerByte;
	type ApprovalDeposit = ExistentialDeposit;
	type StringLimit = ForeignAssetsAssetsStringLimit;
	type Freezer = ();
	type Extra = ();
	type WeightInfo = weights::pallet_assets_foreign::WeightInfo<Runtime>;
	type CallbackHandle = ();
	type AssetAccountDeposit = ForeignAssetsAssetAccountDeposit;
	type RemoveItemsLimit = frame_support::traits::ConstU32<1000>;
	#[cfg(feature = "runtime-benchmarks")]
	type BenchmarkHelper = xcm_config::XcmBenchmarkHelper;
}

parameter_types! {
	// One storage item; key size is 32; value is size 4+4+16+32 bytes = 56 bytes.
	pub const DepositBase: Balance = system_para_deposit(1, 88);
	// Additional storage item size of 32 bytes.
	pub const DepositFactor: Balance = system_para_deposit(0, 32);
	pub const MaxSignatories: u32 = 100;
}

impl pallet_multisig::Config for Runtime {
	type RuntimeEvent = RuntimeEvent;
	type RuntimeCall = RuntimeCall;
	type Currency = Balances;
	type DepositBase = DepositBase;
	type DepositFactor = DepositFactor;
	type MaxSignatories = MaxSignatories;
	type WeightInfo = weights::pallet_multisig::WeightInfo<Runtime>;
}

impl pallet_utility::Config for Runtime {
	type RuntimeEvent = RuntimeEvent;
	type RuntimeCall = RuntimeCall;
	type PalletsOrigin = OriginCaller;
	type WeightInfo = weights::pallet_utility::WeightInfo<Runtime>;
}

parameter_types! {
	// One storage item; key size 32, value size 8; .
	pub const ProxyDepositBase: Balance = system_para_deposit(1, 40);
	// Additional storage item size of 33 bytes.
	pub const ProxyDepositFactor: Balance = system_para_deposit(0, 33);
	pub const MaxProxies: u16 = 32;
	// One storage item; key size 32, value size 16
	pub const AnnouncementDepositBase: Balance = system_para_deposit(1, 48);
	pub const AnnouncementDepositFactor: Balance = system_para_deposit(0, 66);
	pub const MaxPending: u16 = 32;
}

/// The type used to represent the kinds of proxying allowed.
#[derive(
	Copy,
	Clone,
	Eq,
	PartialEq,
	Ord,
	PartialOrd,
	Encode,
	Decode,
	RuntimeDebug,
	MaxEncodedLen,
	scale_info::TypeInfo,
)]
pub enum ProxyType {
	/// Fully permissioned proxy. Can execute any call on behalf of _proxied_.
	Any,
	/// Can execute any call that does not transfer funds or assets.
	NonTransfer,
	/// Proxy with the ability to reject time-delay proxy announcements.
	CancelProxy,
	/// Assets proxy. Can execute any call from `assets`, **including asset transfers**.
	Assets,
	/// Owner proxy. Can execute calls related to asset ownership.
	AssetOwner,
	/// Asset manager. Can execute calls related to asset management.
	AssetManager,
	/// Collator selection proxy. Can execute calls related to collator selection mechanism.
	Collator,
}
impl Default for ProxyType {
	fn default() -> Self {
		Self::Any
	}
}

impl InstanceFilter<RuntimeCall> for ProxyType {
	fn filter(&self, c: &RuntimeCall) -> bool {
		match self {
			ProxyType::Any => true,
			ProxyType::NonTransfer => !matches!(
				c,
				RuntimeCall::Balances { .. } |
					RuntimeCall::Assets { .. } |
					RuntimeCall::Nfts { .. } |
					RuntimeCall::Uniques { .. }
			),
			ProxyType::CancelProxy => matches!(
				c,
				RuntimeCall::Proxy(pallet_proxy::Call::reject_announcement { .. }) |
					RuntimeCall::Utility { .. } |
					RuntimeCall::Multisig { .. }
			),
			ProxyType::Assets => {
				matches!(
					c,
					RuntimeCall::Assets { .. } |
						RuntimeCall::Utility { .. } |
						RuntimeCall::Multisig { .. } |
						RuntimeCall::Nfts { .. } | RuntimeCall::Uniques { .. }
				)
			},
			ProxyType::AssetOwner => matches!(
				c,
				RuntimeCall::Assets(TrustBackedAssetsCall::create { .. }) |
					RuntimeCall::Assets(TrustBackedAssetsCall::start_destroy { .. }) |
					RuntimeCall::Assets(TrustBackedAssetsCall::destroy_accounts { .. }) |
					RuntimeCall::Assets(TrustBackedAssetsCall::destroy_approvals { .. }) |
					RuntimeCall::Assets(TrustBackedAssetsCall::finish_destroy { .. }) |
					RuntimeCall::Assets(TrustBackedAssetsCall::transfer_ownership { .. }) |
					RuntimeCall::Assets(TrustBackedAssetsCall::set_team { .. }) |
					RuntimeCall::Assets(TrustBackedAssetsCall::set_metadata { .. }) |
					RuntimeCall::Assets(TrustBackedAssetsCall::clear_metadata { .. }) |
					RuntimeCall::Assets(TrustBackedAssetsCall::set_min_balance { .. }) |
					RuntimeCall::Nfts(pallet_nfts::Call::create { .. }) |
					RuntimeCall::Nfts(pallet_nfts::Call::destroy { .. }) |
					RuntimeCall::Nfts(pallet_nfts::Call::redeposit { .. }) |
					RuntimeCall::Nfts(pallet_nfts::Call::transfer_ownership { .. }) |
					RuntimeCall::Nfts(pallet_nfts::Call::set_team { .. }) |
					RuntimeCall::Nfts(pallet_nfts::Call::set_collection_max_supply { .. }) |
					RuntimeCall::Nfts(pallet_nfts::Call::lock_collection { .. }) |
					RuntimeCall::Uniques(pallet_uniques::Call::create { .. }) |
					RuntimeCall::Uniques(pallet_uniques::Call::destroy { .. }) |
					RuntimeCall::Uniques(pallet_uniques::Call::transfer_ownership { .. }) |
					RuntimeCall::Uniques(pallet_uniques::Call::set_team { .. }) |
					RuntimeCall::Uniques(pallet_uniques::Call::set_metadata { .. }) |
					RuntimeCall::Uniques(pallet_uniques::Call::set_attribute { .. }) |
					RuntimeCall::Uniques(pallet_uniques::Call::set_collection_metadata { .. }) |
					RuntimeCall::Uniques(pallet_uniques::Call::clear_metadata { .. }) |
					RuntimeCall::Uniques(pallet_uniques::Call::clear_attribute { .. }) |
					RuntimeCall::Uniques(pallet_uniques::Call::clear_collection_metadata { .. }) |
					RuntimeCall::Uniques(pallet_uniques::Call::set_collection_max_supply { .. }) |
					RuntimeCall::Utility { .. } |
					RuntimeCall::Multisig { .. }
			),
			ProxyType::AssetManager => matches!(
				c,
				RuntimeCall::Assets(TrustBackedAssetsCall::mint { .. }) |
					RuntimeCall::Assets(TrustBackedAssetsCall::burn { .. }) |
					RuntimeCall::Assets(TrustBackedAssetsCall::freeze { .. }) |
					RuntimeCall::Assets(TrustBackedAssetsCall::block { .. }) |
					RuntimeCall::Assets(TrustBackedAssetsCall::thaw { .. }) |
					RuntimeCall::Assets(TrustBackedAssetsCall::freeze_asset { .. }) |
					RuntimeCall::Assets(TrustBackedAssetsCall::thaw_asset { .. }) |
					RuntimeCall::Assets(TrustBackedAssetsCall::touch_other { .. }) |
					RuntimeCall::Assets(TrustBackedAssetsCall::refund_other { .. }) |
					RuntimeCall::Nfts(pallet_nfts::Call::force_mint { .. }) |
					RuntimeCall::Nfts(pallet_nfts::Call::update_mint_settings { .. }) |
					RuntimeCall::Nfts(pallet_nfts::Call::mint_pre_signed { .. }) |
					RuntimeCall::Nfts(pallet_nfts::Call::set_attributes_pre_signed { .. }) |
					RuntimeCall::Nfts(pallet_nfts::Call::lock_item_transfer { .. }) |
					RuntimeCall::Nfts(pallet_nfts::Call::unlock_item_transfer { .. }) |
					RuntimeCall::Nfts(pallet_nfts::Call::lock_item_properties { .. }) |
					RuntimeCall::Nfts(pallet_nfts::Call::set_metadata { .. }) |
					RuntimeCall::Nfts(pallet_nfts::Call::clear_metadata { .. }) |
					RuntimeCall::Nfts(pallet_nfts::Call::set_collection_metadata { .. }) |
					RuntimeCall::Nfts(pallet_nfts::Call::clear_collection_metadata { .. }) |
					RuntimeCall::Uniques(pallet_uniques::Call::mint { .. }) |
					RuntimeCall::Uniques(pallet_uniques::Call::burn { .. }) |
					RuntimeCall::Uniques(pallet_uniques::Call::freeze { .. }) |
					RuntimeCall::Uniques(pallet_uniques::Call::thaw { .. }) |
					RuntimeCall::Uniques(pallet_uniques::Call::freeze_collection { .. }) |
					RuntimeCall::Uniques(pallet_uniques::Call::thaw_collection { .. }) |
					RuntimeCall::Utility { .. } |
					RuntimeCall::Multisig { .. }
			),
			ProxyType::Collator => matches!(
				c,
				RuntimeCall::CollatorSelection { .. } |
					RuntimeCall::Utility { .. } |
					RuntimeCall::Multisig { .. }
			),
		}
	}

	fn is_superset(&self, o: &Self) -> bool {
		match (self, o) {
			(x, y) if x == y => true,
			(ProxyType::Any, _) => true,
			(_, ProxyType::Any) => false,
			(ProxyType::Assets, ProxyType::AssetOwner) => true,
			(ProxyType::Assets, ProxyType::AssetManager) => true,
			(ProxyType::NonTransfer, ProxyType::Collator) => true,
			_ => false,
		}
	}
}

impl pallet_proxy::Config for Runtime {
	type RuntimeEvent = RuntimeEvent;
	type RuntimeCall = RuntimeCall;
	type Currency = Balances;
	type ProxyType = ProxyType;
	type ProxyDepositBase = ProxyDepositBase;
	type ProxyDepositFactor = ProxyDepositFactor;
	type MaxProxies = MaxProxies;
	type WeightInfo = weights::pallet_proxy::WeightInfo<Runtime>;
	type MaxPending = MaxPending;
	type CallHasher = BlakeTwo256;
	type AnnouncementDepositBase = AnnouncementDepositBase;
	type AnnouncementDepositFactor = AnnouncementDepositFactor;
}

parameter_types! {
	pub const ReservedXcmpWeight: Weight = MAXIMUM_BLOCK_WEIGHT.saturating_div(4);
	pub const ReservedDmpWeight: Weight = MAXIMUM_BLOCK_WEIGHT.saturating_div(4);
	pub const RelayOrigin: AggregateMessageOrigin = AggregateMessageOrigin::Parent;
}

impl cumulus_pallet_parachain_system::Config for Runtime {
	type RuntimeEvent = RuntimeEvent;
	type OnSystemEvent = ();
	type SelfParaId = parachain_info::Pallet<Runtime>;
	type DmpQueue = frame_support::traits::EnqueueWithOrigin<MessageQueue, RelayOrigin>;
	type ReservedDmpWeight = ReservedDmpWeight;
	type OutboundXcmpMessageSource = XcmpQueue;
	type XcmpMessageHandler = XcmpQueue;
	type ReservedXcmpWeight = ReservedXcmpWeight;
	type CheckAssociatedRelayNumber = RelayNumberStrictlyIncreases;
	type ConsensusHook = cumulus_pallet_aura_ext::FixedVelocityConsensusHook<
		Runtime,
		RELAY_CHAIN_SLOT_DURATION_MILLIS,
		BLOCK_PROCESSING_VELOCITY,
		UNINCLUDED_SEGMENT_CAPACITY,
	>;
	type WeightInfo = weights::cumulus_pallet_parachain_system::WeightInfo<Runtime>;
}

impl parachain_info::Config for Runtime {}

parameter_types! {
	pub MessageQueueServiceWeight: Weight = Perbill::from_percent(35) * RuntimeBlockWeights::get().max_block;
}

impl pallet_message_queue::Config for Runtime {
	type RuntimeEvent = RuntimeEvent;
	type WeightInfo = weights::pallet_message_queue::WeightInfo<Runtime>;
	#[cfg(feature = "runtime-benchmarks")]
	type MessageProcessor = pallet_message_queue::mock_helpers::NoopMessageProcessor<
		cumulus_primitives_core::AggregateMessageOrigin,
	>;
	#[cfg(not(feature = "runtime-benchmarks"))]
	type MessageProcessor = xcm_builder::ProcessXcmMessage<
		AggregateMessageOrigin,
		xcm_executor::XcmExecutor<xcm_config::XcmConfig>,
		RuntimeCall,
	>;
	type Size = u32;
	// The XCMP queue pallet is only ever able to handle the `Sibling(ParaId)` origin:
	type QueueChangeHandler = NarrowOriginToSibling<XcmpQueue>;
	type QueuePausedQuery = NarrowOriginToSibling<XcmpQueue>;
	type HeapSize = sp_core::ConstU32<{ 64 * 1024 }>;
	type MaxStale = sp_core::ConstU32<8>;
	type ServiceWeight = MessageQueueServiceWeight;
}

impl cumulus_pallet_aura_ext::Config for Runtime {}

parameter_types! {
	// Fellows pluralistic body.
	pub const FellowsBodyId: BodyId = BodyId::Technical;
	/// The asset ID for the asset that we use to pay for message delivery fees.
	pub FeeAssetId: AssetId = AssetId(xcm_config::DotLocation::get());
	/// The base fee for the message delivery fees.
	pub const ToSiblingBaseDeliveryFee: u128 = CENTS.saturating_mul(3);
	pub const ToParentBaseDeliveryFee: u128 = CENTS.saturating_mul(3);
}

pub type PriceForSiblingParachainDelivery = polkadot_runtime_common::xcm_sender::ExponentialPrice<
	FeeAssetId,
	ToSiblingBaseDeliveryFee,
	TransactionByteFee,
	XcmpQueue,
>;
pub type PriceForParentDelivery = polkadot_runtime_common::xcm_sender::ExponentialPrice<
	FeeAssetId,
	ToParentBaseDeliveryFee,
	TransactionByteFee,
	ParachainSystem,
>;

impl cumulus_pallet_xcmp_queue::Config for Runtime {
	type WeightInfo = weights::cumulus_pallet_xcmp_queue::WeightInfo<Runtime>;
	type RuntimeEvent = RuntimeEvent;
	type ChannelInfo = ParachainSystem;
	type VersionWrapper = PolkadotXcm;
	// Enqueue XCMP messages from siblings for later processing.
	type XcmpQueue = TransformOrigin<MessageQueue, AggregateMessageOrigin, ParaId, ParaIdToSibling>;
	type MaxInboundSuspended = sp_core::ConstU32<1_000>;
	type ControllerOrigin = EitherOfDiverse<
		EnsureRoot<AccountId>,
		EnsureXcm<IsVoiceOfBody<FellowshipLocation, FellowsBodyId>>,
	>;
	type ControllerOriginConverter = XcmOriginToTransactDispatchOrigin;
	type PriceForSiblingDelivery = PriceForSiblingParachainDelivery;
}

// TODO: remove dmp with 1.3.0 (https://github.com/polkadot-fellows/runtimes/issues/186)
impl cumulus_pallet_dmp_queue::Config for Runtime {
	type WeightInfo = weights::cumulus_pallet_dmp_queue::WeightInfo<Runtime>;
	type RuntimeEvent = RuntimeEvent;
	type DmpSink = frame_support::traits::EnqueueWithOrigin<MessageQueue, RelayOrigin>;
}

parameter_types! {
	pub const Period: u32 = 6 * HOURS;
	pub const Offset: u32 = 0;
}

impl pallet_session::Config for Runtime {
	type RuntimeEvent = RuntimeEvent;
	type ValidatorId = <Self as frame_system::Config>::AccountId;
	// we don't have stash and controller, thus we don't need the convert as well.
	type ValidatorIdOf = pallet_collator_selection::IdentityCollator;
	type ShouldEndSession = pallet_session::PeriodicSessions<Period, Offset>;
	type NextSessionRotation = pallet_session::PeriodicSessions<Period, Offset>;
	type SessionManager = CollatorSelection;
	// Essentially just Aura, but let's be pedantic.
	type SessionHandler = <SessionKeys as sp_runtime::traits::OpaqueKeys>::KeyTypeIdProviders;
	type Keys = SessionKeys;
	type WeightInfo = weights::pallet_session::WeightInfo<Runtime>;
}

impl pallet_aura::Config for Runtime {
	type AuthorityId = AuraId;
	type DisabledValidators = ();
	type MaxAuthorities = ConstU32<100_000>;
	type AllowMultipleBlocksPerSlot = ConstBool<false>;
	#[cfg(feature = "experimental")]
	type SlotDuration = pallet_aura::MinimumPeriodTimesTwo<Self>;
}

parameter_types! {
	pub const PotId: PalletId = PalletId(*b"PotStake");
	pub const SessionLength: BlockNumber = 6 * HOURS;
	// `StakingAdmin` pluralistic body.
	pub const StakingAdminBodyId: BodyId = BodyId::Defense;
}

/// We allow root and the `StakingAdmin` to execute privileged collator selection operations.
pub type CollatorSelectionUpdateOrigin = EitherOfDiverse<
	EnsureRoot<AccountId>,
	EnsureXcm<IsVoiceOfBody<GovernanceLocation, StakingAdminBodyId>>,
>;

impl pallet_collator_selection::Config for Runtime {
	type RuntimeEvent = RuntimeEvent;
	type Currency = Balances;
	type UpdateOrigin = CollatorSelectionUpdateOrigin;
	type PotId = PotId;
	type MaxCandidates = ConstU32<100>;
	type MinEligibleCollators = ConstU32<4>;
	type MaxInvulnerables = ConstU32<20>;
	// should be a multiple of session or things will get inconsistent
	type KickThreshold = Period;
	type ValidatorId = <Self as frame_system::Config>::AccountId;
	type ValidatorIdOf = pallet_collator_selection::IdentityCollator;
	type ValidatorRegistration = Session;
	type WeightInfo = weights::pallet_collator_selection::WeightInfo<Runtime>;
}

impl pallet_asset_tx_payment::Config for Runtime {
	type RuntimeEvent = RuntimeEvent;
	type Fungibles = Assets;
	type OnChargeAssetTransaction = pallet_asset_tx_payment::FungiblesAdapter<
		pallet_assets::BalanceToAssetBalance<
			Balances,
			Runtime,
			ConvertInto,
			TrustBackedAssetsInstance,
		>,
		AssetsToBlockAuthor<Runtime, TrustBackedAssetsInstance>,
	>;
}

parameter_types! {
	pub const UniquesCollectionDeposit: Balance = 10 * UNITS; // 10 UNIT deposit to create uniques class
	pub const UniquesItemDeposit: Balance = UNITS / 100; // 1 / 100 UNIT deposit to create uniques instance
	pub const UniquesMetadataDepositBase: Balance = system_para_deposit(1, 129);
	pub const UniquesAttributeDepositBase: Balance = system_para_deposit(1, 0);
	pub const UniquesDepositPerByte: Balance = system_para_deposit(0, 1);
}

impl pallet_uniques::Config for Runtime {
	type RuntimeEvent = RuntimeEvent;
	type CollectionId = u32;
	type ItemId = u32;
	type Currency = Balances;
	type ForceOrigin = AssetsForceOrigin;
	type CollectionDeposit = UniquesCollectionDeposit;
	type ItemDeposit = UniquesItemDeposit;
	type MetadataDepositBase = UniquesMetadataDepositBase;
	type AttributeDepositBase = UniquesAttributeDepositBase;
	type DepositPerByte = UniquesDepositPerByte;
	type StringLimit = ConstU32<128>;
	type KeyLimit = ConstU32<32>; // Max 32 bytes per key
	type ValueLimit = ConstU32<64>; // Max 64 bytes per value
	type WeightInfo = weights::pallet_uniques::WeightInfo<Runtime>;
	#[cfg(feature = "runtime-benchmarks")]
	type Helper = ();
	type CreateOrigin = AsEnsureOriginWithArg<EnsureSigned<AccountId>>;
	type Locker = ();
}

parameter_types! {
	pub NftsPalletFeatures: PalletFeatures = PalletFeatures::all_enabled();
	pub const NftsMaxDeadlineDuration: BlockNumber = 12 * 30 * DAYS;
	// re-use the Uniques deposits
	pub const NftsCollectionDeposit: Balance = UniquesCollectionDeposit::get();
	pub const NftsItemDeposit: Balance = UniquesItemDeposit::get();
	pub const NftsMetadataDepositBase: Balance = UniquesMetadataDepositBase::get();
	pub const NftsAttributeDepositBase: Balance = UniquesAttributeDepositBase::get();
	pub const NftsDepositPerByte: Balance = UniquesDepositPerByte::get();
}

impl pallet_nfts::Config for Runtime {
	type RuntimeEvent = RuntimeEvent;
	type CollectionId = u32;
	type ItemId = u32;
	type Currency = Balances;
	type CreateOrigin = AsEnsureOriginWithArg<EnsureSigned<AccountId>>;
	type ForceOrigin = AssetsForceOrigin;
	type Locker = ();
	type CollectionDeposit = NftsCollectionDeposit;
	type ItemDeposit = NftsItemDeposit;
	type MetadataDepositBase = NftsMetadataDepositBase;
	type AttributeDepositBase = NftsAttributeDepositBase;
	type DepositPerByte = NftsDepositPerByte;
	type StringLimit = ConstU32<256>;
	type KeyLimit = ConstU32<64>;
	type ValueLimit = ConstU32<256>;
	type ApprovalsLimit = ConstU32<20>;
	type ItemAttributesApprovalsLimit = ConstU32<30>;
	type MaxTips = ConstU32<10>;
	type MaxDeadlineDuration = NftsMaxDeadlineDuration;
	type MaxAttributesPerCall = ConstU32<10>;
	type Features = NftsPalletFeatures;
	type OffchainSignature = Signature;
	type OffchainPublic = <Signature as Verify>::Signer;
	type WeightInfo = weights::pallet_nfts::WeightInfo<Runtime>;
	#[cfg(feature = "runtime-benchmarks")]
	type Helper = ();
}

/// XCM router instance to BridgeHub with bridging capabilities for `Kusama` global
/// consensus with dynamic fees and back-pressure.
pub type ToKusamaXcmRouterInstance = pallet_xcm_bridge_hub_router::Instance1;
impl pallet_xcm_bridge_hub_router::Config<ToKusamaXcmRouterInstance> for Runtime {
	type WeightInfo = weights::pallet_xcm_bridge_hub_router::WeightInfo<Runtime>;

	type UniversalLocation = xcm_config::UniversalLocation;
	type BridgedNetworkId = xcm_config::bridging::to_kusama::KusamaNetwork;
	type Bridges = xcm_config::bridging::NetworkExportTable;
	type DestinationVersion = PolkadotXcm;

	#[cfg(not(feature = "runtime-benchmarks"))]
	type BridgeHubOrigin = EnsureXcm<Equals<xcm_config::bridging::SiblingBridgeHub>>;
	#[cfg(feature = "runtime-benchmarks")]
	type BridgeHubOrigin = frame_support::traits::EitherOfDiverse<
		// for running benchmarks
		EnsureRoot<AccountId>,
		// for running tests with `--feature runtime-benchmarks`
		EnsureXcm<Equals<xcm_config::bridging::SiblingBridgeHub>>,
	>;

	type ToBridgeHubSender = XcmpQueue;
	type WithBridgeHubChannel =
		cumulus_pallet_xcmp_queue::bridging::InAndOutXcmpChannelStatusProvider<
			xcm_config::bridging::SiblingBridgeHubParaId,
			Runtime,
		>;

	type ByteFee = xcm_config::bridging::XcmBridgeHubRouterByteFee;
	type FeeAsset = xcm_config::bridging::XcmBridgeHubRouterFeeAssetId;
}

// Create the runtime by composing the FRAME pallets that were previously configured.
construct_runtime!(
	pub enum Runtime
	{
		// System support stuff.
		System: frame_system = 0,
		ParachainSystem: cumulus_pallet_parachain_system = 1,
		// RandomnessCollectiveFlip = 2 removed
		Timestamp: pallet_timestamp = 3,
		ParachainInfo: parachain_info = 4,

		// Monetary stuff.
		Balances: pallet_balances = 10,
		TransactionPayment: pallet_transaction_payment = 11,
		AssetTxPayment: pallet_asset_tx_payment = 12,

		// Collator support. the order of these 5 are important and shall not change.
		Authorship: pallet_authorship = 20,
		CollatorSelection: pallet_collator_selection = 21,
		Session: pallet_session = 22,
		Aura: pallet_aura = 23,
		AuraExt: cumulus_pallet_aura_ext = 24,

		// XCM helpers.
		XcmpQueue: cumulus_pallet_xcmp_queue = 30,
		PolkadotXcm: pallet_xcm = 31,
		CumulusXcm: cumulus_pallet_xcm = 32,
		// TODO: remove dmp with 1.3.0 (https://github.com/polkadot-fellows/runtimes/issues/186)
		// Temporary to migrate the remaining DMP messages:
		DmpQueue: cumulus_pallet_dmp_queue = 33,
		ToKusamaXcmRouter: pallet_xcm_bridge_hub_router::<Instance1> = 34,
		MessageQueue: pallet_message_queue = 35,

		// Handy utilities.
		Utility: pallet_utility = 40,
		Multisig: pallet_multisig = 41,
		Proxy: pallet_proxy = 42,

		// The main stage.
		Assets: pallet_assets::<Instance1> = 50,
		Uniques: pallet_uniques = 51,
		Nfts: pallet_nfts = 52,
		ForeignAssets: pallet_assets::<Instance2> = 53,
	}
);

/// The address format for describing accounts.
pub type Address = sp_runtime::MultiAddress<AccountId, ()>;
/// Block type as expected by this runtime.
pub type Block = generic::Block<Header, UncheckedExtrinsic>;
/// A Block signed with a Justification
pub type SignedBlock = generic::SignedBlock<Block>;
/// BlockId type as expected by this runtime.
pub type BlockId = generic::BlockId<Block>;
/// The SignedExtension to the basic transaction logic.
pub type SignedExtra = (
	frame_system::CheckNonZeroSender<Runtime>,
	frame_system::CheckSpecVersion<Runtime>,
	frame_system::CheckTxVersion<Runtime>,
	frame_system::CheckGenesis<Runtime>,
	frame_system::CheckEra<Runtime>,
	frame_system::CheckNonce<Runtime>,
	frame_system::CheckWeight<Runtime>,
	pallet_asset_tx_payment::ChargeAssetTxPayment<Runtime>,
);
/// Unchecked extrinsic type as expected by this runtime.
pub type UncheckedExtrinsic =
	generic::UncheckedExtrinsic<Address, RuntimeCall, Signature, SignedExtra>;
/// Migrations to apply on runtime upgrade.
pub type Migrations = (
	// unreleased
	cumulus_pallet_xcmp_queue::migration::v4::MigrationToV4<Runtime>,
	// permanent
	pallet_xcm::migration::MigrateToLatestXcmVersion<Runtime>,
);

/// Executive: handles dispatch to the various modules.
pub type Executive = frame_executive::Executive<
	Runtime,
	Block,
	frame_system::ChainContext<Runtime>,
	Runtime,
	AllPalletsWithSystem,
	Migrations,
>;

#[cfg(feature = "runtime-benchmarks")]
mod benches {
	frame_benchmarking::define_benchmarks!(
		[frame_system, SystemBench::<Runtime>]
		[pallet_assets, Local]
		[pallet_assets, Foreign]
		[pallet_balances, Balances]
		[pallet_message_queue, MessageQueue]
		[pallet_multisig, Multisig]
		[pallet_nfts, Nfts]
		[pallet_proxy, Proxy]
		[pallet_session, SessionBench::<Runtime>]
		[pallet_uniques, Uniques]
		[pallet_utility, Utility]
		[pallet_timestamp, Timestamp]
		[pallet_collator_selection, CollatorSelection]
		[cumulus_pallet_parachain_system, ParachainSystem]
		[cumulus_pallet_xcmp_queue, XcmpQueue]
		[cumulus_pallet_dmp_queue, DmpQueue]
		// XCM
		[pallet_xcm, PalletXcmExtrinsiscsBenchmark::<Runtime>]
		// Bridges
		[pallet_xcm_bridge_hub_router, ToKusama]
		// NOTE: Make sure you point to the individual modules below.
		[pallet_xcm_benchmarks::fungible, XcmBalances]
		[pallet_xcm_benchmarks::generic, XcmGeneric]
	);
}

impl_runtime_apis! {
	impl sp_consensus_aura::AuraApi<Block, AuraId> for Runtime {
		fn slot_duration() -> sp_consensus_aura::SlotDuration {
			sp_consensus_aura::SlotDuration::from_millis(Aura::slot_duration())
		}

		fn authorities() -> Vec<AuraId> {
			Aura::authorities().into_inner()
		}
	}

	impl sp_api::Core<Block> for Runtime {
		fn version() -> RuntimeVersion {
			VERSION
		}

		fn execute_block(block: Block) {
			Executive::execute_block(block)
		}

		fn initialize_block(header: &<Block as BlockT>::Header) {
			Executive::initialize_block(header)
		}
	}

	impl sp_api::Metadata<Block> for Runtime {
		fn metadata() -> OpaqueMetadata {
			OpaqueMetadata::new(Runtime::metadata().into())
		}

		fn metadata_at_version(version: u32) -> Option<OpaqueMetadata> {
			Runtime::metadata_at_version(version)
		}

		fn metadata_versions() -> sp_std::vec::Vec<u32> {
			Runtime::metadata_versions()
		}
	}

	impl sp_block_builder::BlockBuilder<Block> for Runtime {
		fn apply_extrinsic(extrinsic: <Block as BlockT>::Extrinsic) -> ApplyExtrinsicResult {
			Executive::apply_extrinsic(extrinsic)
		}

		fn finalize_block() -> <Block as BlockT>::Header {
			Executive::finalize_block()
		}

		fn inherent_extrinsics(data: sp_inherents::InherentData) -> Vec<<Block as BlockT>::Extrinsic> {
			data.create_extrinsics()
		}

		fn check_inherents(
			block: Block,
			data: sp_inherents::InherentData,
		) -> sp_inherents::CheckInherentsResult {
			data.check_extrinsics(&block)
		}
	}

	impl sp_transaction_pool::runtime_api::TaggedTransactionQueue<Block> for Runtime {
		fn validate_transaction(
			source: TransactionSource,
			tx: <Block as BlockT>::Extrinsic,
			block_hash: <Block as BlockT>::Hash,
		) -> TransactionValidity {
			Executive::validate_transaction(source, tx, block_hash)
		}
	}

	impl sp_offchain::OffchainWorkerApi<Block> for Runtime {
		fn offchain_worker(header: &<Block as BlockT>::Header) {
			Executive::offchain_worker(header)
		}
	}

	impl sp_session::SessionKeys<Block> for Runtime {
		fn generate_session_keys(seed: Option<Vec<u8>>) -> Vec<u8> {
			SessionKeys::generate(seed)
		}

		fn decode_session_keys(
			encoded: Vec<u8>,
		) -> Option<Vec<(Vec<u8>, KeyTypeId)>> {
			SessionKeys::decode_into_raw_public_keys(&encoded)
		}
	}

	impl frame_system_rpc_runtime_api::AccountNonceApi<Block, AccountId, Nonce> for Runtime {
		fn account_nonce(account: AccountId) -> Nonce {
			System::account_nonce(account)
		}
	}

	impl pallet_transaction_payment_rpc_runtime_api::TransactionPaymentApi<Block, Balance> for Runtime {
		fn query_info(
			uxt: <Block as BlockT>::Extrinsic,
			len: u32,
		) -> pallet_transaction_payment_rpc_runtime_api::RuntimeDispatchInfo<Balance> {
			TransactionPayment::query_info(uxt, len)
		}
		fn query_fee_details(
			uxt: <Block as BlockT>::Extrinsic,
			len: u32,
		) -> pallet_transaction_payment::FeeDetails<Balance> {
			TransactionPayment::query_fee_details(uxt, len)
		}
		fn query_weight_to_fee(weight: Weight) -> Balance {
			TransactionPayment::weight_to_fee(weight)
		}
		fn query_length_to_fee(length: u32) -> Balance {
			TransactionPayment::length_to_fee(length)
		}
	}

	impl pallet_transaction_payment_rpc_runtime_api::TransactionPaymentCallApi<Block, Balance, RuntimeCall>
		for Runtime
	{
		fn query_call_info(
			call: RuntimeCall,
			len: u32,
		) -> pallet_transaction_payment::RuntimeDispatchInfo<Balance> {
			TransactionPayment::query_call_info(call, len)
		}
		fn query_call_fee_details(
			call: RuntimeCall,
			len: u32,
		) -> pallet_transaction_payment::FeeDetails<Balance> {
			TransactionPayment::query_call_fee_details(call, len)
		}
		fn query_weight_to_fee(weight: Weight) -> Balance {
			TransactionPayment::weight_to_fee(weight)
		}
		fn query_length_to_fee(length: u32) -> Balance {
			TransactionPayment::length_to_fee(length)
		}
	}

	impl assets_common::runtime_api::FungiblesApi<
		Block,
		AccountId,
	> for Runtime
	{
		fn query_account_balances(account: AccountId) -> Result<xcm::VersionedAssets, assets_common::runtime_api::FungiblesAccessError> {
			use assets_common::fungible_conversion::{convert, convert_balance};
			Ok([
				// collect pallet_balance
				{
					let balance = Balances::free_balance(account.clone());
					if balance > 0 {
						vec![convert_balance::<DotLocation, Balance>(balance)?]
					} else {
						vec![]
					}
				},
				// collect pallet_assets (TrustBackedAssets)
				convert::<_, _, _, _, TrustBackedAssetsConvertedConcreteId>(
					Assets::account_balances(account.clone())
						.iter()
						.filter(|(_, balance)| balance > &0)
				)?,
				// collect pallet_assets (ForeignAssets)
				convert::<_, _, _, _, ForeignAssetsConvertedConcreteId>(
					ForeignAssets::account_balances(account)
						.iter()
						.filter(|(_, balance)| balance > &0)
				)?,
				// collect ... e.g. other tokens
			].concat().into())
		}
	}

	impl cumulus_primitives_core::CollectCollationInfo<Block> for Runtime {
		fn collect_collation_info(header: &<Block as BlockT>::Header) -> cumulus_primitives_core::CollationInfo {
			ParachainSystem::collect_collation_info(header)
		}
	}

	impl sp_genesis_builder::GenesisBuilder<Block> for Runtime {
		fn create_default_config() -> Vec<u8> {
			create_default_config::<RuntimeGenesisConfig>()
		}

		fn build_config(config: Vec<u8>) -> sp_genesis_builder::Result {
			build_config::<RuntimeGenesisConfig>(config)
		}
	}

	#[cfg(feature = "try-runtime")]
	impl frame_try_runtime::TryRuntime<Block> for Runtime {
		fn on_runtime_upgrade(checks: frame_try_runtime::UpgradeCheckSelect) -> (Weight, Weight) {
			let weight = Executive::try_runtime_upgrade(checks).unwrap();
			(weight, RuntimeBlockWeights::get().max_block)
		}

		fn execute_block(
			block: Block,
			state_root_check: bool,
			signature_check: bool,
			select: frame_try_runtime::TryStateSelect,
		) -> Weight {
			// NOTE: intentional unwrap: we don't want to propagate the error backwards, and want to
			// have a backtrace here.
			Executive::try_execute_block(block, state_root_check, signature_check, select).unwrap()
		}
	}

	#[cfg(feature = "runtime-benchmarks")]
	impl frame_benchmarking::Benchmark<Block> for Runtime {
		fn benchmark_metadata(extra: bool) -> (
			Vec<frame_benchmarking::BenchmarkList>,
			Vec<frame_support::traits::StorageInfo>,
		) {
			use frame_benchmarking::{Benchmarking, BenchmarkList};
			use frame_support::traits::StorageInfoTrait;
			use pallet_xcm::benchmarking::Pallet as PalletXcmExtrinsiscsBenchmark;
			use frame_system_benchmarking::Pallet as SystemBench;
			use cumulus_pallet_session_benchmarking::Pallet as SessionBench;
			use pallet_xcm_bridge_hub_router::benchmarking::Pallet as XcmBridgeHubRouterBench;

			// This is defined once again in dispatch_benchmark, because list_benchmarks!
			// and add_benchmarks! are macros exported by define_benchmarks! macros and those types
			// are referenced in that call.
			type XcmBalances = pallet_xcm_benchmarks::fungible::Pallet::<Runtime>;
			type XcmGeneric = pallet_xcm_benchmarks::generic::Pallet::<Runtime>;

			// Benchmark files generated for `Assets/ForeignAssets` instances are by default
			// `pallet_assets_assets.rs / pallet_assets_foreign_assets`, which is not really nice,
			// so with this redefinition we can change names to nicer:
			// `pallet_assets_local.rs / pallet_assets_foreign.rs`.
			type Local = pallet_assets::Pallet::<Runtime, TrustBackedAssetsInstance>;
			type Foreign = pallet_assets::Pallet::<Runtime, ForeignAssetsInstance>;

			type ToKusama = XcmBridgeHubRouterBench<Runtime, ToKusamaXcmRouterInstance>;

			let mut list = Vec::<BenchmarkList>::new();
			list_benchmarks!(list, extra);

			let storage_info = AllPalletsWithSystem::storage_info();
			(list, storage_info)
		}

		fn dispatch_benchmark(
			config: frame_benchmarking::BenchmarkConfig
		) -> Result<Vec<frame_benchmarking::BenchmarkBatch>, sp_runtime::RuntimeString> {
			use frame_benchmarking::{Benchmarking, BenchmarkBatch, BenchmarkError};
			use sp_storage::TrackedStorageKey;
			use xcm::latest::prelude::{
				Asset, Fungible, Here, InteriorLocation, Junction, Junction::*, Location, NetworkId,
				NonFungible, Parent, ParentThen, Response, XCM_VERSION,
			};

			use frame_system_benchmarking::Pallet as SystemBench;
			impl frame_system_benchmarking::Config for Runtime {
				fn setup_set_code_requirements(code: &sp_std::vec::Vec<u8>) -> Result<(), BenchmarkError> {
					ParachainSystem::initialize_for_set_code_benchmark(code.len() as u32);
					Ok(())
				}

				fn verify_set_code() {
					System::assert_last_event(cumulus_pallet_parachain_system::Event::<Runtime>::ValidationFunctionStored.into());
				}
			}

			use cumulus_pallet_session_benchmarking::Pallet as SessionBench;
			impl cumulus_pallet_session_benchmarking::Config for Runtime {}

			use xcm_config::{DotLocation, MaxAssetsIntoHolding};
			use pallet_xcm_benchmarks::asset_instance_from;

			parameter_types! {
				pub ExistentialDepositAsset: Option<Asset> = Some((
					DotLocation::get(),
					ExistentialDeposit::get()
				).into());
				pub const RandomParaId: ParaId = ParaId::new(43211234);
			}

			use pallet_xcm::benchmarking::Pallet as PalletXcmExtrinsiscsBenchmark;
			impl pallet_xcm::benchmarking::Config for Runtime {
				type DeliveryHelper = (
					cumulus_primitives_utility::ToParentDeliveryHelper<
						xcm_config::XcmConfig,
						ExistentialDepositAsset,
						PriceForParentDelivery,
					>,
					polkadot_runtime_common::xcm_sender::ToParachainDeliveryHelper<
						xcm_config::XcmConfig,
						ExistentialDepositAsset,
						PriceForSiblingParachainDelivery,
						RandomParaId,
						ParachainSystem,
					>
				);

				fn reachable_dest() -> Option<Location> {
					Some(Parent.into())
				}

				fn teleportable_asset_and_dest() -> Option<(Asset, Location)> {
					// Relay/native token can be teleported between AH and Relay.
					Some((
						Asset {
							fun: Fungible(ExistentialDeposit::get()),
							id: AssetId(Parent.into())
						},
						Parent.into(),
					))
				}

				fn reserve_transferable_asset_and_dest() -> Option<(Asset, Location)> {
					// AH can reserve transfer native token to some random parachain.
					Some((
						Asset {
							fun: Fungible(ExistentialDeposit::get()),
							id: AssetId(Parent.into())
						},
						ParentThen(Parachain(RandomParaId::get().into()).into()).into(),
					))
				}

				fn set_up_complex_asset_transfer(
				) -> Option<(xcm::v4::Assets, u32, Location, Box<dyn FnOnce()>)> {
					// Transfer to Relay some local AH asset (local-reserve-transfer) while paying
					// fees using teleported native token.
					// (We don't care that Relay doesn't accept incoming unknown AH local asset)
					let dest = Parent.into();

					let fee_amount = ExistentialDeposit::get();
					let fee_asset: Asset = (Location::parent(), fee_amount).into();

					let who = frame_benchmarking::whitelisted_caller();
					// Give some multiple of the existential deposit
					let balance = fee_amount + ExistentialDeposit::get() * 1000;
					let _ = <Balances as frame_support::traits::Currency<_>>::make_free_balance_be(
						&who, balance,
					);
					// verify initial balance
					assert_eq!(Balances::free_balance(&who), balance);

					// set up local asset
					let asset_amount = 10u128;
					let initial_asset_amount = asset_amount * 10;
					let (asset_id, _, _) = pallet_assets::benchmarking::create_default_minted_asset::<
						Runtime,
						pallet_assets::Instance1
					>(true, initial_asset_amount);
					let asset_location = Location::new(
						0,
						[PalletInstance(50), GeneralIndex(u32::from(asset_id).into())]
					);
					let transfer_asset: Asset = (asset_location, asset_amount).into();

					let assets: xcm::v4::Assets = vec![fee_asset.clone(), transfer_asset].into();
					let fee_index = if assets.get(0).unwrap().eq(&fee_asset) { 0 } else { 1 };

					// verify transferred successfully
					let verify = Box::new(move || {
						// verify native balance after transfer, decreased by transferred fee amount
						// (plus transport fees)
						assert!(Balances::free_balance(&who) <= balance - fee_amount);
						// verify asset balance decreased by exactly transferred amount
						assert_eq!(
							Assets::balance(asset_id.into(), &who),
							initial_asset_amount - asset_amount,
						);
					});
					Some((assets, fee_index as u32, dest, verify))
				}

<<<<<<< HEAD
=======
				fn get_asset() -> Asset {
					Asset {
						id: AssetId(Location::parent()),
						fun: Fungible(ExistentialDeposit::get()),
					}
				}
			}

>>>>>>> ba359a4a
			impl pallet_xcm_benchmarks::Config for Runtime {
				type XcmConfig = xcm_config::XcmConfig;
				type AccountIdConverter = xcm_config::LocationToAccountId;
				type DeliveryHelper = cumulus_primitives_utility::ToParentDeliveryHelper<
					xcm_config::XcmConfig,
					ExistentialDepositAsset,
					PriceForParentDelivery,
				>;
				fn valid_destination() -> Result<Location, BenchmarkError> {
					Ok(DotLocation::get())
				}
				fn worst_case_holding(depositable_count: u32) -> xcm::v4::Assets {
					// A mix of fungible, non-fungible, and concrete assets.
					let holding_non_fungibles = MaxAssetsIntoHolding::get() / 2 - depositable_count;
					let holding_fungibles = holding_non_fungibles - 1;
					let fungibles_amount: u128 = 100;
					let mut assets = (0..holding_fungibles)
						.map(|i| {
							Asset {
								id: AssetId(GeneralIndex(i as u128).into()),
								fun: Fungible(fungibles_amount * i as u128),
							}
						})
						.chain(core::iter::once(Asset { id: AssetId(Here.into()), fun: Fungible(u128::MAX) }))
						.chain((0..holding_non_fungibles).map(|i| Asset {
							id: AssetId(GeneralIndex(i as u128).into()),
							fun: NonFungible(asset_instance_from(i)),
						}))
						.collect::<Vec<_>>();

					assets.push(Asset {
						id: AssetId(DotLocation::get()),
						fun: Fungible(1_000_000 * UNITS),
					});
					assets.into()
				}
			}

			parameter_types! {
				pub const TrustedTeleporter: Option<(Location, Asset)> = Some((
					DotLocation::get(),
					Asset { fun: Fungible(UNITS), id: AssetId(DotLocation::get()) },
				));
				pub const CheckedAccount: Option<(AccountId, xcm_builder::MintLocation)> = None;
				// AssetHubPolkadot trusts AssetHubKusama as reserve for KSMs
				pub TrustedReserve: Option<(Location, Asset)> = Some(
					(
						xcm_config::bridging::to_kusama::AssetHubKusama::get(),
						Asset::from((xcm_config::bridging::to_kusama::KsmLocation::get(), 1000000000000 as u128))
					)
				);
			}

			impl pallet_xcm_benchmarks::fungible::Config for Runtime {
				type TransactAsset = Balances;

				type CheckedAccount = CheckedAccount;
				type TrustedTeleporter = TrustedTeleporter;
				type TrustedReserve = TrustedReserve;

				fn get_asset() -> Asset {
					Asset {
						id: AssetId(DotLocation::get()),
						fun: Fungible(UNITS),
					}
				}
			}

			impl pallet_xcm_benchmarks::generic::Config for Runtime {
				type TransactAsset = Balances;
				type RuntimeCall = RuntimeCall;

				fn worst_case_response() -> (u64, Response) {
					(0u64, Response::Version(Default::default()))
				}

				fn worst_case_asset_exchange() -> Result<(xcm::v4::Assets, xcm::v4::Assets), BenchmarkError> {
					Err(BenchmarkError::Skip)
				}

				fn universal_alias() -> Result<(Location, Junction), BenchmarkError> {
					xcm_config::bridging::BridgingBenchmarksHelper::prepare_universal_alias()
					.ok_or(BenchmarkError::Skip)
				}

				fn transact_origin_and_runtime_call() -> Result<(Location, RuntimeCall), BenchmarkError> {
					Ok((DotLocation::get(), frame_system::Call::remark_with_event { remark: vec![] }.into()))
				}

				fn subscribe_origin() -> Result<Location, BenchmarkError> {
					Ok(DotLocation::get())
				}

				fn claimable_asset() -> Result<(Location, Location, xcm::v4::Assets), BenchmarkError> {
					let origin = DotLocation::get();
					let assets: xcm::v4::Assets = (AssetId(DotLocation::get()), 1_000 * UNITS).into();
					let ticket = Location { parents: 0, interior: Here };
					Ok((origin, ticket, assets))
				}

				fn fee_asset() -> Result<Asset, BenchmarkError> {
					Ok(Asset {
						id: AssetId(DotLocation::get()),
						fun: Fungible(1_000_000 * UNITS),
					})
				}

				fn unlockable_asset() -> Result<(Location, Location, Asset), BenchmarkError> {
					Err(BenchmarkError::Skip)
				}

				fn export_message_origin_and_destination(
				) -> Result<(Location, NetworkId, InteriorLocation), BenchmarkError> {
					Err(BenchmarkError::Skip)
				}

				fn alias_origin() -> Result<(Location, Location), BenchmarkError> {
					Err(BenchmarkError::Skip)
				}
			}

			use pallet_xcm_bridge_hub_router::benchmarking::{
				Pallet as XcmBridgeHubRouterBench,
				Config as XcmBridgeHubRouterConfig,
			};

			impl XcmBridgeHubRouterConfig<ToKusamaXcmRouterInstance> for Runtime {
				fn make_congested() {
					cumulus_pallet_xcmp_queue::bridging::suspend_channel_for_benchmarks::<Runtime>(
						xcm_config::bridging::SiblingBridgeHubParaId::get().into()
					);
				}

				fn ensure_bridged_target_destination() -> Result<Location, BenchmarkError> {
					ParachainSystem::open_outbound_hrmp_channel_for_benchmarks_or_tests(
						xcm_config::bridging::SiblingBridgeHubParaId::get().into()
					);
					let bridged_asset_hub = xcm_config::bridging::to_kusama::AssetHubKusama::get();
					let _ = PolkadotXcm::force_xcm_version(
						RuntimeOrigin::root(),
						Box::new(bridged_asset_hub.clone()),
						XCM_VERSION,
					).map_err(|e| {
						log::error!(
							"Failed to dispatch `force_xcm_version({:?}, {:?}, {:?})`, error: {:?}",
							RuntimeOrigin::root(),
							bridged_asset_hub,
							XCM_VERSION,
							e
						);
						BenchmarkError::Stop("XcmVersion was not stored!")
					})?;
					Ok(bridged_asset_hub)
				}
			}

			type XcmBalances = pallet_xcm_benchmarks::fungible::Pallet::<Runtime>;
			type XcmGeneric = pallet_xcm_benchmarks::generic::Pallet::<Runtime>;

			type Local = pallet_assets::Pallet::<Runtime, TrustBackedAssetsInstance>;
			type Foreign = pallet_assets::Pallet::<Runtime, ForeignAssetsInstance>;

			type ToKusama = XcmBridgeHubRouterBench<Runtime, ToKusamaXcmRouterInstance>;

			let whitelist: Vec<TrackedStorageKey> = vec![
				// Block Number
				hex_literal::hex!("26aa394eea5630e07c48ae0c9558cef702a5c1b19ab7a04f536c519aca4983ac").to_vec().into(),
				// Total Issuance
				hex_literal::hex!("c2261276cc9d1f8598ea4b6a74b15c2f57c875e4cff74148e4628f264b974c80").to_vec().into(),
				// Execution Phase
				hex_literal::hex!("26aa394eea5630e07c48ae0c9558cef7ff553b5a9862a516939d82b3d3d8661a").to_vec().into(),
				// Event Count
				hex_literal::hex!("26aa394eea5630e07c48ae0c9558cef70a98fdbe9ce6c55837576c60c7af3850").to_vec().into(),
				// System Events
				hex_literal::hex!("26aa394eea5630e07c48ae0c9558cef780d41e5e16056765bc8461851072c9d7").to_vec().into(),
				//TODO: use from relay_well_known_keys::ACTIVE_CONFIG
				hex_literal::hex!("06de3d8a54d27e44a9d5ce189618f22db4b49d95320d9021994c850f25b8e385").to_vec().into(),
			];

			let mut batches = Vec::<BenchmarkBatch>::new();
			let params = (&config, &whitelist);
			add_benchmarks!(params, batches);

			Ok(batches)
		}
	}
}

cumulus_pallet_parachain_system::register_validate_block! {
	Runtime = Runtime,
	BlockExecutor = cumulus_pallet_aura_ext::BlockExecutor::<Runtime, Executive>,
}

#[cfg(test)]
mod tests {
	use super::*;
	use crate::{CENTS, MILLICENTS};
	use sp_runtime::traits::Zero;
	use sp_weights::WeightToFee;
	use system_parachains_constants::polkadot::fee;

	/// We can fit at least 1000 transfers in a block.
	#[test]
	fn sane_block_weight() {
		use pallet_balances::WeightInfo;
		let block = RuntimeBlockWeights::get().max_block;
		let base = RuntimeBlockWeights::get().get(DispatchClass::Normal).base_extrinsic;
		let transfer =
			base + weights::pallet_balances::WeightInfo::<Runtime>::transfer_allow_death();

		let fit = block.checked_div_per_component(&transfer).unwrap_or_default();
		assert!(fit >= 1000, "{} should be at least 1000", fit);
	}

	/// The fee for one transfer is at most 1 CENT.
	#[test]
	fn sane_transfer_fee() {
		use pallet_balances::WeightInfo;
		let base = RuntimeBlockWeights::get().get(DispatchClass::Normal).base_extrinsic;
		let transfer =
			base + weights::pallet_balances::WeightInfo::<Runtime>::transfer_allow_death();

		let fee: Balance = fee::WeightToFee::weight_to_fee(&transfer);
		assert!(fee <= CENTS, "{} MILLICENTS should be at most 1000", fee / MILLICENTS);
	}

	/// Weight is being charged for both dimensions.
	#[test]
	fn weight_charged_for_both_components() {
		let fee: Balance = fee::WeightToFee::weight_to_fee(&Weight::from_parts(10_000, 0));
		assert!(!fee.is_zero(), "Charges for ref time");

		let fee: Balance = fee::WeightToFee::weight_to_fee(&Weight::from_parts(0, 10_000));
		assert_eq!(fee, CENTS, "10kb maps to CENT");
	}

	/// Filling up a block by proof size is at most 30 times more expensive than ref time.
	///
	/// This is just a sanity check.
	#[test]
	fn full_block_fee_ratio() {
		let block = RuntimeBlockWeights::get().max_block;
		let time_fee: Balance =
			fee::WeightToFee::weight_to_fee(&Weight::from_parts(block.ref_time(), 0));
		let proof_fee: Balance =
			fee::WeightToFee::weight_to_fee(&Weight::from_parts(0, block.proof_size()));

		let proof_o_time = proof_fee.checked_div(time_fee).unwrap_or_default();
		assert!(proof_o_time <= 30, "{} should be at most 30", proof_o_time);
		let time_o_proof = time_fee.checked_div(proof_fee).unwrap_or_default();
		assert!(time_o_proof <= 30, "{} should be at most 30", time_o_proof);
	}

	#[test]
	fn test_transasction_byte_fee_is_one_tenth_of_relay() {
		let relay_tbf = polkadot_runtime_constants::fee::TRANSACTION_BYTE_FEE;
		let parachain_tbf = TransactionByteFee::get();
		assert_eq!(relay_tbf / 10, parachain_tbf);
	}
}<|MERGE_RESOLUTION|>--- conflicted
+++ resolved
@@ -62,14 +62,7 @@
 mod weights;
 pub mod xcm_config;
 
-<<<<<<< HEAD
-use assets_common::{
-	foreign_creators::ForeignCreators,
-	matching::{FromNetwork, FromSiblingParachain},
-};
-=======
-use assets_common::{foreign_creators::ForeignCreators, matching::FromSiblingParachain};
->>>>>>> ba359a4a
+use assets_common::{foreign_creators::ForeignCreators, matching::{FromNetwork, FromSiblingParachain}};
 use cumulus_pallet_parachain_system::RelayNumberStrictlyIncreases;
 use cumulus_primitives_core::{AggregateMessageOrigin, ParaId};
 use sp_api::impl_runtime_apis;
@@ -327,14 +320,10 @@
 	type AssetIdParameter = xcm::v3::Location;
 	type Currency = Balances;
 	type CreateOrigin = ForeignCreators<
-<<<<<<< HEAD
 		(
 			FromSiblingParachain<parachain_info::Pallet<Runtime>, xcm::v3::Location>,
 			FromNetwork<xcm_config::UniversalLocation, EthereumNetwork, xcm::v3::Location>,
 		),
-=======
-		(FromSiblingParachain<parachain_info::Pallet<Runtime>, xcm::v3::Location>,),
->>>>>>> ba359a4a
 		ForeignCreatorsSovereignAccountOf,
 		AccountId,
 		xcm::v3::Location,
@@ -1313,8 +1302,6 @@
 					Some((assets, fee_index as u32, dest, verify))
 				}
 
-<<<<<<< HEAD
-=======
 				fn get_asset() -> Asset {
 					Asset {
 						id: AssetId(Location::parent()),
@@ -1323,7 +1310,6 @@
 				}
 			}
 
->>>>>>> ba359a4a
 			impl pallet_xcm_benchmarks::Config for Runtime {
 				type XcmConfig = xcm_config::XcmConfig;
 				type AccountIdConverter = xcm_config::LocationToAccountId;
