// Copyright (C) Parity Technologies (UK) Ltd.
// SPDX-License-Identifier: Apache-2.0

// Licensed under the Apache License, Version 2.0 (the "License");
// you may not use this file except in compliance with the License.
// You may obtain a copy of the License at
//
// 	http://www.apache.org/licenses/LICENSE-2.0
//
// Unless required by applicable law or agreed to in writing, software
// distributed under the License is distributed on an "AS IS" BASIS,
// WITHOUT WARRANTIES OR CONDITIONS OF ANY KIND, either express or implied.
// See the License for the specific language governing permissions and
// limitations under the License.

//! # Asset Hub Polkadot Runtime
//!
//! Asset Hub Polkadot is a parachain that provides an interface to create, manage, and use assets.
//! Assets may be fungible or non-fungible.
//!
//! ## Renaming
//!
//! This chain was originally known as "Statemint". You may see references to Statemint, Statemine,
//! and Westmint throughout the codebase. These are synonymous with "Asset Hub Polkadot, Kusama, and
//! Westend", respectively.
//!
//! ## Assets
//!
//! - Fungibles: Configuration of `pallet-assets`.
//! - Non-Fungibles (NFTs): Configuration of `pallet-uniques`.
//!
//! ## Other Functionality
//!
//! ### Native Balances
//!
//! Asset Hub Polkadot uses its parent DOT token as its native asset.
//!
//! ### Governance
//!
//! As a system parachain, Asset Hub defers its governance (namely, its `Root` origin), to its
//! Relay Chain parent, Polkadot.
//!
//! ### Collator Selection
//!
//! Asset Hub uses `pallet-collator-selection`, a simple first-come-first-served registration
//! system where collators can reserve a small bond to join the block producer set. There is no
//! slashing.
//!
//! ### XCM
//!
//! Because Asset Hub is fully under the control of the Relay Chain, it is meant to be a
//! `TrustedTeleporter`. It can also serve as a reserve location to other parachains for DOT as well
//! as other local assets.

#![cfg_attr(not(feature = "std"), no_std)]
#![recursion_limit = "256"]

// Make the WASM binary available.
#[cfg(feature = "std")]
include!(concat!(env!("OUT_DIR"), "/wasm_binary.rs"));

extern crate alloc;

// Genesis preset configurations.
pub mod ah_migration;
pub mod genesis_config_presets;
pub mod governance;
mod impls;
pub mod staking;
pub mod treasury;
mod weights;
pub mod xcm_config;

use ah_migration::{RcToAhFreezeReason, RcToAhHoldReason};
use alloc::{borrow::Cow, vec, vec::Vec};
use assets_common::{
	foreign_creators::ForeignCreators,
	local_and_foreign_assets::{LocalFromLeft, TargetFromLeft},
	matching::{FromNetwork, FromSiblingParachain},
	AssetIdForTrustBackedAssetsConvert,
};
use core::cmp::Ordering;
use cumulus_pallet_parachain_system::RelayNumberMonotonicallyIncreases;
use cumulus_primitives_core::{AggregateMessageOrigin, ParaId};
use governance::{pallet_custom_origins, Treasurer, TreasurySpender};
use polkadot_core_primitives::AccountIndex;
use polkadot_runtime_constants::time::{DAYS as RC_DAYS, HOURS as RC_HOURS, MINUTES as RC_MINUTES};
use sp_api::impl_runtime_apis;
use sp_core::{crypto::KeyTypeId, ConstU128, OpaqueMetadata};
use sp_runtime::{
	create_runtime_str, generic, impl_opaque_keys,
	traits::{AccountIdLookup, BlakeTwo256, Block as BlockT, ConvertInto, IdentityLookup, Verify},
	transaction_validity::{TransactionSource, TransactionValidity},
	ApplyExtrinsicResult, Perbill, Permill,
};
use system_parachains_constants::MINUTES;
use xcm_runtime_apis::{
	dry_run::{CallDryRunEffects, Error as XcmDryRunApiError, XcmDryRunEffects},
	fees::Error as XcmPaymentApiError,
}; // Change for Async Backing https://github.com/polkadot-fellows/runtimes/pull/763

#[cfg(feature = "std")]
use sp_version::NativeVersion;
use sp_version::RuntimeVersion;

use codec::{Decode, DecodeWithMemTracking, Encode, MaxEncodedLen};
use frame_support::{
	construct_runtime,
	dispatch::DispatchClass,
	genesis_builder_helper::{build_state, get_preset},
	ord_parameter_types, parameter_types,
	traits::{
		fungible::{self, HoldConsideration},
		fungibles,
		tokens::imbalance::ResolveAssetTo,
		AsEnsureOriginWithArg, ConstBool, ConstU32, ConstU64, ConstU8, Contains, EitherOf,
		EitherOfDiverse, Equals, EverythingBut, InstanceFilter, LinearStoragePrice,
		NeverEnsureOrigin, PrivilegeCmp, TheseExcept, TransformOrigin, WithdrawReasons,
	},
	weights::{ConstantMultiplier, Weight, WeightToFee as _},
	PalletId,
};
use frame_system::{
	limits::{BlockLength, BlockWeights},
	EnsureRoot, EnsureSigned, EnsureSignedBy,
};
use pallet_nfts::PalletFeatures;
use parachains_common::{
	message_queue::*, AccountId, AssetHubPolkadotAuraId as AuraId, AssetIdForTrustBackedAssets,
	Balance, BlockNumber, Hash, Header, Nonce, Signature,
};

use cumulus_pallet_parachain_system::RelaychainDataProvider;
use sp_runtime::RuntimeDebug;
pub use system_parachains_constants::SLOT_DURATION;
use system_parachains_constants::{
	polkadot::{consensus::*, currency::*, fee::WeightToFee},
	AVERAGE_ON_INITIALIZE_RATIO, DAYS, HOURS, MAXIMUM_BLOCK_WEIGHT, NORMAL_DISPATCH_RATIO,
};
use xcm::{
	latest::prelude::{AssetId, BodyId},
	Version as XcmVersion, VersionedAssetId, VersionedAssets, VersionedLocation, VersionedXcm,
};
use xcm_config::{
	DotLocation, DotLocationV4, FellowshipLocation, ForeignAssetsConvertedConcreteId,
	ForeignCreatorsSovereignAccountOf, GovernanceLocation, PoolAssetsConvertedConcreteId,
	StakingPot, TrustBackedAssetsConvertedConcreteId, TrustBackedAssetsPalletLocationV4,
	XcmOriginToTransactDispatchOrigin,
};

#[cfg(any(feature = "std", test))]
pub use sp_runtime::BuildStorage;

// Polkadot imports
use pallet_xcm::{EnsureXcm, IsVoiceOfBody};
use polkadot_runtime_common::{
	claims as pallet_claims, prod_or_fast, BlockHashCount, SlowAdjustingFeeUpdate,
};
use weights::{BlockExecutionWeight, ExtrinsicBaseWeight, RocksDbWeight};

impl_opaque_keys! {
	pub struct SessionKeys {
		pub aura: Aura,
	}
}

#[sp_version::runtime_version]
pub const VERSION: RuntimeVersion = RuntimeVersion {
	// Note: "statemint" is the legacy name for this chain. It has been renamed to
	// "asset-hub-polkadot". Many wallets/tools depend on the `spec_name`, so it remains "statemint"
	// for the time being. Wallets/tools should update to treat "asset-hub-polkadot" equally.
	impl_name: Cow::Borrowed("statemint"),
	spec_name: Cow::Borrowed("statemint"),
	authoring_version: 1,
	spec_version: 1_006_001,
	impl_version: 0,
	apis: RUNTIME_API_VERSIONS,
	transaction_version: 15,
	system_version: 1,
};

/// The version information used to identify this runtime when compiled natively.
#[cfg(feature = "std")]
pub fn native_version() -> NativeVersion {
	NativeVersion { runtime_version: VERSION, can_author_with: Default::default() }
}

parameter_types! {
	pub const Version: RuntimeVersion = VERSION;
	pub RuntimeBlockLength: BlockLength =
		BlockLength::max_with_normal_ratio(5 * 1024 * 1024, NORMAL_DISPATCH_RATIO);
	pub RuntimeBlockWeights: BlockWeights = BlockWeights::builder()
		.base_block(BlockExecutionWeight::get())
		.for_class(DispatchClass::all(), |weights| {
			weights.base_extrinsic = ExtrinsicBaseWeight::get();
		})
		.for_class(DispatchClass::Normal, |weights| {
			weights.max_total = Some(NORMAL_DISPATCH_RATIO * MAXIMUM_BLOCK_WEIGHT);
		})
		.for_class(DispatchClass::Operational, |weights| {
			weights.max_total = Some(MAXIMUM_BLOCK_WEIGHT);
			// Operational transactions have some extra reserved space, so that they
			// are included even if block reached `MAXIMUM_BLOCK_WEIGHT`.
			weights.reserved = Some(
				MAXIMUM_BLOCK_WEIGHT - NORMAL_DISPATCH_RATIO * MAXIMUM_BLOCK_WEIGHT
			);
		})
		.avg_block_initialization(AVERAGE_ON_INITIALIZE_RATIO)
		.build_or_panic();
	pub const SS58Prefix: u8 = 0;
}

pub struct VestedTransferCalls;
impl Contains<RuntimeCall> for VestedTransferCalls {
	fn contains(call: &RuntimeCall) -> bool {
		matches!(call, RuntimeCall::Vesting(pallet_vesting::Call::vested_transfer { .. }))
	}
}

// Configure FRAME pallets to include in runtime.
impl frame_system::Config for Runtime {
	type BaseCallFilter = TheseExcept<AhMigrator, VestedTransferCalls>;
	type BlockWeights = RuntimeBlockWeights;
	type BlockLength = RuntimeBlockLength;
	type AccountId = AccountId;
	type RuntimeCall = RuntimeCall;
	type Lookup = AccountIdLookup<AccountId, ()>;
	type Nonce = Nonce;
	type Hash = Hash;
	type Hashing = BlakeTwo256;
	type Block = Block;
	type RuntimeEvent = RuntimeEvent;
	type RuntimeTask = RuntimeTask;
	type RuntimeOrigin = RuntimeOrigin;
	type BlockHashCount = BlockHashCount;
	type DbWeight = RocksDbWeight;
	type Version = Version;
	type PalletInfo = PalletInfo;
	type OnNewAccount = ();
	type OnKilledAccount = ();
	type AccountData = pallet_balances::AccountData<Balance>;
	type SystemWeightInfo = weights::frame_system::WeightInfo<Runtime>;
	type ExtensionsWeightInfo = weights::frame_system_extensions::WeightInfo<Runtime>;
	type SS58Prefix = SS58Prefix;
	type OnSetCode = cumulus_pallet_parachain_system::ParachainSetCode<Self>;
	type MaxConsumers = ConstU32<64>;
	type SingleBlockMigrations = ();
	type MultiBlockMigrator = ();
	type PreInherents = ();
	type PostInherents = ();
	type PostTransactions = ();
}

impl pallet_timestamp::Config for Runtime {
	/// A timestamp: milliseconds since the unix epoch.
	type Moment = u64;
	type OnTimestampSet = Aura;
	type MinimumPeriod = ConstU64<{ SLOT_DURATION / 2 }>;
	type WeightInfo = weights::pallet_timestamp::WeightInfo<Runtime>;
}

impl pallet_authorship::Config for Runtime {
	type FindAuthor = pallet_session::FindAccountFromAuthorIndex<Self, Aura>;
	type EventHandler = (CollatorSelection,);
}

parameter_types! {
	// This comes from system_parachains_constants::polkadot::currency and is the ED for all system
	// parachains. For Asset Hub in particular, we set it to 1/10th of the amount.
	pub const ExistentialDeposit: Balance = SYSTEM_PARA_EXISTENTIAL_DEPOSIT / 10;
}

impl pallet_balances::Config for Runtime {
	type MaxLocks = ConstU32<50>;
	/// The type for recording an account's balance.
	type Balance = Balance;
	/// The ubiquitous event type.
	type RuntimeEvent = RuntimeEvent;
	type DustRemoval = ();
	type ExistentialDeposit = ExistentialDeposit;
	type AccountStore = System;
	type WeightInfo = weights::pallet_balances::WeightInfo<Runtime>;
	type MaxReserves = ConstU32<50>;
	type ReserveIdentifier = [u8; 8];
	type RuntimeHoldReason = RuntimeHoldReason;
	type RuntimeFreezeReason = RuntimeFreezeReason;
	type FreezeIdentifier = RuntimeFreezeReason;
<<<<<<< HEAD
	type MaxFreezes = ConstU32<8>;
=======
	type MaxFreezes = frame_support::traits::VariantCountOf<RuntimeFreezeReason>;
>>>>>>> 06231d63
	type DoneSlashHandler = ();
}

parameter_types! {
	pub UnvestedFundsAllowedWithdrawReasons: WithdrawReasons =
		WithdrawReasons::except(WithdrawReasons::TRANSFER | WithdrawReasons::RESERVE);
}

impl pallet_vesting::Config for Runtime {
	type RuntimeEvent = RuntimeEvent;
	type Currency = Balances;
	type BlockNumberToBalance = ConvertInto;
	type MinVestedTransfer = ExistentialDeposit;
	type WeightInfo = weights::pallet_vesting::WeightInfo<Runtime>;
	type UnvestedFundsAllowedWithdrawReasons = UnvestedFundsAllowedWithdrawReasons;
	/// Note for wallets and implementers: This means that vesting schedules are evaluated with the
	/// block number of the Relay Chain, not the parachain. This is because with Coretime and Async
	/// Backing, parachain block numbers may not be a good proxy for time. Vesting schedules should
	/// be set accordingly.
	type BlockNumberProvider = cumulus_pallet_parachain_system::RelaychainDataProvider<Runtime>;
	const MAX_VESTING_SCHEDULES: u32 = 28;
}

parameter_types! {
	/// Relay Chain `TransactionByteFee` / 10
	pub const TransactionByteFee: Balance = system_parachains_constants::polkadot::fee::TRANSACTION_BYTE_FEE;
}

impl pallet_transaction_payment::Config for Runtime {
	type RuntimeEvent = RuntimeEvent;
	type OnChargeTransaction = impls::tx_payment::FungiblesAdapter<
		NativeAndAssets,
		DotLocationV4,
		ResolveAssetTo<StakingPot, NativeAndAssets>,
	>;
	type WeightToFee = WeightToFee;
	type LengthToFee = ConstantMultiplier<Balance, TransactionByteFee>;
	type FeeMultiplierUpdate = SlowAdjustingFeeUpdate<Self>;
	type OperationalFeeMultiplier = ConstU8<5>;
	type WeightInfo = weights::pallet_transaction_payment::WeightInfo<Self>;
}

parameter_types! {
	pub const AssetDeposit: Balance = system_para_deposit(1, 190);
	pub const AssetAccountDeposit: Balance = system_para_deposit(1, 16);
	pub const AssetsStringLimit: u32 = 50;
	/// Key = 32 bytes, Value = 36 bytes (32+1+1+1+1)
	// https://github.com/paritytech/substrate/blob/069917b/frame/assets/src/lib.rs#L257L271
	pub const MetadataDepositBase: Balance = system_para_deposit(1, 68);
	pub const MetadataDepositPerByte: Balance = system_para_deposit(0, 1);
}

/// We allow root to execute privileged asset operations.
pub type AssetsForceOrigin = EnsureRoot<AccountId>;

// Called "Trust Backed" assets because these are generally registered by some account, and users of
// the asset assume it has some claimed backing. The pallet is called `Assets` in
// `construct_runtime` to avoid breaking changes on storage reads.
pub type TrustBackedAssetsInstance = pallet_assets::Instance1;
type TrustBackedAssetsCall = pallet_assets::Call<Runtime, TrustBackedAssetsInstance>;
impl pallet_assets::Config<TrustBackedAssetsInstance> for Runtime {
	type RuntimeEvent = RuntimeEvent;
	type Balance = Balance;
	type AssetId = AssetIdForTrustBackedAssets;
	type AssetIdParameter = codec::Compact<AssetIdForTrustBackedAssets>;
	type Currency = Balances;
	type CreateOrigin = AsEnsureOriginWithArg<EnsureSigned<AccountId>>;
	type ForceOrigin = AssetsForceOrigin;
	type AssetDeposit = AssetDeposit;
	type MetadataDepositBase = MetadataDepositBase;
	type MetadataDepositPerByte = MetadataDepositPerByte;
	type ApprovalDeposit = ExistentialDeposit;
	type StringLimit = AssetsStringLimit;
	type Freezer = ();
	type Holder = ();
	type Extra = ();
	type WeightInfo = weights::pallet_assets_local::WeightInfo<Runtime>;
	type CallbackHandle = pallet_assets::AutoIncAssetId<Runtime, TrustBackedAssetsInstance>;
	type AssetAccountDeposit = AssetAccountDeposit;
	type RemoveItemsLimit = frame_support::traits::ConstU32<1000>;
	#[cfg(feature = "runtime-benchmarks")]
	type BenchmarkHelper = ();
}

parameter_types! {
	// we just reuse the same deposits
	pub const ForeignAssetsAssetDeposit: Balance = AssetDeposit::get();
	pub const ForeignAssetsAssetAccountDeposit: Balance = AssetAccountDeposit::get();
	pub const ForeignAssetsAssetsStringLimit: u32 = AssetsStringLimit::get();
	pub const ForeignAssetsMetadataDepositBase: Balance = MetadataDepositBase::get();
	pub const ForeignAssetsMetadataDepositPerByte: Balance = MetadataDepositPerByte::get();
}

/// Assets managed by some foreign location.
///
/// Note: we do not declare a `ForeignAssetsCall` type, as this type is used in proxy definitions.
/// We assume that a foreign location would not want to set an individual, local account as a proxy
/// for the issuance of their assets. This issuance should be managed by the foreign location's
/// governance.
pub type ForeignAssetsInstance = pallet_assets::Instance2;
impl pallet_assets::Config<ForeignAssetsInstance> for Runtime {
	type RuntimeEvent = RuntimeEvent;
	type Balance = Balance;
	type AssetId = xcm::v4::Location;
	type AssetIdParameter = xcm::v4::Location;
	type Currency = Balances;
	type CreateOrigin = ForeignCreators<
		(
			FromSiblingParachain<parachain_info::Pallet<Runtime>, xcm::v4::Location>,
			FromNetwork<
				xcm_config::UniversalLocation,
				xcm_config::bridging::to_ethereum::EthereumNetwork,
				xcm::v4::Location,
			>,
			xcm_config::bridging::to_kusama::KusamaAssetFromAssetHubKusama,
		),
		ForeignCreatorsSovereignAccountOf,
		AccountId,
		xcm::v4::Location,
	>;
	type ForceOrigin = AssetsForceOrigin;
	type AssetDeposit = ForeignAssetsAssetDeposit;
	type MetadataDepositBase = ForeignAssetsMetadataDepositBase;
	type MetadataDepositPerByte = ForeignAssetsMetadataDepositPerByte;
	type ApprovalDeposit = ExistentialDeposit;
	type StringLimit = ForeignAssetsAssetsStringLimit;
	type Freezer = ();
	type Holder = ();
	type Extra = ();
	type WeightInfo = weights::pallet_assets_foreign::WeightInfo<Runtime>;
	type CallbackHandle = ();
	type AssetAccountDeposit = ForeignAssetsAssetAccountDeposit;
	type RemoveItemsLimit = frame_support::traits::ConstU32<1000>;
	#[cfg(feature = "runtime-benchmarks")]
	type BenchmarkHelper = xcm_config::XcmBenchmarkHelper;
}

parameter_types! {
	// One storage item; key size is 32; value is size 4+4+16+32 bytes = 56 bytes.
	pub const DepositBase: Balance = system_para_deposit(1, 88);
	// Additional storage item size of 32 bytes.
	pub const DepositFactor: Balance = system_para_deposit(0, 32);
	pub const MaxSignatories: u32 = 100;
}

impl pallet_multisig::Config for Runtime {
	type RuntimeEvent = RuntimeEvent;
	type RuntimeCall = RuntimeCall;
	type Currency = Balances;
	type DepositBase = DepositBase;
	type DepositFactor = DepositFactor;
	type MaxSignatories = MaxSignatories;
	type WeightInfo = weights::pallet_multisig::WeightInfo<Runtime>;
	type BlockNumberProvider = System;
}

impl pallet_utility::Config for Runtime {
	type RuntimeEvent = RuntimeEvent;
	type RuntimeCall = RuntimeCall;
	type PalletsOrigin = OriginCaller;
	type WeightInfo = weights::pallet_utility::WeightInfo<Runtime>;
}

parameter_types! {
	/// Deposit for an index in the indices pallet.
	///
	/// 32 bytes for the account ID and 16 for the deposit. We cannot use `max_encoded_len` since it
	/// is not const.
	pub const IndexDeposit: Balance = system_para_deposit(1, 32 + 16);
}

impl pallet_indices::Config for Runtime {
	type AccountIndex = AccountIndex;
	type Currency = Balances;
	type Deposit = IndexDeposit;
	type RuntimeEvent = RuntimeEvent;
	type WeightInfo = (); // TODO weights::pallet_indices::WeightInfo<Runtime>;
}

parameter_types! {
	// One storage item; key size 32, value size 8; .
	pub const ProxyDepositBase: Balance = system_para_deposit(1, 40);
	// Additional storage item size of 33 bytes.
	pub const ProxyDepositFactor: Balance = system_para_deposit(0, 33);
	pub const MaxProxies: u16 = 32;
	// One storage item; key size 32, value size 16
	pub const AnnouncementDepositBase: Balance = system_para_deposit(1, 48);
	pub const AnnouncementDepositFactor: Balance = system_para_deposit(0, 66);
	pub const MaxPending: u16 = 32;
}

/// The type used to represent the kinds of proxying allowed.
#[derive(
	Copy,
	Clone,
	Eq,
	PartialEq,
	Ord,
	PartialOrd,
	Encode,
	Decode,
	DecodeWithMemTracking,
	RuntimeDebug,
	MaxEncodedLen,
	scale_info::TypeInfo,
)]
pub enum ProxyType {
	/// Fully permissioned proxy. Can execute any call on behalf of _proxied_.
	Any,
	/// Can execute any call that does not transfer funds or assets.
	NonTransfer,
	/// Proxy with the ability to reject time-delay proxy announcements.
	CancelProxy,
	/// Assets proxy. Can execute any call from `assets`, **including asset transfers**.
	Assets,
	/// Owner proxy. Can execute calls related to asset ownership.
	AssetOwner,
	/// Asset manager. Can execute calls related to asset management.
	AssetManager,
	/// Collator selection proxy. Can execute calls related to collator selection mechanism.
	Collator,

	// New variants introduced by the Asset Hub Migration from the Relay Chain.
	/// Allow to do governance.
	///
	/// Contains pallets `Treasury`, `Bounties`, `Utility`, `ChildBounties`, `ConvictionVoting`,
	/// `Referenda` and `Whitelist`.
	Governance,
	/// Allows access to staking related calls.
	///
	/// Contains the `Staking`, `Session`, `Utility`, `FastUnstake`, `VoterList`, `NominationPools`
	/// pallets.
	Staking,
	/// Allows access to nomination pools related calls.
	///
	/// Contains the `NominationPools` and `Utility` pallets.
	NominationPools,
	/// Placeholder variant for old migrated `Auction` proxy type from the Relay chain.
	///
	/// Cannot do anything.
	OldAuction,
	/// Placeholder variant for old migrated `ParaRegistration` proxy type from the Relay chain.
	///
	/// Cannot do anything.
	OldParaRegistration,
}
impl Default for ProxyType {
	fn default() -> Self {
		Self::Any
	}
}

impl InstanceFilter<RuntimeCall> for ProxyType {
	fn filter(&self, c: &RuntimeCall) -> bool {
		match self {
			ProxyType::Any => true,
			ProxyType::OldAuction | ProxyType::OldParaRegistration => false,
			ProxyType::NonTransfer => !matches!(
				c,
				RuntimeCall::Balances { .. } |
					RuntimeCall::Assets { .. } |
					RuntimeCall::Nfts { .. } |
					RuntimeCall::Uniques { .. } |
					RuntimeCall::Scheduler(..) |
					RuntimeCall::Treasury(..) |
					//RuntimeCall::Bounties(..) | # TODO more
					RuntimeCall::ChildBounties(..) |
					// We allow calling `vest` and merging vesting schedules, but obviously not
					// vested transfers.
					RuntimeCall::Vesting(pallet_vesting::Call::vested_transfer { .. }) |
					RuntimeCall::ConvictionVoting(..) |
					RuntimeCall::Referenda(..) |
					RuntimeCall::Whitelist(..)
			),
			ProxyType::CancelProxy => matches!(
				c,
				RuntimeCall::Proxy(pallet_proxy::Call::reject_announcement { .. }) |
					RuntimeCall::Utility { .. } |
					RuntimeCall::Multisig { .. }
			),
			ProxyType::Assets => {
				matches!(
					c,
					RuntimeCall::Assets { .. } |
						RuntimeCall::Utility { .. } |
						RuntimeCall::Multisig { .. } |
						RuntimeCall::Nfts { .. } |
						RuntimeCall::Uniques { .. }
				)
			},
			ProxyType::AssetOwner => matches!(
				c,
				RuntimeCall::Assets(TrustBackedAssetsCall::create { .. }) |
					RuntimeCall::Assets(TrustBackedAssetsCall::start_destroy { .. }) |
					RuntimeCall::Assets(TrustBackedAssetsCall::destroy_accounts { .. }) |
					RuntimeCall::Assets(TrustBackedAssetsCall::destroy_approvals { .. }) |
					RuntimeCall::Assets(TrustBackedAssetsCall::finish_destroy { .. }) |
					RuntimeCall::Assets(TrustBackedAssetsCall::transfer_ownership { .. }) |
					RuntimeCall::Assets(TrustBackedAssetsCall::set_team { .. }) |
					RuntimeCall::Assets(TrustBackedAssetsCall::set_metadata { .. }) |
					RuntimeCall::Assets(TrustBackedAssetsCall::clear_metadata { .. }) |
					RuntimeCall::Assets(TrustBackedAssetsCall::set_min_balance { .. }) |
					RuntimeCall::Nfts(pallet_nfts::Call::create { .. }) |
					RuntimeCall::Nfts(pallet_nfts::Call::destroy { .. }) |
					RuntimeCall::Nfts(pallet_nfts::Call::redeposit { .. }) |
					RuntimeCall::Nfts(pallet_nfts::Call::transfer_ownership { .. }) |
					RuntimeCall::Nfts(pallet_nfts::Call::set_team { .. }) |
					RuntimeCall::Nfts(pallet_nfts::Call::set_collection_max_supply { .. }) |
					RuntimeCall::Nfts(pallet_nfts::Call::lock_collection { .. }) |
					RuntimeCall::Uniques(pallet_uniques::Call::create { .. }) |
					RuntimeCall::Uniques(pallet_uniques::Call::destroy { .. }) |
					RuntimeCall::Uniques(pallet_uniques::Call::transfer_ownership { .. }) |
					RuntimeCall::Uniques(pallet_uniques::Call::set_team { .. }) |
					RuntimeCall::Uniques(pallet_uniques::Call::set_metadata { .. }) |
					RuntimeCall::Uniques(pallet_uniques::Call::set_attribute { .. }) |
					RuntimeCall::Uniques(pallet_uniques::Call::set_collection_metadata { .. }) |
					RuntimeCall::Uniques(pallet_uniques::Call::clear_metadata { .. }) |
					RuntimeCall::Uniques(pallet_uniques::Call::clear_attribute { .. }) |
					RuntimeCall::Uniques(pallet_uniques::Call::clear_collection_metadata { .. }) |
					RuntimeCall::Uniques(pallet_uniques::Call::set_collection_max_supply { .. }) |
					RuntimeCall::Utility { .. } |
					RuntimeCall::Multisig { .. }
			),
			ProxyType::AssetManager => matches!(
				c,
				RuntimeCall::Assets(TrustBackedAssetsCall::mint { .. }) |
					RuntimeCall::Assets(TrustBackedAssetsCall::burn { .. }) |
					RuntimeCall::Assets(TrustBackedAssetsCall::freeze { .. }) |
					RuntimeCall::Assets(TrustBackedAssetsCall::block { .. }) |
					RuntimeCall::Assets(TrustBackedAssetsCall::thaw { .. }) |
					RuntimeCall::Assets(TrustBackedAssetsCall::freeze_asset { .. }) |
					RuntimeCall::Assets(TrustBackedAssetsCall::thaw_asset { .. }) |
					RuntimeCall::Assets(TrustBackedAssetsCall::touch_other { .. }) |
					RuntimeCall::Assets(TrustBackedAssetsCall::refund_other { .. }) |
					RuntimeCall::Nfts(pallet_nfts::Call::force_mint { .. }) |
					RuntimeCall::Nfts(pallet_nfts::Call::update_mint_settings { .. }) |
					RuntimeCall::Nfts(pallet_nfts::Call::mint_pre_signed { .. }) |
					RuntimeCall::Nfts(pallet_nfts::Call::set_attributes_pre_signed { .. }) |
					RuntimeCall::Nfts(pallet_nfts::Call::lock_item_transfer { .. }) |
					RuntimeCall::Nfts(pallet_nfts::Call::unlock_item_transfer { .. }) |
					RuntimeCall::Nfts(pallet_nfts::Call::lock_item_properties { .. }) |
					RuntimeCall::Nfts(pallet_nfts::Call::set_metadata { .. }) |
					RuntimeCall::Nfts(pallet_nfts::Call::clear_metadata { .. }) |
					RuntimeCall::Nfts(pallet_nfts::Call::set_collection_metadata { .. }) |
					RuntimeCall::Nfts(pallet_nfts::Call::clear_collection_metadata { .. }) |
					RuntimeCall::Uniques(pallet_uniques::Call::mint { .. }) |
					RuntimeCall::Uniques(pallet_uniques::Call::burn { .. }) |
					RuntimeCall::Uniques(pallet_uniques::Call::freeze { .. }) |
					RuntimeCall::Uniques(pallet_uniques::Call::thaw { .. }) |
					RuntimeCall::Uniques(pallet_uniques::Call::freeze_collection { .. }) |
					RuntimeCall::Uniques(pallet_uniques::Call::thaw_collection { .. }) |
					RuntimeCall::Utility { .. } |
					RuntimeCall::Multisig { .. }
			),
			ProxyType::Collator => matches!(
				c,
				RuntimeCall::CollatorSelection { .. } |
					RuntimeCall::Utility { .. } |
					RuntimeCall::Multisig { .. }
			),

			// New variants introduced by the Asset Hub Migration from the Relay Chain.
			// TODO: Uncomment once all these pallets are deployed.
			ProxyType::Governance => matches!(
				c,
				RuntimeCall::Treasury(..) |
					RuntimeCall::Bounties(..) |
					RuntimeCall::Utility(..) |
					RuntimeCall::ChildBounties(..) |
					RuntimeCall::ConvictionVoting(..) |
					RuntimeCall::Referenda(..) |
					RuntimeCall::Whitelist(..)
			),
			ProxyType::Staking => {
				matches!(
					c,
					//RuntimeCall::Staking(..) |
					RuntimeCall::Session(..) |
						RuntimeCall::Utility(..) |
						RuntimeCall::NominationPools(..) /*RuntimeCall::FastUnstake(..) |
					                                   *RuntimeCall::VoterList(..)
					                                   */
				)
			},
			ProxyType::NominationPools => {
				matches!(c, /* RuntimeCall::NominationPools(..) | */ RuntimeCall::Utility(..))
			},
		}
	}

	fn is_superset(&self, o: &Self) -> bool {
		match (self, o) {
			(x, y) if x == y => true,
			(ProxyType::Any, _) => true,
			(_, ProxyType::Any) => false,
			(ProxyType::Assets, ProxyType::AssetOwner) => true,
			(ProxyType::Assets, ProxyType::AssetManager) => true,
			(
				ProxyType::NonTransfer,
				ProxyType::Collator |
				ProxyType::Governance |
				ProxyType::Staking |
				ProxyType::NominationPools,
			) => true,
			_ => false,
		}
	}
}

impl pallet_proxy::Config for Runtime {
	type RuntimeEvent = RuntimeEvent;
	type RuntimeCall = RuntimeCall;
	type Currency = Balances;
	type ProxyType = ProxyType;
	type ProxyDepositBase = ProxyDepositBase;
	type ProxyDepositFactor = ProxyDepositFactor;
	type MaxProxies = MaxProxies;
	type WeightInfo = weights::pallet_proxy::WeightInfo<Runtime>;
	type MaxPending = MaxPending;
	type CallHasher = BlakeTwo256;
	type AnnouncementDepositBase = AnnouncementDepositBase;
	type AnnouncementDepositFactor = AnnouncementDepositFactor;
	type BlockNumberProvider = RelaychainDataProvider<Runtime>; // FAIL-CI check
}

parameter_types! {
	pub const ReservedXcmpWeight: Weight = MAXIMUM_BLOCK_WEIGHT.saturating_div(4);
	pub const ReservedDmpWeight: Weight = MAXIMUM_BLOCK_WEIGHT.saturating_div(4);
	pub const RelayOrigin: AggregateMessageOrigin = AggregateMessageOrigin::Parent;
}

impl cumulus_pallet_parachain_system::Config for Runtime {
	type RuntimeEvent = RuntimeEvent;
	type OnSystemEvent = ();
	type SelfParaId = parachain_info::Pallet<Runtime>;
	type DmpQueue = frame_support::traits::EnqueueWithOrigin<MessageQueue, RelayOrigin>;
	type ReservedDmpWeight = ReservedDmpWeight;
	type OutboundXcmpMessageSource = XcmpQueue;
	type XcmpMessageHandler = XcmpQueue;
	type ReservedXcmpWeight = ReservedXcmpWeight;
	type CheckAssociatedRelayNumber = RelayNumberMonotonicallyIncreases;
	type ConsensusHook = ConsensusHook;
	type WeightInfo = weights::cumulus_pallet_parachain_system::WeightInfo<Runtime>;
	type SelectCore = cumulus_pallet_parachain_system::DefaultCoreSelector<Runtime>;
}

type ConsensusHook = cumulus_pallet_aura_ext::FixedVelocityConsensusHook<
	Runtime,
	RELAY_CHAIN_SLOT_DURATION_MILLIS,
	BLOCK_PROCESSING_VELOCITY,
	UNINCLUDED_SEGMENT_CAPACITY,
>;

impl parachain_info::Config for Runtime {}

parameter_types! {
	pub MessageQueueServiceWeight: Weight = Perbill::from_percent(50) * RuntimeBlockWeights::get().max_block;
	pub MessageQueueIdleServiceWeight: Weight = Perbill::from_percent(50) * RuntimeBlockWeights::get().max_block;
}

impl pallet_message_queue::Config for Runtime {
	type RuntimeEvent = RuntimeEvent;
	type WeightInfo = weights::pallet_message_queue::WeightInfo<Runtime>;
	#[cfg(feature = "runtime-benchmarks")]
	type MessageProcessor = pallet_message_queue::mock_helpers::NoopMessageProcessor<
		cumulus_primitives_core::AggregateMessageOrigin,
	>;
	#[cfg(not(feature = "runtime-benchmarks"))]
	type MessageProcessor = xcm_builder::ProcessXcmMessage<
		AggregateMessageOrigin,
		xcm_executor::XcmExecutor<xcm_config::XcmConfig>,
		RuntimeCall,
	>;
	type Size = u32;
	// The XCMP queue pallet is only ever able to handle the `Sibling(ParaId)` origin:
	type QueueChangeHandler = NarrowOriginToSibling<XcmpQueue>;
	type QueuePausedQuery = NarrowOriginToSibling<XcmpQueue>;
	type HeapSize = sp_core::ConstU32<{ 64 * 1024 }>;
	type MaxStale = sp_core::ConstU32<8>;
	type ServiceWeight = MessageQueueServiceWeight;
	type IdleMaxServiceWeight = MessageQueueIdleServiceWeight;
}

impl cumulus_pallet_aura_ext::Config for Runtime {}

parameter_types! {
	// Fellows pluralistic body.
	pub const FellowsBodyId: BodyId = BodyId::Technical;
	/// The asset ID for the asset that we use to pay for message delivery fees.
	pub FeeAssetId: AssetId = AssetId(xcm_config::DotLocation::get());
	/// The base fee for the message delivery fees.
	pub const ToSiblingBaseDeliveryFee: u128 = CENTS.saturating_mul(3);
	pub const ToParentBaseDeliveryFee: u128 = CENTS.saturating_mul(3);
}

pub type PriceForSiblingParachainDelivery = polkadot_runtime_common::xcm_sender::ExponentialPrice<
	FeeAssetId,
	ToSiblingBaseDeliveryFee,
	TransactionByteFee,
	XcmpQueue,
>;
pub type PriceForParentDelivery = polkadot_runtime_common::xcm_sender::ExponentialPrice<
	FeeAssetId,
	ToParentBaseDeliveryFee,
	TransactionByteFee,
	ParachainSystem,
>;

impl cumulus_pallet_xcmp_queue::Config for Runtime {
	type WeightInfo = weights::cumulus_pallet_xcmp_queue::WeightInfo<Runtime>;
	type RuntimeEvent = RuntimeEvent;
	type ChannelInfo = ParachainSystem;
	type VersionWrapper = PolkadotXcm;
	// Enqueue XCMP messages from siblings for later processing.
	type XcmpQueue = TransformOrigin<MessageQueue, AggregateMessageOrigin, ParaId, ParaIdToSibling>;
	type MaxActiveOutboundChannels = ConstU32<128>;
	// Most on-chain HRMP channels are configured to use 102400 bytes of max message size, so we
	// need to set the page size larger than that until we reduce the channel size on-chain.
	type MaxPageSize = ConstU32<{ 103 * 1024 }>;
	type MaxInboundSuspended = sp_core::ConstU32<1_000>;
	type ControllerOrigin = EitherOfDiverse<
		EnsureRoot<AccountId>,
		EnsureXcm<IsVoiceOfBody<FellowshipLocation, FellowsBodyId>>,
	>;
	type ControllerOriginConverter = XcmOriginToTransactDispatchOrigin;
	type PriceForSiblingDelivery = PriceForSiblingParachainDelivery;
}

impl cumulus_pallet_xcmp_queue::migration::v5::V5Config for Runtime {
	// This must be the same as the `ChannelInfo` from the `Config`:
	type ChannelList = ParachainSystem;
}

parameter_types! {
	pub const Period: u32 = 6 * HOURS;
	pub const Offset: u32 = 0;
}

impl pallet_session::Config for Runtime {
	type RuntimeEvent = RuntimeEvent;
	type ValidatorId = <Self as frame_system::Config>::AccountId;
	// we don't have stash and controller, thus we don't need the convert as well.
	type ValidatorIdOf = pallet_collator_selection::IdentityCollator;
	type ShouldEndSession = pallet_session::PeriodicSessions<Period, Offset>;
	type NextSessionRotation = pallet_session::PeriodicSessions<Period, Offset>;
	type SessionManager = CollatorSelection;
	// Essentially just Aura, but let's be pedantic.
	type SessionHandler = <SessionKeys as sp_runtime::traits::OpaqueKeys>::KeyTypeIdProviders;
	type Keys = SessionKeys;
	type WeightInfo = weights::pallet_session::WeightInfo<Runtime>;
	type DisablingStrategy = ();
}

impl pallet_aura::Config for Runtime {
	type AuthorityId = AuraId;
	type DisabledValidators = ();
	type MaxAuthorities = ConstU32<100_000>;
	type AllowMultipleBlocksPerSlot = ConstBool<false>;
	type SlotDuration = ConstU64<SLOT_DURATION>;
}

parameter_types! {
	pub const PotId: PalletId = PalletId(*b"PotStake");
	pub const SessionLength: BlockNumber = 6 * HOURS;
	// `StakingAdmin` pluralistic body.
	pub const StakingAdminBodyId: BodyId = BodyId::Defense;
}

/// We allow root and the `StakingAdmin` to execute privileged collator selection operations.
pub type CollatorSelectionUpdateOrigin = EitherOfDiverse<
	EnsureRoot<AccountId>,
	EnsureXcm<IsVoiceOfBody<GovernanceLocation, StakingAdminBodyId>>,
>;

impl pallet_collator_selection::Config for Runtime {
	type RuntimeEvent = RuntimeEvent;
	type Currency = Balances;
	type UpdateOrigin = CollatorSelectionUpdateOrigin;
	type PotId = PotId;
	type MaxCandidates = ConstU32<100>;
	type MinEligibleCollators = ConstU32<4>;
	type MaxInvulnerables = ConstU32<20>;
	// should be a multiple of session or things will get inconsistent
	type KickThreshold = Period;
	type ValidatorId = <Self as frame_system::Config>::AccountId;
	type ValidatorIdOf = pallet_collator_selection::IdentityCollator;
	type ValidatorRegistration = Session;
	type WeightInfo = weights::pallet_collator_selection::WeightInfo<Runtime>;
}

impl pallet_asset_conversion_tx_payment::Config for Runtime {
	type RuntimeEvent = RuntimeEvent;
	type AssetId = xcm::v4::Location;
	type OnChargeAssetTransaction = pallet_asset_conversion_tx_payment::SwapAssetAdapter<
		DotLocationV4,
		NativeAndAssets,
		AssetConversion,
		ResolveAssetTo<StakingPot, NativeAndAssets>,
	>;
	type WeightInfo = weights::pallet_asset_conversion_tx_payment::WeightInfo<Self>;
	#[cfg(feature = "runtime-benchmarks")]
	type BenchmarkHelper = AssetConversionTxHelper;
}

parameter_types! {
	pub const UniquesCollectionDeposit: Balance = 10 * UNITS; // 10 UNIT deposit to create uniques class
	pub const UniquesItemDeposit: Balance = UNITS / 100; // 1 / 100 UNIT deposit to create uniques instance
	pub const UniquesMetadataDepositBase: Balance = system_para_deposit(1, 129);
	pub const UniquesAttributeDepositBase: Balance = system_para_deposit(1, 0);
	pub const UniquesDepositPerByte: Balance = system_para_deposit(0, 1);
}

impl pallet_uniques::Config for Runtime {
	type RuntimeEvent = RuntimeEvent;
	type CollectionId = u32;
	type ItemId = u32;
	type Currency = Balances;
	type ForceOrigin = AssetsForceOrigin;
	type CollectionDeposit = UniquesCollectionDeposit;
	type ItemDeposit = UniquesItemDeposit;
	type MetadataDepositBase = UniquesMetadataDepositBase;
	type AttributeDepositBase = UniquesAttributeDepositBase;
	type DepositPerByte = UniquesDepositPerByte;
	type StringLimit = ConstU32<128>;
	type KeyLimit = ConstU32<32>; // Max 32 bytes per key
	type ValueLimit = ConstU32<64>; // Max 64 bytes per value
	type WeightInfo = weights::pallet_uniques::WeightInfo<Runtime>;
	#[cfg(feature = "runtime-benchmarks")]
	type Helper = ();
	type CreateOrigin = AsEnsureOriginWithArg<EnsureSigned<AccountId>>;
	type Locker = ();
}

parameter_types! {
	pub NftsPalletFeatures: PalletFeatures = PalletFeatures::all_enabled();
	pub const NftsMaxDeadlineDuration: BlockNumber = 12 * 30 * DAYS;
	// re-use the Uniques deposits
	pub const NftsCollectionDeposit: Balance = system_para_deposit(1, 130);
	pub const NftsItemDeposit: Balance = system_para_deposit(1, 164) / 40;
	pub const NftsMetadataDepositBase: Balance = system_para_deposit(1, 129) / 10;
	pub const NftsAttributeDepositBase: Balance = system_para_deposit(1, 0) / 10;
	pub const NftsDepositPerByte: Balance = system_para_deposit(0, 1);
}

impl pallet_nfts::Config for Runtime {
	type RuntimeEvent = RuntimeEvent;
	type CollectionId = u32;
	type ItemId = u32;
	type Currency = Balances;
	type CreateOrigin = AsEnsureOriginWithArg<EnsureSigned<AccountId>>;
	type ForceOrigin = AssetsForceOrigin;
	type Locker = ();
	type CollectionDeposit = NftsCollectionDeposit;
	type ItemDeposit = NftsItemDeposit;
	type MetadataDepositBase = NftsMetadataDepositBase;
	type AttributeDepositBase = NftsAttributeDepositBase;
	type DepositPerByte = NftsDepositPerByte;
	type StringLimit = ConstU32<256>;
	type KeyLimit = ConstU32<64>;
	type ValueLimit = ConstU32<256>;
	type ApprovalsLimit = ConstU32<20>;
	type ItemAttributesApprovalsLimit = ConstU32<30>;
	type MaxTips = ConstU32<10>;
	type MaxDeadlineDuration = NftsMaxDeadlineDuration;
	type MaxAttributesPerCall = ConstU32<10>;
	type Features = NftsPalletFeatures;
	type OffchainSignature = Signature;
	type OffchainPublic = <Signature as Verify>::Signer;
	type WeightInfo = weights::pallet_nfts::WeightInfo<Runtime>;
	#[cfg(feature = "runtime-benchmarks")]
	type Helper = ();
	type BlockNumberProvider = System;
}

/// XCM router instance to BridgeHub with bridging capabilities for `Kusama` global
/// consensus with dynamic fees and back-pressure.
pub type ToKusamaXcmRouterInstance = pallet_xcm_bridge_hub_router::Instance1;
impl pallet_xcm_bridge_hub_router::Config<ToKusamaXcmRouterInstance> for Runtime {
	type RuntimeEvent = RuntimeEvent;
	type WeightInfo = weights::pallet_xcm_bridge_hub_router::WeightInfo<Runtime>;

	type UniversalLocation = xcm_config::UniversalLocation;
	type BridgedNetworkId = xcm_config::bridging::to_kusama::KusamaNetwork;
	type Bridges = xcm_config::bridging::NetworkExportTable;
	type DestinationVersion = PolkadotXcm;

	type SiblingBridgeHubLocation = xcm_config::bridging::SiblingBridgeHub;
	type BridgeHubOrigin =
		EitherOfDiverse<EnsureRoot<AccountId>, EnsureXcm<Equals<Self::SiblingBridgeHubLocation>>>;
	type ToBridgeHubSender = XcmpQueue;

	type ByteFee = xcm_config::bridging::XcmBridgeHubRouterByteFee;
	type FeeAsset = xcm_config::bridging::XcmBridgeHubRouterFeeAssetId;
	type LocalXcmChannelManager =
		cumulus_pallet_xcmp_queue::bridging::InAndOutXcmpChannelStatusProvider<Runtime>;
}

pub type PoolAssetsInstance = pallet_assets::Instance3;
impl pallet_assets::Config<PoolAssetsInstance> for Runtime {
	type RuntimeEvent = RuntimeEvent;
	type Balance = Balance;
	type RemoveItemsLimit = ConstU32<1000>;
	type AssetId = u32;
	type AssetIdParameter = u32;
	type Currency = Balances;
	type CreateOrigin = NeverEnsureOrigin<AccountId>;
	type ForceOrigin = AssetsForceOrigin;
	type AssetDeposit = ConstU128<0>;
	type AssetAccountDeposit = AssetAccountDeposit;
	type MetadataDepositBase = ConstU128<0>;
	type MetadataDepositPerByte = ConstU128<0>;
	type ApprovalDeposit = ExistentialDeposit;
	type StringLimit = ConstU32<50>;
	type Freezer = ();
	type Holder = ();
	type Extra = ();
	type CallbackHandle = ();
	type WeightInfo = weights::pallet_assets_pool::WeightInfo<Runtime>;
	#[cfg(feature = "runtime-benchmarks")]
	type BenchmarkHelper = ();
}

/// Union fungibles implementation for `Assets`` and `ForeignAssets`.
pub type LocalAndForeignAssets = fungibles::UnionOf<
	Assets,
	ForeignAssets,
	LocalFromLeft<
		AssetIdForTrustBackedAssetsConvert<TrustBackedAssetsPalletLocationV4, xcm::v4::Location>,
		AssetIdForTrustBackedAssets,
		xcm::v4::Location,
	>,
	xcm::v4::Location,
	AccountId,
>;

/// Union fungibles implementation for [`LocalAndForeignAssets`] and `Balances`.
pub type NativeAndAssets = fungible::UnionOf<
	Balances,
	LocalAndForeignAssets,
	TargetFromLeft<DotLocationV4, xcm::v4::Location>,
	xcm::v4::Location,
	AccountId,
>;

parameter_types! {
	pub const AssetConversionPalletId: PalletId = PalletId(*b"py/ascon");
	pub const LiquidityWithdrawalFee: Permill = Permill::from_percent(0);
	// Storage deposit for pool setup within asset conversion pallet
	// and pool's lp token creation within assets pallet.
	pub const PoolSetupFee: Balance = system_para_deposit(1, 4) + AssetDeposit::get();
}

pub type PoolIdToAccountId = pallet_asset_conversion::AccountIdConverter<
	AssetConversionPalletId,
	(xcm::v4::Location, xcm::v4::Location),
>;

impl pallet_asset_conversion::Config for Runtime {
	type RuntimeEvent = RuntimeEvent;
	type Balance = Balance;
	type HigherPrecisionBalance = sp_core::U256;
	type AssetKind = xcm::v4::Location;
	type Assets = NativeAndAssets;
	type PoolId = (Self::AssetKind, Self::AssetKind);
	type PoolLocator = pallet_asset_conversion::WithFirstAsset<
		DotLocationV4,
		AccountId,
		Self::AssetKind,
		PoolIdToAccountId,
	>;
	type PoolAssetId = u32;
	type PoolAssets = PoolAssets;
	type PoolSetupFee = PoolSetupFee;
	type PoolSetupFeeAsset = DotLocationV4;
	type PoolSetupFeeTarget = ResolveAssetTo<xcm_config::TreasuryAccount, Self::Assets>;
	type LiquidityWithdrawalFee = LiquidityWithdrawalFee;
	type LPFee = ConstU32<3>;
	type PalletId = AssetConversionPalletId;
	type MaxSwapPathLength = ConstU32<3>;
	type MintMinLiquidity = ConstU128<100>;
	type WeightInfo = weights::pallet_asset_conversion::WeightInfo<Runtime>;
	#[cfg(feature = "runtime-benchmarks")]
	type BenchmarkHelper = assets_common::benchmarks::AssetPairFactory<
		DotLocationV4,
		parachain_info::Pallet<Runtime>,
		xcm_config::TrustBackedAssetsPalletIndex,
		Self::AssetKind,
	>;
}

parameter_types! {
	pub const PreimageBaseDeposit: Balance = system_para_deposit(2, 64);
	pub const PreimageByteDeposit: Balance = system_para_deposit(0, 1);
	pub const PreimageHoldReason: RuntimeHoldReason =
		RuntimeHoldReason::Preimage(pallet_preimage::HoldReason::Preimage);
}

impl pallet_preimage::Config for Runtime {
	type WeightInfo = weights::pallet_preimage::WeightInfo<Runtime>;
	type RuntimeEvent = RuntimeEvent;
	type Currency = Balances;
	type ManagerOrigin = EnsureRoot<AccountId>;
	type Consideration = HoldConsideration<
		AccountId,
		Balances,
		PreimageHoldReason,
		LinearStoragePrice<PreimageBaseDeposit, PreimageByteDeposit, Balance>,
	>;
}

parameter_types! {
	pub MaximumSchedulerWeight: Weight = Perbill::from_percent(80) *
		RuntimeBlockWeights::get().max_block;
	pub ZeroWeight: Weight = Weight::zero();
	pub const MaxScheduledPerBlock: u32 = 50;
	pub const NoPreimagePostponement: Option<u32> = Some(10);
}

/// Used the compare the privilege of an origin inside the scheduler.
pub struct OriginPrivilegeCmp;

impl PrivilegeCmp<OriginCaller> for OriginPrivilegeCmp {
	fn cmp_privilege(left: &OriginCaller, right: &OriginCaller) -> Option<Ordering> {
		if left == right {
			return Some(Ordering::Equal);
		}

		match (left, right) {
			// Root is greater than anything.
			(OriginCaller::system(frame_system::RawOrigin::Root), _) => Some(Ordering::Greater),
			// For every other origin we don't care, as they are not used for `ScheduleOrigin`.
			_ => None,
		}
	}
}

// TODO: should be set with Relay Chain Block Number Provider
impl pallet_scheduler::Config for Runtime {
	type RuntimeOrigin = RuntimeOrigin;
	type RuntimeEvent = RuntimeEvent;
	type PalletsOrigin = OriginCaller;
	type RuntimeCall = RuntimeCall;
	type MaximumWeight =
		pallet_ah_migrator::LeftOrRight<AhMigrator, ZeroWeight, MaximumSchedulerWeight>;
	// Also allow Treasurer to schedule recurring payments.
	type ScheduleOrigin = EitherOf<EnsureRoot<AccountId>, Treasurer>;
	type MaxScheduledPerBlock = MaxScheduledPerBlock;
	type WeightInfo = weights::pallet_scheduler::WeightInfo<Runtime>;
	type OriginPrivilegeCmp = OriginPrivilegeCmp;
	type Preimages = Preimage;
	type BlockNumberProvider = RelaychainDataProvider<Runtime>; // FAIL-CI check
}

parameter_types! {
	pub PalletClaimsPrefix: &'static [u8] = b"Pay DOTs to the Polkadot account:";
}

impl pallet_claims::Config for Runtime {
	type RuntimeEvent = RuntimeEvent;
	type VestingSchedule = Vesting;
	type Prefix = PalletClaimsPrefix;
	/// Only Root can move a claim.
	type MoveClaimOrigin = EnsureRoot<AccountId>;
	type WeightInfo = weights::polkadot_runtime_common_claims::WeightInfo<Runtime>;
}

impl pallet_ah_ops::Config for Runtime {
	type RuntimeEvent = RuntimeEvent;
	type Currency = Balances;
	type RcBlockNumberProvider = RelaychainDataProvider<Runtime>;
	type WeightInfo = weights::pallet_ah_ops::WeightInfo<Runtime>;
}

parameter_types! {
	pub const DmpQueuePriorityPattern: (BlockNumber, BlockNumber) = (18, 2);
}

impl pallet_ah_migrator::Config for Runtime {
	type RuntimeHoldReason = RuntimeHoldReason;
	type RuntimeEvent = RuntimeEvent;
	type ManagerOrigin = EitherOfDiverse<
		EnsureRoot<AccountId>,
		EnsureXcm<IsVoiceOfBody<FellowshipLocation, FellowsBodyId>>,
	>;
	type Currency = Balances;
	type Assets = NativeAndAssets;
	type CheckingAccount = xcm_config::CheckingAccount;
	type RcHoldReason = ah_migration::RcHoldReason;
	type RcFreezeReason = ah_migration::RcFreezeReason;
	type RcToAhHoldReason = RcToAhHoldReason;
	type RcToAhFreezeReason = RcToAhFreezeReason;
	type RcProxyType = ah_migration::RcProxyType;
	type RcToProxyType = ah_migration::RcToProxyType;
	type RcToAhDelay = ah_migration::RcToAhDelay;
	type RcBlockNumberProvider = RelaychainDataProvider<Runtime>;
	type RcToAhCall = ah_migration::RcToAhCall;
	type RcPalletsOrigin = ah_migration::RcPalletsOrigin;
	type RcToAhPalletsOrigin = ah_migration::RcToAhPalletsOrigin;
	type Preimage = Preimage;
	type SendXcm = xcm_builder::WithUniqueTopic<xcm_config::LocalXcmRouterWithoutException>;
	type AhWeightInfo = weights::pallet_ah_migrator::WeightInfo<Runtime>;
	type TreasuryAccounts = ah_migration::TreasuryAccounts;
	type RcToAhTreasurySpend = ah_migration::RcToAhTreasurySpend;
	type AhIntraMigrationCalls = ah_migration::call_filter::CallsEnabledDuringMigration;
	type AhPostMigrationCalls = ah_migration::call_filter::CallsEnabledAfterMigration;
	// TODO: set actual message queue instance when upgraded to sdk/2503
	type MessageQueue = ();
	type DmpQueuePriorityPattern = DmpQueuePriorityPattern;
}

// Create the runtime by composing the FRAME pallets that were previously configured.
construct_runtime!(
	pub enum Runtime
	{
		// System support stuff.
		System: frame_system = 0,
		ParachainSystem: cumulus_pallet_parachain_system = 1,
		// RandomnessCollectiveFlip = 2 removed
		Timestamp: pallet_timestamp = 3,
		ParachainInfo: parachain_info = 4,
		Preimage: pallet_preimage = 5,
		Scheduler: pallet_scheduler = 6,

		// Monetary stuff.
		Balances: pallet_balances = 10,
		TransactionPayment: pallet_transaction_payment = 11,
		AssetTxPayment: pallet_asset_conversion_tx_payment = 13,
		Vesting: pallet_vesting = 14,
		Claims: pallet_claims = 15,

		// Collator support. the order of these 5 are important and shall not change.
		Authorship: pallet_authorship = 20,
		CollatorSelection: pallet_collator_selection = 21,
		Session: pallet_session = 22,
		Aura: pallet_aura = 23,
		AuraExt: cumulus_pallet_aura_ext = 24,

		// XCM helpers.
		XcmpQueue: cumulus_pallet_xcmp_queue = 30,
		PolkadotXcm: pallet_xcm = 31,
		CumulusXcm: cumulus_pallet_xcm = 32,
		// DmpQueue: cumulus_pallet_dmp_queue = 33, removed
		ToKusamaXcmRouter: pallet_xcm_bridge_hub_router::<Instance1> = 34,
		MessageQueue: pallet_message_queue = 35,

		// Handy utilities.
		Utility: pallet_utility = 40,
		Multisig: pallet_multisig = 41,
		Proxy: pallet_proxy = 42,
		Indices: pallet_indices = 43,

		Assets: pallet_assets::<Instance1> = 50,
		Uniques: pallet_uniques = 51,
		Nfts: pallet_nfts = 52,
		ForeignAssets: pallet_assets::<Instance2> = 53,
		PoolAssets: pallet_assets::<Instance3> = 54,
		AssetConversion: pallet_asset_conversion = 55,

		// OpenGov stuff
		Treasury: pallet_treasury = 60,
		ConvictionVoting: pallet_conviction_voting = 61,
		Referenda: pallet_referenda = 62,
		Origins: pallet_custom_origins = 63,
		Whitelist: pallet_whitelist = 64,
		Bounties: pallet_bounties = 65,
		ChildBounties: pallet_child_bounties = 66,
		AssetRate: pallet_asset_rate = 67,

		// State trie migration pallet, only temporary.
		StateTrieMigration: pallet_state_trie_migration = 70,

		// Staking in the 80s
		NominationPools: pallet_nomination_pools = 80,
		FastUnstake: pallet_fast_unstake = 81,
		VoterList: pallet_bags_list::<Instance1> = 82,
		DelegatedStaking: pallet_delegated_staking = 83,

		// Asset Hub Migration in the 250s
		AhOps: pallet_ah_ops = 254,
		AhMigrator: pallet_ah_migrator = 255,
	}
);

/// The address format for describing accounts.
pub type Address = sp_runtime::MultiAddress<AccountId, ()>;
/// Block type as expected by this runtime.
pub type Block = generic::Block<Header, UncheckedExtrinsic>;
/// A Block signed with a Justification
pub type SignedBlock = generic::SignedBlock<Block>;
/// BlockId type as expected by this runtime.
pub type BlockId = generic::BlockId<Block>;
/// The `TransactionExtension` to the basic transaction logic.
pub type TxExtension = (
	frame_system::CheckNonZeroSender<Runtime>,
	frame_system::CheckSpecVersion<Runtime>,
	frame_system::CheckTxVersion<Runtime>,
	frame_system::CheckGenesis<Runtime>,
	frame_system::CheckEra<Runtime>,
	frame_system::CheckNonce<Runtime>,
	frame_system::CheckWeight<Runtime>,
	pallet_asset_conversion_tx_payment::ChargeAssetTxPayment<Runtime>,
	frame_metadata_hash_extension::CheckMetadataHash<Runtime>,
);
/// Unchecked extrinsic type as expected by this runtime.
pub type UncheckedExtrinsic =
	generic::UncheckedExtrinsic<Address, RuntimeCall, Signature, TxExtension>;

/// Migrations to apply on runtime upgrade.
pub type Migrations = (
	pallet_session::migrations::v1::MigrateV0ToV1<
		Runtime,
		pallet_session::migrations::v1::InitOffenceSeverity<Runtime>,
	>,
	cumulus_pallet_aura_ext::migration::MigrateV0ToV1<Runtime>,
	// permanent
	pallet_xcm::migration::MigrateToLatestXcmVersion<Runtime>,
);

/// Executive: handles dispatch to the various modules.
pub type Executive = frame_executive::Executive<
	Runtime,
	Block,
	frame_system::ChainContext<Runtime>,
	Runtime,
	AllPalletsWithSystem,
	Migrations,
>;

#[cfg(feature = "runtime-benchmarks")]
pub struct AssetConversionTxHelper;

#[cfg(feature = "runtime-benchmarks")]
pub type AssetConversionAssetIdFor<T> = <T as pallet_asset_conversion_tx_payment::Config>::AssetId;

#[cfg(feature = "runtime-benchmarks")]
impl
	pallet_asset_conversion_tx_payment::BenchmarkHelperTrait<
		AccountId,
		AssetConversionAssetIdFor<Runtime>,
		AssetConversionAssetIdFor<Runtime>,
	> for AssetConversionTxHelper
{
	fn create_asset_id_parameter(
		seed: u32,
	) -> (AssetConversionAssetIdFor<Runtime>, AssetConversionAssetIdFor<Runtime>) {
		// Use a different parachain' foreign assets pallet so that the asset is indeed foreign.
		let asset_id = xcm::v4::Location::new(
			1,
			[
				xcm::v4::Junction::Parachain(3000),
				xcm::v4::Junction::PalletInstance(53),
				xcm::v4::Junction::GeneralIndex(seed.into()),
			],
		);
		(asset_id.clone(), asset_id)
	}

	fn setup_balances_and_pool(asset_id: AssetConversionAssetIdFor<Runtime>, account: AccountId) {
		use alloc::boxed::Box;
		use frame_support::{assert_ok, traits::fungibles::Mutate};

		assert_ok!(ForeignAssets::force_create(
			RuntimeOrigin::root(),
			asset_id.clone(),
			account.clone().into(), /* owner */
			true,                   /* is_sufficient */
			1,
		));

		let lp_provider = account.clone();
		use frame_support::traits::Currency;
		let _ = Balances::deposit_creating(&lp_provider, u64::MAX.into());
		assert_ok!(ForeignAssets::mint_into(asset_id.clone(), &lp_provider, u64::MAX.into()));

		let token_native = Box::new(DotLocationV4::get());
		let token_second = Box::new(asset_id);

		assert_ok!(AssetConversion::create_pool(
			RuntimeOrigin::signed(lp_provider.clone()),
			token_native.clone(),
			token_second.clone()
		));

		assert_ok!(AssetConversion::add_liquidity(
			RuntimeOrigin::signed(lp_provider.clone()),
			token_native,
			token_second,
			(u32::MAX / 8).into(), // 1 desired
			u32::MAX.into(),       // 2 desired
			1,                     // 1 min
			1,                     // 2 min
			lp_provider,
		));
	}
}

#[cfg(feature = "runtime-benchmarks")]
mod benches {
	use super::*;
	use alloc::boxed::Box;
	use frame_support::assert_ok;

	frame_benchmarking::define_benchmarks!(
		[frame_system, SystemBench::<Runtime>]
		[frame_system_extensions, SystemExtensionsBench::<Runtime>]
		[pallet_assets, Local]
		[pallet_assets, Foreign]
		[pallet_assets, Pool]
		[pallet_asset_conversion, AssetConversion]
		[pallet_asset_conversion_tx_payment, AssetTxPayment]
		[pallet_balances, Balances]
		[pallet_message_queue, MessageQueue]
		[pallet_multisig, Multisig]
		[pallet_nfts, Nfts]
		[pallet_preimage, Preimage]
		[pallet_proxy, Proxy]
		[pallet_scheduler, Scheduler]
		[pallet_session, SessionBench::<Runtime>]
		[pallet_uniques, Uniques]
		[pallet_utility, Utility]
		[pallet_vesting, Vesting]
		[pallet_timestamp, Timestamp]
		[pallet_treasury, Treasury]
		[pallet_transaction_payment, TransactionPayment]
		[pallet_collator_selection, CollatorSelection]
		[cumulus_pallet_parachain_system, ParachainSystem]
		[cumulus_pallet_xcmp_queue, XcmpQueue]
		[pallet_conviction_voting, ConvictionVoting]
		[pallet_referenda, Referenda]
		[pallet_whitelist, Whitelist]
		[pallet_bounties, Bounties]
		[pallet_child_bounties, ChildBounties]
		[pallet_asset_rate, AssetRate]
		// FIXME [pallet_ah_migrator, AhMigrator]
		[polkadot_runtime_common::claims, Claims]
		[pallet_ah_ops, AhOps]
		// TODO: [pallet_bags_list, VoterList]
		// TODO: [pallet_fast_unstake, FastUnstake]

		// XCM
		[pallet_xcm, PalletXcmExtrinsicsBenchmark::<Runtime>]
		// Bridges
		[pallet_xcm_bridge_hub_router, ToKusama]
		// NOTE: Make sure you point to the individual modules below.
		[pallet_xcm_benchmarks::fungible, XcmBalances]
		[pallet_xcm_benchmarks::generic, XcmGeneric]
	);

	use frame_benchmarking::BenchmarkError;

	use xcm::latest::prelude::{
		Asset, Assets as XcmAssets, Fungible, Here, InteriorLocation, Junction, Junction::*,
		Location, NetworkId, NonFungible, Parent, ParentThen, Response, XCM_VERSION,
	};

	impl frame_system_benchmarking::Config for Runtime {
		fn setup_set_code_requirements(code: &Vec<u8>) -> Result<(), BenchmarkError> {
			ParachainSystem::initialize_for_set_code_benchmark(code.len() as u32);
			Ok(())
		}

		fn verify_set_code() {
			System::assert_last_event(
				cumulus_pallet_parachain_system::Event::<Runtime>::ValidationFunctionStored.into(),
			);
		}
	}

	impl cumulus_pallet_session_benchmarking::Config for Runtime {}

	use pallet_xcm_benchmarks::asset_instance_from;
	use xcm_config::{DotLocation, MaxAssetsIntoHolding};

	parameter_types! {
		pub ExistentialDepositAsset: Option<Asset> = Some((
			DotLocation::get(),
			ExistentialDeposit::get()
		).into());
		pub const RandomParaId: ParaId = ParaId::new(43211234);
	}

	impl pallet_xcm::benchmarking::Config for Runtime {
		type DeliveryHelper = (
			cumulus_primitives_utility::ToParentDeliveryHelper<
				xcm_config::XcmConfig,
				ExistentialDepositAsset,
				PriceForParentDelivery,
			>,
			polkadot_runtime_common::xcm_sender::ToParachainDeliveryHelper<
				xcm_config::XcmConfig,
				ExistentialDepositAsset,
				PriceForSiblingParachainDelivery,
				RandomParaId,
				ParachainSystem,
			>,
		);

		fn reachable_dest() -> Option<Location> {
			Some(Parent.into())
		}

		fn teleportable_asset_and_dest() -> Option<(Asset, Location)> {
			// Relay/native token can be teleported between AH and Relay.
			Some((
				Asset { fun: Fungible(ExistentialDeposit::get()), id: AssetId(Parent.into()) },
				Parent.into(),
			))
		}

		fn reserve_transferable_asset_and_dest() -> Option<(Asset, Location)> {
			// AH can reserve transfer native token to some random parachain.
			Some((
				Asset { fun: Fungible(ExistentialDeposit::get()), id: AssetId(Parent.into()) },
				ParentThen(Parachain(RandomParaId::get().into()).into()).into(),
			))
		}

		fn set_up_complex_asset_transfer() -> Option<(XcmAssets, u32, Location, Box<dyn FnOnce()>)>
		{
			// Transfer to Relay some local AH asset (local-reserve-transfer) while paying
			// fees using teleported native token.
			// (We don't care that Relay doesn't accept incoming unknown AH local asset)
			let dest = Parent.into();

			let fee_amount = ExistentialDeposit::get();
			let fee_asset: Asset = (Location::parent(), fee_amount).into();

			let who = frame_benchmarking::whitelisted_caller();
			// Give some multiple of the existential deposit
			let balance = fee_amount + ExistentialDeposit::get() * 1000;
			let _ = <Balances as frame_support::traits::Currency<_>>::make_free_balance_be(
				&who, balance,
			);
			// verify initial balance
			assert_eq!(Balances::free_balance(&who), balance);

			// set up local asset
			let asset_amount = 10u128;
			let initial_asset_amount = asset_amount * 10;
			let (asset_id, _, _) = pallet_assets::benchmarking::create_default_minted_asset::<
				Runtime,
				pallet_assets::Instance1,
			>(true, initial_asset_amount);
			let asset_location =
				Location::new(0, [PalletInstance(50), GeneralIndex(u32::from(asset_id).into())]);
			let transfer_asset: Asset = (asset_location, asset_amount).into();

			let assets: XcmAssets = vec![fee_asset.clone(), transfer_asset].into();
			let fee_index = if assets.get(0).unwrap().eq(&fee_asset) { 0 } else { 1 };

			// verify transferred successfully
			let verify = Box::new(move || {
				// verify native balance after transfer, decreased by transferred fee amount
				// (plus transport fees)
				assert!(Balances::free_balance(&who) <= balance - fee_amount);
				// verify asset balance decreased by exactly transferred amount
				assert_eq!(
					Assets::balance(asset_id.into(), &who),
					initial_asset_amount - asset_amount,
				);
			});
			Some((assets, fee_index as u32, dest, verify))
		}

		fn get_asset() -> Asset {
			Asset { id: AssetId(Location::parent()), fun: Fungible(ExistentialDeposit::get()) }
		}
	}

	impl pallet_xcm_benchmarks::Config for Runtime {
		type XcmConfig = xcm_config::XcmConfig;
		type AccountIdConverter = xcm_config::LocationToAccountId;
		type DeliveryHelper = cumulus_primitives_utility::ToParentDeliveryHelper<
			xcm_config::XcmConfig,
			ExistentialDepositAsset,
			PriceForParentDelivery,
		>;
		fn valid_destination() -> Result<Location, BenchmarkError> {
			Ok(DotLocation::get())
		}
		fn worst_case_holding(depositable_count: u32) -> XcmAssets {
			// A mix of fungible, non-fungible, and concrete assets.
			let holding_non_fungibles = MaxAssetsIntoHolding::get() / 2 - depositable_count;
			let holding_fungibles = holding_non_fungibles.saturating_sub(2); // -2 for two `iter::once` bellow
			let fungibles_amount: u128 = 100;
			(0..holding_fungibles)
				.map(|i| {
					Asset {
						id: AssetId(GeneralIndex(i as u128).into()),
						fun: Fungible(fungibles_amount * (i + 1) as u128), // non-zero amount
					}
				})
				.chain(core::iter::once(Asset {
					id: AssetId(Here.into()),
					fun: Fungible(u128::MAX),
				}))
				.chain(core::iter::once(Asset {
					id: AssetId(DotLocation::get()),
					fun: Fungible(1_000_000 * UNITS),
				}))
				.chain((0..holding_non_fungibles).map(|i| Asset {
					id: AssetId(GeneralIndex(i as u128).into()),
					fun: NonFungible(asset_instance_from(i)),
				}))
				.collect::<Vec<_>>()
				.into()
		}
	}

	parameter_types! {
		pub const TrustedTeleporter: Option<(Location, Asset)> = Some((
			DotLocation::get(),
			Asset { fun: Fungible(UNITS), id: AssetId(DotLocation::get()) },
		));
		pub const CheckedAccount: Option<(AccountId, xcm_builder::MintLocation)> = None;
		// AssetHubPolkadot trusts AssetHubKusama as reserve for KSMs
		pub TrustedReserve: Option<(Location, Asset)> = Some(
			(
				xcm_config::bridging::to_kusama::AssetHubKusama::get(),
				Asset::from((
					xcm_config::bridging::to_kusama::KsmLocation::get(),
					1000000000000_u128
				))
			)
		);
	}

	impl pallet_xcm_benchmarks::fungible::Config for Runtime {
		type TransactAsset = Balances;

		type CheckedAccount = CheckedAccount;
		type TrustedTeleporter = TrustedTeleporter;
		type TrustedReserve = TrustedReserve;

		fn get_asset() -> Asset {
			Asset { id: AssetId(DotLocation::get()), fun: Fungible(UNITS) }
		}
	}

	impl pallet_xcm_benchmarks::generic::Config for Runtime {
		type TransactAsset = Balances;
		type RuntimeCall = RuntimeCall;

		fn worst_case_response() -> (u64, Response) {
			(0u64, Response::Version(Default::default()))
		}

		fn worst_case_asset_exchange() -> Result<(XcmAssets, XcmAssets), BenchmarkError> {
			let native_asset_location = xcm::v4::Location::parent();
			let native_asset_id = xcm::v4::AssetId(native_asset_location.clone());
			let (account, _) = pallet_xcm_benchmarks::account_and_location::<Runtime>(1);
			let origin = RuntimeOrigin::signed(account.clone());
			let asset_location = xcm::v4::Location::new(1, [xcm::v4::Junction::Parachain(2001)]);
			let asset_id = xcm::v4::AssetId(asset_location.clone());

			// We set everything up, initial amounts, liquidity pools, liquidity...
			assert_ok!(<Balances as fungible::Mutate<_>>::mint_into(
				&account,
				ExistentialDeposit::get() + (2_000 * UNITS)
			));

			assert_ok!(ForeignAssets::force_create(
				RuntimeOrigin::root(),
				asset_location.clone(),
				account.clone().into(),
				true,
				1,
			));

			assert_ok!(ForeignAssets::mint(
				origin.clone(),
				asset_location.clone(),
				account.clone().into(),
				4_000 * UNITS,
			));

			assert_ok!(AssetConversion::create_pool(
				origin.clone(),
				native_asset_location.clone().into(),
				asset_location.clone().into(),
			));

			// 1 UNIT of the native asset is worth 2 UNITS of the foreign asset.
			assert_ok!(AssetConversion::add_liquidity(
				origin,
				native_asset_location.into(),
				asset_location.into(),
				1_000 * UNITS,
				2_000 * UNITS,
				1,
				1,
				account,
			));

			let native_asset_id_latest: AssetId = native_asset_id.try_into().unwrap();
			let asset_id_latest: AssetId = asset_id.try_into().unwrap();
			let give_assets: XcmAssets = (native_asset_id_latest, 500 * UNITS).into();
			let receive_assets: XcmAssets = (asset_id_latest, 660 * UNITS).into();

			Ok((give_assets, receive_assets))
		}

		fn universal_alias() -> Result<(Location, Junction), BenchmarkError> {
			xcm_config::bridging::BridgingBenchmarksHelper::prepare_universal_alias()
				.ok_or(BenchmarkError::Skip)
		}

		fn transact_origin_and_runtime_call() -> Result<(Location, RuntimeCall), BenchmarkError> {
			Ok((
				DotLocation::get(),
				frame_system::Call::remark_with_event { remark: vec![] }.into(),
			))
		}

		fn subscribe_origin() -> Result<Location, BenchmarkError> {
			Ok(DotLocation::get())
		}

		fn claimable_asset() -> Result<(Location, Location, XcmAssets), BenchmarkError> {
			let origin = DotLocation::get();
			let assets: XcmAssets = (AssetId(DotLocation::get()), 1_000 * UNITS).into();
			let ticket = Location { parents: 0, interior: Here };
			Ok((origin, ticket, assets))
		}

		fn fee_asset() -> Result<Asset, BenchmarkError> {
			Ok(Asset { id: AssetId(DotLocation::get()), fun: Fungible(1_000_000 * UNITS) })
		}

		fn unlockable_asset() -> Result<(Location, Location, Asset), BenchmarkError> {
			Err(BenchmarkError::Skip)
		}

		fn export_message_origin_and_destination(
		) -> Result<(Location, NetworkId, InteriorLocation), BenchmarkError> {
			Err(BenchmarkError::Skip)
		}

		fn alias_origin() -> Result<(Location, Location), BenchmarkError> {
			Ok((
				Location::new(1, [Parachain(1001)]),
				Location::new(1, [Parachain(1001), AccountId32 { id: [111u8; 32], network: None }]),
			))
		}
	}

	use pallet_xcm_bridge_hub_router::benchmarking::Config as XcmBridgeHubRouterConfig;

	impl XcmBridgeHubRouterConfig<ToKusamaXcmRouterInstance> for Runtime {
		fn make_congested() {
			cumulus_pallet_xcmp_queue::bridging::suspend_channel_for_benchmarks::<Runtime>(
				xcm_config::bridging::SiblingBridgeHubParaId::get().into(),
			);
		}

		fn ensure_bridged_target_destination() -> Result<Location, BenchmarkError> {
			ParachainSystem::open_outbound_hrmp_channel_for_benchmarks_or_tests(
				xcm_config::bridging::SiblingBridgeHubParaId::get().into(),
			);
			let bridged_asset_hub = xcm_config::bridging::to_kusama::AssetHubKusama::get();
			PolkadotXcm::force_xcm_version(
				RuntimeOrigin::root(),
				Box::new(bridged_asset_hub.clone()),
				XCM_VERSION,
			)
			.map_err(|e| {
				log::error!(
					"Failed to dispatch `force_xcm_version({:?}, {:?}, {:?})`, error: {:?}",
					RuntimeOrigin::root(),
					bridged_asset_hub,
					XCM_VERSION,
					e
				);
				BenchmarkError::Stop("XcmVersion was not stored!")
			})?;
			Ok(bridged_asset_hub)
		}
	}

	pub use cumulus_pallet_session_benchmarking::Pallet as SessionBench;
	pub use frame_benchmarking::{BenchmarkBatch, BenchmarkList, Benchmarking};
	pub use frame_support::traits::{StorageInfoTrait, WhitelistedStorageKeys};
	pub use frame_system_benchmarking::{
		extensions::Pallet as SystemExtensionsBench, Pallet as SystemBench,
	};
	pub use pallet_xcm::benchmarking::{
		Pallet as PalletXcmExtrinsiscsBenchmark, Pallet as PalletXcmExtrinsicsBenchmark,
	};
	pub use pallet_xcm_bridge_hub_router::benchmarking::Pallet as XcmBridgeHubRouterBench;
	pub use sp_storage::TrackedStorageKey;

	pub type XcmBalances = pallet_xcm_benchmarks::fungible::Pallet<Runtime>;
	pub type XcmGeneric = pallet_xcm_benchmarks::generic::Pallet<Runtime>;

	pub type Local = pallet_assets::Pallet<Runtime, TrustBackedAssetsInstance>;
	pub type Foreign = pallet_assets::Pallet<Runtime, ForeignAssetsInstance>;
	pub type Pool = pallet_assets::Pallet<Runtime, PoolAssetsInstance>;

	pub type ToKusama = XcmBridgeHubRouterBench<Runtime, ToKusamaXcmRouterInstance>;
}

#[cfg(feature = "runtime-benchmarks")]
use benches::*;

impl_runtime_apis! {
	impl sp_consensus_aura::AuraApi<Block, AuraId> for Runtime {
		fn slot_duration() -> sp_consensus_aura::SlotDuration {
			sp_consensus_aura::SlotDuration::from_millis(SLOT_DURATION)
		}

		fn authorities() -> Vec<AuraId> {
			pallet_aura::Authorities::<Runtime>::get().into_inner()
		}
	}

	impl cumulus_primitives_aura::AuraUnincludedSegmentApi<Block> for Runtime {
		fn can_build_upon(
			included_hash: <Block as BlockT>::Hash,
			slot: cumulus_primitives_aura::Slot,
		) -> bool {
			ConsensusHook::can_build_upon(included_hash, slot)
		}
	}

	impl sp_api::Core<Block> for Runtime {
		fn version() -> RuntimeVersion {
			VERSION
		}

		fn execute_block(block: Block) {
			Executive::execute_block(block)
		}

		fn initialize_block(header: &<Block as BlockT>::Header) -> sp_runtime::ExtrinsicInclusionMode {
			Executive::initialize_block(header)
		}
	}

	impl sp_api::Metadata<Block> for Runtime {
		fn metadata() -> OpaqueMetadata {
			OpaqueMetadata::new(Runtime::metadata().into())
		}

		fn metadata_at_version(version: u32) -> Option<OpaqueMetadata> {
			Runtime::metadata_at_version(version)
		}

		fn metadata_versions() -> Vec<u32> {
			Runtime::metadata_versions()
		}
	}

	impl sp_block_builder::BlockBuilder<Block> for Runtime {
		fn apply_extrinsic(extrinsic: <Block as BlockT>::Extrinsic) -> ApplyExtrinsicResult {
			Executive::apply_extrinsic(extrinsic)
		}

		fn finalize_block() -> <Block as BlockT>::Header {
			Executive::finalize_block()
		}

		fn inherent_extrinsics(data: sp_inherents::InherentData) -> Vec<<Block as BlockT>::Extrinsic> {
			data.create_extrinsics()
		}

		fn check_inherents(
			block: Block,
			data: sp_inherents::InherentData,
		) -> sp_inherents::CheckInherentsResult {
			data.check_extrinsics(&block)
		}
	}

	impl sp_transaction_pool::runtime_api::TaggedTransactionQueue<Block> for Runtime {
		fn validate_transaction(
			source: TransactionSource,
			tx: <Block as BlockT>::Extrinsic,
			block_hash: <Block as BlockT>::Hash,
		) -> TransactionValidity {
			Executive::validate_transaction(source, tx, block_hash)
		}
	}

	impl sp_offchain::OffchainWorkerApi<Block> for Runtime {
		fn offchain_worker(header: &<Block as BlockT>::Header) {
			Executive::offchain_worker(header)
		}
	}

	impl sp_session::SessionKeys<Block> for Runtime {
		fn generate_session_keys(seed: Option<Vec<u8>>) -> Vec<u8> {
			SessionKeys::generate(seed)
		}

		fn decode_session_keys(
			encoded: Vec<u8>,
		) -> Option<Vec<(Vec<u8>, KeyTypeId)>> {
			SessionKeys::decode_into_raw_public_keys(&encoded)
		}
	}

	impl frame_system_rpc_runtime_api::AccountNonceApi<Block, AccountId, Nonce> for Runtime {
		fn account_nonce(account: AccountId) -> Nonce {
			System::account_nonce(account)
		}
	}

	impl pallet_transaction_payment_rpc_runtime_api::TransactionPaymentApi<Block, Balance> for Runtime {
		fn query_info(
			uxt: <Block as BlockT>::Extrinsic,
			len: u32,
		) -> pallet_transaction_payment_rpc_runtime_api::RuntimeDispatchInfo<Balance> {
			TransactionPayment::query_info(uxt, len)
		}
		fn query_fee_details(
			uxt: <Block as BlockT>::Extrinsic,
			len: u32,
		) -> pallet_transaction_payment::FeeDetails<Balance> {
			TransactionPayment::query_fee_details(uxt, len)
		}
		fn query_weight_to_fee(weight: Weight) -> Balance {
			TransactionPayment::weight_to_fee(weight)
		}
		fn query_length_to_fee(length: u32) -> Balance {
			TransactionPayment::length_to_fee(length)
		}
	}

	impl pallet_transaction_payment_rpc_runtime_api::TransactionPaymentCallApi<Block, Balance, RuntimeCall>
		for Runtime
	{
		fn query_call_info(
			call: RuntimeCall,
			len: u32,
		) -> pallet_transaction_payment::RuntimeDispatchInfo<Balance> {
			TransactionPayment::query_call_info(call, len)
		}
		fn query_call_fee_details(
			call: RuntimeCall,
			len: u32,
		) -> pallet_transaction_payment::FeeDetails<Balance> {
			TransactionPayment::query_call_fee_details(call, len)
		}
		fn query_weight_to_fee(weight: Weight) -> Balance {
			TransactionPayment::weight_to_fee(weight)
		}
		fn query_length_to_fee(length: u32) -> Balance {
			TransactionPayment::length_to_fee(length)
		}
	}

	impl xcm_runtime_apis::fees::XcmPaymentApi<Block> for Runtime {
		fn query_acceptable_payment_assets(xcm_version: xcm::Version) -> Result<Vec<VersionedAssetId>, XcmPaymentApiError> {
			let native_asset = xcm_config::DotLocation::get();
			// We accept the native asset to pay fees.
			let mut acceptable_assets = vec![AssetId(native_asset.clone())];
			// We also accept all assets in a pool with the native token.
			acceptable_assets.extend(
				assets_common::PoolAdapter::<Runtime>::get_assets_in_pool_with(native_asset)
				.map_err(|()| XcmPaymentApiError::VersionedConversionFailed)?
			);
			PolkadotXcm::query_acceptable_payment_assets(xcm_version, acceptable_assets)
		}

		fn query_weight_to_asset_fee(weight: Weight, asset: VersionedAssetId) -> Result<u128, XcmPaymentApiError> {
			let native_asset = xcm_config::DotLocation::get();
			let fee_in_native = WeightToFee::weight_to_fee(&weight);
			let latest_asset_id: Result<AssetId, ()> = asset.clone().try_into();
			match latest_asset_id {
				Ok(asset_id) if asset_id.0 == native_asset => {
					// for native asset
					Ok(fee_in_native)
				},
				Ok(asset_id) => {
					// Try to get current price of `asset_id` in `native_asset`.
					if let Ok(Some(swapped_in_native)) = assets_common::PoolAdapter::<Runtime>::quote_price_tokens_for_exact_tokens(
							asset_id.0.clone(),
							native_asset,
							fee_in_native,
							true, // We include the fee.
						) {
						Ok(swapped_in_native)
					} else {
						log::trace!(target: "xcm::xcm_runtime_apis", "query_weight_to_asset_fee - unhandled asset_id: {asset_id:?}!");
						Err(XcmPaymentApiError::AssetNotFound)
					}
				},
				Err(_) => {
					log::trace!(target: "xcm::xcm_runtime_apis", "query_weight_to_asset_fee - failed to convert asset: {asset:?}!");
					Err(XcmPaymentApiError::VersionedConversionFailed)
				}
			}
		}

		fn query_xcm_weight(message: VersionedXcm<()>) -> Result<Weight, XcmPaymentApiError> {
			PolkadotXcm::query_xcm_weight(message)
		}

		fn query_delivery_fees(destination: VersionedLocation, message: VersionedXcm<()>) -> Result<VersionedAssets, XcmPaymentApiError> {
			PolkadotXcm::query_delivery_fees(destination, message)
		}
	}

	impl xcm_runtime_apis::dry_run::DryRunApi<Block, RuntimeCall, RuntimeEvent, OriginCaller> for Runtime {
		fn dry_run_call(origin: OriginCaller, call: RuntimeCall, result_xcms_version: XcmVersion) -> Result<CallDryRunEffects<RuntimeEvent>, XcmDryRunApiError> {
			PolkadotXcm::dry_run_call::<Runtime, xcm_config::XcmRouter, OriginCaller, RuntimeCall>(origin, call, result_xcms_version)
		}

		fn dry_run_xcm(origin_location: VersionedLocation, xcm: VersionedXcm<RuntimeCall>) -> Result<XcmDryRunEffects<RuntimeEvent>, XcmDryRunApiError> {
			PolkadotXcm::dry_run_xcm::<Runtime, xcm_config::XcmRouter, RuntimeCall, xcm_config::XcmConfig>(origin_location, xcm)
		}
	}

	impl xcm_runtime_apis::conversions::LocationToAccountApi<Block, AccountId> for Runtime {
		fn convert_location(location: VersionedLocation) -> Result<
			AccountId,
			xcm_runtime_apis::conversions::Error
		> {
			xcm_runtime_apis::conversions::LocationToAccountHelper::<
				AccountId,
				xcm_config::LocationToAccountId,
			>::convert_location(location)
		}
	}

	impl assets_common::runtime_api::FungiblesApi<
		Block,
		AccountId,
	> for Runtime
	{
		fn query_account_balances(account: AccountId) -> Result<xcm::VersionedAssets, assets_common::runtime_api::FungiblesAccessError> {
			use assets_common::fungible_conversion::{convert, convert_balance};
			Ok([
				// collect pallet_balance
				{
					let balance = Balances::free_balance(account.clone());
					if balance > 0 {
						vec![convert_balance::<DotLocation, Balance>(balance)?]
					} else {
						vec![]
					}
				},
				// collect pallet_assets (TrustBackedAssets)
				convert::<_, _, _, _, TrustBackedAssetsConvertedConcreteId>(
					Assets::account_balances(account.clone())
						.iter()
						.filter(|(_, balance)| balance > &0)
				)?,
				// collect pallet_assets (ForeignAssets)
				convert::<_, _, _, _, ForeignAssetsConvertedConcreteId>(
					ForeignAssets::account_balances(account.clone())
						.iter()
						.filter(|(_, balance)| balance > &0)
				)?,
				// collect pallet_assets (PoolAssets)
				convert::<_, _, _, _, PoolAssetsConvertedConcreteId>(
					PoolAssets::account_balances(account)
					.iter()
					.filter(|(_, balance)| balance > &0)
				)?,
				// collect ... e.g. other tokens
			].concat().into())
		}
	}

	impl cumulus_primitives_core::CollectCollationInfo<Block> for Runtime {
		fn collect_collation_info(header: &<Block as BlockT>::Header) -> cumulus_primitives_core::CollationInfo {
			ParachainSystem::collect_collation_info(header)
		}
	}

	impl sp_genesis_builder::GenesisBuilder<Block> for Runtime {
		fn build_state(config: Vec<u8>) -> sp_genesis_builder::Result {
			build_state::<RuntimeGenesisConfig>(config)
		}

		fn get_preset(id: &Option<sp_genesis_builder::PresetId>) -> Option<Vec<u8>> {
			get_preset::<RuntimeGenesisConfig>(id, &genesis_config_presets::get_preset)
		}

		fn preset_names() -> Vec<sp_genesis_builder::PresetId> {
			genesis_config_presets::preset_names()
		}
	}

		impl pallet_asset_conversion::AssetConversionApi<
		Block,
		Balance,
		xcm::v4::Location,
	> for Runtime
	{
		fn quote_price_exact_tokens_for_tokens(asset1: xcm::v4::Location, asset2: xcm::v4::Location, amount: Balance, include_fee: bool) -> Option<Balance> {
			AssetConversion::quote_price_exact_tokens_for_tokens(asset1, asset2, amount, include_fee)
		}

		fn quote_price_tokens_for_exact_tokens(asset1: xcm::v4::Location, asset2: xcm::v4::Location, amount: Balance, include_fee: bool) -> Option<Balance> {
			AssetConversion::quote_price_tokens_for_exact_tokens(asset1, asset2, amount, include_fee)
		}

		fn get_reserves(asset1: xcm::v4::Location, asset2: xcm::v4::Location) -> Option<(Balance, Balance)> {
			AssetConversion::get_reserves(asset1, asset2).ok()
		}
	}

	#[cfg(feature = "try-runtime")]
	impl frame_try_runtime::TryRuntime<Block> for Runtime {
		fn on_runtime_upgrade(checks: frame_try_runtime::UpgradeCheckSelect) -> (Weight, Weight) {
			let weight = Executive::try_runtime_upgrade(checks).unwrap();
			(weight, RuntimeBlockWeights::get().max_block)
		}

		fn execute_block(
			block: Block,
			state_root_check: bool,
			signature_check: bool,
			select: frame_try_runtime::TryStateSelect,
		) -> Weight {
			// NOTE: intentional unwrap: we don't want to propagate the error backwards, and want to
			// have a backtrace here.
			Executive::try_execute_block(block, state_root_check, signature_check, select).unwrap()
		}
	}

	#[cfg(feature = "runtime-benchmarks")]
	impl frame_benchmarking::Benchmark<Block> for Runtime {
		fn benchmark_metadata(extra: bool) -> (
			Vec<frame_benchmarking::BenchmarkList>,
			Vec<frame_support::traits::StorageInfo>,
		) {
			let mut list = Vec::<BenchmarkList>::new();
			list_benchmarks!(list, extra);

			let storage_info = AllPalletsWithSystem::storage_info();
			(list, storage_info)
		}

		fn dispatch_benchmark(
			config: frame_benchmarking::BenchmarkConfig
		) -> Result<Vec<frame_benchmarking::BenchmarkBatch>, alloc::string::String> {
			let whitelist: Vec<TrackedStorageKey> = AllPalletsWithSystem::whitelisted_storage_keys();
			let mut batches = Vec::<BenchmarkBatch>::new();
			let params = (&config, &whitelist);
			add_benchmarks!(params, batches);

			Ok(batches)
		}
	}
}

cumulus_pallet_parachain_system::register_validate_block! {
	Runtime = Runtime,
	BlockExecutor = cumulus_pallet_aura_ext::BlockExecutor::<Runtime, Executive>,
}

parameter_types! {
	// The deposit configuration for the singed migration. Specially if you want to allow any signed account to do the migration (see `SignedFilter`, these deposits should be high)
	pub const MigrationSignedDepositPerItem: Balance = CENTS;
	pub const MigrationSignedDepositBase: Balance = 2_000 * CENTS;
	pub const MigrationMaxKeyLen: u32 = 512;
}

impl pallet_state_trie_migration::Config for Runtime {
	type RuntimeEvent = RuntimeEvent;
	type Currency = Balances;
	type RuntimeHoldReason = RuntimeHoldReason;
	type SignedDepositPerItem = MigrationSignedDepositPerItem;
	type SignedDepositBase = MigrationSignedDepositBase;
	// An origin that can control the whole pallet: Should be a Fellowship member or the controller
	// of the migration.
	type ControlOrigin = EitherOfDiverse<
		EnsureXcm<IsVoiceOfBody<FellowshipLocation, FellowsBodyId>>,
		EnsureSignedBy<MigControllerRoot, AccountId>,
	>;
	type SignedFilter = EnsureSignedBy<MigController, AccountId>;

	// Replace this with weight based on your runtime.
	type WeightInfo = pallet_state_trie_migration::weights::SubstrateWeight<Runtime>;

	type MaxKeyLen = MigrationMaxKeyLen;
}
// Statemint State Migration Controller account controlled by parity.io. Can trigger migration.
// See bot code https://github.com/paritytech/polkadot-scripts/blob/master/src/services/state_trie_migration.ts
ord_parameter_types! {
	pub const MigController: AccountId = AccountId::from(hex_literal::hex!("8458ed39dc4b6f6c7255f7bc42be50c2967db126357c999d44e12ca7ac80dc52"));
	pub const MigControllerRoot: AccountId = AccountId::from(hex_literal::hex!("8458ed39dc4b6f6c7255f7bc42be50c2967db126357c999d44e12ca7ac80dc52"));
}

#[cfg(test)]
mod tests {
	use super::*;
	use sp_runtime::traits::Zero;
	use sp_weights::WeightToFee;
	use system_parachains_constants::polkadot::fee;

	/// We can fit at least 1000 transfers in a block.
	#[test]
	fn sane_block_weight() {
		use pallet_balances::WeightInfo;
		let block = RuntimeBlockWeights::get().max_block;
		let base = RuntimeBlockWeights::get().get(DispatchClass::Normal).base_extrinsic;
		let transfer =
			base + weights::pallet_balances::WeightInfo::<Runtime>::transfer_allow_death();

		let fit = block.checked_div_per_component(&transfer).unwrap_or_default();
		assert!(fit >= 1000, "{} should be at least 1000", fit);
	}

	/// The fee for one transfer is at most 1 CENT.
	#[test]
	fn sane_transfer_fee() {
		use pallet_balances::WeightInfo;
		let base = RuntimeBlockWeights::get().get(DispatchClass::Normal).base_extrinsic;
		let transfer =
			base + weights::pallet_balances::WeightInfo::<Runtime>::transfer_allow_death();

		let fee: Balance = fee::WeightToFee::weight_to_fee(&transfer);
		assert!(fee <= CENTS, "{} MILLICENTS should be at most 1000", fee / MILLICENTS);
	}

	/// Weight is being charged for both dimensions.
	#[test]
	fn weight_charged_for_both_components() {
		let fee: Balance = fee::WeightToFee::weight_to_fee(&Weight::from_parts(20_000, 0));
		assert!(!fee.is_zero(), "Charges for ref time");

		let fee: Balance = fee::WeightToFee::weight_to_fee(&Weight::from_parts(0, 20_000));
		assert_eq!(fee, CENTS, "20kb maps to CENT");
	}

	/// Filling up a block by proof size is at most 30 times more expensive than ref time.
	///
	/// This is just a sanity check.
	#[test]
	fn full_block_fee_ratio() {
		let block = RuntimeBlockWeights::get().max_block;
		let time_fee: Balance =
			fee::WeightToFee::weight_to_fee(&Weight::from_parts(block.ref_time(), 0));
		let proof_fee: Balance =
			fee::WeightToFee::weight_to_fee(&Weight::from_parts(0, block.proof_size()));

		let proof_o_time = proof_fee.checked_div(time_fee).unwrap_or_default();
		assert!(proof_o_time <= 30, "{} should be at most 30", proof_o_time);
		let time_o_proof = time_fee.checked_div(proof_fee).unwrap_or_default();
		assert!(time_o_proof <= 30, "{} should be at most 30", time_o_proof);
	}

	#[test]
	fn test_transasction_byte_fee_is_one_twentieth_of_relay() {
		let relay_tbf = polkadot_runtime_constants::fee::TRANSACTION_BYTE_FEE;
		let parachain_tbf = TransactionByteFee::get();
		assert_eq!(relay_tbf / 20, parachain_tbf);
	}

	#[test]
	fn create_foreign_asset_deposit_is_equal_to_asset_hub_foreign_asset_pallet_deposit() {
		assert_eq!(
			bp_asset_hub_polkadot::CreateForeignAssetDeposit::get(),
			ForeignAssetsAssetDeposit::get()
		);
	}

	#[test]
	fn ensure_key_ss58() {
		use frame_support::traits::SortedMembers;
		use sp_core::crypto::Ss58Codec;
		let acc =
			AccountId::from_ss58check("5F4EbSkZz18X36xhbsjvDNs6NuZ82HyYtq5UiJ1h9SBHJXZD").unwrap();
		assert_eq!(acc, MigController::sorted_members()[0]);
	}
}<|MERGE_RESOLUTION|>--- conflicted
+++ resolved
@@ -285,11 +285,7 @@
 	type RuntimeHoldReason = RuntimeHoldReason;
 	type RuntimeFreezeReason = RuntimeFreezeReason;
 	type FreezeIdentifier = RuntimeFreezeReason;
-<<<<<<< HEAD
-	type MaxFreezes = ConstU32<8>;
-=======
 	type MaxFreezes = frame_support::traits::VariantCountOf<RuntimeFreezeReason>;
->>>>>>> 06231d63
 	type DoneSlashHandler = ();
 }
 
