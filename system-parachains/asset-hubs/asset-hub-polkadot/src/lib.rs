// Copyright (C) Parity Technologies (UK) Ltd.
// SPDX-License-Identifier: Apache-2.0

// Licensed under the Apache License, Version 2.0 (the "License");
// you may not use this file except in compliance with the License.
// You may obtain a copy of the License at
//
// 	http://www.apache.org/licenses/LICENSE-2.0
//
// Unless required by applicable law or agreed to in writing, software
// distributed under the License is distributed on an "AS IS" BASIS,
// WITHOUT WARRANTIES OR CONDITIONS OF ANY KIND, either express or implied.
// See the License for the specific language governing permissions and
// limitations under the License.

//! # Asset Hub Polkadot Runtime
//!
//! Asset Hub Polkadot is a parachain that provides an interface to create, manage, and use assets.
//! Assets may be fungible or non-fungible.
//!
//! ## Renaming
//!
//! This chain was originally known as "Statemint". You may see references to Statemint, Statemine,
//! and Westmint throughout the codebase. These are synonymous with "Asset Hub Polkadot, Kusama, and
//! Westend", respectively.
//!
//! ## Assets
//!
//! - Fungibles: Configuration of `pallet-assets`.
//! - Non-Fungibles (NFTs): Configuration of `pallet-uniques`.
//!
//! ## Other Functionality
//!
//! ### Native Balances
//!
//! Asset Hub Polkadot uses its parent DOT token as its native asset.
//!
//! ### Governance
//!
//! As a system parachain, Asset Hub defers its governance (namely, its `Root` origin), to its
//! Relay Chain parent, Polkadot.
//!
//! ### Collator Selection
//!
//! Asset Hub uses `pallet-collator-selection`, a simple first-come-first-served registration
//! system where collators can reserve a small bond to join the block producer set. There is no
//! slashing.
//!
//! ### XCM
//!
//! Because Asset Hub is fully under the control of the Relay Chain, it is meant to be a
//! `TrustedTeleporter`. It can also serve as a reserve location to other parachains for DOT as well
//! as other local assets.

#![cfg_attr(not(feature = "std"), no_std)]
#![recursion_limit = "512"]

// Make the WASM binary available.
#[cfg(feature = "std")]
include!(concat!(env!("OUT_DIR"), "/wasm_binary.rs"));

#[cfg(all(not(feature = "polkadot-ahm"), feature = "on-chain-release-build"))]
compile_error!("Asset Hub migration requires the `polkadot-ahm` feature");

extern crate alloc;

// Genesis preset configurations.
pub mod ah_migration;
pub mod bridge_to_ethereum_config;
pub mod genesis_config_presets;
pub mod governance;
<<<<<<< HEAD
mod impls;
#[cfg(all(test, feature = "try-runtime"))]
mod remote_tests;
=======
>>>>>>> 2af50d65
pub mod staking;
pub mod treasury;
mod weights;
pub mod xcm_config;

use crate::governance::WhitelistedCaller;
use alloc::{borrow::Cow, vec, vec::Vec};
use assets_common::{
	foreign_creators::ForeignCreators,
	local_and_foreign_assets::{LocalFromLeft, TargetFromLeft},
	matching::{FromNetwork, FromSiblingParachain},
	AssetIdForTrustBackedAssetsConvert,
};
use core::cmp::Ordering;
use cumulus_pallet_parachain_system::{RelayNumberMonotonicallyIncreases, RelaychainDataProvider};
use cumulus_primitives_core::{AggregateMessageOrigin, ParaId};
use frame_support::traits::EnsureOrigin;
use governance::{
	pallet_custom_origins, FellowshipAdmin, GeneralAdmin, StakingAdmin, Treasurer, TreasurySpender,
};
use polkadot_core_primitives::AccountIndex;
use polkadot_runtime_constants::time::{
	DAYS as RC_DAYS, HOURS as RC_HOURS, MINUTES as RC_MINUTES, YEARS as RC_YEARS,
};
use sp_api::impl_runtime_apis;
use sp_core::{crypto::KeyTypeId, ConstU128, Get, OpaqueMetadata};
use sp_runtime::{
	generic, impl_opaque_keys,
	traits::{AccountIdLookup, BlakeTwo256, Block as BlockT, ConvertInto, IdentityLookup, Verify},
	transaction_validity::{TransactionSource, TransactionValidity},
	ApplyExtrinsicResult, Perbill, Permill,
};
use system_parachains_constants::async_backing::MINUTES;
use xcm::latest::prelude::*;
use xcm_runtime_apis::{
	dry_run::{CallDryRunEffects, Error as XcmDryRunApiError, XcmDryRunEffects},
	fees::Error as XcmPaymentApiError,
};

#[cfg(feature = "std")]
use sp_version::NativeVersion;
use sp_version::RuntimeVersion;

use codec::{Decode, DecodeWithMemTracking, Encode, MaxEncodedLen};
use frame_support::{
	construct_runtime,
	dispatch::DispatchClass,
	dynamic_params::{dynamic_pallet_params, dynamic_params},
	genesis_builder_helper::{build_state, get_preset},
	ord_parameter_types, parameter_types,
	traits::{
		fungible::{self, HoldConsideration},
		fungibles,
		tokens::imbalance::{ResolveAssetTo, ResolveTo},
		AsEnsureOriginWithArg, ConstBool, ConstU32, ConstU64, ConstU8, Contains, EitherOf,
		EitherOfDiverse, Equals, InstanceFilter, LinearStoragePrice, NeverEnsureOrigin,
		PrivilegeCmp, TransformOrigin, WithdrawReasons,
	},
	weights::{ConstantMultiplier, Weight},
	PalletId,
};
use frame_system::{
	limits::{BlockLength, BlockWeights},
	EnsureRoot, EnsureSigned, EnsureSignedBy,
};
use pallet_nfts::PalletFeatures;
use pallet_nomination_pools::PoolId;
use parachains_common::{
	message_queue::*, AccountId, AssetHubPolkadotAuraId as AuraId, AssetIdForTrustBackedAssets,
	Balance, BlockNumber, Hash, Header, Nonce, Signature,
};

use sp_runtime::RuntimeDebug;
pub use system_parachains_constants::async_backing::SLOT_DURATION;
use system_parachains_constants::{
	async_backing::{
		AVERAGE_ON_INITIALIZE_RATIO, HOURS, MAXIMUM_BLOCK_WEIGHT, NORMAL_DISPATCH_RATIO,
	},
	polkadot::{
		consensus::{
			async_backing::UNINCLUDED_SEGMENT_CAPACITY, BLOCK_PROCESSING_VELOCITY,
			RELAY_CHAIN_SLOT_DURATION_MILLIS,
		},
		currency::*,
		fee::WeightToFee,
	},
};

use xcm::{
	latest::prelude::{AssetId, BodyId},
	Version as XcmVersion, VersionedAsset, VersionedAssetId, VersionedAssets, VersionedLocation,
	VersionedXcm,
};
use xcm_config::{
	DotLocation, FellowshipLocation, ForeignAssetsConvertedConcreteId, LocationToAccountId,
	PoolAssetsConvertedConcreteId, RelayChainLocation, StakingPot,
	TrustBackedAssetsConvertedConcreteId, TrustBackedAssetsPalletLocation,
	XcmOriginToTransactDispatchOrigin,
};

#[cfg(any(feature = "std", test))]
pub use sp_runtime::BuildStorage;

// Polkadot imports
use pallet_xcm::{EnsureXcm, IsVoiceOfBody};
use polkadot_runtime_common::{
	claims as pallet_claims, prod_or_fast, BlockHashCount, SlowAdjustingFeeUpdate,
};
use weights::{BlockExecutionWeight, ExtrinsicBaseWeight, InMemoryDbWeight};

impl_opaque_keys! {
	pub struct SessionKeys {
		pub aura: Aura,
	}
}

#[sp_version::runtime_version]
pub const VERSION: RuntimeVersion = RuntimeVersion {
	// Note: "statemint" is the legacy name for this chain. It has been renamed to
	// "asset-hub-polkadot". Many wallets/tools depend on the `spec_name`, so it remains "statemint"
	// for the time being. Wallets/tools should update to treat "asset-hub-polkadot" equally.
	impl_name: Cow::Borrowed("statemint"),
	spec_name: Cow::Borrowed("statemint"),
	authoring_version: 1,
	spec_version: 2_000_004,
	impl_version: 0,
	apis: RUNTIME_API_VERSIONS,
	transaction_version: 15,
	system_version: 1,
};

/// The version information used to identify this runtime when compiled natively.
#[cfg(feature = "std")]
pub fn native_version() -> NativeVersion {
	NativeVersion { runtime_version: VERSION, can_author_with: Default::default() }
}

parameter_types! {
	pub const Version: RuntimeVersion = VERSION;
	pub RuntimeBlockLength: BlockLength =
		BlockLength::max_with_normal_ratio(5 * 1024 * 1024, NORMAL_DISPATCH_RATIO);
	pub RuntimeBlockWeights: BlockWeights = BlockWeights::builder()
		.base_block(BlockExecutionWeight::get())
		.for_class(DispatchClass::all(), |weights| {
			weights.base_extrinsic = ExtrinsicBaseWeight::get();
		})
		.for_class(DispatchClass::Normal, |weights| {
			weights.max_total = Some(NORMAL_DISPATCH_RATIO * MAXIMUM_BLOCK_WEIGHT);
		})
		.for_class(DispatchClass::Operational, |weights| {
			weights.max_total = Some(MAXIMUM_BLOCK_WEIGHT);
			// Operational transactions have some extra reserved space, so that they
			// are included even if block reached `MAXIMUM_BLOCK_WEIGHT`.
			weights.reserved = Some(
				MAXIMUM_BLOCK_WEIGHT - NORMAL_DISPATCH_RATIO * MAXIMUM_BLOCK_WEIGHT
			);
		})
		.avg_block_initialization(AVERAGE_ON_INITIALIZE_RATIO)
		.build_or_panic();
	pub const SS58Prefix: u8 = 0;
}

// Configure FRAME pallets to include in runtime.
impl frame_system::Config for Runtime {
	type BaseCallFilter = AhMigrator;
	type BlockWeights = RuntimeBlockWeights;
	type BlockLength = RuntimeBlockLength;
	type AccountId = AccountId;
	type RuntimeCall = RuntimeCall;
	type Lookup = AccountIdLookup<AccountId, ()>;
	type Nonce = Nonce;
	type Hash = Hash;
	type Hashing = BlakeTwo256;
	type Block = Block;
	type RuntimeEvent = RuntimeEvent;
	type RuntimeTask = RuntimeTask;
	type RuntimeOrigin = RuntimeOrigin;
	type BlockHashCount = BlockHashCount;
	type DbWeight = InMemoryDbWeight;
	type Version = Version;
	type PalletInfo = PalletInfo;
	type OnNewAccount = ();
	type OnKilledAccount = ();
	type AccountData = pallet_balances::AccountData<Balance>;
	type SystemWeightInfo = weights::frame_system::WeightInfo<Runtime>;
	type ExtensionsWeightInfo = weights::frame_system_extensions::WeightInfo<Runtime>;
	type SS58Prefix = SS58Prefix;
	type OnSetCode = cumulus_pallet_parachain_system::ParachainSetCode<Self>;
	type MaxConsumers = ConstU32<64>;
	type SingleBlockMigrations = migrations::SingleBlockMigrations;
	type MultiBlockMigrator = ();
	type PreInherents = ();
	type PostInherents = ();
	type PostTransactions = ();
}

impl pallet_timestamp::Config for Runtime {
	/// A timestamp: milliseconds since the unix epoch.
	type Moment = u64;
	type OnTimestampSet = Aura;
	type MinimumPeriod = ConstU64<0>;
	type WeightInfo = weights::pallet_timestamp::WeightInfo<Runtime>;
}

impl pallet_authorship::Config for Runtime {
	type FindAuthor = pallet_session::FindAccountFromAuthorIndex<Self, Aura>;
	type EventHandler = (CollatorSelection,);
}

parameter_types! {
	// This comes from system_parachains_constants::polkadot::currency and is the ED for all system
	// parachains. For Asset Hub in particular, we set it to 1/10th of the amount.
	pub const ExistentialDeposit: Balance = SYSTEM_PARA_EXISTENTIAL_DEPOSIT / 10;
}

impl pallet_balances::Config for Runtime {
	type MaxLocks = ConstU32<50>;
	/// The type for recording an account's balance.
	type Balance = Balance;
	/// The ubiquitous event type.
	type RuntimeEvent = RuntimeEvent;
	type DustRemoval = ();
	type ExistentialDeposit = ExistentialDeposit;
	type AccountStore = System;
	type WeightInfo = weights::pallet_balances::WeightInfo<Runtime>;
	type MaxReserves = ConstU32<50>;
	type ReserveIdentifier = [u8; 8];
	type RuntimeHoldReason = RuntimeHoldReason;
	type RuntimeFreezeReason = RuntimeFreezeReason;
	type FreezeIdentifier = RuntimeFreezeReason;
	type MaxFreezes = frame_support::traits::VariantCountOf<RuntimeFreezeReason>;
	type DoneSlashHandler = ();
}

parameter_types! {
	pub UnvestedFundsAllowedWithdrawReasons: WithdrawReasons =
		WithdrawReasons::except(WithdrawReasons::TRANSFER | WithdrawReasons::RESERVE);
}

impl pallet_vesting::Config for Runtime {
	type RuntimeEvent = RuntimeEvent;
	type Currency = Balances;
	type BlockNumberToBalance = ConvertInto;
	type MinVestedTransfer = ExistentialDeposit;
	type WeightInfo = weights::pallet_vesting::WeightInfo<Runtime>;
	type UnvestedFundsAllowedWithdrawReasons = UnvestedFundsAllowedWithdrawReasons;
	/// Note for wallets and implementers: This means that vesting schedules are evaluated with the
	/// block number of the Relay Chain, not the parachain. This is because with Coretime and Async
	/// Backing, parachain block numbers may not be a good proxy for time. Vesting schedules should
	/// be set accordingly.
	type BlockNumberProvider = RelaychainDataProvider<Runtime>;
	const MAX_VESTING_SCHEDULES: u32 = 28;
}

parameter_types! {
	/// Relay Chain `TransactionByteFee` / 10
	pub const TransactionByteFee: Balance = system_parachains_constants::polkadot::fee::TRANSACTION_BYTE_FEE;
}

impl pallet_transaction_payment::Config for Runtime {
	type RuntimeEvent = RuntimeEvent;
	type OnChargeTransaction =
		pallet_transaction_payment::FungibleAdapter<Balances, ResolveTo<StakingPot, Balances>>;
	type WeightToFee = WeightToFee;
	type LengthToFee = ConstantMultiplier<Balance, TransactionByteFee>;
	type FeeMultiplierUpdate = SlowAdjustingFeeUpdate<Self>;
	type OperationalFeeMultiplier = ConstU8<5>;
	type WeightInfo = weights::pallet_transaction_payment::WeightInfo<Self>;
}

parameter_types! {
	pub const AssetDeposit: Balance = system_para_deposit(1, 190);
	pub const AssetAccountDeposit: Balance = system_para_deposit(1, 16);
	pub const AssetsStringLimit: u32 = 50;
	/// Key = 32 bytes, Value = 36 bytes (32+1+1+1+1)
	// https://github.com/paritytech/substrate/blob/069917b/frame/assets/src/lib.rs#L257L271
	pub const MetadataDepositBase: Balance = system_para_deposit(1, 68);
	pub const MetadataDepositPerByte: Balance = system_para_deposit(0, 1);
}

/// We allow root to execute privileged asset operations.
pub type AssetsForceOrigin = EnsureRoot<AccountId>;

// Called "Trust Backed" assets because these are generally registered by some account, and users of
// the asset assume it has some claimed backing. The pallet is called `Assets` in
// `construct_runtime` to avoid breaking changes on storage reads.
pub type TrustBackedAssetsInstance = pallet_assets::Instance1;
type TrustBackedAssetsCall = pallet_assets::Call<Runtime, TrustBackedAssetsInstance>;
impl pallet_assets::Config<TrustBackedAssetsInstance> for Runtime {
	type RuntimeEvent = RuntimeEvent;
	type Balance = Balance;
	type AssetId = AssetIdForTrustBackedAssets;
	type AssetIdParameter = codec::Compact<AssetIdForTrustBackedAssets>;
	type Currency = Balances;
	type CreateOrigin = AsEnsureOriginWithArg<EnsureSigned<AccountId>>;
	type ForceOrigin = AssetsForceOrigin;
	type AssetDeposit = AssetDeposit;
	type MetadataDepositBase = MetadataDepositBase;
	type MetadataDepositPerByte = MetadataDepositPerByte;
	type ApprovalDeposit = ExistentialDeposit;
	type StringLimit = AssetsStringLimit;
	type Freezer = ();
	type Holder = ();
	type Extra = ();
	type WeightInfo = weights::pallet_assets_local::WeightInfo<Runtime>;
	type CallbackHandle = pallet_assets::AutoIncAssetId<Runtime, TrustBackedAssetsInstance>;
	type AssetAccountDeposit = AssetAccountDeposit;
	type RemoveItemsLimit = frame_support::traits::ConstU32<1000>;
	#[cfg(feature = "runtime-benchmarks")]
	type BenchmarkHelper = ();
}

parameter_types! {
	// we just reuse the same deposits
	pub const ForeignAssetsAssetDeposit: Balance = AssetDeposit::get();
	pub const ForeignAssetsAssetAccountDeposit: Balance = AssetAccountDeposit::get();
	pub const ForeignAssetsAssetsStringLimit: u32 = AssetsStringLimit::get();
	pub const ForeignAssetsMetadataDepositBase: Balance = MetadataDepositBase::get();
	pub const ForeignAssetsMetadataDepositPerByte: Balance = MetadataDepositPerByte::get();
}

/// Assets managed by some foreign location.
///
/// Note: we do not declare a `ForeignAssetsCall` type, as this type is used in proxy definitions.
/// We assume that a foreign location would not want to set an individual, local account as a proxy
/// for the issuance of their assets. This issuance should be managed by the foreign location's
/// governance.
pub type ForeignAssetsInstance = pallet_assets::Instance2;
impl pallet_assets::Config<ForeignAssetsInstance> for Runtime {
	type RuntimeEvent = RuntimeEvent;
	type Balance = Balance;
	type AssetId = Location;
	type AssetIdParameter = Location;
	type Currency = Balances;
	type CreateOrigin = ForeignCreators<
		(
			FromSiblingParachain<parachain_info::Pallet<Runtime>, Location>,
			FromNetwork<
				xcm_config::UniversalLocation,
				xcm_config::bridging::to_ethereum::EthereumNetwork,
				Location,
			>,
			xcm_config::bridging::to_kusama::KusamaAssetFromAssetHubKusama,
		),
		LocationToAccountId,
		AccountId,
		Location,
	>;
	type ForceOrigin = AssetsForceOrigin;
	type AssetDeposit = ForeignAssetsAssetDeposit;
	type MetadataDepositBase = ForeignAssetsMetadataDepositBase;
	type MetadataDepositPerByte = ForeignAssetsMetadataDepositPerByte;
	type ApprovalDeposit = ExistentialDeposit;
	type StringLimit = ForeignAssetsAssetsStringLimit;
	type Freezer = ();
	type Holder = ();
	type Extra = ();
	type WeightInfo = weights::pallet_assets_foreign::WeightInfo<Runtime>;
	type CallbackHandle = ();
	type AssetAccountDeposit = ForeignAssetsAssetAccountDeposit;
	type RemoveItemsLimit = frame_support::traits::ConstU32<1000>;
	#[cfg(feature = "runtime-benchmarks")]
	type BenchmarkHelper = xcm_config::XcmBenchmarkHelper;
}

parameter_types! {
	// One storage item; key size is 32; value is size 4+4+16+32 bytes = 56 bytes.
	pub const MultisigDepositBase: Balance = system_para_deposit(1, 88);
	// Additional storage item size of 32 bytes.
	pub const MultisigDepositFactor: Balance = system_para_deposit(0, 32);
	pub const MaxSignatories: u32 = 100;
}

impl pallet_multisig::Config for Runtime {
	type RuntimeEvent = RuntimeEvent;
	type RuntimeCall = RuntimeCall;
	type Currency = Balances;
	type DepositBase = MultisigDepositBase;
	type DepositFactor = MultisigDepositFactor;
	type MaxSignatories = MaxSignatories;
	type WeightInfo = weights::pallet_multisig::WeightInfo<Runtime>;
	type BlockNumberProvider = System;
}

impl pallet_utility::Config for Runtime {
	type RuntimeEvent = RuntimeEvent;
	type RuntimeCall = RuntimeCall;
	type PalletsOrigin = OriginCaller;
	type WeightInfo = weights::pallet_utility::WeightInfo<Runtime>;
}

parameter_types! {
	/// Deposit for an index in the indices pallet.
	///
	/// 32 bytes for the account ID and 16 for the deposit. We cannot use `max_encoded_len` since it
	/// is not const.
	pub const IndexDeposit: Balance = system_para_deposit(1, 32 + 16);
}

impl pallet_indices::Config for Runtime {
	type AccountIndex = AccountIndex;
	type Currency = Balances;
	type Deposit = IndexDeposit;
	type RuntimeEvent = RuntimeEvent;
	type WeightInfo = weights::pallet_indices::WeightInfo<Runtime>;
}

parameter_types! {
	// One storage item; key size 32, value size 8; .
	pub const ProxyDepositBase: Balance = system_para_deposit(1, 40);
	// Additional storage item size of 33 bytes.
	pub const ProxyDepositFactor: Balance = system_para_deposit(0, 33);
	pub const MaxProxies: u16 = 32;
	// One storage item; key size 32, value size 16
	pub const AnnouncementDepositBase: Balance = system_para_deposit(1, 48);
	pub const AnnouncementDepositFactor: Balance = system_para_deposit(0, 66);
	pub const MaxPending: u16 = 32;
}

/// The type used to represent the kinds of proxying allowed.
#[derive(
	Copy,
	Clone,
	Eq,
	PartialEq,
	Ord,
	PartialOrd,
	Encode,
	Decode,
	DecodeWithMemTracking,
	RuntimeDebug,
	MaxEncodedLen,
	scale_info::TypeInfo,
)]
pub enum ProxyType {
	/// Fully permissioned proxy. Can execute any call on behalf of _proxied_.
	Any,
	/// Can execute any call that does not transfer funds or assets.
	NonTransfer,
	/// Proxy with the ability to reject time-delay proxy announcements.
	CancelProxy,
	/// Assets proxy. Can execute any call from `assets`, **including asset transfers**.
	Assets,
	/// Owner proxy. Can execute calls related to asset ownership.
	AssetOwner,
	/// Asset manager. Can execute calls related to asset management.
	AssetManager,
	/// Collator selection proxy. Can execute calls related to collator selection mechanism.
	Collator,

	// New variants introduced by the Asset Hub Migration from the Relay Chain.
	/// Allow to do governance.
	///
	/// Contains pallets `Treasury`, `Bounties`, `Utility`, `ChildBounties`, `ConvictionVoting`,
	/// `Referenda` and `Whitelist`.
	Governance,
	/// Allows access to staking related calls.
	///
	/// Contains the `Staking`, `Session`, `Utility`, `FastUnstake`, `VoterList`, `NominationPools`
	/// pallets.
	Staking,
	/// Allows access to nomination pools related calls.
	///
	/// Contains the `NominationPools` and `Utility` pallets.
	NominationPools,
	/// To be used with the remote proxy pallet to manage parachain lease auctions on the relay.
	///
	/// This variant cannot do anything on Asset Hub itself.
	Auction,
	/// To be used with the remote proxy pallet to manage parachain registration on the relay.
	///
	/// This variant cannot do anything on Asset Hub itself.
	ParaRegistration,
}
impl Default for ProxyType {
	fn default() -> Self {
		Self::Any
	}
}

impl InstanceFilter<RuntimeCall> for ProxyType {
	fn filter(&self, c: &RuntimeCall) -> bool {
		match self {
			ProxyType::Any => true,
			ProxyType::Auction => false, // Only for remote proxy
			ProxyType::NonTransfer => matches!(
				c,
				RuntimeCall::System(..) |
				RuntimeCall::Scheduler(..) |
				// Not on AH RuntimeCall::Babe(..) |
				RuntimeCall::Timestamp(..) |
				RuntimeCall::Indices(pallet_indices::Call::claim{..}) |
				RuntimeCall::Indices(pallet_indices::Call::free{..}) |
				RuntimeCall::Indices(pallet_indices::Call::freeze{..}) |
				// Specifically omitting Indices `transfer`, `force_transfer`
				// Specifically omitting the entire Balances pallet
				RuntimeCall::Staking(..) |
				RuntimeCall::Session(..) |
				// Not on AH RuntimeCall::Grandpa(..) |
				RuntimeCall::Treasury(..) |
				RuntimeCall::Bounties(..) |
				RuntimeCall::ChildBounties(..) |
				RuntimeCall::ConvictionVoting(..) |
				RuntimeCall::Referenda(..) |
				RuntimeCall::Whitelist(..) |
				RuntimeCall::Claims(..) |
				RuntimeCall::Vesting(pallet_vesting::Call::vest{..}) |
				RuntimeCall::Vesting(pallet_vesting::Call::vest_other{..}) |
				// Specifically omitting Vesting `vested_transfer`, and `force_vested_transfer`
				RuntimeCall::Utility(..) |
				RuntimeCall::Proxy(..) |
				RuntimeCall::Multisig(..) |
				// Not on AH RuntimeCall::Registrar(paras_registrar::Call::register {..}) |
				// Not on AH RuntimeCall::Registrar(paras_registrar::Call::deregister {..}) |
				// Not on AH RuntimeCall::Registrar(paras_registrar::Call::reserve {..}) |
				// Not on AH RuntimeCall::Crowdloan(..) |
				// Not on AH RuntimeCall::Slots(..) |
				// Not on AH RuntimeCall::Auctions(..) |
				RuntimeCall::VoterList(..) |
				RuntimeCall::NominationPools(..) // Not on AH RuntimeCall::FastUnstake(..)
			),
			ProxyType::Governance => matches!(
				c,
				RuntimeCall::Treasury(..) |
					RuntimeCall::Bounties(..) |
					RuntimeCall::Utility(..) |
					RuntimeCall::ChildBounties(..) |
					RuntimeCall::ConvictionVoting(..) |
					RuntimeCall::Referenda(..) |
					RuntimeCall::Whitelist(..)
			),
			ProxyType::Staking => {
				matches!(
					c,
					RuntimeCall::Staking(..) |
						RuntimeCall::Session(..) |
						RuntimeCall::Utility(..) |
						// Not on AH RuntimeCall::FastUnstake(..) |
						RuntimeCall::VoterList(..) |
						RuntimeCall::NominationPools(..)
				)
			},
			ProxyType::NominationPools => {
				matches!(c, RuntimeCall::NominationPools(..) | RuntimeCall::Utility(..))
			},
			ProxyType::CancelProxy => {
				matches!(
					c,
					RuntimeCall::Proxy(pallet_proxy::Call::reject_announcement { .. }) |
						RuntimeCall::Utility { .. } |
						RuntimeCall::Multisig { .. }
				)
			},
			ProxyType::ParaRegistration => false, // Only for remote proxy
			// AH specific proxy types that are not on the Relay:
			ProxyType::Assets => {
				matches!(
					c,
					RuntimeCall::Assets { .. } |
						RuntimeCall::Utility { .. } |
						RuntimeCall::Multisig { .. } |
						RuntimeCall::Nfts { .. } |
						RuntimeCall::Uniques { .. }
				)
			},
			ProxyType::AssetOwner => matches!(
				c,
				RuntimeCall::Assets(TrustBackedAssetsCall::create { .. }) |
					RuntimeCall::Assets(TrustBackedAssetsCall::start_destroy { .. }) |
					RuntimeCall::Assets(TrustBackedAssetsCall::destroy_accounts { .. }) |
					RuntimeCall::Assets(TrustBackedAssetsCall::destroy_approvals { .. }) |
					RuntimeCall::Assets(TrustBackedAssetsCall::finish_destroy { .. }) |
					RuntimeCall::Assets(TrustBackedAssetsCall::transfer_ownership { .. }) |
					RuntimeCall::Assets(TrustBackedAssetsCall::set_team { .. }) |
					RuntimeCall::Assets(TrustBackedAssetsCall::set_metadata { .. }) |
					RuntimeCall::Assets(TrustBackedAssetsCall::clear_metadata { .. }) |
					RuntimeCall::Assets(TrustBackedAssetsCall::set_min_balance { .. }) |
					RuntimeCall::Nfts(pallet_nfts::Call::create { .. }) |
					RuntimeCall::Nfts(pallet_nfts::Call::destroy { .. }) |
					RuntimeCall::Nfts(pallet_nfts::Call::redeposit { .. }) |
					RuntimeCall::Nfts(pallet_nfts::Call::transfer_ownership { .. }) |
					RuntimeCall::Nfts(pallet_nfts::Call::set_team { .. }) |
					RuntimeCall::Nfts(pallet_nfts::Call::set_collection_max_supply { .. }) |
					RuntimeCall::Nfts(pallet_nfts::Call::lock_collection { .. }) |
					RuntimeCall::Uniques(pallet_uniques::Call::create { .. }) |
					RuntimeCall::Uniques(pallet_uniques::Call::destroy { .. }) |
					RuntimeCall::Uniques(pallet_uniques::Call::transfer_ownership { .. }) |
					RuntimeCall::Uniques(pallet_uniques::Call::set_team { .. }) |
					RuntimeCall::Uniques(pallet_uniques::Call::set_metadata { .. }) |
					RuntimeCall::Uniques(pallet_uniques::Call::set_attribute { .. }) |
					RuntimeCall::Uniques(pallet_uniques::Call::set_collection_metadata { .. }) |
					RuntimeCall::Uniques(pallet_uniques::Call::clear_metadata { .. }) |
					RuntimeCall::Uniques(pallet_uniques::Call::clear_attribute { .. }) |
					RuntimeCall::Uniques(pallet_uniques::Call::clear_collection_metadata { .. }) |
					RuntimeCall::Uniques(pallet_uniques::Call::set_collection_max_supply { .. }) |
					RuntimeCall::Utility { .. } |
					RuntimeCall::Multisig { .. }
			),
			ProxyType::AssetManager => matches!(
				c,
				RuntimeCall::Assets(TrustBackedAssetsCall::mint { .. }) |
					RuntimeCall::Assets(TrustBackedAssetsCall::burn { .. }) |
					RuntimeCall::Assets(TrustBackedAssetsCall::freeze { .. }) |
					RuntimeCall::Assets(TrustBackedAssetsCall::block { .. }) |
					RuntimeCall::Assets(TrustBackedAssetsCall::thaw { .. }) |
					RuntimeCall::Assets(TrustBackedAssetsCall::freeze_asset { .. }) |
					RuntimeCall::Assets(TrustBackedAssetsCall::thaw_asset { .. }) |
					RuntimeCall::Assets(TrustBackedAssetsCall::touch_other { .. }) |
					RuntimeCall::Assets(TrustBackedAssetsCall::refund_other { .. }) |
					RuntimeCall::Nfts(pallet_nfts::Call::force_mint { .. }) |
					RuntimeCall::Nfts(pallet_nfts::Call::update_mint_settings { .. }) |
					RuntimeCall::Nfts(pallet_nfts::Call::mint_pre_signed { .. }) |
					RuntimeCall::Nfts(pallet_nfts::Call::set_attributes_pre_signed { .. }) |
					RuntimeCall::Nfts(pallet_nfts::Call::lock_item_transfer { .. }) |
					RuntimeCall::Nfts(pallet_nfts::Call::unlock_item_transfer { .. }) |
					RuntimeCall::Nfts(pallet_nfts::Call::lock_item_properties { .. }) |
					RuntimeCall::Nfts(pallet_nfts::Call::set_metadata { .. }) |
					RuntimeCall::Nfts(pallet_nfts::Call::clear_metadata { .. }) |
					RuntimeCall::Nfts(pallet_nfts::Call::set_collection_metadata { .. }) |
					RuntimeCall::Nfts(pallet_nfts::Call::clear_collection_metadata { .. }) |
					RuntimeCall::Uniques(pallet_uniques::Call::mint { .. }) |
					RuntimeCall::Uniques(pallet_uniques::Call::burn { .. }) |
					RuntimeCall::Uniques(pallet_uniques::Call::freeze { .. }) |
					RuntimeCall::Uniques(pallet_uniques::Call::thaw { .. }) |
					RuntimeCall::Uniques(pallet_uniques::Call::freeze_collection { .. }) |
					RuntimeCall::Uniques(pallet_uniques::Call::thaw_collection { .. }) |
					RuntimeCall::Utility { .. } |
					RuntimeCall::Multisig { .. }
			),
			ProxyType::Collator => matches!(
				c,
				RuntimeCall::CollatorSelection { .. } |
					RuntimeCall::Utility { .. } |
					RuntimeCall::Multisig { .. }
			),
		}
	}

	fn is_superset(&self, o: &Self) -> bool {
		match (self, o) {
			(x, y) if x == y => true,
			(ProxyType::Any, _) => true,
			(_, ProxyType::Any) => false,
			(ProxyType::Assets, ProxyType::AssetOwner) => true,
			(ProxyType::Assets, ProxyType::AssetManager) => true,
			(
				ProxyType::NonTransfer,
				ProxyType::Assets | ProxyType::AssetOwner | ProxyType::AssetManager,
			) => false,
			(ProxyType::NonTransfer, _) => true,
			_ => false,
		}
	}
}

impl pallet_proxy::Config for Runtime {
	type RuntimeEvent = RuntimeEvent;
	type RuntimeCall = RuntimeCall;
	type Currency = Balances;
	type ProxyType = ProxyType;
	type ProxyDepositBase = ProxyDepositBase;
	type ProxyDepositFactor = ProxyDepositFactor;
	type MaxProxies = MaxProxies;
	type WeightInfo = weights::pallet_proxy::WeightInfo<Runtime>;
	type MaxPending = MaxPending;
	type CallHasher = BlakeTwo256;
	type AnnouncementDepositBase = AnnouncementDepositBase;
	type AnnouncementDepositFactor = AnnouncementDepositFactor;
	type BlockNumberProvider = RelaychainDataProvider<Runtime>;
}

parameter_types! {
	pub const ReservedXcmpWeight: Weight = MAXIMUM_BLOCK_WEIGHT.saturating_div(4);
	pub const ReservedDmpWeight: Weight = MAXIMUM_BLOCK_WEIGHT.saturating_div(4);
	pub const RelayOrigin: AggregateMessageOrigin = AggregateMessageOrigin::Parent;
}

impl cumulus_pallet_parachain_system::Config for Runtime {
	type RuntimeEvent = RuntimeEvent;
	type OnSystemEvent = ();
	type SelfParaId = parachain_info::Pallet<Runtime>;
	type DmpQueue = frame_support::traits::EnqueueWithOrigin<MessageQueue, RelayOrigin>;
	type ReservedDmpWeight = ReservedDmpWeight;
	type OutboundXcmpMessageSource = XcmpQueue;
	type XcmpMessageHandler = XcmpQueue;
	type ReservedXcmpWeight = ReservedXcmpWeight;
	type CheckAssociatedRelayNumber = RelayNumberMonotonicallyIncreases;
	type ConsensusHook = ConsensusHook;
	type WeightInfo = weights::cumulus_pallet_parachain_system::WeightInfo<Runtime>;
	type SelectCore = cumulus_pallet_parachain_system::DefaultCoreSelector<Runtime>;
	type RelayParentOffset = ConstU32<0>;
}

type ConsensusHook = cumulus_pallet_aura_ext::FixedVelocityConsensusHook<
	Runtime,
	RELAY_CHAIN_SLOT_DURATION_MILLIS,
	BLOCK_PROCESSING_VELOCITY,
	UNINCLUDED_SEGMENT_CAPACITY,
>;

impl parachain_info::Config for Runtime {}

impl pallet_message_queue::Config for Runtime {
	type RuntimeEvent = RuntimeEvent;
	type WeightInfo = weights::pallet_message_queue::WeightInfo<Runtime>;
	#[cfg(feature = "runtime-benchmarks")]
	type MessageProcessor = pallet_message_queue::mock_helpers::NoopMessageProcessor<
		cumulus_primitives_core::AggregateMessageOrigin,
	>;
	#[cfg(not(feature = "runtime-benchmarks"))]
	type MessageProcessor = xcm_builder::ProcessXcmMessage<
		AggregateMessageOrigin,
		xcm_executor::XcmExecutor<xcm_config::XcmConfig>,
		RuntimeCall,
	>;
	type Size = u32;
	// The XCMP queue pallet is only ever able to handle the `Sibling(ParaId)` origin:
	type QueueChangeHandler = NarrowOriginToSibling<XcmpQueue>;
	type QueuePausedQuery = NarrowOriginToSibling<XcmpQueue>;
	type HeapSize = sp_core::ConstU32<{ 64 * 1024 }>;
	type MaxStale = sp_core::ConstU32<8>;
	type ServiceWeight = dynamic_params::message_queue::MaxOnInitWeight;
	type IdleMaxServiceWeight = dynamic_params::message_queue::MaxOnIdleWeight;
}

impl cumulus_pallet_aura_ext::Config for Runtime {}

parameter_types! {
	// Fellows pluralistic body.
	pub const FellowsBodyId: BodyId = BodyId::Technical;
	/// The asset ID for the asset that we use to pay for message delivery fees.
	pub FeeAssetId: AssetId = AssetId(xcm_config::DotLocation::get());
	/// The base fee for the message delivery fees.
	pub const ToSiblingBaseDeliveryFee: u128 = CENTS.saturating_mul(3);
	pub const ToParentBaseDeliveryFee: u128 = CENTS.saturating_mul(3);
}

pub type PriceForSiblingParachainDelivery = polkadot_runtime_common::xcm_sender::ExponentialPrice<
	FeeAssetId,
	ToSiblingBaseDeliveryFee,
	TransactionByteFee,
	XcmpQueue,
>;
pub type PriceForParentDelivery = polkadot_runtime_common::xcm_sender::ExponentialPrice<
	FeeAssetId,
	ToParentBaseDeliveryFee,
	TransactionByteFee,
	ParachainSystem,
>;

impl cumulus_pallet_xcmp_queue::Config for Runtime {
	type WeightInfo = weights::cumulus_pallet_xcmp_queue::WeightInfo<Runtime>;
	type RuntimeEvent = RuntimeEvent;
	type ChannelInfo = ParachainSystem;
	type VersionWrapper = PolkadotXcm;
	// Enqueue XCMP messages from siblings for later processing.
	type XcmpQueue = TransformOrigin<MessageQueue, AggregateMessageOrigin, ParaId, ParaIdToSibling>;
	type MaxActiveOutboundChannels = ConstU32<128>;
	// Most on-chain HRMP channels are configured to use 102400 bytes of max message size, so we
	// need to set the page size larger than that until we reduce the channel size on-chain.
	type MaxPageSize = ConstU32<{ 103 * 1024 }>;
	type MaxInboundSuspended = sp_core::ConstU32<1_000>;
	type ControllerOrigin = EitherOfDiverse<
		EnsureRoot<AccountId>,
		EnsureXcm<IsVoiceOfBody<FellowshipLocation, FellowsBodyId>>,
	>;
	type ControllerOriginConverter = XcmOriginToTransactDispatchOrigin;
	type PriceForSiblingDelivery = PriceForSiblingParachainDelivery;
}

impl cumulus_pallet_xcmp_queue::migration::v5::V5Config for Runtime {
	// This must be the same as the `ChannelInfo` from the `Config`:
	type ChannelList = ParachainSystem;
}

parameter_types! {
	pub const Period: u32 = 6 * HOURS;
	pub const Offset: u32 = 0;
}

impl pallet_session::Config for Runtime {
	type Currency = Balances;
	type KeyDeposit = ();
	type RuntimeEvent = RuntimeEvent;
	type ValidatorId = <Self as frame_system::Config>::AccountId;
	// we don't have stash and controller, thus we don't need the convert as well.
	type ValidatorIdOf = pallet_collator_selection::IdentityCollator;
	type ShouldEndSession = pallet_session::PeriodicSessions<Period, Offset>;
	type NextSessionRotation = pallet_session::PeriodicSessions<Period, Offset>;
	type SessionManager = CollatorSelection;
	// Essentially just Aura, but let's be pedantic.
	type SessionHandler = <SessionKeys as sp_runtime::traits::OpaqueKeys>::KeyTypeIdProviders;
	type Keys = SessionKeys;
	type WeightInfo = weights::pallet_session::WeightInfo<Runtime>;
	type DisablingStrategy = ();
}

impl pallet_aura::Config for Runtime {
	type AuthorityId = AuraId;
	type DisabledValidators = ();
	type MaxAuthorities = ConstU32<100_000>;
	type AllowMultipleBlocksPerSlot = ConstBool<true>;
	type SlotDuration = ConstU64<SLOT_DURATION>;
}

parameter_types! {
	pub const PotId: PalletId = PalletId(*b"PotStake");
	pub const SessionLength: BlockNumber = 6 * HOURS;
	// `StakingAdmin` pluralistic body.
	pub const StakingAdminBodyId: BodyId = BodyId::Defense;
}

/// We allow root and the `StakingAdmin` to execute privileged collator selection operations.
pub type CollatorSelectionUpdateOrigin = EitherOfDiverse<
	EnsureRoot<AccountId>,
	EitherOfDiverse<
		// Allow StakingAdmin from OpenGov on RC
		EnsureXcm<IsVoiceOfBody<RelayChainLocation, StakingAdminBodyId>>,
		// Allow StakingAdmin from OpenGov on AH (local)
		StakingAdmin,
	>,
>;

impl pallet_collator_selection::Config for Runtime {
	type RuntimeEvent = RuntimeEvent;
	type Currency = Balances;
	type UpdateOrigin = CollatorSelectionUpdateOrigin;
	type PotId = PotId;
	type MaxCandidates = ConstU32<100>;
	type MinEligibleCollators = ConstU32<4>;
	type MaxInvulnerables = ConstU32<20>;
	// should be a multiple of session or things will get inconsistent
	type KickThreshold = Period;
	type ValidatorId = <Self as frame_system::Config>::AccountId;
	type ValidatorIdOf = pallet_collator_selection::IdentityCollator;
	type ValidatorRegistration = Session;
	type WeightInfo = weights::pallet_collator_selection::WeightInfo<Runtime>;
}

impl pallet_asset_conversion_tx_payment::Config for Runtime {
	type RuntimeEvent = RuntimeEvent;
	type AssetId = Location;
	type OnChargeAssetTransaction = pallet_asset_conversion_tx_payment::SwapAssetAdapter<
		DotLocation,
		NativeAndAssets,
		AssetConversion,
		ResolveAssetTo<StakingPot, NativeAndAssets>,
	>;
	type WeightInfo = weights::pallet_asset_conversion_tx_payment::WeightInfo<Self>;
	#[cfg(feature = "runtime-benchmarks")]
	type BenchmarkHelper = AssetConversionTxHelper;
}

parameter_types! {
	pub const UniquesCollectionDeposit: Balance = 10 * UNITS; // 10 UNIT deposit to create uniques class
	pub const UniquesItemDeposit: Balance = UNITS / 100; // 1 / 100 UNIT deposit to create uniques instance
	pub const UniquesMetadataDepositBase: Balance = system_para_deposit(1, 129);
	pub const UniquesAttributeDepositBase: Balance = system_para_deposit(1, 0);
	pub const UniquesDepositPerByte: Balance = system_para_deposit(0, 1);
}

impl pallet_uniques::Config for Runtime {
	type RuntimeEvent = RuntimeEvent;
	type CollectionId = u32;
	type ItemId = u32;
	type Currency = Balances;
	type ForceOrigin = AssetsForceOrigin;
	type CollectionDeposit = UniquesCollectionDeposit;
	type ItemDeposit = UniquesItemDeposit;
	type MetadataDepositBase = UniquesMetadataDepositBase;
	type AttributeDepositBase = UniquesAttributeDepositBase;
	type DepositPerByte = UniquesDepositPerByte;
	type StringLimit = ConstU32<128>;
	type KeyLimit = ConstU32<32>; // Max 32 bytes per key
	type ValueLimit = ConstU32<64>; // Max 64 bytes per value
	type WeightInfo = weights::pallet_uniques::WeightInfo<Runtime>;
	#[cfg(feature = "runtime-benchmarks")]
	type Helper = ();
	type CreateOrigin = AsEnsureOriginWithArg<EnsureSigned<AccountId>>;
	type Locker = ();
}

parameter_types! {
	pub NftsPalletFeatures: PalletFeatures = PalletFeatures::all_enabled();
	pub const NftsMaxDeadlineDuration: BlockNumber = 12 * 30 * RC_DAYS;
	// re-use the Uniques deposits
	pub const NftsCollectionDeposit: Balance = system_para_deposit(1, 130);
	pub const NftsItemDeposit: Balance = system_para_deposit(1, 164) / 40;
	pub const NftsMetadataDepositBase: Balance = system_para_deposit(1, 129) / 10;
	pub const NftsAttributeDepositBase: Balance = system_para_deposit(1, 0) / 10;
	pub const NftsDepositPerByte: Balance = system_para_deposit(0, 1);
}

impl pallet_nfts::Config for Runtime {
	type RuntimeEvent = RuntimeEvent;
	type CollectionId = u32;
	type ItemId = u32;
	type Currency = Balances;
	type CreateOrigin = AsEnsureOriginWithArg<EnsureSigned<AccountId>>;
	type ForceOrigin = AssetsForceOrigin;
	type Locker = ();
	type CollectionDeposit = NftsCollectionDeposit;
	type ItemDeposit = NftsItemDeposit;
	type MetadataDepositBase = NftsMetadataDepositBase;
	type AttributeDepositBase = NftsAttributeDepositBase;
	type DepositPerByte = NftsDepositPerByte;
	type StringLimit = ConstU32<256>;
	type KeyLimit = ConstU32<64>;
	type ValueLimit = ConstU32<256>;
	type ApprovalsLimit = ConstU32<20>;
	type ItemAttributesApprovalsLimit = ConstU32<30>;
	type MaxTips = ConstU32<10>;
	type MaxDeadlineDuration = NftsMaxDeadlineDuration;
	type MaxAttributesPerCall = ConstU32<10>;
	type Features = NftsPalletFeatures;
	type OffchainSignature = Signature;
	type OffchainPublic = <Signature as Verify>::Signer;
	type WeightInfo = weights::pallet_nfts::WeightInfo<Runtime>;
	#[cfg(feature = "runtime-benchmarks")]
	type Helper = ();
	type BlockNumberProvider = RelaychainDataProvider<Runtime>;
}

/// XCM router instance to BridgeHub with bridging capabilities for `Kusama` global
/// consensus with dynamic fees and back-pressure.
pub type ToKusamaXcmRouterInstance = pallet_xcm_bridge_hub_router::Instance1;
impl pallet_xcm_bridge_hub_router::Config<ToKusamaXcmRouterInstance> for Runtime {
	type RuntimeEvent = RuntimeEvent;
	type WeightInfo = weights::pallet_xcm_bridge_hub_router::WeightInfo<Runtime>;

	type UniversalLocation = xcm_config::UniversalLocation;
	type BridgedNetworkId = xcm_config::bridging::to_kusama::KusamaNetwork;
	type Bridges = xcm_config::bridging::NetworkExportTable;
	type DestinationVersion = PolkadotXcm;

	type SiblingBridgeHubLocation = xcm_config::bridging::SiblingBridgeHub;
	type BridgeHubOrigin =
		EitherOfDiverse<EnsureRoot<AccountId>, EnsureXcm<Equals<Self::SiblingBridgeHubLocation>>>;
	type ToBridgeHubSender = XcmpQueue;

	type ByteFee = xcm_config::bridging::XcmBridgeHubRouterByteFee;
	type FeeAsset = xcm_config::bridging::XcmBridgeHubRouterFeeAssetId;
	type LocalXcmChannelManager =
		cumulus_pallet_xcmp_queue::bridging::InAndOutXcmpChannelStatusProvider<Runtime>;
}

pub type PoolAssetsInstance = pallet_assets::Instance3;
impl pallet_assets::Config<PoolAssetsInstance> for Runtime {
	type RuntimeEvent = RuntimeEvent;
	type Balance = Balance;
	type RemoveItemsLimit = ConstU32<1000>;
	type AssetId = u32;
	type AssetIdParameter = u32;
	type Currency = Balances;
	type CreateOrigin = NeverEnsureOrigin<AccountId>;
	type ForceOrigin = AssetsForceOrigin;
	type AssetDeposit = ConstU128<0>;
	type AssetAccountDeposit = AssetAccountDeposit;
	type MetadataDepositBase = ConstU128<0>;
	type MetadataDepositPerByte = ConstU128<0>;
	type ApprovalDeposit = ExistentialDeposit;
	type StringLimit = ConstU32<50>;
	type Freezer = ();
	type Holder = ();
	type Extra = ();
	type CallbackHandle = ();
	type WeightInfo = weights::pallet_assets_pool::WeightInfo<Runtime>;
	#[cfg(feature = "runtime-benchmarks")]
	type BenchmarkHelper = ();
}

/// Union fungibles implementation for `Assets`` and `ForeignAssets`.
pub type LocalAndForeignAssets = fungibles::UnionOf<
	Assets,
	ForeignAssets,
	LocalFromLeft<
		AssetIdForTrustBackedAssetsConvert<TrustBackedAssetsPalletLocation, Location>,
		AssetIdForTrustBackedAssets,
		Location,
	>,
	Location,
	AccountId,
>;

/// Union fungibles implementation for [`LocalAndForeignAssets`] and `Balances`.
pub type NativeAndAssets = fungible::UnionOf<
	Balances,
	LocalAndForeignAssets,
	TargetFromLeft<DotLocation, Location>,
	Location,
	AccountId,
>;

parameter_types! {
	pub const AssetConversionPalletId: PalletId = PalletId(*b"py/ascon");
	pub const LiquidityWithdrawalFee: Permill = Permill::from_percent(0);
	// Storage deposit for pool setup within asset conversion pallet
	// and pool's lp token creation within assets pallet.
	pub const PoolSetupFee: Balance = system_para_deposit(1, 4) + AssetDeposit::get();
}

pub type PoolIdToAccountId =
	pallet_asset_conversion::AccountIdConverter<AssetConversionPalletId, (Location, Location)>;

impl pallet_asset_conversion::Config for Runtime {
	type RuntimeEvent = RuntimeEvent;
	type Balance = Balance;
	type HigherPrecisionBalance = sp_core::U256;
	type AssetKind = Location;
	type Assets = NativeAndAssets;
	type PoolId = (Self::AssetKind, Self::AssetKind);
	type PoolLocator = pallet_asset_conversion::WithFirstAsset<
		DotLocation,
		AccountId,
		Self::AssetKind,
		PoolIdToAccountId,
	>;
	type PoolAssetId = u32;
	type PoolAssets = PoolAssets;
	type PoolSetupFee = PoolSetupFee;
	type PoolSetupFeeAsset = DotLocation;
	type PoolSetupFeeTarget = ResolveAssetTo<xcm_config::TreasuryAccount, Self::Assets>;
	type LiquidityWithdrawalFee = LiquidityWithdrawalFee;
	type LPFee = ConstU32<3>;
	type PalletId = AssetConversionPalletId;
	type MaxSwapPathLength = ConstU32<3>;
	type MintMinLiquidity = ConstU128<100>;
	type WeightInfo = weights::pallet_asset_conversion::WeightInfo<Runtime>;
	#[cfg(feature = "runtime-benchmarks")]
	type BenchmarkHelper = assets_common::benchmarks::AssetPairFactory<
		DotLocation,
		parachain_info::Pallet<Runtime>,
		xcm_config::TrustBackedAssetsPalletIndex,
		Self::AssetKind,
	>;
}

parameter_types! {
	pub const PreimageBaseDeposit: Balance = system_para_deposit(2, 64);
	pub const PreimageByteDeposit: Balance = system_para_deposit(0, 1);
	pub const PreimageHoldReason: RuntimeHoldReason =
		RuntimeHoldReason::Preimage(pallet_preimage::HoldReason::Preimage);
}

ord_parameter_types! {
	pub const ManagerMultisig: AccountId = pallet_rc_migrator::Pallet::<Runtime>::manager_multisig_id();
}

impl pallet_preimage::Config for Runtime {
	type WeightInfo = weights::pallet_preimage::WeightInfo<Runtime>;
	type RuntimeEvent = RuntimeEvent;
	type Currency = Balances;
	type ManagerOrigin =
		EitherOfDiverse<EnsureRoot<AccountId>, EnsureSignedBy<ManagerMultisig, AccountId>>;
	type Consideration = HoldConsideration<
		AccountId,
		Balances,
		PreimageHoldReason,
		LinearStoragePrice<PreimageBaseDeposit, PreimageByteDeposit, Balance>,
	>;
}

parameter_types! {
	pub ZeroWeight: Weight = Weight::zero();
	pub const NoPreimagePostponement: Option<u32> = Some(10);
}

/// Used the compare the privilege of an origin inside the scheduler.
pub struct OriginPrivilegeCmp;

impl PrivilegeCmp<OriginCaller> for OriginPrivilegeCmp {
	fn cmp_privilege(left: &OriginCaller, right: &OriginCaller) -> Option<Ordering> {
		if left == right {
			return Some(Ordering::Equal);
		}

		match (left, right) {
			// Root is greater than anything.
			(OriginCaller::system(frame_system::RawOrigin::Root), _) => Some(Ordering::Greater),
			// For every other origin we don't care, as they are not used for `ScheduleOrigin`.
			_ => None,
		}
	}
}

impl pallet_scheduler::Config for Runtime {
	type RuntimeOrigin = RuntimeOrigin;
	type RuntimeEvent = RuntimeEvent;
	type PalletsOrigin = OriginCaller;
	type RuntimeCall = RuntimeCall;
	type MaximumWeight = pallet_ah_migrator::LeftOrRight<
		AhMigrator,
		ZeroWeight,
		dynamic_params::scheduler::MaximumWeight,
	>;
	// Also allow Treasurer to schedule recurring payments.
	type ScheduleOrigin = EitherOf<EnsureRoot<AccountId>, Treasurer>;
	type MaxScheduledPerBlock = dynamic_params::scheduler::MaxScheduledPerBlock;
	type WeightInfo = weights::pallet_scheduler::WeightInfo<Runtime>;
	type OriginPrivilegeCmp = OriginPrivilegeCmp;
	type Preimages = Preimage;
	type BlockNumberProvider = RelaychainDataProvider<Runtime>;
}

pub struct DynamicParameterOrigin;
impl frame_support::traits::EnsureOriginWithArg<RuntimeOrigin, RuntimeParametersKey>
	for DynamicParameterOrigin
{
	type Success = ();

	fn try_origin(
		origin: RuntimeOrigin,
		key: &RuntimeParametersKey,
	) -> Result<Self::Success, RuntimeOrigin> {
		use crate::RuntimeParametersKey::*;

		match key {
			StakingElection(_) =>
				EitherOf::<EnsureRoot<AccountId>, StakingAdmin>::ensure_origin(origin.clone()),
			// technical params, can be controlled by the fellowship voice.
			Scheduler(_) | MessageQueue(_) => EitherOfDiverse::<
				EnsureRoot<AccountId>,
				WhitelistedCaller,
			>::ensure_origin(origin.clone())
			.map(|_success| ()),
		}
		.map_err(|_| origin)
	}

	#[cfg(feature = "runtime-benchmarks")]
	fn try_successful_origin(_key: &RuntimeParametersKey) -> Result<RuntimeOrigin, ()> {
		// Provide the origin for the parameter returned by `Default`:
		Ok(RuntimeOrigin::root())
	}
}

impl pallet_parameters::Config for Runtime {
	type RuntimeEvent = RuntimeEvent;
	type RuntimeParameters = RuntimeParameters;
	type AdminOrigin = DynamicParameterOrigin;
	type WeightInfo = weights::pallet_parameters::WeightInfo<Runtime>;
}

/// Dynamic params that can be adjusted at runtime.
#[dynamic_params(RuntimeParameters, pallet_parameters::Parameters::<Runtime>)]
pub mod dynamic_params {
	use super::*;
	/// Parameters used to `election-provider-multi-block` and friends.
	#[dynamic_pallet_params]
	#[codec(index = 0)]
	pub mod staking_election {
		/// Signed phase duration for election-provider-multi-block.
		#[codec(index = 0)]
		pub static SignedPhase: BlockNumber = 30 * MINUTES;
		/// Maximum signed submissions allowed for election-provider-multi-block.
		#[codec(index = 1)]
		pub static MaxSignedSubmissions: u32 = 16;
		/// Unsigned phase duration for election-provider-multi-block.
		#[codec(index = 2)]
		pub static UnsignedPhase: BlockNumber = 15 * MINUTES;
		/// Miner pages for unsigned phase.
		#[codec(index = 3)]
		pub static MinerPages: u32 = 4;
		/// Maximum electing voters.
		#[codec(index = 4)]
		pub static MaxElectingVoters: u32 = 22_500;
		/// Target snapshot per block for validators.
		///
		/// Safety note: This increases the weight of `on_initialize_into_snapshot_msp` weight.
		///
		/// Should always be equal to `staking.maxValidatorsCount`.
		#[codec(index = 5)]
		pub static TargetSnapshotPerBlock: u32 = 2000;

		/// This is the upper bound on how much we are willing to inflate per era. We also emit a
		/// warning event in case an era is longer than this amount.
		///
		/// Under normal conditions, this upper bound is never needed, and eras would be 24h each
		/// exactly. Yet, since this is the first deployment of pallet-staking-async, there might be
		/// misconfiguration, so we allow up to 12h more in each era.
		#[codec(index = 6)]
		pub static MaxEraDuration: u64 = 36 * (1000 * 60 * 60);
	}

	/// Parameters about the scheduler pallet.
	#[dynamic_pallet_params]
	#[codec(index = 1)]
	pub mod scheduler {
		/// Maximum items scheduled per block.
		#[codec(index = 0)]
		pub static MaxScheduledPerBlock: u32 = 50;

		/// Maximum amount of weight given to execution of scheduled tasks on-init in scheduler
		#[codec(index = 1)]
		pub static MaximumWeight: Weight =
			Perbill::from_percent(80) * RuntimeBlockWeights::get().max_block;
	}

	/// Parameters about the MQ pallet.
	#[dynamic_pallet_params]
	#[codec(index = 2)]
	pub mod message_queue {
		/// Max weight used on-init.
		#[codec(index = 0)]
		pub static MaxOnInitWeight: Option<Weight> =
			Some(Perbill::from_percent(50) * RuntimeBlockWeights::get().max_block);

		/// Max weight used on-idle.
		#[codec(index = 1)]
		pub static MaxOnIdleWeight: Option<Weight> =
			Some(Perbill::from_percent(50) * RuntimeBlockWeights::get().max_block);
	}
}

#[cfg(feature = "runtime-benchmarks")]
impl Default for RuntimeParameters {
	fn default() -> Self {
		RuntimeParameters::StakingElection(
			dynamic_params::staking_election::Parameters::SignedPhase(
				dynamic_params::staking_election::SignedPhase,
				Some(30 * MINUTES),
			),
		)
	}
}

parameter_types! {
	pub PalletClaimsPrefix: &'static [u8] = b"Pay DOTs to the Polkadot account:";
}

impl pallet_claims::Config for Runtime {
	type RuntimeEvent = RuntimeEvent;
	type VestingSchedule = Vesting;
	type Prefix = PalletClaimsPrefix;
	/// Only Root can move a claim.
	type MoveClaimOrigin = EnsureRoot<AccountId>;
	type WeightInfo = weights::polkadot_runtime_common_claims::WeightInfo<Runtime>;
}

impl pallet_ah_ops::Config for Runtime {
	type RuntimeEvent = RuntimeEvent;
	type Currency = Balances;
	type Fungibles = NativeAndAssets;
	type RcBlockNumberProvider = RelaychainDataProvider<Runtime>;
	type WeightInfo = weights::pallet_ah_ops::WeightInfo<Runtime>;
	type MigrationCompletion = pallet_rc_migrator::types::MigrationCompletion<AhMigrator>;
	type TreasuryPreMigrationAccount = xcm_config::PreMigrationRelayTreasuryPalletAccount;
	type TreasuryPostMigrationAccount = xcm_config::PostMigrationTreasuryAccount;
}

parameter_types! {
	pub const DmpQueuePriorityPattern: (BlockNumber, BlockNumber) = (18, 2);
}

impl pallet_ah_migrator::Config for Runtime {
	type RuntimeHoldReason = RuntimeHoldReason;
	type RuntimeFreezeReason = RuntimeFreezeReason;
	type PortableHoldReason = pallet_rc_migrator::types::PortableHoldReason;
	type PortableFreezeReason = pallet_rc_migrator::types::PortableFreezeReason;
	type RuntimeEvent = RuntimeEvent;
	type AdminOrigin = EitherOfDiverse<
		EnsureRoot<AccountId>,
		EnsureXcm<IsVoiceOfBody<FellowshipLocation, FellowsBodyId>>,
	>;
	type Currency = Balances;
	type TreasuryBlockNumberProvider = RelaychainDataProvider<Runtime>;
	type TreasuryPaymaster = treasury::TreasuryPaymaster;
	type Assets = NativeAndAssets;
	type CheckingAccount = xcm_config::CheckingAccount;
	type StakingPotAccount = xcm_config::StakingPot;
	type RcProxyType = ah_migration::RcProxyType;
	type RcToProxyType = ah_migration::RcToProxyType;
	type RcBlockNumberProvider = RelaychainDataProvider<Runtime>;
	type RcToAhCall = ah_migration::RcToAhCall;
	type RcPalletsOrigin = ah_migration::RcPalletsOrigin;
	type RcToAhPalletsOrigin = ah_migration::RcToAhPalletsOrigin;
	type Preimage = Preimage;
	type SendXcm = xcm_builder::WithUniqueTopic<xcm_config::LocalXcmRouterWithoutException>;
	type AhWeightInfo = weights::pallet_ah_migrator::WeightInfo<Runtime>;
	type TreasuryAccounts = ah_migration::TreasuryAccounts;
	type RcToAhTreasurySpend = ah_migration::RcToAhTreasurySpend;
	type AhPreMigrationCalls = ah_migration::call_filter::CallsEnabledBeforeMigration;
	type AhIntraMigrationCalls = ah_migration::call_filter::CallsEnabledDuringMigration;
	type AhPostMigrationCalls = ah_migration::call_filter::CallsEnabledAfterMigration;
	type MessageQueue = MessageQueue;
	type DmpQueuePriorityPattern = DmpQueuePriorityPattern;
}

// Create the runtime by composing the FRAME pallets that were previously configured.
construct_runtime!(
	pub enum Runtime
	{
		// System support stuff.
		System: frame_system = 0,
		ParachainSystem: cumulus_pallet_parachain_system = 1,
		// RandomnessCollectiveFlip = 2 removed
		Timestamp: pallet_timestamp = 3,
		ParachainInfo: parachain_info = 4,
		Preimage: pallet_preimage = 5,
		Scheduler: pallet_scheduler = 6,
		Parameters: pallet_parameters = 7,

		// Monetary stuff.
		Balances: pallet_balances = 10,
		TransactionPayment: pallet_transaction_payment = 11,
		AssetTxPayment: pallet_asset_conversion_tx_payment = 13,
		Vesting: pallet_vesting = 14,
		Claims: pallet_claims = 15,

		// Collator support. the order of these 5 are important and shall not change.
		Authorship: pallet_authorship = 20,
		CollatorSelection: pallet_collator_selection = 21,
		Session: pallet_session = 22,
		Aura: pallet_aura = 23,
		AuraExt: cumulus_pallet_aura_ext = 24,

		// XCM helpers.
		XcmpQueue: cumulus_pallet_xcmp_queue = 30,
		PolkadotXcm: pallet_xcm = 31,
		CumulusXcm: cumulus_pallet_xcm = 32,
		// DmpQueue: cumulus_pallet_dmp_queue = 33, removed
		ToKusamaXcmRouter: pallet_xcm_bridge_hub_router::<Instance1> = 34,
		MessageQueue: pallet_message_queue = 35,
		SnowbridgeSystemFrontend: snowbridge_pallet_system_frontend = 36,

		// Handy utilities.
		Utility: pallet_utility = 40,
		Multisig: pallet_multisig = 41,
		Proxy: pallet_proxy = 42,
		Indices: pallet_indices = 43,

		Assets: pallet_assets::<Instance1> = 50,
		Uniques: pallet_uniques = 51,
		Nfts: pallet_nfts = 52,
		ForeignAssets: pallet_assets::<Instance2> = 53,
		PoolAssets: pallet_assets::<Instance3> = 54,
		AssetConversion: pallet_asset_conversion = 55,

		// OpenGov stuff
		Treasury: pallet_treasury = 60,
		ConvictionVoting: pallet_conviction_voting = 61,
		Referenda: pallet_referenda = 62,
		Origins: pallet_custom_origins = 63,
		Whitelist: pallet_whitelist = 64,
		Bounties: pallet_bounties = 65,
		ChildBounties: pallet_child_bounties = 66,
		AssetRate: pallet_asset_rate = 67,

		// State trie migration pallet, only temporary.
		StateTrieMigration: pallet_state_trie_migration = 70,

		// Staking in the 80s
		NominationPools: pallet_nomination_pools = 80,
		VoterList: pallet_bags_list::<Instance1> = 82,
		DelegatedStaking: pallet_delegated_staking = 83,
		StakingRcClient: pallet_staking_async_rc_client = 84,
		MultiBlockElection: pallet_election_provider_multi_block = 85,
		MultiBlockElectionVerifier: pallet_election_provider_multi_block::verifier = 86,
		MultiBlockElectionUnsigned: pallet_election_provider_multi_block::unsigned = 87,
		MultiBlockElectionSigned: pallet_election_provider_multi_block::signed = 88,
		Staking: pallet_staking_async = 89,

		// Asset Hub Migration in the 250s
		AhOps: pallet_ah_ops = 254,
		AhMigrator: pallet_ah_migrator = 255,
	}
);

/// The address format for describing accounts.
pub type Address = sp_runtime::MultiAddress<AccountId, ()>;
/// Block type as expected by this runtime.
pub type Block = generic::Block<Header, UncheckedExtrinsic>;
/// A Block signed with a Justification
pub type SignedBlock = generic::SignedBlock<Block>;
/// BlockId type as expected by this runtime.
pub type BlockId = generic::BlockId<Block>;
/// The `TransactionExtension` to the basic transaction logic.
pub type TxExtension = (
	frame_system::CheckNonZeroSender<Runtime>,
	frame_system::CheckSpecVersion<Runtime>,
	frame_system::CheckTxVersion<Runtime>,
	frame_system::CheckGenesis<Runtime>,
	frame_system::CheckEra<Runtime>,
	frame_system::CheckNonce<Runtime>,
	frame_system::CheckWeight<Runtime>,
	pallet_asset_conversion_tx_payment::ChargeAssetTxPayment<Runtime>,
	frame_metadata_hash_extension::CheckMetadataHash<Runtime>,
);
/// Unchecked extrinsic type as expected by this runtime.
pub type UncheckedExtrinsic =
	generic::UncheckedExtrinsic<Address, RuntimeCall, Signature, TxExtension>;

/// The runtime migrations per release.
#[allow(deprecated, missing_docs)]
pub mod migrations {
	use super::*;

	/// Unreleased migrations. Add new ones here:
	pub type Unreleased = ();

	/// Migrations/checks that do not need to be versioned and can run on every update.
	pub type Permanent = pallet_xcm::migration::MigrateToLatestXcmVersion<Runtime>;

	/// All single block migrations that will run on the next runtime upgrade.
	pub type SingleBlockMigrations = (Unreleased, Permanent);

	/// MBM migrations to apply on runtime upgrade.
	pub type MbmMigrations = ();
}

/// Executive: handles dispatch to the various modules.
pub type Executive = frame_executive::Executive<
	Runtime,
	Block,
	frame_system::ChainContext<Runtime>,
	Runtime,
	AllPalletsWithSystem,
>;

#[cfg(feature = "runtime-benchmarks")]
pub struct AssetConversionTxHelper;

#[cfg(feature = "runtime-benchmarks")]
pub type AssetConversionAssetIdFor<T> = <T as pallet_asset_conversion_tx_payment::Config>::AssetId;

#[cfg(feature = "runtime-benchmarks")]
impl
	pallet_asset_conversion_tx_payment::BenchmarkHelperTrait<
		AccountId,
		AssetConversionAssetIdFor<Runtime>,
		AssetConversionAssetIdFor<Runtime>,
	> for AssetConversionTxHelper
{
	fn create_asset_id_parameter(
		seed: u32,
	) -> (AssetConversionAssetIdFor<Runtime>, AssetConversionAssetIdFor<Runtime>) {
		// Use a different parachain' foreign assets pallet so that the asset is indeed foreign.
		let asset_id = Location::new(
			1,
			[
				Junction::Parachain(3000),
				Junction::PalletInstance(53),
				Junction::GeneralIndex(seed.into()),
			],
		);
		(asset_id.clone(), asset_id)
	}

	fn setup_balances_and_pool(asset_id: AssetConversionAssetIdFor<Runtime>, account: AccountId) {
		use alloc::boxed::Box;
		use frame_support::{assert_ok, traits::fungibles::Mutate};

		assert_ok!(ForeignAssets::force_create(
			RuntimeOrigin::root(),
			asset_id.clone(),
			account.clone().into(), /* owner */
			true,                   /* is_sufficient */
			1,
		));

		let lp_provider = account.clone();
		use frame_support::traits::Currency;
		let _ = Balances::deposit_creating(&lp_provider, u64::MAX.into());
		assert_ok!(ForeignAssets::mint_into(asset_id.clone(), &lp_provider, u64::MAX.into()));

		let token_native = Box::new(DotLocation::get());
		let token_second = Box::new(asset_id);

		assert_ok!(AssetConversion::create_pool(
			RuntimeOrigin::signed(lp_provider.clone()),
			token_native.clone(),
			token_second.clone()
		));

		assert_ok!(AssetConversion::add_liquidity(
			RuntimeOrigin::signed(lp_provider.clone()),
			token_native,
			token_second,
			(u32::MAX / 8).into(), // 1 desired
			u32::MAX.into(),       // 2 desired
			1,                     // 1 min
			1,                     // 2 min
			lp_provider,
		));
	}
}

#[cfg(feature = "runtime-benchmarks")]
mod benches {
	use super::*;
	use alloc::boxed::Box;
	use frame_support::assert_ok;
	use polkadot_runtime_constants::system_parachain::PeopleParaId;
	use system_parachains_constants::polkadot::locations::PeopleLocation;

	frame_benchmarking::define_benchmarks!(
		[frame_system, SystemBench::<Runtime>]
		[frame_system_extensions, SystemExtensionsBench::<Runtime>]
		[pallet_assets, Local]
		[pallet_assets, Foreign]
		[pallet_assets, Pool]
		[pallet_asset_conversion, AssetConversion]
		[pallet_asset_conversion_tx_payment, AssetTxPayment]
		[pallet_balances, Balances]
		[pallet_indices, Indices]
		[pallet_message_queue, MessageQueue]
		[pallet_multisig, Multisig]
		[pallet_nfts, Nfts]
		[pallet_preimage, Preimage]
		[pallet_proxy, Proxy]
		[pallet_scheduler, Scheduler]
		[pallet_parameters, Parameters]
		[pallet_session, SessionBench::<Runtime>]
		[pallet_uniques, Uniques]
		[pallet_utility, Utility]
		[pallet_vesting, Vesting]
		[pallet_timestamp, Timestamp]
		[pallet_treasury, Treasury]
		[pallet_transaction_payment, TransactionPayment]
		[pallet_collator_selection, CollatorSelection]
		[cumulus_pallet_parachain_system, ParachainSystem]
		[cumulus_pallet_xcmp_queue, XcmpQueue]
		[pallet_conviction_voting, ConvictionVoting]
		[pallet_referenda, Referenda]
		[pallet_whitelist, Whitelist]
		[pallet_bounties, Bounties]
		[pallet_child_bounties, ChildBounties]
		[pallet_asset_rate, AssetRate]
		[pallet_ah_migrator, AhMigrator]
		[pallet_indices, Indices]
		[polkadot_runtime_common::claims, Claims]
		[pallet_ah_ops, AhOps]

		// XCM
		[pallet_xcm, PalletXcmExtrinsicsBenchmark::<Runtime>]
		// Bridges
		[pallet_xcm_bridge_hub_router, ToKusama]
		[snowbridge_pallet_system_frontend, SnowbridgeSystemFrontend]
		// NOTE: Make sure you point to the individual modules below.
		[pallet_xcm_benchmarks::fungible, XcmBalances]
		[pallet_xcm_benchmarks::generic, XcmGeneric]

		// Staking
		[pallet_staking_async, Staking]
		[pallet_bags_list, VoterList]
		// DelegatedStaking has no calls
		[pallet_election_provider_multi_block, MultiBlockElection]
		[pallet_election_provider_multi_block::verifier, MultiBlockElectionVerifier]
		[pallet_election_provider_multi_block::unsigned, MultiBlockElectionUnsigned]
		[pallet_election_provider_multi_block::signed, MultiBlockElectionSigned]
	);

	use frame_benchmarking::BenchmarkError;

	use xcm::latest::prelude::{
		Asset, Assets as XcmAssets, Fungible, Here, InteriorLocation, Junction, Location,
		NetworkId, NonFungible, Parent, ParentThen, Response, XCM_VERSION,
	};

	impl frame_system_benchmarking::Config for Runtime {
		fn setup_set_code_requirements(code: &Vec<u8>) -> Result<(), BenchmarkError> {
			ParachainSystem::initialize_for_set_code_benchmark(code.len() as u32);
			Ok(())
		}

		fn verify_set_code() {
			System::assert_last_event(
				cumulus_pallet_parachain_system::Event::<Runtime>::ValidationFunctionStored.into(),
			);
		}
	}

	impl cumulus_pallet_session_benchmarking::Config for Runtime {}

	use pallet_xcm_benchmarks::asset_instance_from;
	use xcm_config::{DotLocation, MaxAssetsIntoHolding};

	parameter_types! {
		pub ExistentialDepositAsset: Option<Asset> = Some((
			DotLocation::get(),
			ExistentialDeposit::get()
		).into());
		pub const RandomParaId: ParaId = ParaId::new(43211234);
	}

	impl pallet_xcm::benchmarking::Config for Runtime {
		type DeliveryHelper = (
			polkadot_runtime_common::xcm_sender::ToParachainDeliveryHelper<
				xcm_config::XcmConfig,
				ExistentialDepositAsset,
				PriceForSiblingParachainDelivery,
				RandomParaId,
				ParachainSystem,
			>,
			polkadot_runtime_common::xcm_sender::ToParachainDeliveryHelper<
				xcm_config::XcmConfig,
				ExistentialDepositAsset,
				PriceForSiblingParachainDelivery,
				PeopleParaId,
				ParachainSystem,
			>,
		);

		fn reachable_dest() -> Option<Location> {
			Some(PeopleLocation::get())
		}

		fn teleportable_asset_and_dest() -> Option<(Asset, Location)> {
			// Relay/native token can be teleported between AH and People.
			Some((
				Asset { fun: Fungible(ExistentialDeposit::get()), id: AssetId(Parent.into()) },
				PeopleLocation::get(),
			))
		}

		fn reserve_transferable_asset_and_dest() -> Option<(Asset, Location)> {
			// We get an account to create USDT and give it enough WND to exist.
			let account = frame_benchmarking::whitelisted_caller();
			assert_ok!(<Balances as fungible::Mutate<_>>::mint_into(
				&account,
				ExistentialDeposit::get() + (1_000 * UNITS)
			));

			// We then create USDT.
			let usdt_id = 1984u32;
			let usdt_location =
				Location::new(0, [PalletInstance(50), GeneralIndex(usdt_id.into())]);
			assert_ok!(Assets::force_create(
				RuntimeOrigin::root(),
				usdt_id.into(),
				account.clone().into(),
				true,
				1
			));

			// And return USDT as the reserve transferable asset.
			Some((
				Asset { fun: Fungible(ExistentialDeposit::get()), id: AssetId(usdt_location) },
				ParentThen(Parachain(RandomParaId::get().into()).into()).into(),
			))
		}

		fn set_up_complex_asset_transfer() -> Option<(XcmAssets, u32, Location, Box<dyn FnOnce()>)>
		{
			// Transfer to People some local AH asset (local-reserve-transfer) while paying
			// fees using teleported native token.
			// (We don't care that Relay doesn't accept incoming unknown AH local asset)
			let dest = PeopleLocation::get();

			let fee_amount = ExistentialDeposit::get();
			let fee_asset: Asset = (Location::parent(), fee_amount).into();

			let who = frame_benchmarking::whitelisted_caller();
			// Give some multiple of the existential deposit
			let balance = fee_amount + ExistentialDeposit::get() * 1000;
			let _ = <Balances as frame_support::traits::Currency<_>>::make_free_balance_be(
				&who, balance,
			);
			// verify initial balance
			assert_eq!(Balances::free_balance(&who), balance);

			// set up local asset
			let asset_amount = 10u128;
			let initial_asset_amount = asset_amount * 10;
			let (asset_id, _, _) = pallet_assets::benchmarking::create_default_minted_asset::<
				Runtime,
				pallet_assets::Instance1,
			>(true, initial_asset_amount);
			let asset_location =
				Location::new(0, [PalletInstance(50), GeneralIndex(u32::from(asset_id).into())]);
			let transfer_asset: Asset = (asset_location, asset_amount).into();

			let assets: XcmAssets = vec![fee_asset.clone(), transfer_asset].into();
			let fee_index = if assets.get(0).unwrap().eq(&fee_asset) { 0 } else { 1 };

			// verify transferred successfully
			let verify = Box::new(move || {
				// verify native balance after transfer, decreased by transferred fee amount
				// (plus transport fees)
				assert!(Balances::free_balance(&who) <= balance - fee_amount);
				// verify asset balance decreased by exactly transferred amount
				assert_eq!(
					Assets::balance(asset_id.into(), &who),
					initial_asset_amount - asset_amount,
				);
			});
			Some((assets, fee_index as u32, dest, verify))
		}

		fn get_asset() -> Asset {
			use frame_support::traits::tokens::fungible;
			let account = frame_benchmarking::whitelisted_caller();
			assert_ok!(<Balances as fungible::Mutate<_>>::mint_into(
				&account,
				<Balances as fungible::Inspect<_>>::minimum_balance(),
			));
			let asset_id = 1984;
			assert_ok!(Assets::force_create(
				RuntimeOrigin::root(),
				asset_id.into(),
				account.into(),
				true,
				1u128,
			));
			let amount = 1_000_000u128;
			let asset_location =
				Location::new(0, [PalletInstance(50), GeneralIndex(asset_id.into())]);
			Asset { id: AssetId(asset_location), fun: Fungible(amount) }
		}
	}

	impl pallet_xcm_benchmarks::Config for Runtime {
		type XcmConfig = xcm_config::XcmConfig;
		type AccountIdConverter = xcm_config::LocationToAccountId;
		type DeliveryHelper = polkadot_runtime_common::xcm_sender::ToParachainDeliveryHelper<
			xcm_config::XcmConfig,
			ExistentialDepositAsset,
			PriceForSiblingParachainDelivery,
			PeopleParaId,
			ParachainSystem,
		>;
		fn valid_destination() -> Result<Location, BenchmarkError> {
			Ok(PeopleLocation::get())
		}
		fn worst_case_holding(depositable_count: u32) -> XcmAssets {
			// A mix of fungible, non-fungible, and concrete assets.
			let holding_non_fungibles = MaxAssetsIntoHolding::get() / 2 - depositable_count;
			let holding_fungibles = holding_non_fungibles.saturating_sub(2); // -2 for two `iter::once` bellow
			let fungibles_amount: u128 = 100;
			(0..holding_fungibles)
				.map(|i| {
					Asset {
						id: AssetId(GeneralIndex(i as u128).into()),
						fun: Fungible(fungibles_amount * (i + 1) as u128), // non-zero amount
					}
				})
				.chain(core::iter::once(Asset {
					id: AssetId(Here.into()),
					fun: Fungible(u128::MAX),
				}))
				.chain(core::iter::once(Asset {
					id: AssetId(DotLocation::get()),
					fun: Fungible(1_000_000 * UNITS),
				}))
				.chain((0..holding_non_fungibles).map(|i| Asset {
					id: AssetId(GeneralIndex(i as u128).into()),
					fun: NonFungible(asset_instance_from(i)),
				}))
				.collect::<Vec<_>>()
				.into()
		}
	}

	parameter_types! {
		pub TrustedTeleporter: Option<(Location, Asset)> = Some((
			PeopleLocation::get(),
			Asset { fun: Fungible(UNITS), id: AssetId(DotLocation::get()) },
		));
		pub const CheckedAccount: Option<(AccountId, xcm_builder::MintLocation)> = None;
		// AssetHubPolkadot trusts AssetHubKusama as reserve for KSMs
		pub TrustedReserve: Option<(Location, Asset)> = Some(
			(
				xcm_config::bridging::to_kusama::AssetHubKusama::get(),
				Asset::from((
					xcm_config::bridging::to_kusama::KsmLocation::get(),
					1000000000000_u128
				))
			)
		);
	}

	impl pallet_xcm_benchmarks::fungible::Config for Runtime {
		type TransactAsset = Balances;

		type CheckedAccount = CheckedAccount;
		type TrustedTeleporter = TrustedTeleporter;
		type TrustedReserve = TrustedReserve;

		fn get_asset() -> Asset {
			use frame_support::traits::tokens::fungible;
			let (account, _) = pallet_xcm_benchmarks::account_and_location::<Runtime>(1);
			assert_ok!(<Balances as fungible::Mutate<_>>::mint_into(
				&account,
				ExistentialDeposit::get(),
			));
			let asset_id = 1984;
			assert_ok!(Assets::force_create(
				RuntimeOrigin::root(),
				asset_id.into(),
				account.into(),
				true,
				1u128,
			));
			let amount = 1_000_000u128;
			let asset_location =
				Location::new(0, [PalletInstance(50), GeneralIndex(asset_id.into())]);
			Asset { id: AssetId(asset_location), fun: Fungible(amount) }
		}
	}

	impl pallet_xcm_benchmarks::generic::Config for Runtime {
		type TransactAsset = Balances;
		type RuntimeCall = RuntimeCall;

		fn worst_case_response() -> (u64, Response) {
			(0u64, Response::Version(Default::default()))
		}

		fn worst_case_asset_exchange() -> Result<(XcmAssets, XcmAssets), BenchmarkError> {
			let native_asset_location = Location::parent();
			let native_asset_id = AssetId(native_asset_location.clone());
			let (account, _) = pallet_xcm_benchmarks::account_and_location::<Runtime>(1);
			let origin = RuntimeOrigin::signed(account.clone());
			let asset_location = Location::new(1, [Junction::Parachain(2001)]);
			let asset_id = AssetId(asset_location.clone());

			// We set everything up, initial amounts, liquidity pools, liquidity...
			assert_ok!(<Balances as fungible::Mutate<_>>::mint_into(
				&account,
				ExistentialDeposit::get() + (2_000 * UNITS)
			));

			assert_ok!(ForeignAssets::force_create(
				RuntimeOrigin::root(),
				asset_location.clone(),
				account.clone().into(),
				true,
				1,
			));

			assert_ok!(ForeignAssets::mint(
				origin.clone(),
				asset_location.clone(),
				account.clone().into(),
				4_000 * UNITS,
			));

			assert_ok!(AssetConversion::create_pool(
				origin.clone(),
				native_asset_location.clone().into(),
				asset_location.clone().into(),
			));

			// 1 UNIT of the native asset is worth 2 UNITS of the foreign asset.
			assert_ok!(AssetConversion::add_liquidity(
				origin,
				native_asset_location.into(),
				asset_location.into(),
				1_000 * UNITS,
				2_000 * UNITS,
				1,
				1,
				account,
			));

			let give_assets: XcmAssets = (native_asset_id, 500 * UNITS).into();
			let receive_assets: XcmAssets = (asset_id, 660 * UNITS).into();

			Ok((give_assets, receive_assets))
		}

		fn universal_alias() -> Result<(Location, Junction), BenchmarkError> {
			xcm_config::bridging::BridgingBenchmarksHelper::prepare_universal_alias()
				.ok_or(BenchmarkError::Skip)
		}

		fn transact_origin_and_runtime_call() -> Result<(Location, RuntimeCall), BenchmarkError> {
			Ok((
				PeopleLocation::get(),
				frame_system::Call::remark_with_event { remark: vec![] }.into(),
			))
		}

		fn subscribe_origin() -> Result<Location, BenchmarkError> {
			Ok(PeopleLocation::get())
		}

		fn claimable_asset() -> Result<(Location, Location, XcmAssets), BenchmarkError> {
			let origin = PeopleLocation::get();
			let assets: XcmAssets = (AssetId(DotLocation::get()), 1_000 * UNITS).into();
			let ticket = Location { parents: 0, interior: Here };
			Ok((origin, ticket, assets))
		}

		fn worst_case_for_trader() -> Result<(Asset, WeightLimit), BenchmarkError> {
			Ok((
				Asset { id: AssetId(DotLocation::get()), fun: Fungible(1_000 * UNITS) },
				Limited(Weight::from_parts(5000, 5000)),
			))
		}

		fn unlockable_asset() -> Result<(Location, Location, Asset), BenchmarkError> {
			Err(BenchmarkError::Skip)
		}

		fn export_message_origin_and_destination(
		) -> Result<(Location, NetworkId, InteriorLocation), BenchmarkError> {
			Err(BenchmarkError::Skip)
		}

		fn alias_origin() -> Result<(Location, Location), BenchmarkError> {
			Ok((
				Location::new(1, [Parachain(1001)]),
				Location::new(1, [Parachain(1001), AccountId32 { id: [111u8; 32], network: None }]),
			))
		}
	}

	use pallet_xcm_bridge_hub_router::benchmarking::Config as XcmBridgeHubRouterConfig;

	impl XcmBridgeHubRouterConfig<ToKusamaXcmRouterInstance> for Runtime {
		fn make_congested() {
			cumulus_pallet_xcmp_queue::bridging::suspend_channel_for_benchmarks::<Runtime>(
				xcm_config::bridging::SiblingBridgeHubParaId::get().into(),
			);
		}

		fn ensure_bridged_target_destination() -> Result<Location, BenchmarkError> {
			ParachainSystem::open_outbound_hrmp_channel_for_benchmarks_or_tests(
				xcm_config::bridging::SiblingBridgeHubParaId::get().into(),
			);
			let bridged_asset_hub = xcm_config::bridging::to_kusama::AssetHubKusama::get();
			PolkadotXcm::force_xcm_version(
				RuntimeOrigin::root(),
				Box::new(bridged_asset_hub.clone()),
				XCM_VERSION,
			)
			.map_err(|e| {
				log::error!(
					"Failed to dispatch `force_xcm_version({:?}, {:?}, {:?})`, error: {:?}",
					RuntimeOrigin::root(),
					bridged_asset_hub,
					XCM_VERSION,
					e
				);
				BenchmarkError::Stop("XcmVersion was not stored!")
			})?;
			Ok(bridged_asset_hub)
		}
	}

	pub use cumulus_pallet_session_benchmarking::Pallet as SessionBench;
	pub use frame_benchmarking::{BenchmarkBatch, BenchmarkList};
	pub use frame_support::traits::{StorageInfoTrait, WhitelistedStorageKeys};
	pub use frame_system_benchmarking::{
		extensions::Pallet as SystemExtensionsBench, Pallet as SystemBench,
	};
	pub use pallet_xcm::benchmarking::Pallet as PalletXcmExtrinsicsBenchmark;
	pub use pallet_xcm_bridge_hub_router::benchmarking::Pallet as XcmBridgeHubRouterBench;
	pub use sp_storage::TrackedStorageKey;

	pub type XcmBalances = pallet_xcm_benchmarks::fungible::Pallet<Runtime>;
	pub type XcmGeneric = pallet_xcm_benchmarks::generic::Pallet<Runtime>;

	pub type Local = pallet_assets::Pallet<Runtime, TrustBackedAssetsInstance>;
	pub type Foreign = pallet_assets::Pallet<Runtime, ForeignAssetsInstance>;
	pub type Pool = pallet_assets::Pallet<Runtime, PoolAssetsInstance>;

	pub type ToKusama = XcmBridgeHubRouterBench<Runtime, ToKusamaXcmRouterInstance>;
}

#[cfg(feature = "runtime-benchmarks")]
use benches::*;

impl_runtime_apis! {
	impl sp_consensus_aura::AuraApi<Block, AuraId> for Runtime {
		fn slot_duration() -> sp_consensus_aura::SlotDuration {
			sp_consensus_aura::SlotDuration::from_millis(SLOT_DURATION)
		}

		fn authorities() -> Vec<AuraId> {
			pallet_aura::Authorities::<Runtime>::get().into_inner()
		}
	}

	impl cumulus_primitives_core::RelayParentOffsetApi<Block> for Runtime {
		fn relay_parent_offset() -> u32 {
			0
		}
	}

	impl cumulus_primitives_aura::AuraUnincludedSegmentApi<Block> for Runtime {
		fn can_build_upon(
			included_hash: <Block as BlockT>::Hash,
			slot: cumulus_primitives_aura::Slot,
		) -> bool {
			ConsensusHook::can_build_upon(included_hash, slot)
		}
	}

	impl sp_api::Core<Block> for Runtime {
		fn version() -> RuntimeVersion {
			VERSION
		}

		fn execute_block(block: Block) {
			Executive::execute_block(block)
		}

		fn initialize_block(header: &<Block as BlockT>::Header) -> sp_runtime::ExtrinsicInclusionMode {
			Executive::initialize_block(header)
		}
	}

	impl sp_api::Metadata<Block> for Runtime {
		fn metadata() -> OpaqueMetadata {
			OpaqueMetadata::new(Runtime::metadata().into())
		}

		fn metadata_at_version(version: u32) -> Option<OpaqueMetadata> {
			Runtime::metadata_at_version(version)
		}

		fn metadata_versions() -> Vec<u32> {
			Runtime::metadata_versions()
		}
	}

	impl sp_block_builder::BlockBuilder<Block> for Runtime {
		fn apply_extrinsic(extrinsic: <Block as BlockT>::Extrinsic) -> ApplyExtrinsicResult {
			Executive::apply_extrinsic(extrinsic)
		}

		fn finalize_block() -> <Block as BlockT>::Header {
			Executive::finalize_block()
		}

		fn inherent_extrinsics(data: sp_inherents::InherentData) -> Vec<<Block as BlockT>::Extrinsic> {
			data.create_extrinsics()
		}

		fn check_inherents(
			block: Block,
			data: sp_inherents::InherentData,
		) -> sp_inherents::CheckInherentsResult {
			data.check_extrinsics(&block)
		}
	}

	impl sp_transaction_pool::runtime_api::TaggedTransactionQueue<Block> for Runtime {
		fn validate_transaction(
			source: TransactionSource,
			tx: <Block as BlockT>::Extrinsic,
			block_hash: <Block as BlockT>::Hash,
		) -> TransactionValidity {
			Executive::validate_transaction(source, tx, block_hash)
		}
	}

	impl sp_offchain::OffchainWorkerApi<Block> for Runtime {
		fn offchain_worker(header: &<Block as BlockT>::Header) {
			Executive::offchain_worker(header)
		}
	}

	impl sp_session::SessionKeys<Block> for Runtime {
		fn generate_session_keys(seed: Option<Vec<u8>>) -> Vec<u8> {
			SessionKeys::generate(seed)
		}

		fn decode_session_keys(
			encoded: Vec<u8>,
		) -> Option<Vec<(Vec<u8>, KeyTypeId)>> {
			SessionKeys::decode_into_raw_public_keys(&encoded)
		}
	}

	impl frame_support::view_functions::runtime_api::RuntimeViewFunction<Block> for Runtime {
		fn execute_view_function(
			id: frame_support::view_functions::ViewFunctionId,
			input: Vec<u8>
		) -> Result<Vec<u8>, frame_support::view_functions::ViewFunctionDispatchError> {
			Runtime::execute_view_function(id, input)
		}
	}

	impl frame_system_rpc_runtime_api::AccountNonceApi<Block, AccountId, Nonce> for Runtime {
		fn account_nonce(account: AccountId) -> Nonce {
			System::account_nonce(account)
		}
	}

	impl pallet_transaction_payment_rpc_runtime_api::TransactionPaymentApi<Block, Balance> for Runtime {
		fn query_info(
			uxt: <Block as BlockT>::Extrinsic,
			len: u32,
		) -> pallet_transaction_payment_rpc_runtime_api::RuntimeDispatchInfo<Balance> {
			TransactionPayment::query_info(uxt, len)
		}
		fn query_fee_details(
			uxt: <Block as BlockT>::Extrinsic,
			len: u32,
		) -> pallet_transaction_payment::FeeDetails<Balance> {
			TransactionPayment::query_fee_details(uxt, len)
		}
		fn query_weight_to_fee(weight: Weight) -> Balance {
			TransactionPayment::weight_to_fee(weight)
		}
		fn query_length_to_fee(length: u32) -> Balance {
			TransactionPayment::length_to_fee(length)
		}
	}

	impl pallet_transaction_payment_rpc_runtime_api::TransactionPaymentCallApi<Block, Balance, RuntimeCall>
		for Runtime
	{
		fn query_call_info(
			call: RuntimeCall,
			len: u32,
		) -> pallet_transaction_payment::RuntimeDispatchInfo<Balance> {
			TransactionPayment::query_call_info(call, len)
		}
		fn query_call_fee_details(
			call: RuntimeCall,
			len: u32,
		) -> pallet_transaction_payment::FeeDetails<Balance> {
			TransactionPayment::query_call_fee_details(call, len)
		}
		fn query_weight_to_fee(weight: Weight) -> Balance {
			TransactionPayment::weight_to_fee(weight)
		}
		fn query_length_to_fee(length: u32) -> Balance {
			TransactionPayment::length_to_fee(length)
		}
	}

	impl xcm_runtime_apis::fees::XcmPaymentApi<Block> for Runtime {
		fn query_acceptable_payment_assets(xcm_version: xcm::Version) -> Result<Vec<VersionedAssetId>, XcmPaymentApiError> {
			let native_asset = xcm_config::DotLocation::get();
			// We accept the native asset to pay fees.
			let mut acceptable_assets = vec![AssetId(native_asset.clone())];
			// We also accept all assets in a pool with the native token.
			acceptable_assets.extend(
				assets_common::PoolAdapter::<Runtime>::get_assets_in_pool_with(native_asset)
				.map_err(|()| XcmPaymentApiError::VersionedConversionFailed)?
			);
			PolkadotXcm::query_acceptable_payment_assets(xcm_version, acceptable_assets)
		}

		fn query_weight_to_asset_fee(weight: Weight, asset: VersionedAssetId) -> Result<u128, XcmPaymentApiError> {
			use crate::xcm_config::XcmConfig;
			type Trader = <XcmConfig as xcm_executor::Config>::Trader;
			PolkadotXcm::query_weight_to_asset_fee::<Trader>(weight, asset)
		}

		fn query_xcm_weight(message: VersionedXcm<()>) -> Result<Weight, XcmPaymentApiError> {
			PolkadotXcm::query_xcm_weight(message)
		}

		fn query_delivery_fees(destination: VersionedLocation, message: VersionedXcm<()>) -> Result<VersionedAssets, XcmPaymentApiError> {
			PolkadotXcm::query_delivery_fees(destination, message)
		}
	}

	impl xcm_runtime_apis::dry_run::DryRunApi<Block, RuntimeCall, RuntimeEvent, OriginCaller> for Runtime {
		fn dry_run_call(origin: OriginCaller, call: RuntimeCall, result_xcms_version: XcmVersion) -> Result<CallDryRunEffects<RuntimeEvent>, XcmDryRunApiError> {
			PolkadotXcm::dry_run_call::<Runtime, xcm_config::XcmRouter, OriginCaller, RuntimeCall>(origin, call, result_xcms_version)
		}

		fn dry_run_xcm(origin_location: VersionedLocation, xcm: VersionedXcm<RuntimeCall>) -> Result<XcmDryRunEffects<RuntimeEvent>, XcmDryRunApiError> {
			PolkadotXcm::dry_run_xcm::<Runtime, xcm_config::XcmRouter, RuntimeCall, xcm_config::XcmConfig>(origin_location, xcm)
		}
	}

	impl xcm_runtime_apis::conversions::LocationToAccountApi<Block, AccountId> for Runtime {
		fn convert_location(location: VersionedLocation) -> Result<
			AccountId,
			xcm_runtime_apis::conversions::Error
		> {
			xcm_runtime_apis::conversions::LocationToAccountHelper::<
				AccountId,
				xcm_config::LocationToAccountId,
			>::convert_location(location)
		}
	}

	impl xcm_runtime_apis::trusted_query::TrustedQueryApi<Block> for Runtime {
		fn is_trusted_reserve(asset: VersionedAsset, location: VersionedLocation) -> xcm_runtime_apis::trusted_query::XcmTrustedQueryResult {
			PolkadotXcm::is_trusted_reserve(asset, location)
		}
		fn is_trusted_teleporter(asset: VersionedAsset, location: VersionedLocation) -> xcm_runtime_apis::trusted_query::XcmTrustedQueryResult {
			PolkadotXcm::is_trusted_teleporter(asset, location)
		}
	}

	impl xcm_runtime_apis::authorized_aliases::AuthorizedAliasersApi<Block> for Runtime {
		fn authorized_aliasers(target: VersionedLocation) -> Result<
			Vec<xcm_runtime_apis::authorized_aliases::OriginAliaser>,
			xcm_runtime_apis::authorized_aliases::Error
		> {
			PolkadotXcm::authorized_aliasers(target)
		}
		fn is_authorized_alias(origin: VersionedLocation, target: VersionedLocation) -> Result<
			bool,
			xcm_runtime_apis::authorized_aliases::Error
		> {
			PolkadotXcm::is_authorized_alias(origin, target)
		}
	}

	impl assets_common::runtime_api::FungiblesApi<
		Block,
		AccountId,
	> for Runtime
	{
		fn query_account_balances(account: AccountId) -> Result<xcm::VersionedAssets, assets_common::runtime_api::FungiblesAccessError> {
			use assets_common::fungible_conversion::{convert, convert_balance};
			Ok([
				// collect pallet_balance
				{
					let balance = Balances::free_balance(account.clone());
					if balance > 0 {
						vec![convert_balance::<DotLocation, Balance>(balance)?]
					} else {
						vec![]
					}
				},
				// collect pallet_assets (TrustBackedAssets)
				convert::<_, _, _, _, TrustBackedAssetsConvertedConcreteId>(
					Assets::account_balances(account.clone())
						.iter()
						.filter(|(_, balance)| balance > &0)
				)?,
				// collect pallet_assets (ForeignAssets)
				convert::<_, _, _, _, ForeignAssetsConvertedConcreteId>(
					ForeignAssets::account_balances(account.clone())
						.iter()
						.filter(|(_, balance)| balance > &0)
				)?,
				// collect pallet_assets (PoolAssets)
				convert::<_, _, _, _, PoolAssetsConvertedConcreteId>(
					PoolAssets::account_balances(account)
					.iter()
					.filter(|(_, balance)| balance > &0)
				)?,
				// collect ... e.g. other tokens
			].concat().into())
		}
	}

	impl cumulus_primitives_core::CollectCollationInfo<Block> for Runtime {
		fn collect_collation_info(header: &<Block as BlockT>::Header) -> cumulus_primitives_core::CollationInfo {
			ParachainSystem::collect_collation_info(header)
		}
	}

	impl sp_genesis_builder::GenesisBuilder<Block> for Runtime {
		fn build_state(config: Vec<u8>) -> sp_genesis_builder::Result {
			build_state::<RuntimeGenesisConfig>(config)
		}

		fn get_preset(id: &Option<sp_genesis_builder::PresetId>) -> Option<Vec<u8>> {
			get_preset::<RuntimeGenesisConfig>(id, &genesis_config_presets::get_preset)
		}

		fn preset_names() -> Vec<sp_genesis_builder::PresetId> {
			genesis_config_presets::preset_names()
		}
	}

	impl pallet_asset_conversion::AssetConversionApi<Block, Balance, Location> for Runtime {
		fn quote_price_exact_tokens_for_tokens(
			asset1: Location,
			asset2: Location,
			amount: Balance,
			include_fee: bool,
		) -> Option<Balance> {
			AssetConversion::quote_price_exact_tokens_for_tokens(
				asset1,
				asset2,
				amount,
				include_fee,
			)
		}

		fn quote_price_tokens_for_exact_tokens(
			asset1: Location,
			asset2: Location,
			amount: Balance,
			include_fee: bool,
		) -> Option<Balance> {
			AssetConversion::quote_price_tokens_for_exact_tokens(
				asset1,
				asset2,
				amount,
				include_fee,
			)
		}

		fn get_reserves(
			asset1: Location,
			asset2: Location,
		) -> Option<(Balance, Balance)> {
			AssetConversion::get_reserves(asset1, asset2).ok()
		}
	}

	impl cumulus_primitives_core::GetParachainInfo<Block> for Runtime {
		fn parachain_id() -> ParaId {
			ParachainInfo::parachain_id()
		}
	}

	impl pallet_nomination_pools_runtime_api::NominationPoolsApi<
		Block,
		AccountId,
		Balance,
	> for Runtime {
		fn pending_rewards(member: AccountId) -> Balance {
			NominationPools::api_pending_rewards(member).unwrap_or_default()
		}

		fn points_to_balance(pool_id: PoolId, points: Balance) -> Balance {
			NominationPools::api_points_to_balance(pool_id, points)
		}

		fn balance_to_points(pool_id: PoolId, new_funds: Balance) -> Balance {
			NominationPools::api_balance_to_points(pool_id, new_funds)
		}

		fn pool_pending_slash(pool_id: PoolId) -> Balance {
			NominationPools::api_pool_pending_slash(pool_id)
		}

		fn member_pending_slash(member: AccountId) -> Balance {
			NominationPools::api_member_pending_slash(member)
		}

		fn pool_needs_delegate_migration(pool_id: PoolId) -> bool {
			NominationPools::api_pool_needs_delegate_migration(pool_id)
		}

		fn member_needs_delegate_migration(member: AccountId) -> bool {
			NominationPools::api_member_needs_delegate_migration(member)
		}

		fn member_total_balance(member: AccountId) -> Balance {
			NominationPools::api_member_total_balance(member)
		}

		fn pool_balance(pool_id: PoolId) -> Balance {
			NominationPools::api_pool_balance(pool_id)
		}

		fn pool_accounts(pool_id: PoolId) -> (AccountId, AccountId) {
			NominationPools::api_pool_accounts(pool_id)
		}
	}

	impl pallet_staking_runtime_api::StakingApi<Block, Balance, AccountId> for Runtime {
		fn nominations_quota(balance: Balance) -> u32 {
			Staking::api_nominations_quota(balance)
		}

		fn eras_stakers_page_count(era: sp_staking::EraIndex, account: AccountId) -> sp_staking::Page {
			Staking::api_eras_stakers_page_count(era, account)
		}

		fn pending_rewards(era: sp_staking::EraIndex, account: AccountId) -> bool {
			Staking::api_pending_rewards(era, account)
		}
	}

	impl system_parachains_common::apis::Inflation<Block> for Runtime {
		fn experimental_issuance_prediction_info() -> system_parachains_common::apis::InflationInfo {
			crate::staking::EraPayout::impl_experimental_inflation_info()
		}
	}

	#[cfg(feature = "try-runtime")]
	impl frame_try_runtime::TryRuntime<Block> for Runtime {
		fn on_runtime_upgrade(checks: frame_try_runtime::UpgradeCheckSelect) -> (Weight, Weight) {
			let weight = Executive::try_runtime_upgrade(checks).unwrap();
			(weight, RuntimeBlockWeights::get().max_block)
		}

		fn execute_block(
			block: Block,
			state_root_check: bool,
			signature_check: bool,
			select: frame_try_runtime::TryStateSelect,
		) -> Weight {
			// NOTE: intentional unwrap: we don't want to propagate the error backwards, and want to
			// have a backtrace here.
			Executive::try_execute_block(block, state_root_check, signature_check, select).unwrap()
		}
	}

	#[cfg(feature = "runtime-benchmarks")]
	impl frame_benchmarking::Benchmark<Block> for Runtime {
		fn benchmark_metadata(extra: bool) -> (
			Vec<frame_benchmarking::BenchmarkList>,
			Vec<frame_support::traits::StorageInfo>,
		) {
			let mut list = Vec::<BenchmarkList>::new();
			list_benchmarks!(list, extra);

			let storage_info = AllPalletsWithSystem::storage_info();
			(list, storage_info)
		}

		fn dispatch_benchmark(
			config: frame_benchmarking::BenchmarkConfig
		) -> Result<Vec<frame_benchmarking::BenchmarkBatch>, alloc::string::String> {
			let whitelist: Vec<TrackedStorageKey> = AllPalletsWithSystem::whitelisted_storage_keys();
			let mut batches = Vec::<BenchmarkBatch>::new();
			let params = (&config, &whitelist);
			add_benchmarks!(params, batches);

			Ok(batches)
		}
	}
}

cumulus_pallet_parachain_system::register_validate_block! {
	Runtime = Runtime,
	BlockExecutor = cumulus_pallet_aura_ext::BlockExecutor::<Runtime, Executive>,
}

parameter_types! {
	// The deposit configuration for the singed migration. Specially if you want to allow any signed account to do the migration (see `SignedFilter`, these deposits should be high)
	pub const MigrationSignedDepositPerItem: Balance = CENTS;
	pub const MigrationSignedDepositBase: Balance = 2_000 * CENTS;
	pub const MigrationMaxKeyLen: u32 = 512;
}

impl pallet_state_trie_migration::Config for Runtime {
	type RuntimeEvent = RuntimeEvent;
	type Currency = Balances;
	type RuntimeHoldReason = RuntimeHoldReason;
	type SignedDepositPerItem = MigrationSignedDepositPerItem;
	type SignedDepositBase = MigrationSignedDepositBase;
	// An origin that can control the whole pallet: Should be a Fellowship member or the controller
	// of the migration.
	type ControlOrigin = EitherOfDiverse<
		EnsureXcm<IsVoiceOfBody<FellowshipLocation, FellowsBodyId>>,
		EnsureSignedBy<MigControllerRoot, AccountId>,
	>;
	type SignedFilter = EnsureSignedBy<MigController, AccountId>;

	// Replace this with weight based on your runtime.
	type WeightInfo = pallet_state_trie_migration::weights::SubstrateWeight<Runtime>;

	type MaxKeyLen = MigrationMaxKeyLen;
}
// Statemint State Migration Controller account controlled by parity.io. Can trigger migration.
// See bot code https://github.com/paritytech/polkadot-scripts/blob/master/src/services/state_trie_migration.ts
ord_parameter_types! {
	pub const MigController: AccountId = AccountId::from(hex_literal::hex!("8458ed39dc4b6f6c7255f7bc42be50c2967db126357c999d44e12ca7ac80dc52"));
	pub const MigControllerRoot: AccountId = AccountId::from(hex_literal::hex!("8458ed39dc4b6f6c7255f7bc42be50c2967db126357c999d44e12ca7ac80dc52"));
}

#[cfg(test)]
mod tests {
	use super::*;
	use sp_runtime::traits::Zero;
	use sp_weights::WeightToFee;
	use system_parachains_constants::polkadot::fee;

	/// We can fit at least 1000 transfers in a block.
	#[test]
	fn sane_block_weight() {
		use pallet_balances::WeightInfo;
		let block = RuntimeBlockWeights::get().max_block;
		let base = RuntimeBlockWeights::get().get(DispatchClass::Normal).base_extrinsic;
		let transfer =
			base + weights::pallet_balances::WeightInfo::<Runtime>::transfer_allow_death();

		let fit = block.checked_div_per_component(&transfer).unwrap_or_default();
		assert!(fit >= 1000, "{fit} should be at least 1000");
	}

	/// The fee for one transfer is at most 1 CENT.
	#[test]
	fn sane_transfer_fee() {
		use pallet_balances::WeightInfo;
		let base = RuntimeBlockWeights::get().get(DispatchClass::Normal).base_extrinsic;
		let transfer =
			base + weights::pallet_balances::WeightInfo::<Runtime>::transfer_allow_death();

		let fee: Balance = fee::WeightToFee::weight_to_fee(&transfer);
		assert!(fee <= CENTS, "{} MILLICENTS should be at most 1000", fee / MILLICENTS);
	}

	/// Weight is being charged for both dimensions.
	#[test]
	fn weight_charged_for_both_components() {
		let fee: Balance = fee::WeightToFee::weight_to_fee(&Weight::from_parts(20_000, 0));
		assert!(!fee.is_zero(), "Charges for ref time");

		let fee: Balance = fee::WeightToFee::weight_to_fee(&Weight::from_parts(0, 20_000));
		assert_eq!(fee, CENTS, "20kb maps to CENT");
	}

	/// Filling up a block by proof size is at most 30 times more expensive than ref time.
	///
	/// This is just a sanity check.
	#[test]
	fn full_block_fee_ratio() {
		let block = RuntimeBlockWeights::get().max_block;
		let time_fee: Balance =
			fee::WeightToFee::weight_to_fee(&Weight::from_parts(block.ref_time(), 0));
		let proof_fee: Balance =
			fee::WeightToFee::weight_to_fee(&Weight::from_parts(0, block.proof_size()));

		let proof_o_time = proof_fee.checked_div(time_fee).unwrap_or_default();
		assert!(proof_o_time <= 30, "{proof_o_time} should be at most 30");
		let time_o_proof = time_fee.checked_div(proof_fee).unwrap_or_default();
		assert!(time_o_proof <= 30, "{time_o_proof} should be at most 30");
	}

	#[test]
	fn test_transasction_byte_fee_is_one_twentieth_of_relay() {
		let relay_tbf = polkadot_runtime_constants::fee::TRANSACTION_BYTE_FEE;
		let parachain_tbf = TransactionByteFee::get();
		assert_eq!(relay_tbf / 20, parachain_tbf);
	}

	#[test]
	fn create_foreign_asset_deposit_is_equal_to_asset_hub_foreign_asset_pallet_deposit() {
		assert_eq!(
			bp_asset_hub_polkadot::CreateForeignAssetDeposit::get(),
			ForeignAssetsAssetDeposit::get()
		);
	}

	#[test]
	fn ensure_key_ss58() {
		use frame_support::traits::SortedMembers;
		use sp_core::crypto::Ss58Codec;
		let acc =
			AccountId::from_ss58check("5F4EbSkZz18X36xhbsjvDNs6NuZ82HyYtq5UiJ1h9SBHJXZD").unwrap();
		assert_eq!(acc, MigController::sorted_members()[0]);
	}

	#[test]
	fn proxy_type_is_superset_works() {
		// Assets IS supertype of AssetOwner and AssetManager
		assert!(ProxyType::Assets.is_superset(&ProxyType::AssetOwner));
		assert!(ProxyType::Assets.is_superset(&ProxyType::AssetManager));
		// NonTransfer is NOT supertype of Any, Assets, AssetOwner and AssetManager
		assert!(!ProxyType::NonTransfer.is_superset(&ProxyType::Any));
		assert!(!ProxyType::NonTransfer.is_superset(&ProxyType::Assets));
		assert!(!ProxyType::NonTransfer.is_superset(&ProxyType::AssetOwner));
		assert!(!ProxyType::NonTransfer.is_superset(&ProxyType::AssetManager));
		// NonTransfer is supertype of remaining stuff
		assert!(ProxyType::NonTransfer.is_superset(&ProxyType::CancelProxy));
		assert!(ProxyType::NonTransfer.is_superset(&ProxyType::Collator));
		assert!(ProxyType::NonTransfer.is_superset(&ProxyType::Governance));
		assert!(ProxyType::NonTransfer.is_superset(&ProxyType::Staking));
		assert!(ProxyType::NonTransfer.is_superset(&ProxyType::NominationPools));
		assert!(ProxyType::NonTransfer.is_superset(&ProxyType::Auction));
		assert!(ProxyType::NonTransfer.is_superset(&ProxyType::ParaRegistration));
	}
}<|MERGE_RESOLUTION|>--- conflicted
+++ resolved
@@ -69,12 +69,8 @@
 pub mod bridge_to_ethereum_config;
 pub mod genesis_config_presets;
 pub mod governance;
-<<<<<<< HEAD
-mod impls;
 #[cfg(all(test, feature = "try-runtime"))]
 mod remote_tests;
-=======
->>>>>>> 2af50d65
 pub mod staking;
 pub mod treasury;
 mod weights;
