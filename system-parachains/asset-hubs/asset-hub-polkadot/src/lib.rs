--- conflicted
+++ resolved
@@ -764,19 +764,13 @@
 
 impl pallet_asset_conversion_tx_payment::Config for Runtime {
 	type RuntimeEvent = RuntimeEvent;
-<<<<<<< HEAD
-	type AssetId = xcm::v3::Location;
+	type AssetId = xcm::latest::Location;
 	type OnChargeAssetTransaction = pallet_asset_conversion_tx_payment::SwapAssetAdapter<
-		DotLocationV3,
+		DotLocation,
 		NativeAndAssets,
 		AssetConversion,
 		ResolveAssetTo<StakingPot, NativeAndAssets>,
 	>;
-=======
-	type Fungibles = LocalAndForeignAssets;
-	type OnChargeAssetTransaction =
-		impls::tx_payment::SwapCreditAdapter<DotLocation, AssetConversion>;
->>>>>>> 21f767da
 }
 
 parameter_types! {
