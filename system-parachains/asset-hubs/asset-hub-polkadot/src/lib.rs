// Copyright (C) Parity Technologies (UK) Ltd.
// SPDX-License-Identifier: Apache-2.0

// Licensed under the Apache License, Version 2.0 (the "License");
// you may not use this file except in compliance with the License.
// You may obtain a copy of the License at
//
// 	http://www.apache.org/licenses/LICENSE-2.0
//
// Unless required by applicable law or agreed to in writing, software
// distributed under the License is distributed on an "AS IS" BASIS,
// WITHOUT WARRANTIES OR CONDITIONS OF ANY KIND, either express or implied.
// See the License for the specific language governing permissions and
// limitations under the License.

//! # Asset Hub Polkadot Runtime
//!
//! Asset Hub Polkadot is a parachain that provides an interface to create, manage, and use assets.
//! Assets may be fungible or non-fungible.
//!
//! ## Renaming
//!
//! This chain was originally known as "Statemint". You may see references to Statemint, Statemine,
//! and Westmint throughout the codebase. These are synonymous with "Asset Hub Polkadot, Kusama, and
//! Westend", respectively.
//!
//! ## Assets
//!
//! - Fungibles: Configuration of `pallet-assets`.
//! - Non-Fungibles (NFTs): Configuration of `pallet-uniques`.
//!
//! ## Other Functionality
//!
//! ### Native Balances
//!
//! Asset Hub Polkadot uses its parent DOT token as its native asset.
//!
//! ### Governance
//!
//! As a system parachain, Asset Hub defers its governance (namely, its `Root` origin), to its
//! Relay Chain parent, Polkadot.
//!
//! ### Collator Selection
//!
//! Asset Hub uses `pallet-collator-selection`, a simple first-come-first-served registration
//! system where collators can reserve a small bond to join the block producer set. There is no
//! slashing.
//!
//! ### XCM
//!
//! Because Asset Hub is fully under the control of the Relay Chain, it is meant to be a
//! `TrustedTeleporter`. It can also serve as a reserve location to other parachains for DOT as well
//! as other local assets.

#![cfg_attr(not(feature = "std"), no_std)]
#![recursion_limit = "256"]

// Make the WASM binary available.
#[cfg(feature = "std")]
include!(concat!(env!("OUT_DIR"), "/wasm_binary.rs"));

extern crate alloc;

// Genesis preset configurations.
pub mod ah_migration;
pub mod genesis_config_presets;
pub mod governance;
mod impls;
pub mod staking;
pub mod treasury;
mod weights;
pub mod xcm_config;

use ah_migration::{RcToAhFreezeReason, RcToAhHoldReason};
use alloc::{borrow::Cow, vec, vec::Vec};
use assets_common::{
	foreign_creators::ForeignCreators,
	local_and_foreign_assets::{LocalFromLeft, TargetFromLeft},
	matching::{FromNetwork, FromSiblingParachain},
	AssetIdForTrustBackedAssetsConvert,
};
use core::cmp::Ordering;
use cumulus_pallet_parachain_system::RelayNumberMonotonicallyIncreases;
use cumulus_primitives_core::{AggregateMessageOrigin, ParaId};
use governance::{pallet_custom_origins, Treasurer, TreasurySpender};
use polkadot_core_primitives::AccountIndex;
use polkadot_runtime_constants::time::{DAYS as RC_DAYS, HOURS as RC_HOURS, MINUTES as RC_MINUTES};
use sp_api::impl_runtime_apis;
use sp_core::{crypto::KeyTypeId, ConstU128, OpaqueMetadata};
use sp_runtime::{
	create_runtime_str, generic, impl_opaque_keys,
	traits::{AccountIdLookup, BlakeTwo256, Block as BlockT, ConvertInto, IdentityLookup, Verify},
	transaction_validity::{TransactionSource, TransactionValidity},
	ApplyExtrinsicResult, Perbill, Permill,
};
use system_parachains_constants::MINUTES;
use xcm_runtime_apis::{
	dry_run::{CallDryRunEffects, Error as XcmDryRunApiError, XcmDryRunEffects},
	fees::Error as XcmPaymentApiError,
}; // Change for Async Backing https://github.com/polkadot-fellows/runtimes/pull/763

#[cfg(feature = "std")]
use sp_version::NativeVersion;
use sp_version::RuntimeVersion;

use codec::{Decode, DecodeWithMemTracking, Encode, MaxEncodedLen};
use frame_support::{
	construct_runtime,
	dispatch::DispatchClass,
	genesis_builder_helper::{build_state, get_preset},
	ord_parameter_types, parameter_types,
	traits::{
		fungible::{self, HoldConsideration},
		fungibles,
		tokens::imbalance::ResolveAssetTo,
		AsEnsureOriginWithArg, ConstBool, ConstU32, ConstU64, ConstU8, Contains, EitherOf,
		EitherOfDiverse, Equals, EverythingBut, InstanceFilter, LinearStoragePrice,
		NeverEnsureOrigin, PrivilegeCmp, TheseExcept, TransformOrigin, WithdrawReasons,
	},
	weights::{ConstantMultiplier, Weight, WeightToFee as _},
	PalletId,
};
use frame_system::{
	limits::{BlockLength, BlockWeights},
	EnsureRoot, EnsureSigned, EnsureSignedBy,
};
use pallet_nfts::PalletFeatures;
use parachains_common::{
	message_queue::*, AccountId, AssetHubPolkadotAuraId as AuraId, AssetIdForTrustBackedAssets,
	Balance, BlockNumber, Hash, Header, Nonce, Signature,
};

use cumulus_pallet_parachain_system::RelaychainDataProvider;
use sp_runtime::RuntimeDebug;
pub use system_parachains_constants::SLOT_DURATION;
use system_parachains_constants::{
	polkadot::{consensus::*, currency::*, fee::WeightToFee},
	AVERAGE_ON_INITIALIZE_RATIO, DAYS, HOURS, MAXIMUM_BLOCK_WEIGHT, NORMAL_DISPATCH_RATIO,
};
use xcm::{
	latest::prelude::{AssetId, BodyId},
	Version as XcmVersion, VersionedAssetId, VersionedAssets, VersionedLocation, VersionedXcm,
};
use xcm_config::{
	DotLocation, DotLocationV4, FellowshipLocation, ForeignAssetsConvertedConcreteId,
	ForeignCreatorsSovereignAccountOf, GovernanceLocation, PoolAssetsConvertedConcreteId,
	StakingPot, TrustBackedAssetsConvertedConcreteId, TrustBackedAssetsPalletLocationV4,
	XcmOriginToTransactDispatchOrigin,
};

#[cfg(any(feature = "std", test))]
pub use sp_runtime::BuildStorage;

// Polkadot imports
use pallet_xcm::{EnsureXcm, IsVoiceOfBody};
use polkadot_runtime_common::{
	claims as pallet_claims, prod_or_fast, BlockHashCount, SlowAdjustingFeeUpdate,
};
use weights::{BlockExecutionWeight, ExtrinsicBaseWeight, RocksDbWeight};

impl_opaque_keys! {
	pub struct SessionKeys {
		pub aura: Aura,
	}
}

#[sp_version::runtime_version]
pub const VERSION: RuntimeVersion = RuntimeVersion {
	// Note: "statemint" is the legacy name for this chain. It has been renamed to
	// "asset-hub-polkadot". Many wallets/tools depend on the `spec_name`, so it remains "statemint"
	// for the time being. Wallets/tools should update to treat "asset-hub-polkadot" equally.
	impl_name: Cow::Borrowed("statemint"),
	spec_name: Cow::Borrowed("statemint"),
	authoring_version: 1,
	spec_version: 1_006_001,
	impl_version: 0,
	apis: RUNTIME_API_VERSIONS,
	transaction_version: 15,
	system_version: 1,
};

/// The version information used to identify this runtime when compiled natively.
#[cfg(feature = "std")]
pub fn native_version() -> NativeVersion {
	NativeVersion { runtime_version: VERSION, can_author_with: Default::default() }
}

parameter_types! {
	pub const Version: RuntimeVersion = VERSION;
	pub RuntimeBlockLength: BlockLength =
		BlockLength::max_with_normal_ratio(5 * 1024 * 1024, NORMAL_DISPATCH_RATIO);
	pub RuntimeBlockWeights: BlockWeights = BlockWeights::builder()
		.base_block(BlockExecutionWeight::get())
		.for_class(DispatchClass::all(), |weights| {
			weights.base_extrinsic = ExtrinsicBaseWeight::get();
		})
		.for_class(DispatchClass::Normal, |weights| {
			weights.max_total = Some(NORMAL_DISPATCH_RATIO * MAXIMUM_BLOCK_WEIGHT);
		})
		.for_class(DispatchClass::Operational, |weights| {
			weights.max_total = Some(MAXIMUM_BLOCK_WEIGHT);
			// Operational transactions have some extra reserved space, so that they
			// are included even if block reached `MAXIMUM_BLOCK_WEIGHT`.
			weights.reserved = Some(
				MAXIMUM_BLOCK_WEIGHT - NORMAL_DISPATCH_RATIO * MAXIMUM_BLOCK_WEIGHT
			);
		})
		.avg_block_initialization(AVERAGE_ON_INITIALIZE_RATIO)
		.build_or_panic();
	pub const SS58Prefix: u8 = 0;
}

pub struct VestedTransferCalls;
impl Contains<RuntimeCall> for VestedTransferCalls {
	fn contains(call: &RuntimeCall) -> bool {
		matches!(call, RuntimeCall::Vesting(pallet_vesting::Call::vested_transfer { .. }))
	}
}

// Configure FRAME pallets to include in runtime.
impl frame_system::Config for Runtime {
	type BaseCallFilter = TheseExcept<AhMigrator, VestedTransferCalls>;
	type BlockWeights = RuntimeBlockWeights;
	type BlockLength = RuntimeBlockLength;
	type AccountId = AccountId;
	type RuntimeCall = RuntimeCall;
	type Lookup = AccountIdLookup<AccountId, ()>;
	type Nonce = Nonce;
	type Hash = Hash;
	type Hashing = BlakeTwo256;
	type Block = Block;
	type RuntimeEvent = RuntimeEvent;
	type RuntimeTask = RuntimeTask;
	type RuntimeOrigin = RuntimeOrigin;
	type BlockHashCount = BlockHashCount;
	type DbWeight = RocksDbWeight;
	type Version = Version;
	type PalletInfo = PalletInfo;
	type OnNewAccount = ();
	type OnKilledAccount = ();
	type AccountData = pallet_balances::AccountData<Balance>;
	type SystemWeightInfo = weights::frame_system::WeightInfo<Runtime>;
	type ExtensionsWeightInfo = weights::frame_system_extensions::WeightInfo<Runtime>;
	type SS58Prefix = SS58Prefix;
	type OnSetCode = cumulus_pallet_parachain_system::ParachainSetCode<Self>;
	type MaxConsumers = ConstU32<64>;
	type SingleBlockMigrations = ();
	type MultiBlockMigrator = ();
	type PreInherents = ();
	type PostInherents = ();
	type PostTransactions = ();
}

impl pallet_timestamp::Config for Runtime {
	/// A timestamp: milliseconds since the unix epoch.
	type Moment = u64;
	type OnTimestampSet = Aura;
	type MinimumPeriod = ConstU64<{ SLOT_DURATION / 2 }>;
	type WeightInfo = weights::pallet_timestamp::WeightInfo<Runtime>;
}

impl pallet_authorship::Config for Runtime {
	type FindAuthor = pallet_session::FindAccountFromAuthorIndex<Self, Aura>;
	type EventHandler = (CollatorSelection,);
}

parameter_types! {
	// This comes from system_parachains_constants::polkadot::currency and is the ED for all system
	// parachains. For Asset Hub in particular, we set it to 1/10th of the amount.
	pub const ExistentialDeposit: Balance = SYSTEM_PARA_EXISTENTIAL_DEPOSIT / 10;
}

impl pallet_balances::Config for Runtime {
	type MaxLocks = ConstU32<50>;
	/// The type for recording an account's balance.
	type Balance = Balance;
	/// The ubiquitous event type.
	type RuntimeEvent = RuntimeEvent;
	type DustRemoval = ();
	type ExistentialDeposit = ExistentialDeposit;
	type AccountStore = System;
	type WeightInfo = weights::pallet_balances::WeightInfo<Runtime>;
	type MaxReserves = ConstU32<50>;
	type ReserveIdentifier = [u8; 8];
	type RuntimeHoldReason = RuntimeHoldReason;
	type RuntimeFreezeReason = RuntimeFreezeReason;
	type FreezeIdentifier = RuntimeFreezeReason;
	type MaxFreezes = frame_support::traits::VariantCountOf<RuntimeFreezeReason>;
	type DoneSlashHandler = ();
}

parameter_types! {
	pub UnvestedFundsAllowedWithdrawReasons: WithdrawReasons =
		WithdrawReasons::except(WithdrawReasons::TRANSFER | WithdrawReasons::RESERVE);
}

impl pallet_vesting::Config for Runtime {
	type RuntimeEvent = RuntimeEvent;
	type Currency = Balances;
	type BlockNumberToBalance = ConvertInto;
	type MinVestedTransfer = ExistentialDeposit;
	type WeightInfo = weights::pallet_vesting::WeightInfo<Runtime>;
	type UnvestedFundsAllowedWithdrawReasons = UnvestedFundsAllowedWithdrawReasons;
	/// Note for wallets and implementers: This means that vesting schedules are evaluated with the
	/// block number of the Relay Chain, not the parachain. This is because with Coretime and Async
	/// Backing, parachain block numbers may not be a good proxy for time. Vesting schedules should
	/// be set accordingly.
	type BlockNumberProvider = RelaychainDataProvider<Runtime>;
	const MAX_VESTING_SCHEDULES: u32 = 28;
}

parameter_types! {
	/// Relay Chain `TransactionByteFee` / 10
	pub const TransactionByteFee: Balance = system_parachains_constants::polkadot::fee::TRANSACTION_BYTE_FEE;
}

impl pallet_transaction_payment::Config for Runtime {
	type RuntimeEvent = RuntimeEvent;
	type OnChargeTransaction = impls::tx_payment::FungiblesAdapter<
		NativeAndAssets,
		DotLocationV4,
		ResolveAssetTo<StakingPot, NativeAndAssets>,
	>;
	type WeightToFee = WeightToFee;
	type LengthToFee = ConstantMultiplier<Balance, TransactionByteFee>;
	type FeeMultiplierUpdate = SlowAdjustingFeeUpdate<Self>;
	type OperationalFeeMultiplier = ConstU8<5>;
	type WeightInfo = weights::pallet_transaction_payment::WeightInfo<Self>;
}

parameter_types! {
	pub const AssetDeposit: Balance = system_para_deposit(1, 190);
	pub const AssetAccountDeposit: Balance = system_para_deposit(1, 16);
	pub const AssetsStringLimit: u32 = 50;
	/// Key = 32 bytes, Value = 36 bytes (32+1+1+1+1)
	// https://github.com/paritytech/substrate/blob/069917b/frame/assets/src/lib.rs#L257L271
	pub const MetadataDepositBase: Balance = system_para_deposit(1, 68);
	pub const MetadataDepositPerByte: Balance = system_para_deposit(0, 1);
}

/// We allow root to execute privileged asset operations.
pub type AssetsForceOrigin = EnsureRoot<AccountId>;

// Called "Trust Backed" assets because these are generally registered by some account, and users of
// the asset assume it has some claimed backing. The pallet is called `Assets` in
// `construct_runtime` to avoid breaking changes on storage reads.
pub type TrustBackedAssetsInstance = pallet_assets::Instance1;
type TrustBackedAssetsCall = pallet_assets::Call<Runtime, TrustBackedAssetsInstance>;
impl pallet_assets::Config<TrustBackedAssetsInstance> for Runtime {
	type RuntimeEvent = RuntimeEvent;
	type Balance = Balance;
	type AssetId = AssetIdForTrustBackedAssets;
	type AssetIdParameter = codec::Compact<AssetIdForTrustBackedAssets>;
	type Currency = Balances;
	type CreateOrigin = AsEnsureOriginWithArg<EnsureSigned<AccountId>>;
	type ForceOrigin = AssetsForceOrigin;
	type AssetDeposit = AssetDeposit;
	type MetadataDepositBase = MetadataDepositBase;
	type MetadataDepositPerByte = MetadataDepositPerByte;
	type ApprovalDeposit = ExistentialDeposit;
	type StringLimit = AssetsStringLimit;
	type Freezer = ();
	type Holder = ();
	type Extra = ();
	type WeightInfo = weights::pallet_assets_local::WeightInfo<Runtime>;
	type CallbackHandle = pallet_assets::AutoIncAssetId<Runtime, TrustBackedAssetsInstance>;
	type AssetAccountDeposit = AssetAccountDeposit;
	type RemoveItemsLimit = frame_support::traits::ConstU32<1000>;
	#[cfg(feature = "runtime-benchmarks")]
	type BenchmarkHelper = ();
}

parameter_types! {
	// we just reuse the same deposits
	pub const ForeignAssetsAssetDeposit: Balance = AssetDeposit::get();
	pub const ForeignAssetsAssetAccountDeposit: Balance = AssetAccountDeposit::get();
	pub const ForeignAssetsAssetsStringLimit: u32 = AssetsStringLimit::get();
	pub const ForeignAssetsMetadataDepositBase: Balance = MetadataDepositBase::get();
	pub const ForeignAssetsMetadataDepositPerByte: Balance = MetadataDepositPerByte::get();
}

/// Assets managed by some foreign location.
///
/// Note: we do not declare a `ForeignAssetsCall` type, as this type is used in proxy definitions.
/// We assume that a foreign location would not want to set an individual, local account as a proxy
/// for the issuance of their assets. This issuance should be managed by the foreign location's
/// governance.
pub type ForeignAssetsInstance = pallet_assets::Instance2;
impl pallet_assets::Config<ForeignAssetsInstance> for Runtime {
	type RuntimeEvent = RuntimeEvent;
	type Balance = Balance;
	type AssetId = xcm::v4::Location;
	type AssetIdParameter = xcm::v4::Location;
	type Currency = Balances;
	type CreateOrigin = ForeignCreators<
		(
			FromSiblingParachain<parachain_info::Pallet<Runtime>, xcm::v4::Location>,
			FromNetwork<
				xcm_config::UniversalLocation,
				xcm_config::bridging::to_ethereum::EthereumNetwork,
				xcm::v4::Location,
			>,
			xcm_config::bridging::to_kusama::KusamaAssetFromAssetHubKusama,
		),
		ForeignCreatorsSovereignAccountOf,
		AccountId,
		xcm::v4::Location,
	>;
	type ForceOrigin = AssetsForceOrigin;
	type AssetDeposit = ForeignAssetsAssetDeposit;
	type MetadataDepositBase = ForeignAssetsMetadataDepositBase;
	type MetadataDepositPerByte = ForeignAssetsMetadataDepositPerByte;
	type ApprovalDeposit = ExistentialDeposit;
	type StringLimit = ForeignAssetsAssetsStringLimit;
	type Freezer = ();
	type Holder = ();
	type Extra = ();
	type WeightInfo = weights::pallet_assets_foreign::WeightInfo<Runtime>;
	type CallbackHandle = ();
	type AssetAccountDeposit = ForeignAssetsAssetAccountDeposit;
	type RemoveItemsLimit = frame_support::traits::ConstU32<1000>;
	#[cfg(feature = "runtime-benchmarks")]
	type BenchmarkHelper = xcm_config::XcmBenchmarkHelper;
}

parameter_types! {
	// One storage item; key size is 32; value is size 4+4+16+32 bytes = 56 bytes.
	pub const DepositBase: Balance = system_para_deposit(1, 88);
	// Additional storage item size of 32 bytes.
	pub const DepositFactor: Balance = system_para_deposit(0, 32);
	pub const MaxSignatories: u32 = 100;
}

impl pallet_multisig::Config for Runtime {
	type RuntimeEvent = RuntimeEvent;
	type RuntimeCall = RuntimeCall;
	type Currency = Balances;
	type DepositBase = DepositBase;
	type DepositFactor = DepositFactor;
	type MaxSignatories = MaxSignatories;
	type WeightInfo = weights::pallet_multisig::WeightInfo<Runtime>;
	type BlockNumberProvider = System;
}

impl pallet_utility::Config for Runtime {
	type RuntimeEvent = RuntimeEvent;
	type RuntimeCall = RuntimeCall;
	type PalletsOrigin = OriginCaller;
	type WeightInfo = weights::pallet_utility::WeightInfo<Runtime>;
}

parameter_types! {
	/// Deposit for an index in the indices pallet.
	///
	/// 32 bytes for the account ID and 16 for the deposit. We cannot use `max_encoded_len` since it
	/// is not const.
	pub const IndexDeposit: Balance = system_para_deposit(1, 32 + 16);
}

impl pallet_indices::Config for Runtime {
	type AccountIndex = AccountIndex;
	type Currency = Balances;
	type Deposit = IndexDeposit;
	type RuntimeEvent = RuntimeEvent;
	type WeightInfo = (); // TODO: @muharem weights::pallet_indices::WeightInfo<Runtime>;
}

parameter_types! {
	// One storage item; key size 32, value size 8; .
	pub const ProxyDepositBase: Balance = system_para_deposit(1, 40);
	// Additional storage item size of 33 bytes.
	pub const ProxyDepositFactor: Balance = system_para_deposit(0, 33);
	pub const MaxProxies: u16 = 32;
	// One storage item; key size 32, value size 16
	pub const AnnouncementDepositBase: Balance = system_para_deposit(1, 48);
	pub const AnnouncementDepositFactor: Balance = system_para_deposit(0, 66);
	pub const MaxPending: u16 = 32;
}

/// The type used to represent the kinds of proxying allowed.
#[derive(
	Copy,
	Clone,
	Eq,
	PartialEq,
	Ord,
	PartialOrd,
	Encode,
	Decode,
	DecodeWithMemTracking,
	RuntimeDebug,
	MaxEncodedLen,
	scale_info::TypeInfo,
)]
pub enum ProxyType {
	/// Fully permissioned proxy. Can execute any call on behalf of _proxied_.
	Any,
	/// Can execute any call that does not transfer funds or assets.
	NonTransfer,
	/// Proxy with the ability to reject time-delay proxy announcements.
	CancelProxy,
	/// Assets proxy. Can execute any call from `assets`, **including asset transfers**.
	Assets,
	/// Owner proxy. Can execute calls related to asset ownership.
	AssetOwner,
	/// Asset manager. Can execute calls related to asset management.
	AssetManager,
	/// Collator selection proxy. Can execute calls related to collator selection mechanism.
	Collator,

	// New variants introduced by the Asset Hub Migration from the Relay Chain.
	/// Allow to do governance.
	///
	/// Contains pallets `Treasury`, `Bounties`, `Utility`, `ChildBounties`, `ConvictionVoting`,
	/// `Referenda` and `Whitelist`.
	Governance,
	/// Allows access to staking related calls.
	///
	/// Contains the `Staking`, `Session`, `Utility`, `FastUnstake`, `VoterList`, `NominationPools`
	/// pallets.
	Staking,
	/// Allows access to nomination pools related calls.
	///
	/// Contains the `NominationPools` and `Utility` pallets.
	NominationPools,
	/// Placeholder variant for old migrated `Auction` proxy type from the Relay chain.
	///
	/// Cannot do anything.
	OldAuction,
	/// Placeholder variant for old migrated `ParaRegistration` proxy type from the Relay chain.
	///
	/// Cannot do anything.
	OldParaRegistration,
}
impl Default for ProxyType {
	fn default() -> Self {
		Self::Any
	}
}

impl InstanceFilter<RuntimeCall> for ProxyType {
	fn filter(&self, c: &RuntimeCall) -> bool {
		match self {
			ProxyType::Any => true,
			ProxyType::OldAuction | ProxyType::OldParaRegistration => false,
			ProxyType::NonTransfer => !matches!(
				c,
				RuntimeCall::Balances { .. } |
					RuntimeCall::Assets { .. } |
					RuntimeCall::Nfts { .. } |
					RuntimeCall::Uniques { .. } |
					RuntimeCall::Scheduler(..) |
					RuntimeCall::Treasury(..) |
					//RuntimeCall::Bounties(..) | # TODO: @ggwpez more
					RuntimeCall::ChildBounties(..) |
					// We allow calling `vest` and merging vesting schedules, but obviously not
					// vested transfers.
					RuntimeCall::Vesting(pallet_vesting::Call::vested_transfer { .. }) |
					RuntimeCall::ConvictionVoting(..) |
					RuntimeCall::Referenda(..) |
					RuntimeCall::Whitelist(..)
			),
			ProxyType::CancelProxy => matches!(
				c,
				RuntimeCall::Proxy(pallet_proxy::Call::reject_announcement { .. }) |
					RuntimeCall::Utility { .. } |
					RuntimeCall::Multisig { .. }
			),
			ProxyType::Assets => {
				matches!(
					c,
					RuntimeCall::Assets { .. } |
						RuntimeCall::Utility { .. } |
						RuntimeCall::Multisig { .. } |
						RuntimeCall::Nfts { .. } |
						RuntimeCall::Uniques { .. }
				)
			},
			ProxyType::AssetOwner => matches!(
				c,
				RuntimeCall::Assets(TrustBackedAssetsCall::create { .. }) |
					RuntimeCall::Assets(TrustBackedAssetsCall::start_destroy { .. }) |
					RuntimeCall::Assets(TrustBackedAssetsCall::destroy_accounts { .. }) |
					RuntimeCall::Assets(TrustBackedAssetsCall::destroy_approvals { .. }) |
					RuntimeCall::Assets(TrustBackedAssetsCall::finish_destroy { .. }) |
					RuntimeCall::Assets(TrustBackedAssetsCall::transfer_ownership { .. }) |
					RuntimeCall::Assets(TrustBackedAssetsCall::set_team { .. }) |
					RuntimeCall::Assets(TrustBackedAssetsCall::set_metadata { .. }) |
					RuntimeCall::Assets(TrustBackedAssetsCall::clear_metadata { .. }) |
					RuntimeCall::Assets(TrustBackedAssetsCall::set_min_balance { .. }) |
					RuntimeCall::Nfts(pallet_nfts::Call::create { .. }) |
					RuntimeCall::Nfts(pallet_nfts::Call::destroy { .. }) |
					RuntimeCall::Nfts(pallet_nfts::Call::redeposit { .. }) |
					RuntimeCall::Nfts(pallet_nfts::Call::transfer_ownership { .. }) |
					RuntimeCall::Nfts(pallet_nfts::Call::set_team { .. }) |
					RuntimeCall::Nfts(pallet_nfts::Call::set_collection_max_supply { .. }) |
					RuntimeCall::Nfts(pallet_nfts::Call::lock_collection { .. }) |
					RuntimeCall::Uniques(pallet_uniques::Call::create { .. }) |
					RuntimeCall::Uniques(pallet_uniques::Call::destroy { .. }) |
					RuntimeCall::Uniques(pallet_uniques::Call::transfer_ownership { .. }) |
					RuntimeCall::Uniques(pallet_uniques::Call::set_team { .. }) |
					RuntimeCall::Uniques(pallet_uniques::Call::set_metadata { .. }) |
					RuntimeCall::Uniques(pallet_uniques::Call::set_attribute { .. }) |
					RuntimeCall::Uniques(pallet_uniques::Call::set_collection_metadata { .. }) |
					RuntimeCall::Uniques(pallet_uniques::Call::clear_metadata { .. }) |
					RuntimeCall::Uniques(pallet_uniques::Call::clear_attribute { .. }) |
					RuntimeCall::Uniques(pallet_uniques::Call::clear_collection_metadata { .. }) |
					RuntimeCall::Uniques(pallet_uniques::Call::set_collection_max_supply { .. }) |
					RuntimeCall::Utility { .. } |
					RuntimeCall::Multisig { .. }
			),
			ProxyType::AssetManager => matches!(
				c,
				RuntimeCall::Assets(TrustBackedAssetsCall::mint { .. }) |
					RuntimeCall::Assets(TrustBackedAssetsCall::burn { .. }) |
					RuntimeCall::Assets(TrustBackedAssetsCall::freeze { .. }) |
					RuntimeCall::Assets(TrustBackedAssetsCall::block { .. }) |
					RuntimeCall::Assets(TrustBackedAssetsCall::thaw { .. }) |
					RuntimeCall::Assets(TrustBackedAssetsCall::freeze_asset { .. }) |
					RuntimeCall::Assets(TrustBackedAssetsCall::thaw_asset { .. }) |
					RuntimeCall::Assets(TrustBackedAssetsCall::touch_other { .. }) |
					RuntimeCall::Assets(TrustBackedAssetsCall::refund_other { .. }) |
					RuntimeCall::Nfts(pallet_nfts::Call::force_mint { .. }) |
					RuntimeCall::Nfts(pallet_nfts::Call::update_mint_settings { .. }) |
					RuntimeCall::Nfts(pallet_nfts::Call::mint_pre_signed { .. }) |
					RuntimeCall::Nfts(pallet_nfts::Call::set_attributes_pre_signed { .. }) |
					RuntimeCall::Nfts(pallet_nfts::Call::lock_item_transfer { .. }) |
					RuntimeCall::Nfts(pallet_nfts::Call::unlock_item_transfer { .. }) |
					RuntimeCall::Nfts(pallet_nfts::Call::lock_item_properties { .. }) |
					RuntimeCall::Nfts(pallet_nfts::Call::set_metadata { .. }) |
					RuntimeCall::Nfts(pallet_nfts::Call::clear_metadata { .. }) |
					RuntimeCall::Nfts(pallet_nfts::Call::set_collection_metadata { .. }) |
					RuntimeCall::Nfts(pallet_nfts::Call::clear_collection_metadata { .. }) |
					RuntimeCall::Uniques(pallet_uniques::Call::mint { .. }) |
					RuntimeCall::Uniques(pallet_uniques::Call::burn { .. }) |
					RuntimeCall::Uniques(pallet_uniques::Call::freeze { .. }) |
					RuntimeCall::Uniques(pallet_uniques::Call::thaw { .. }) |
					RuntimeCall::Uniques(pallet_uniques::Call::freeze_collection { .. }) |
					RuntimeCall::Uniques(pallet_uniques::Call::thaw_collection { .. }) |
					RuntimeCall::Utility { .. } |
					RuntimeCall::Multisig { .. }
			),
			ProxyType::Collator => matches!(
				c,
				RuntimeCall::CollatorSelection { .. } |
					RuntimeCall::Utility { .. } |
					RuntimeCall::Multisig { .. }
			),

			// New variants introduced by the Asset Hub Migration from the Relay Chain.
			// TODO: @ggwpez Uncomment once all these pallets are deployed.
			ProxyType::Governance => matches!(
				c,
				RuntimeCall::Treasury(..) |
					RuntimeCall::Bounties(..) |
					RuntimeCall::Utility(..) |
					RuntimeCall::ChildBounties(..) |
					RuntimeCall::ConvictionVoting(..) |
					RuntimeCall::Referenda(..) |
					RuntimeCall::Whitelist(..)
			),
			ProxyType::Staking => {
				matches!(
					c,
					//RuntimeCall::Staking(..) |
					RuntimeCall::Session(..) |
						RuntimeCall::Utility(..) |
						RuntimeCall::NominationPools(..) /*RuntimeCall::FastUnstake(..) |
					                                   *RuntimeCall::VoterList(..)
					                                   */
				)
			},
			ProxyType::NominationPools => {
				matches!(c, /* RuntimeCall::NominationPools(..) | */ RuntimeCall::Utility(..))
			},
		}
	}

	fn is_superset(&self, o: &Self) -> bool {
		match (self, o) {
			(x, y) if x == y => true,
			(ProxyType::Any, _) => true,
			(_, ProxyType::Any) => false,
			(ProxyType::Assets, ProxyType::AssetOwner) => true,
			(ProxyType::Assets, ProxyType::AssetManager) => true,
			(
				ProxyType::NonTransfer,
				ProxyType::Collator |
				ProxyType::Governance |
				ProxyType::Staking |
				ProxyType::NominationPools,
			) => true,
			_ => false,
		}
	}
}

impl pallet_proxy::Config for Runtime {
	type RuntimeEvent = RuntimeEvent;
	type RuntimeCall = RuntimeCall;
	type Currency = Balances;
	type ProxyType = ProxyType;
	type ProxyDepositBase = ProxyDepositBase;
	type ProxyDepositFactor = ProxyDepositFactor;
	type MaxProxies = MaxProxies;
	type WeightInfo = weights::pallet_proxy::WeightInfo<Runtime>;
	type MaxPending = MaxPending;
	type CallHasher = BlakeTwo256;
	type AnnouncementDepositBase = AnnouncementDepositBase;
	type AnnouncementDepositFactor = AnnouncementDepositFactor;
<<<<<<< HEAD
	type BlockNumberProvider = RelaychainDataProvider<Runtime>; // FAIL-CI: @muharem check
=======
	type BlockNumberProvider = RelaychainDataProvider<Runtime>;
>>>>>>> 9649e56d
}

parameter_types! {
	pub const ReservedXcmpWeight: Weight = MAXIMUM_BLOCK_WEIGHT.saturating_div(4);
	pub const ReservedDmpWeight: Weight = MAXIMUM_BLOCK_WEIGHT.saturating_div(4);
	pub const RelayOrigin: AggregateMessageOrigin = AggregateMessageOrigin::Parent;
}

impl cumulus_pallet_parachain_system::Config for Runtime {
	type RuntimeEvent = RuntimeEvent;
	type OnSystemEvent = ();
	type SelfParaId = parachain_info::Pallet<Runtime>;
	type DmpQueue = frame_support::traits::EnqueueWithOrigin<MessageQueue, RelayOrigin>;
	type ReservedDmpWeight = ReservedDmpWeight;
	type OutboundXcmpMessageSource = XcmpQueue;
	type XcmpMessageHandler = XcmpQueue;
	type ReservedXcmpWeight = ReservedXcmpWeight;
	type CheckAssociatedRelayNumber = RelayNumberMonotonicallyIncreases;
	type ConsensusHook = ConsensusHook;
	type WeightInfo = weights::cumulus_pallet_parachain_system::WeightInfo<Runtime>;
	type SelectCore = cumulus_pallet_parachain_system::DefaultCoreSelector<Runtime>;
}

type ConsensusHook = cumulus_pallet_aura_ext::FixedVelocityConsensusHook<
	Runtime,
	RELAY_CHAIN_SLOT_DURATION_MILLIS,
	BLOCK_PROCESSING_VELOCITY,
	UNINCLUDED_SEGMENT_CAPACITY,
>;

impl parachain_info::Config for Runtime {}

parameter_types! {
	pub MessageQueueServiceWeight: Weight = Perbill::from_percent(50) * RuntimeBlockWeights::get().max_block;
	pub MessageQueueIdleServiceWeight: Weight = Perbill::from_percent(50) * RuntimeBlockWeights::get().max_block;
}

impl pallet_message_queue::Config for Runtime {
	type RuntimeEvent = RuntimeEvent;
	type WeightInfo = weights::pallet_message_queue::WeightInfo<Runtime>;
	#[cfg(feature = "runtime-benchmarks")]
	type MessageProcessor = pallet_message_queue::mock_helpers::NoopMessageProcessor<
		cumulus_primitives_core::AggregateMessageOrigin,
	>;
	#[cfg(not(feature = "runtime-benchmarks"))]
	type MessageProcessor = xcm_builder::ProcessXcmMessage<
		AggregateMessageOrigin,
		xcm_executor::XcmExecutor<xcm_config::XcmConfig>,
		RuntimeCall,
	>;
	type Size = u32;
	// The XCMP queue pallet is only ever able to handle the `Sibling(ParaId)` origin:
	type QueueChangeHandler = NarrowOriginToSibling<XcmpQueue>;
	type QueuePausedQuery = NarrowOriginToSibling<XcmpQueue>;
	type HeapSize = sp_core::ConstU32<{ 64 * 1024 }>;
	type MaxStale = sp_core::ConstU32<8>;
	type ServiceWeight = MessageQueueServiceWeight;
	type IdleMaxServiceWeight = MessageQueueIdleServiceWeight;
}

impl cumulus_pallet_aura_ext::Config for Runtime {}

parameter_types! {
	// Fellows pluralistic body.
	pub const FellowsBodyId: BodyId = BodyId::Technical;
	/// The asset ID for the asset that we use to pay for message delivery fees.
	pub FeeAssetId: AssetId = AssetId(xcm_config::DotLocation::get());
	/// The base fee for the message delivery fees.
	pub const ToSiblingBaseDeliveryFee: u128 = CENTS.saturating_mul(3);
	pub const ToParentBaseDeliveryFee: u128 = CENTS.saturating_mul(3);
}

pub type PriceForSiblingParachainDelivery = polkadot_runtime_common::xcm_sender::ExponentialPrice<
	FeeAssetId,
	ToSiblingBaseDeliveryFee,
	TransactionByteFee,
	XcmpQueue,
>;
pub type PriceForParentDelivery = polkadot_runtime_common::xcm_sender::ExponentialPrice<
	FeeAssetId,
	ToParentBaseDeliveryFee,
	TransactionByteFee,
	ParachainSystem,
>;

impl cumulus_pallet_xcmp_queue::Config for Runtime {
	type WeightInfo = weights::cumulus_pallet_xcmp_queue::WeightInfo<Runtime>;
	type RuntimeEvent = RuntimeEvent;
	type ChannelInfo = ParachainSystem;
	type VersionWrapper = PolkadotXcm;
	// Enqueue XCMP messages from siblings for later processing.
	type XcmpQueue = TransformOrigin<MessageQueue, AggregateMessageOrigin, ParaId, ParaIdToSibling>;
	type MaxActiveOutboundChannels = ConstU32<128>;
	// Most on-chain HRMP channels are configured to use 102400 bytes of max message size, so we
	// need to set the page size larger than that until we reduce the channel size on-chain.
	type MaxPageSize = ConstU32<{ 103 * 1024 }>;
	type MaxInboundSuspended = sp_core::ConstU32<1_000>;
	type ControllerOrigin = EitherOfDiverse<
		EnsureRoot<AccountId>,
		EnsureXcm<IsVoiceOfBody<FellowshipLocation, FellowsBodyId>>,
	>;
	type ControllerOriginConverter = XcmOriginToTransactDispatchOrigin;
	type PriceForSiblingDelivery = PriceForSiblingParachainDelivery;
}

impl cumulus_pallet_xcmp_queue::migration::v5::V5Config for Runtime {
	// This must be the same as the `ChannelInfo` from the `Config`:
	type ChannelList = ParachainSystem;
}

parameter_types! {
	pub const Period: u32 = 6 * HOURS;
	pub const Offset: u32 = 0;
}

impl pallet_session::Config for Runtime {
	type RuntimeEvent = RuntimeEvent;
	type ValidatorId = <Self as frame_system::Config>::AccountId;
	// we don't have stash and controller, thus we don't need the convert as well.
	type ValidatorIdOf = pallet_collator_selection::IdentityCollator;
	type ShouldEndSession = pallet_session::PeriodicSessions<Period, Offset>;
	type NextSessionRotation = pallet_session::PeriodicSessions<Period, Offset>;
	type SessionManager = CollatorSelection;
	// Essentially just Aura, but let's be pedantic.
	type SessionHandler = <SessionKeys as sp_runtime::traits::OpaqueKeys>::KeyTypeIdProviders;
	type Keys = SessionKeys;
	type WeightInfo = weights::pallet_session::WeightInfo<Runtime>;
	type DisablingStrategy = ();
}

impl pallet_aura::Config for Runtime {
	type AuthorityId = AuraId;
	type DisabledValidators = ();
	type MaxAuthorities = ConstU32<100_000>;
	type AllowMultipleBlocksPerSlot = ConstBool<false>;
	type SlotDuration = ConstU64<SLOT_DURATION>;
}

parameter_types! {
	pub const PotId: PalletId = PalletId(*b"PotStake");
	pub const SessionLength: BlockNumber = 6 * HOURS;
	// `StakingAdmin` pluralistic body.
	pub const StakingAdminBodyId: BodyId = BodyId::Defense;
}

/// We allow root and the `StakingAdmin` to execute privileged collator selection operations.
pub type CollatorSelectionUpdateOrigin = EitherOfDiverse<
	EnsureRoot<AccountId>,
	EnsureXcm<IsVoiceOfBody<GovernanceLocation, StakingAdminBodyId>>,
>;

impl pallet_collator_selection::Config for Runtime {
	type RuntimeEvent = RuntimeEvent;
	type Currency = Balances;
	type UpdateOrigin = CollatorSelectionUpdateOrigin;
	type PotId = PotId;
	type MaxCandidates = ConstU32<100>;
	type MinEligibleCollators = ConstU32<4>;
	type MaxInvulnerables = ConstU32<20>;
	// should be a multiple of session or things will get inconsistent
	type KickThreshold = Period;
	type ValidatorId = <Self as frame_system::Config>::AccountId;
	type ValidatorIdOf = pallet_collator_selection::IdentityCollator;
	type ValidatorRegistration = Session;
	type WeightInfo = weights::pallet_collator_selection::WeightInfo<Runtime>;
}

impl pallet_asset_conversion_tx_payment::Config for Runtime {
	type RuntimeEvent = RuntimeEvent;
	type AssetId = xcm::v4::Location;
	type OnChargeAssetTransaction = pallet_asset_conversion_tx_payment::SwapAssetAdapter<
		DotLocationV4,
		NativeAndAssets,
		AssetConversion,
		ResolveAssetTo<StakingPot, NativeAndAssets>,
	>;
	type WeightInfo = weights::pallet_asset_conversion_tx_payment::WeightInfo<Self>;
	#[cfg(feature = "runtime-benchmarks")]
	type BenchmarkHelper = AssetConversionTxHelper;
}

parameter_types! {
	pub const UniquesCollectionDeposit: Balance = 10 * UNITS; // 10 UNIT deposit to create uniques class
	pub const UniquesItemDeposit: Balance = UNITS / 100; // 1 / 100 UNIT deposit to create uniques instance
	pub const UniquesMetadataDepositBase: Balance = system_para_deposit(1, 129);
	pub const UniquesAttributeDepositBase: Balance = system_para_deposit(1, 0);
	pub const UniquesDepositPerByte: Balance = system_para_deposit(0, 1);
}

impl pallet_uniques::Config for Runtime {
	type RuntimeEvent = RuntimeEvent;
	type CollectionId = u32;
	type ItemId = u32;
	type Currency = Balances;
	type ForceOrigin = AssetsForceOrigin;
	type CollectionDeposit = UniquesCollectionDeposit;
	type ItemDeposit = UniquesItemDeposit;
	type MetadataDepositBase = UniquesMetadataDepositBase;
	type AttributeDepositBase = UniquesAttributeDepositBase;
	type DepositPerByte = UniquesDepositPerByte;
	type StringLimit = ConstU32<128>;
	type KeyLimit = ConstU32<32>; // Max 32 bytes per key
	type ValueLimit = ConstU32<64>; // Max 64 bytes per value
	type WeightInfo = weights::pallet_uniques::WeightInfo<Runtime>;
	#[cfg(feature = "runtime-benchmarks")]
	type Helper = ();
	type CreateOrigin = AsEnsureOriginWithArg<EnsureSigned<AccountId>>;
	type Locker = ();
}

parameter_types! {
	pub NftsPalletFeatures: PalletFeatures = PalletFeatures::all_enabled();
	pub const NftsMaxDeadlineDuration: BlockNumber = 12 * 30 * RC_DAYS;
	// re-use the Uniques deposits
	pub const NftsCollectionDeposit: Balance = system_para_deposit(1, 130);
	pub const NftsItemDeposit: Balance = system_para_deposit(1, 164) / 40;
	pub const NftsMetadataDepositBase: Balance = system_para_deposit(1, 129) / 10;
	pub const NftsAttributeDepositBase: Balance = system_para_deposit(1, 0) / 10;
	pub const NftsDepositPerByte: Balance = system_para_deposit(0, 1);
}

impl pallet_nfts::Config for Runtime {
	type RuntimeEvent = RuntimeEvent;
	type CollectionId = u32;
	type ItemId = u32;
	type Currency = Balances;
	type CreateOrigin = AsEnsureOriginWithArg<EnsureSigned<AccountId>>;
	type ForceOrigin = AssetsForceOrigin;
	type Locker = ();
	type CollectionDeposit = NftsCollectionDeposit;
	type ItemDeposit = NftsItemDeposit;
	type MetadataDepositBase = NftsMetadataDepositBase;
	type AttributeDepositBase = NftsAttributeDepositBase;
	type DepositPerByte = NftsDepositPerByte;
	type StringLimit = ConstU32<256>;
	type KeyLimit = ConstU32<64>;
	type ValueLimit = ConstU32<256>;
	type ApprovalsLimit = ConstU32<20>;
	type ItemAttributesApprovalsLimit = ConstU32<30>;
	type MaxTips = ConstU32<10>;
	type MaxDeadlineDuration = NftsMaxDeadlineDuration;
	type MaxAttributesPerCall = ConstU32<10>;
	type Features = NftsPalletFeatures;
	type OffchainSignature = Signature;
	type OffchainPublic = <Signature as Verify>::Signer;
	type WeightInfo = weights::pallet_nfts::WeightInfo<Runtime>;
	#[cfg(feature = "runtime-benchmarks")]
	type Helper = ();
	type BlockNumberProvider = RelaychainDataProvider<Runtime>;
}

/// XCM router instance to BridgeHub with bridging capabilities for `Kusama` global
/// consensus with dynamic fees and back-pressure.
pub type ToKusamaXcmRouterInstance = pallet_xcm_bridge_hub_router::Instance1;
impl pallet_xcm_bridge_hub_router::Config<ToKusamaXcmRouterInstance> for Runtime {
	type RuntimeEvent = RuntimeEvent;
	type WeightInfo = weights::pallet_xcm_bridge_hub_router::WeightInfo<Runtime>;

	type UniversalLocation = xcm_config::UniversalLocation;
	type BridgedNetworkId = xcm_config::bridging::to_kusama::KusamaNetwork;
	type Bridges = xcm_config::bridging::NetworkExportTable;
	type DestinationVersion = PolkadotXcm;

	type SiblingBridgeHubLocation = xcm_config::bridging::SiblingBridgeHub;
	type BridgeHubOrigin =
		EitherOfDiverse<EnsureRoot<AccountId>, EnsureXcm<Equals<Self::SiblingBridgeHubLocation>>>;
	type ToBridgeHubSender = XcmpQueue;

	type ByteFee = xcm_config::bridging::XcmBridgeHubRouterByteFee;
	type FeeAsset = xcm_config::bridging::XcmBridgeHubRouterFeeAssetId;
	type LocalXcmChannelManager =
		cumulus_pallet_xcmp_queue::bridging::InAndOutXcmpChannelStatusProvider<Runtime>;
}

pub type PoolAssetsInstance = pallet_assets::Instance3;
impl pallet_assets::Config<PoolAssetsInstance> for Runtime {
	type RuntimeEvent = RuntimeEvent;
	type Balance = Balance;
	type RemoveItemsLimit = ConstU32<1000>;
	type AssetId = u32;
	type AssetIdParameter = u32;
	type Currency = Balances;
	type CreateOrigin = NeverEnsureOrigin<AccountId>;
	type ForceOrigin = AssetsForceOrigin;
	type AssetDeposit = ConstU128<0>;
	type AssetAccountDeposit = AssetAccountDeposit;
	type MetadataDepositBase = ConstU128<0>;
	type MetadataDepositPerByte = ConstU128<0>;
	type ApprovalDeposit = ExistentialDeposit;
	type StringLimit = ConstU32<50>;
	type Freezer = ();
	type Holder = ();
	type Extra = ();
	type CallbackHandle = ();
	type WeightInfo = weights::pallet_assets_pool::WeightInfo<Runtime>;
	#[cfg(feature = "runtime-benchmarks")]
	type BenchmarkHelper = ();
}

/// Union fungibles implementation for `Assets`` and `ForeignAssets`.
pub type LocalAndForeignAssets = fungibles::UnionOf<
	Assets,
	ForeignAssets,
	LocalFromLeft<
		AssetIdForTrustBackedAssetsConvert<TrustBackedAssetsPalletLocationV4, xcm::v4::Location>,
		AssetIdForTrustBackedAssets,
		xcm::v4::Location,
	>,
	xcm::v4::Location,
	AccountId,
>;

/// Union fungibles implementation for [`LocalAndForeignAssets`] and `Balances`.
pub type NativeAndAssets = fungible::UnionOf<
	Balances,
	LocalAndForeignAssets,
	TargetFromLeft<DotLocationV4, xcm::v4::Location>,
	xcm::v4::Location,
	AccountId,
>;

parameter_types! {
	pub const AssetConversionPalletId: PalletId = PalletId(*b"py/ascon");
	pub const LiquidityWithdrawalFee: Permill = Permill::from_percent(0);
	// Storage deposit for pool setup within asset conversion pallet
	// and pool's lp token creation within assets pallet.
	pub const PoolSetupFee: Balance = system_para_deposit(1, 4) + AssetDeposit::get();
}

pub type PoolIdToAccountId = pallet_asset_conversion::AccountIdConverter<
	AssetConversionPalletId,
	(xcm::v4::Location, xcm::v4::Location),
>;

impl pallet_asset_conversion::Config for Runtime {
	type RuntimeEvent = RuntimeEvent;
	type Balance = Balance;
	type HigherPrecisionBalance = sp_core::U256;
	type AssetKind = xcm::v4::Location;
	type Assets = NativeAndAssets;
	type PoolId = (Self::AssetKind, Self::AssetKind);
	type PoolLocator = pallet_asset_conversion::WithFirstAsset<
		DotLocationV4,
		AccountId,
		Self::AssetKind,
		PoolIdToAccountId,
	>;
	type PoolAssetId = u32;
	type PoolAssets = PoolAssets;
	type PoolSetupFee = PoolSetupFee;
	type PoolSetupFeeAsset = DotLocationV4;
	type PoolSetupFeeTarget = ResolveAssetTo<xcm_config::TreasuryAccount, Self::Assets>;
	type LiquidityWithdrawalFee = LiquidityWithdrawalFee;
	type LPFee = ConstU32<3>;
	type PalletId = AssetConversionPalletId;
	type MaxSwapPathLength = ConstU32<3>;
	type MintMinLiquidity = ConstU128<100>;
	type WeightInfo = weights::pallet_asset_conversion::WeightInfo<Runtime>;
	#[cfg(feature = "runtime-benchmarks")]
	type BenchmarkHelper = assets_common::benchmarks::AssetPairFactory<
		DotLocationV4,
		parachain_info::Pallet<Runtime>,
		xcm_config::TrustBackedAssetsPalletIndex,
		Self::AssetKind,
	>;
}

parameter_types! {
	pub const PreimageBaseDeposit: Balance = system_para_deposit(2, 64);
	pub const PreimageByteDeposit: Balance = system_para_deposit(0, 1);
	pub const PreimageHoldReason: RuntimeHoldReason =
		RuntimeHoldReason::Preimage(pallet_preimage::HoldReason::Preimage);
}

impl pallet_preimage::Config for Runtime {
	type WeightInfo = weights::pallet_preimage::WeightInfo<Runtime>;
	type RuntimeEvent = RuntimeEvent;
	type Currency = Balances;
	type ManagerOrigin = EnsureRoot<AccountId>;
	type Consideration = HoldConsideration<
		AccountId,
		Balances,
		PreimageHoldReason,
		LinearStoragePrice<PreimageBaseDeposit, PreimageByteDeposit, Balance>,
	>;
}

parameter_types! {
	pub MaximumSchedulerWeight: Weight = Perbill::from_percent(80) *
		RuntimeBlockWeights::get().max_block;
	pub ZeroWeight: Weight = Weight::zero();
	pub const MaxScheduledPerBlock: u32 = 50;
	pub const NoPreimagePostponement: Option<u32> = Some(10);
}

/// Used the compare the privilege of an origin inside the scheduler.
pub struct OriginPrivilegeCmp;

impl PrivilegeCmp<OriginCaller> for OriginPrivilegeCmp {
	fn cmp_privilege(left: &OriginCaller, right: &OriginCaller) -> Option<Ordering> {
		if left == right {
			return Some(Ordering::Equal);
		}

		match (left, right) {
			// Root is greater than anything.
			(OriginCaller::system(frame_system::RawOrigin::Root), _) => Some(Ordering::Greater),
			// For every other origin we don't care, as they are not used for `ScheduleOrigin`.
			_ => None,
		}
	}
}

<<<<<<< HEAD
// TODO: @muharem should be set with Relay Chain Block Number Provider
=======
>>>>>>> 9649e56d
impl pallet_scheduler::Config for Runtime {
	type RuntimeOrigin = RuntimeOrigin;
	type RuntimeEvent = RuntimeEvent;
	type PalletsOrigin = OriginCaller;
	type RuntimeCall = RuntimeCall;
	type MaximumWeight =
		pallet_ah_migrator::LeftOrRight<AhMigrator, ZeroWeight, MaximumSchedulerWeight>;
	// Also allow Treasurer to schedule recurring payments.
	type ScheduleOrigin = EitherOf<EnsureRoot<AccountId>, Treasurer>;
	type MaxScheduledPerBlock = MaxScheduledPerBlock;
	type WeightInfo = weights::pallet_scheduler::WeightInfo<Runtime>;
	type OriginPrivilegeCmp = OriginPrivilegeCmp;
	type Preimages = Preimage;
<<<<<<< HEAD
	type BlockNumberProvider = RelaychainDataProvider<Runtime>; // FAIL-CI: @muharem check
=======
	type BlockNumberProvider = RelaychainDataProvider<Runtime>;
>>>>>>> 9649e56d
}

parameter_types! {
	pub PalletClaimsPrefix: &'static [u8] = b"Pay DOTs to the Polkadot account:";
}

impl pallet_claims::Config for Runtime {
	type RuntimeEvent = RuntimeEvent;
	type VestingSchedule = Vesting;
	type Prefix = PalletClaimsPrefix;
	/// Only Root can move a claim.
	type MoveClaimOrigin = EnsureRoot<AccountId>;
	type WeightInfo = weights::polkadot_runtime_common_claims::WeightInfo<Runtime>;
}

impl pallet_ah_ops::Config for Runtime {
	type RuntimeEvent = RuntimeEvent;
	type Currency = Balances;
	type RcBlockNumberProvider = RelaychainDataProvider<Runtime>;
	type WeightInfo = weights::pallet_ah_ops::WeightInfo<Runtime>;
}

parameter_types! {
	pub const DmpQueuePriorityPattern: (BlockNumber, BlockNumber) = (18, 2);
}

impl pallet_ah_migrator::Config for Runtime {
	type RuntimeHoldReason = RuntimeHoldReason;
	type RuntimeEvent = RuntimeEvent;
	type ManagerOrigin = EitherOfDiverse<
		EnsureRoot<AccountId>,
		EnsureXcm<IsVoiceOfBody<FellowshipLocation, FellowsBodyId>>,
	>;
	type Currency = Balances;
	type Assets = NativeAndAssets;
	type CheckingAccount = xcm_config::CheckingAccount;
	type RcHoldReason = ah_migration::RcHoldReason;
	type RcFreezeReason = ah_migration::RcFreezeReason;
	type RcToAhHoldReason = RcToAhHoldReason;
	type RcToAhFreezeReason = RcToAhFreezeReason;
	type RcProxyType = ah_migration::RcProxyType;
	type RcToProxyType = ah_migration::RcToProxyType;
	type RcBlockNumberProvider = RelaychainDataProvider<Runtime>;
	type RcToAhCall = ah_migration::RcToAhCall;
	type RcPalletsOrigin = ah_migration::RcPalletsOrigin;
	type RcToAhPalletsOrigin = ah_migration::RcToAhPalletsOrigin;
	type Preimage = Preimage;
	type SendXcm = xcm_builder::WithUniqueTopic<xcm_config::LocalXcmRouterWithoutException>;
	type AhWeightInfo = weights::pallet_ah_migrator::WeightInfo<Runtime>;
	type TreasuryAccounts = ah_migration::TreasuryAccounts;
	type RcToAhTreasurySpend = ah_migration::RcToAhTreasurySpend;
	type AhIntraMigrationCalls = ah_migration::call_filter::CallsEnabledDuringMigration;
	type AhPostMigrationCalls = ah_migration::call_filter::CallsEnabledAfterMigration;
	type MessageQueue = MessageQueue;
	type DmpQueuePriorityPattern = DmpQueuePriorityPattern;
}

// Create the runtime by composing the FRAME pallets that were previously configured.
construct_runtime!(
	pub enum Runtime
	{
		// System support stuff.
		System: frame_system = 0,
		ParachainSystem: cumulus_pallet_parachain_system = 1,
		// RandomnessCollectiveFlip = 2 removed
		Timestamp: pallet_timestamp = 3,
		ParachainInfo: parachain_info = 4,
		Preimage: pallet_preimage = 5,
		Scheduler: pallet_scheduler = 6,

		// Monetary stuff.
		Balances: pallet_balances = 10,
		TransactionPayment: pallet_transaction_payment = 11,
		AssetTxPayment: pallet_asset_conversion_tx_payment = 13,
		Vesting: pallet_vesting = 14,
		Claims: pallet_claims = 15,

		// Collator support. the order of these 5 are important and shall not change.
		Authorship: pallet_authorship = 20,
		CollatorSelection: pallet_collator_selection = 21,
		Session: pallet_session = 22,
		Aura: pallet_aura = 23,
		AuraExt: cumulus_pallet_aura_ext = 24,

		// XCM helpers.
		XcmpQueue: cumulus_pallet_xcmp_queue = 30,
		PolkadotXcm: pallet_xcm = 31,
		CumulusXcm: cumulus_pallet_xcm = 32,
		// DmpQueue: cumulus_pallet_dmp_queue = 33, removed
		ToKusamaXcmRouter: pallet_xcm_bridge_hub_router::<Instance1> = 34,
		MessageQueue: pallet_message_queue = 35,

		// Handy utilities.
		Utility: pallet_utility = 40,
		Multisig: pallet_multisig = 41,
		Proxy: pallet_proxy = 42,
		Indices: pallet_indices = 43,

		Assets: pallet_assets::<Instance1> = 50,
		Uniques: pallet_uniques = 51,
		Nfts: pallet_nfts = 52,
		ForeignAssets: pallet_assets::<Instance2> = 53,
		PoolAssets: pallet_assets::<Instance3> = 54,
		AssetConversion: pallet_asset_conversion = 55,

		// OpenGov stuff
		Treasury: pallet_treasury = 60,
		ConvictionVoting: pallet_conviction_voting = 61,
		Referenda: pallet_referenda = 62,
		Origins: pallet_custom_origins = 63,
		Whitelist: pallet_whitelist = 64,
		Bounties: pallet_bounties = 65,
		ChildBounties: pallet_child_bounties = 66,
		AssetRate: pallet_asset_rate = 67,

		// State trie migration pallet, only temporary.
		StateTrieMigration: pallet_state_trie_migration = 70,

		// Staking in the 80s
		NominationPools: pallet_nomination_pools = 80,
		FastUnstake: pallet_fast_unstake = 81,
		VoterList: pallet_bags_list::<Instance1> = 82,
		DelegatedStaking: pallet_delegated_staking = 83,

		// Asset Hub Migration in the 250s
		AhOps: pallet_ah_ops = 254,
		AhMigrator: pallet_ah_migrator = 255,
	}
);

/// The address format for describing accounts.
pub type Address = sp_runtime::MultiAddress<AccountId, ()>;
/// Block type as expected by this runtime.
pub type Block = generic::Block<Header, UncheckedExtrinsic>;
/// A Block signed with a Justification
pub type SignedBlock = generic::SignedBlock<Block>;
/// BlockId type as expected by this runtime.
pub type BlockId = generic::BlockId<Block>;
/// The `TransactionExtension` to the basic transaction logic.
pub type TxExtension = (
	frame_system::CheckNonZeroSender<Runtime>,
	frame_system::CheckSpecVersion<Runtime>,
	frame_system::CheckTxVersion<Runtime>,
	frame_system::CheckGenesis<Runtime>,
	frame_system::CheckEra<Runtime>,
	frame_system::CheckNonce<Runtime>,
	frame_system::CheckWeight<Runtime>,
	pallet_asset_conversion_tx_payment::ChargeAssetTxPayment<Runtime>,
	frame_metadata_hash_extension::CheckMetadataHash<Runtime>,
);
/// Unchecked extrinsic type as expected by this runtime.
pub type UncheckedExtrinsic =
	generic::UncheckedExtrinsic<Address, RuntimeCall, Signature, TxExtension>;

/// Migrations to apply on runtime upgrade.
pub type Migrations = (
	pallet_session::migrations::v1::MigrateV0ToV1<
		Runtime,
		pallet_session::migrations::v1::InitOffenceSeverity<Runtime>,
	>,
	cumulus_pallet_aura_ext::migration::MigrateV0ToV1<Runtime>,
	// permanent
	pallet_xcm::migration::MigrateToLatestXcmVersion<Runtime>,
);

/// Executive: handles dispatch to the various modules.
pub type Executive = frame_executive::Executive<
	Runtime,
	Block,
	frame_system::ChainContext<Runtime>,
	Runtime,
	AllPalletsWithSystem,
	Migrations,
>;

#[cfg(feature = "runtime-benchmarks")]
pub struct AssetConversionTxHelper;

#[cfg(feature = "runtime-benchmarks")]
pub type AssetConversionAssetIdFor<T> = <T as pallet_asset_conversion_tx_payment::Config>::AssetId;

#[cfg(feature = "runtime-benchmarks")]
impl
	pallet_asset_conversion_tx_payment::BenchmarkHelperTrait<
		AccountId,
		AssetConversionAssetIdFor<Runtime>,
		AssetConversionAssetIdFor<Runtime>,
	> for AssetConversionTxHelper
{
	fn create_asset_id_parameter(
		seed: u32,
	) -> (AssetConversionAssetIdFor<Runtime>, AssetConversionAssetIdFor<Runtime>) {
		// Use a different parachain' foreign assets pallet so that the asset is indeed foreign.
		let asset_id = xcm::v4::Location::new(
			1,
			[
				xcm::v4::Junction::Parachain(3000),
				xcm::v4::Junction::PalletInstance(53),
				xcm::v4::Junction::GeneralIndex(seed.into()),
			],
		);
		(asset_id.clone(), asset_id)
	}

	fn setup_balances_and_pool(asset_id: AssetConversionAssetIdFor<Runtime>, account: AccountId) {
		use alloc::boxed::Box;
		use frame_support::{assert_ok, traits::fungibles::Mutate};

		assert_ok!(ForeignAssets::force_create(
			RuntimeOrigin::root(),
			asset_id.clone(),
			account.clone().into(), /* owner */
			true,                   /* is_sufficient */
			1,
		));

		let lp_provider = account.clone();
		use frame_support::traits::Currency;
		let _ = Balances::deposit_creating(&lp_provider, u64::MAX.into());
		assert_ok!(ForeignAssets::mint_into(asset_id.clone(), &lp_provider, u64::MAX.into()));

		let token_native = Box::new(DotLocationV4::get());
		let token_second = Box::new(asset_id);

		assert_ok!(AssetConversion::create_pool(
			RuntimeOrigin::signed(lp_provider.clone()),
			token_native.clone(),
			token_second.clone()
		));

		assert_ok!(AssetConversion::add_liquidity(
			RuntimeOrigin::signed(lp_provider.clone()),
			token_native,
			token_second,
			(u32::MAX / 8).into(), // 1 desired
			u32::MAX.into(),       // 2 desired
			1,                     // 1 min
			1,                     // 2 min
			lp_provider,
		));
	}
}

#[cfg(feature = "runtime-benchmarks")]
mod benches {
	use super::*;
	use alloc::boxed::Box;
	use frame_support::assert_ok;

	frame_benchmarking::define_benchmarks!(
		[frame_system, SystemBench::<Runtime>]
		[frame_system_extensions, SystemExtensionsBench::<Runtime>]
		[pallet_assets, Local]
		[pallet_assets, Foreign]
		[pallet_assets, Pool]
		[pallet_asset_conversion, AssetConversion]
		[pallet_asset_conversion_tx_payment, AssetTxPayment]
		[pallet_balances, Balances]
		[pallet_message_queue, MessageQueue]
		[pallet_multisig, Multisig]
		[pallet_nfts, Nfts]
		[pallet_preimage, Preimage]
		[pallet_proxy, Proxy]
		[pallet_scheduler, Scheduler]
		[pallet_session, SessionBench::<Runtime>]
		[pallet_uniques, Uniques]
		[pallet_utility, Utility]
		[pallet_vesting, Vesting]
		[pallet_timestamp, Timestamp]
		[pallet_treasury, Treasury]
		[pallet_transaction_payment, TransactionPayment]
		[pallet_collator_selection, CollatorSelection]
		[cumulus_pallet_parachain_system, ParachainSystem]
		[cumulus_pallet_xcmp_queue, XcmpQueue]
		[pallet_conviction_voting, ConvictionVoting]
		[pallet_referenda, Referenda]
		[pallet_whitelist, Whitelist]
		[pallet_bounties, Bounties]
		[pallet_child_bounties, ChildBounties]
		[pallet_asset_rate, AssetRate]
		// TODO: @muharem [pallet_ah_migrator, AhMigrator]
		[polkadot_runtime_common::claims, Claims]
		[pallet_ah_ops, AhOps]
		// TODO: @ggwpez [pallet_bags_list, VoterList]
		// TODO: @ggwpez [pallet_fast_unstake, FastUnstake]

		// XCM
		[pallet_xcm, PalletXcmExtrinsicsBenchmark::<Runtime>]
		// Bridges
		[pallet_xcm_bridge_hub_router, ToKusama]
		// NOTE: Make sure you point to the individual modules below.
		[pallet_xcm_benchmarks::fungible, XcmBalances]
		[pallet_xcm_benchmarks::generic, XcmGeneric]
	);

	use frame_benchmarking::BenchmarkError;

	use xcm::latest::prelude::{
		Asset, Assets as XcmAssets, Fungible, Here, InteriorLocation, Junction, Junction::*,
		Location, NetworkId, NonFungible, Parent, ParentThen, Response, XCM_VERSION,
	};

	impl frame_system_benchmarking::Config for Runtime {
		fn setup_set_code_requirements(code: &Vec<u8>) -> Result<(), BenchmarkError> {
			ParachainSystem::initialize_for_set_code_benchmark(code.len() as u32);
			Ok(())
		}

		fn verify_set_code() {
			System::assert_last_event(
				cumulus_pallet_parachain_system::Event::<Runtime>::ValidationFunctionStored.into(),
			);
		}
	}

	impl cumulus_pallet_session_benchmarking::Config for Runtime {}

	use pallet_xcm_benchmarks::asset_instance_from;
	use xcm_config::{DotLocation, MaxAssetsIntoHolding};

	parameter_types! {
		pub ExistentialDepositAsset: Option<Asset> = Some((
			DotLocation::get(),
			ExistentialDeposit::get()
		).into());
		pub const RandomParaId: ParaId = ParaId::new(43211234);
	}

	impl pallet_xcm::benchmarking::Config for Runtime {
		type DeliveryHelper = (
			cumulus_primitives_utility::ToParentDeliveryHelper<
				xcm_config::XcmConfig,
				ExistentialDepositAsset,
				PriceForParentDelivery,
			>,
			polkadot_runtime_common::xcm_sender::ToParachainDeliveryHelper<
				xcm_config::XcmConfig,
				ExistentialDepositAsset,
				PriceForSiblingParachainDelivery,
				RandomParaId,
				ParachainSystem,
			>,
		);

		fn reachable_dest() -> Option<Location> {
			Some(Parent.into())
		}

		fn teleportable_asset_and_dest() -> Option<(Asset, Location)> {
			// Relay/native token can be teleported between AH and Relay.
			Some((
				Asset { fun: Fungible(ExistentialDeposit::get()), id: AssetId(Parent.into()) },
				Parent.into(),
			))
		}

		fn reserve_transferable_asset_and_dest() -> Option<(Asset, Location)> {
			// AH can reserve transfer native token to some random parachain.
			Some((
				Asset { fun: Fungible(ExistentialDeposit::get()), id: AssetId(Parent.into()) },
				ParentThen(Parachain(RandomParaId::get().into()).into()).into(),
			))
		}

		fn set_up_complex_asset_transfer() -> Option<(XcmAssets, u32, Location, Box<dyn FnOnce()>)>
		{
			// Transfer to Relay some local AH asset (local-reserve-transfer) while paying
			// fees using teleported native token.
			// (We don't care that Relay doesn't accept incoming unknown AH local asset)
			let dest = Parent.into();

			let fee_amount = ExistentialDeposit::get();
			let fee_asset: Asset = (Location::parent(), fee_amount).into();

			let who = frame_benchmarking::whitelisted_caller();
			// Give some multiple of the existential deposit
			let balance = fee_amount + ExistentialDeposit::get() * 1000;
			let _ = <Balances as frame_support::traits::Currency<_>>::make_free_balance_be(
				&who, balance,
			);
			// verify initial balance
			assert_eq!(Balances::free_balance(&who), balance);

			// set up local asset
			let asset_amount = 10u128;
			let initial_asset_amount = asset_amount * 10;
			let (asset_id, _, _) = pallet_assets::benchmarking::create_default_minted_asset::<
				Runtime,
				pallet_assets::Instance1,
			>(true, initial_asset_amount);
			let asset_location =
				Location::new(0, [PalletInstance(50), GeneralIndex(u32::from(asset_id).into())]);
			let transfer_asset: Asset = (asset_location, asset_amount).into();

			let assets: XcmAssets = vec![fee_asset.clone(), transfer_asset].into();
			let fee_index = if assets.get(0).unwrap().eq(&fee_asset) { 0 } else { 1 };

			// verify transferred successfully
			let verify = Box::new(move || {
				// verify native balance after transfer, decreased by transferred fee amount
				// (plus transport fees)
				assert!(Balances::free_balance(&who) <= balance - fee_amount);
				// verify asset balance decreased by exactly transferred amount
				assert_eq!(
					Assets::balance(asset_id.into(), &who),
					initial_asset_amount - asset_amount,
				);
			});
			Some((assets, fee_index as u32, dest, verify))
		}

		fn get_asset() -> Asset {
			Asset { id: AssetId(Location::parent()), fun: Fungible(ExistentialDeposit::get()) }
		}
	}

	impl pallet_xcm_benchmarks::Config for Runtime {
		type XcmConfig = xcm_config::XcmConfig;
		type AccountIdConverter = xcm_config::LocationToAccountId;
		type DeliveryHelper = cumulus_primitives_utility::ToParentDeliveryHelper<
			xcm_config::XcmConfig,
			ExistentialDepositAsset,
			PriceForParentDelivery,
		>;
		fn valid_destination() -> Result<Location, BenchmarkError> {
			Ok(DotLocation::get())
		}
		fn worst_case_holding(depositable_count: u32) -> XcmAssets {
			// A mix of fungible, non-fungible, and concrete assets.
			let holding_non_fungibles = MaxAssetsIntoHolding::get() / 2 - depositable_count;
			let holding_fungibles = holding_non_fungibles.saturating_sub(2); // -2 for two `iter::once` bellow
			let fungibles_amount: u128 = 100;
			(0..holding_fungibles)
				.map(|i| {
					Asset {
						id: AssetId(GeneralIndex(i as u128).into()),
						fun: Fungible(fungibles_amount * (i + 1) as u128), // non-zero amount
					}
				})
				.chain(core::iter::once(Asset {
					id: AssetId(Here.into()),
					fun: Fungible(u128::MAX),
				}))
				.chain(core::iter::once(Asset {
					id: AssetId(DotLocation::get()),
					fun: Fungible(1_000_000 * UNITS),
				}))
				.chain((0..holding_non_fungibles).map(|i| Asset {
					id: AssetId(GeneralIndex(i as u128).into()),
					fun: NonFungible(asset_instance_from(i)),
				}))
				.collect::<Vec<_>>()
				.into()
		}
	}

	parameter_types! {
		pub const TrustedTeleporter: Option<(Location, Asset)> = Some((
			DotLocation::get(),
			Asset { fun: Fungible(UNITS), id: AssetId(DotLocation::get()) },
		));
		pub const CheckedAccount: Option<(AccountId, xcm_builder::MintLocation)> = None;
		// AssetHubPolkadot trusts AssetHubKusama as reserve for KSMs
		pub TrustedReserve: Option<(Location, Asset)> = Some(
			(
				xcm_config::bridging::to_kusama::AssetHubKusama::get(),
				Asset::from((
					xcm_config::bridging::to_kusama::KsmLocation::get(),
					1000000000000_u128
				))
			)
		);
	}

	impl pallet_xcm_benchmarks::fungible::Config for Runtime {
		type TransactAsset = Balances;

		type CheckedAccount = CheckedAccount;
		type TrustedTeleporter = TrustedTeleporter;
		type TrustedReserve = TrustedReserve;

		fn get_asset() -> Asset {
			Asset { id: AssetId(DotLocation::get()), fun: Fungible(UNITS) }
		}
	}

	impl pallet_xcm_benchmarks::generic::Config for Runtime {
		type TransactAsset = Balances;
		type RuntimeCall = RuntimeCall;

		fn worst_case_response() -> (u64, Response) {
			(0u64, Response::Version(Default::default()))
		}

		fn worst_case_asset_exchange() -> Result<(XcmAssets, XcmAssets), BenchmarkError> {
			let native_asset_location = xcm::v4::Location::parent();
			let native_asset_id = xcm::v4::AssetId(native_asset_location.clone());
			let (account, _) = pallet_xcm_benchmarks::account_and_location::<Runtime>(1);
			let origin = RuntimeOrigin::signed(account.clone());
			let asset_location = xcm::v4::Location::new(1, [xcm::v4::Junction::Parachain(2001)]);
			let asset_id = xcm::v4::AssetId(asset_location.clone());

			// We set everything up, initial amounts, liquidity pools, liquidity...
			assert_ok!(<Balances as fungible::Mutate<_>>::mint_into(
				&account,
				ExistentialDeposit::get() + (2_000 * UNITS)
			));

			assert_ok!(ForeignAssets::force_create(
				RuntimeOrigin::root(),
				asset_location.clone(),
				account.clone().into(),
				true,
				1,
			));

			assert_ok!(ForeignAssets::mint(
				origin.clone(),
				asset_location.clone(),
				account.clone().into(),
				4_000 * UNITS,
			));

			assert_ok!(AssetConversion::create_pool(
				origin.clone(),
				native_asset_location.clone().into(),
				asset_location.clone().into(),
			));

			// 1 UNIT of the native asset is worth 2 UNITS of the foreign asset.
			assert_ok!(AssetConversion::add_liquidity(
				origin,
				native_asset_location.into(),
				asset_location.into(),
				1_000 * UNITS,
				2_000 * UNITS,
				1,
				1,
				account,
			));

			let native_asset_id_latest: AssetId = native_asset_id.try_into().unwrap();
			let asset_id_latest: AssetId = asset_id.try_into().unwrap();
			let give_assets: XcmAssets = (native_asset_id_latest, 500 * UNITS).into();
			let receive_assets: XcmAssets = (asset_id_latest, 660 * UNITS).into();

			Ok((give_assets, receive_assets))
		}

		fn universal_alias() -> Result<(Location, Junction), BenchmarkError> {
			xcm_config::bridging::BridgingBenchmarksHelper::prepare_universal_alias()
				.ok_or(BenchmarkError::Skip)
		}

		fn transact_origin_and_runtime_call() -> Result<(Location, RuntimeCall), BenchmarkError> {
			Ok((
				DotLocation::get(),
				frame_system::Call::remark_with_event { remark: vec![] }.into(),
			))
		}

		fn subscribe_origin() -> Result<Location, BenchmarkError> {
			Ok(DotLocation::get())
		}

		fn claimable_asset() -> Result<(Location, Location, XcmAssets), BenchmarkError> {
			let origin = DotLocation::get();
			let assets: XcmAssets = (AssetId(DotLocation::get()), 1_000 * UNITS).into();
			let ticket = Location { parents: 0, interior: Here };
			Ok((origin, ticket, assets))
		}

		fn fee_asset() -> Result<Asset, BenchmarkError> {
			Ok(Asset { id: AssetId(DotLocation::get()), fun: Fungible(1_000_000 * UNITS) })
		}

		fn unlockable_asset() -> Result<(Location, Location, Asset), BenchmarkError> {
			Err(BenchmarkError::Skip)
		}

		fn export_message_origin_and_destination(
		) -> Result<(Location, NetworkId, InteriorLocation), BenchmarkError> {
			Err(BenchmarkError::Skip)
		}

		fn alias_origin() -> Result<(Location, Location), BenchmarkError> {
			Ok((
				Location::new(1, [Parachain(1001)]),
				Location::new(1, [Parachain(1001), AccountId32 { id: [111u8; 32], network: None }]),
			))
		}
	}

	use pallet_xcm_bridge_hub_router::benchmarking::Config as XcmBridgeHubRouterConfig;

	impl XcmBridgeHubRouterConfig<ToKusamaXcmRouterInstance> for Runtime {
		fn make_congested() {
			cumulus_pallet_xcmp_queue::bridging::suspend_channel_for_benchmarks::<Runtime>(
				xcm_config::bridging::SiblingBridgeHubParaId::get().into(),
			);
		}

		fn ensure_bridged_target_destination() -> Result<Location, BenchmarkError> {
			ParachainSystem::open_outbound_hrmp_channel_for_benchmarks_or_tests(
				xcm_config::bridging::SiblingBridgeHubParaId::get().into(),
			);
			let bridged_asset_hub = xcm_config::bridging::to_kusama::AssetHubKusama::get();
			PolkadotXcm::force_xcm_version(
				RuntimeOrigin::root(),
				Box::new(bridged_asset_hub.clone()),
				XCM_VERSION,
			)
			.map_err(|e| {
				log::error!(
					"Failed to dispatch `force_xcm_version({:?}, {:?}, {:?})`, error: {:?}",
					RuntimeOrigin::root(),
					bridged_asset_hub,
					XCM_VERSION,
					e
				);
				BenchmarkError::Stop("XcmVersion was not stored!")
			})?;
			Ok(bridged_asset_hub)
		}
	}

	pub use cumulus_pallet_session_benchmarking::Pallet as SessionBench;
	pub use frame_benchmarking::{BenchmarkBatch, BenchmarkList, Benchmarking};
	pub use frame_support::traits::{StorageInfoTrait, WhitelistedStorageKeys};
	pub use frame_system_benchmarking::{
		extensions::Pallet as SystemExtensionsBench, Pallet as SystemBench,
	};
	pub use pallet_xcm::benchmarking::{
		Pallet as PalletXcmExtrinsiscsBenchmark, Pallet as PalletXcmExtrinsicsBenchmark,
	};
	pub use pallet_xcm_bridge_hub_router::benchmarking::Pallet as XcmBridgeHubRouterBench;
	pub use sp_storage::TrackedStorageKey;

	pub type XcmBalances = pallet_xcm_benchmarks::fungible::Pallet<Runtime>;
	pub type XcmGeneric = pallet_xcm_benchmarks::generic::Pallet<Runtime>;

	pub type Local = pallet_assets::Pallet<Runtime, TrustBackedAssetsInstance>;
	pub type Foreign = pallet_assets::Pallet<Runtime, ForeignAssetsInstance>;
	pub type Pool = pallet_assets::Pallet<Runtime, PoolAssetsInstance>;

	pub type ToKusama = XcmBridgeHubRouterBench<Runtime, ToKusamaXcmRouterInstance>;
}

#[cfg(feature = "runtime-benchmarks")]
use benches::*;

impl_runtime_apis! {
	impl sp_consensus_aura::AuraApi<Block, AuraId> for Runtime {
		fn slot_duration() -> sp_consensus_aura::SlotDuration {
			sp_consensus_aura::SlotDuration::from_millis(SLOT_DURATION)
		}

		fn authorities() -> Vec<AuraId> {
			pallet_aura::Authorities::<Runtime>::get().into_inner()
		}
	}

	impl cumulus_primitives_aura::AuraUnincludedSegmentApi<Block> for Runtime {
		fn can_build_upon(
			included_hash: <Block as BlockT>::Hash,
			slot: cumulus_primitives_aura::Slot,
		) -> bool {
			ConsensusHook::can_build_upon(included_hash, slot)
		}
	}

	impl sp_api::Core<Block> for Runtime {
		fn version() -> RuntimeVersion {
			VERSION
		}

		fn execute_block(block: Block) {
			Executive::execute_block(block)
		}

		fn initialize_block(header: &<Block as BlockT>::Header) -> sp_runtime::ExtrinsicInclusionMode {
			Executive::initialize_block(header)
		}
	}

	impl sp_api::Metadata<Block> for Runtime {
		fn metadata() -> OpaqueMetadata {
			OpaqueMetadata::new(Runtime::metadata().into())
		}

		fn metadata_at_version(version: u32) -> Option<OpaqueMetadata> {
			Runtime::metadata_at_version(version)
		}

		fn metadata_versions() -> Vec<u32> {
			Runtime::metadata_versions()
		}
	}

	impl sp_block_builder::BlockBuilder<Block> for Runtime {
		fn apply_extrinsic(extrinsic: <Block as BlockT>::Extrinsic) -> ApplyExtrinsicResult {
			Executive::apply_extrinsic(extrinsic)
		}

		fn finalize_block() -> <Block as BlockT>::Header {
			Executive::finalize_block()
		}

		fn inherent_extrinsics(data: sp_inherents::InherentData) -> Vec<<Block as BlockT>::Extrinsic> {
			data.create_extrinsics()
		}

		fn check_inherents(
			block: Block,
			data: sp_inherents::InherentData,
		) -> sp_inherents::CheckInherentsResult {
			data.check_extrinsics(&block)
		}
	}

	impl sp_transaction_pool::runtime_api::TaggedTransactionQueue<Block> for Runtime {
		fn validate_transaction(
			source: TransactionSource,
			tx: <Block as BlockT>::Extrinsic,
			block_hash: <Block as BlockT>::Hash,
		) -> TransactionValidity {
			Executive::validate_transaction(source, tx, block_hash)
		}
	}

	impl sp_offchain::OffchainWorkerApi<Block> for Runtime {
		fn offchain_worker(header: &<Block as BlockT>::Header) {
			Executive::offchain_worker(header)
		}
	}

	impl sp_session::SessionKeys<Block> for Runtime {
		fn generate_session_keys(seed: Option<Vec<u8>>) -> Vec<u8> {
			SessionKeys::generate(seed)
		}

		fn decode_session_keys(
			encoded: Vec<u8>,
		) -> Option<Vec<(Vec<u8>, KeyTypeId)>> {
			SessionKeys::decode_into_raw_public_keys(&encoded)
		}
	}

	impl frame_system_rpc_runtime_api::AccountNonceApi<Block, AccountId, Nonce> for Runtime {
		fn account_nonce(account: AccountId) -> Nonce {
			System::account_nonce(account)
		}
	}

	impl pallet_transaction_payment_rpc_runtime_api::TransactionPaymentApi<Block, Balance> for Runtime {
		fn query_info(
			uxt: <Block as BlockT>::Extrinsic,
			len: u32,
		) -> pallet_transaction_payment_rpc_runtime_api::RuntimeDispatchInfo<Balance> {
			TransactionPayment::query_info(uxt, len)
		}
		fn query_fee_details(
			uxt: <Block as BlockT>::Extrinsic,
			len: u32,
		) -> pallet_transaction_payment::FeeDetails<Balance> {
			TransactionPayment::query_fee_details(uxt, len)
		}
		fn query_weight_to_fee(weight: Weight) -> Balance {
			TransactionPayment::weight_to_fee(weight)
		}
		fn query_length_to_fee(length: u32) -> Balance {
			TransactionPayment::length_to_fee(length)
		}
	}

	impl pallet_transaction_payment_rpc_runtime_api::TransactionPaymentCallApi<Block, Balance, RuntimeCall>
		for Runtime
	{
		fn query_call_info(
			call: RuntimeCall,
			len: u32,
		) -> pallet_transaction_payment::RuntimeDispatchInfo<Balance> {
			TransactionPayment::query_call_info(call, len)
		}
		fn query_call_fee_details(
			call: RuntimeCall,
			len: u32,
		) -> pallet_transaction_payment::FeeDetails<Balance> {
			TransactionPayment::query_call_fee_details(call, len)
		}
		fn query_weight_to_fee(weight: Weight) -> Balance {
			TransactionPayment::weight_to_fee(weight)
		}
		fn query_length_to_fee(length: u32) -> Balance {
			TransactionPayment::length_to_fee(length)
		}
	}

	impl xcm_runtime_apis::fees::XcmPaymentApi<Block> for Runtime {
		fn query_acceptable_payment_assets(xcm_version: xcm::Version) -> Result<Vec<VersionedAssetId>, XcmPaymentApiError> {
			let native_asset = xcm_config::DotLocation::get();
			// We accept the native asset to pay fees.
			let mut acceptable_assets = vec![AssetId(native_asset.clone())];
			// We also accept all assets in a pool with the native token.
			acceptable_assets.extend(
				assets_common::PoolAdapter::<Runtime>::get_assets_in_pool_with(native_asset)
				.map_err(|()| XcmPaymentApiError::VersionedConversionFailed)?
			);
			PolkadotXcm::query_acceptable_payment_assets(xcm_version, acceptable_assets)
		}

		fn query_weight_to_asset_fee(weight: Weight, asset: VersionedAssetId) -> Result<u128, XcmPaymentApiError> {
			let native_asset = xcm_config::DotLocation::get();
			let fee_in_native = WeightToFee::weight_to_fee(&weight);
			let latest_asset_id: Result<AssetId, ()> = asset.clone().try_into();
			match latest_asset_id {
				Ok(asset_id) if asset_id.0 == native_asset => {
					// for native asset
					Ok(fee_in_native)
				},
				Ok(asset_id) => {
					// Try to get current price of `asset_id` in `native_asset`.
					if let Ok(Some(swapped_in_native)) = assets_common::PoolAdapter::<Runtime>::quote_price_tokens_for_exact_tokens(
							asset_id.0.clone(),
							native_asset,
							fee_in_native,
							true, // We include the fee.
						) {
						Ok(swapped_in_native)
					} else {
						log::trace!(target: "xcm::xcm_runtime_apis", "query_weight_to_asset_fee - unhandled asset_id: {asset_id:?}!");
						Err(XcmPaymentApiError::AssetNotFound)
					}
				},
				Err(_) => {
					log::trace!(target: "xcm::xcm_runtime_apis", "query_weight_to_asset_fee - failed to convert asset: {asset:?}!");
					Err(XcmPaymentApiError::VersionedConversionFailed)
				}
			}
		}

		fn query_xcm_weight(message: VersionedXcm<()>) -> Result<Weight, XcmPaymentApiError> {
			PolkadotXcm::query_xcm_weight(message)
		}

		fn query_delivery_fees(destination: VersionedLocation, message: VersionedXcm<()>) -> Result<VersionedAssets, XcmPaymentApiError> {
			PolkadotXcm::query_delivery_fees(destination, message)
		}
	}

	impl xcm_runtime_apis::dry_run::DryRunApi<Block, RuntimeCall, RuntimeEvent, OriginCaller> for Runtime {
		fn dry_run_call(origin: OriginCaller, call: RuntimeCall, result_xcms_version: XcmVersion) -> Result<CallDryRunEffects<RuntimeEvent>, XcmDryRunApiError> {
			PolkadotXcm::dry_run_call::<Runtime, xcm_config::XcmRouter, OriginCaller, RuntimeCall>(origin, call, result_xcms_version)
		}

		fn dry_run_xcm(origin_location: VersionedLocation, xcm: VersionedXcm<RuntimeCall>) -> Result<XcmDryRunEffects<RuntimeEvent>, XcmDryRunApiError> {
			PolkadotXcm::dry_run_xcm::<Runtime, xcm_config::XcmRouter, RuntimeCall, xcm_config::XcmConfig>(origin_location, xcm)
		}
	}

	impl xcm_runtime_apis::conversions::LocationToAccountApi<Block, AccountId> for Runtime {
		fn convert_location(location: VersionedLocation) -> Result<
			AccountId,
			xcm_runtime_apis::conversions::Error
		> {
			xcm_runtime_apis::conversions::LocationToAccountHelper::<
				AccountId,
				xcm_config::LocationToAccountId,
			>::convert_location(location)
		}
	}

	impl assets_common::runtime_api::FungiblesApi<
		Block,
		AccountId,
	> for Runtime
	{
		fn query_account_balances(account: AccountId) -> Result<xcm::VersionedAssets, assets_common::runtime_api::FungiblesAccessError> {
			use assets_common::fungible_conversion::{convert, convert_balance};
			Ok([
				// collect pallet_balance
				{
					let balance = Balances::free_balance(account.clone());
					if balance > 0 {
						vec![convert_balance::<DotLocation, Balance>(balance)?]
					} else {
						vec![]
					}
				},
				// collect pallet_assets (TrustBackedAssets)
				convert::<_, _, _, _, TrustBackedAssetsConvertedConcreteId>(
					Assets::account_balances(account.clone())
						.iter()
						.filter(|(_, balance)| balance > &0)
				)?,
				// collect pallet_assets (ForeignAssets)
				convert::<_, _, _, _, ForeignAssetsConvertedConcreteId>(
					ForeignAssets::account_balances(account.clone())
						.iter()
						.filter(|(_, balance)| balance > &0)
				)?,
				// collect pallet_assets (PoolAssets)
				convert::<_, _, _, _, PoolAssetsConvertedConcreteId>(
					PoolAssets::account_balances(account)
					.iter()
					.filter(|(_, balance)| balance > &0)
				)?,
				// collect ... e.g. other tokens
			].concat().into())
		}
	}

	impl cumulus_primitives_core::CollectCollationInfo<Block> for Runtime {
		fn collect_collation_info(header: &<Block as BlockT>::Header) -> cumulus_primitives_core::CollationInfo {
			ParachainSystem::collect_collation_info(header)
		}
	}

	impl sp_genesis_builder::GenesisBuilder<Block> for Runtime {
		fn build_state(config: Vec<u8>) -> sp_genesis_builder::Result {
			build_state::<RuntimeGenesisConfig>(config)
		}

		fn get_preset(id: &Option<sp_genesis_builder::PresetId>) -> Option<Vec<u8>> {
			get_preset::<RuntimeGenesisConfig>(id, &genesis_config_presets::get_preset)
		}

		fn preset_names() -> Vec<sp_genesis_builder::PresetId> {
			genesis_config_presets::preset_names()
		}
	}

		impl pallet_asset_conversion::AssetConversionApi<
		Block,
		Balance,
		xcm::v4::Location,
	> for Runtime
	{
		fn quote_price_exact_tokens_for_tokens(asset1: xcm::v4::Location, asset2: xcm::v4::Location, amount: Balance, include_fee: bool) -> Option<Balance> {
			AssetConversion::quote_price_exact_tokens_for_tokens(asset1, asset2, amount, include_fee)
		}

		fn quote_price_tokens_for_exact_tokens(asset1: xcm::v4::Location, asset2: xcm::v4::Location, amount: Balance, include_fee: bool) -> Option<Balance> {
			AssetConversion::quote_price_tokens_for_exact_tokens(asset1, asset2, amount, include_fee)
		}

		fn get_reserves(asset1: xcm::v4::Location, asset2: xcm::v4::Location) -> Option<(Balance, Balance)> {
			AssetConversion::get_reserves(asset1, asset2).ok()
		}
	}

	#[cfg(feature = "try-runtime")]
	impl frame_try_runtime::TryRuntime<Block> for Runtime {
		fn on_runtime_upgrade(checks: frame_try_runtime::UpgradeCheckSelect) -> (Weight, Weight) {
			let weight = Executive::try_runtime_upgrade(checks).unwrap();
			(weight, RuntimeBlockWeights::get().max_block)
		}

		fn execute_block(
			block: Block,
			state_root_check: bool,
			signature_check: bool,
			select: frame_try_runtime::TryStateSelect,
		) -> Weight {
			// NOTE: intentional unwrap: we don't want to propagate the error backwards, and want to
			// have a backtrace here.
			Executive::try_execute_block(block, state_root_check, signature_check, select).unwrap()
		}
	}

	#[cfg(feature = "runtime-benchmarks")]
	impl frame_benchmarking::Benchmark<Block> for Runtime {
		fn benchmark_metadata(extra: bool) -> (
			Vec<frame_benchmarking::BenchmarkList>,
			Vec<frame_support::traits::StorageInfo>,
		) {
			let mut list = Vec::<BenchmarkList>::new();
			list_benchmarks!(list, extra);

			let storage_info = AllPalletsWithSystem::storage_info();
			(list, storage_info)
		}

		fn dispatch_benchmark(
			config: frame_benchmarking::BenchmarkConfig
		) -> Result<Vec<frame_benchmarking::BenchmarkBatch>, alloc::string::String> {
			let whitelist: Vec<TrackedStorageKey> = AllPalletsWithSystem::whitelisted_storage_keys();
			let mut batches = Vec::<BenchmarkBatch>::new();
			let params = (&config, &whitelist);
			add_benchmarks!(params, batches);

			Ok(batches)
		}
	}
}

cumulus_pallet_parachain_system::register_validate_block! {
	Runtime = Runtime,
	BlockExecutor = cumulus_pallet_aura_ext::BlockExecutor::<Runtime, Executive>,
}

parameter_types! {
	// The deposit configuration for the singed migration. Specially if you want to allow any signed account to do the migration (see `SignedFilter`, these deposits should be high)
	pub const MigrationSignedDepositPerItem: Balance = CENTS;
	pub const MigrationSignedDepositBase: Balance = 2_000 * CENTS;
	pub const MigrationMaxKeyLen: u32 = 512;
}

impl pallet_state_trie_migration::Config for Runtime {
	type RuntimeEvent = RuntimeEvent;
	type Currency = Balances;
	type RuntimeHoldReason = RuntimeHoldReason;
	type SignedDepositPerItem = MigrationSignedDepositPerItem;
	type SignedDepositBase = MigrationSignedDepositBase;
	// An origin that can control the whole pallet: Should be a Fellowship member or the controller
	// of the migration.
	type ControlOrigin = EitherOfDiverse<
		EnsureXcm<IsVoiceOfBody<FellowshipLocation, FellowsBodyId>>,
		EnsureSignedBy<MigControllerRoot, AccountId>,
	>;
	type SignedFilter = EnsureSignedBy<MigController, AccountId>;

	// Replace this with weight based on your runtime.
	type WeightInfo = pallet_state_trie_migration::weights::SubstrateWeight<Runtime>;

	type MaxKeyLen = MigrationMaxKeyLen;
}
// Statemint State Migration Controller account controlled by parity.io. Can trigger migration.
// See bot code https://github.com/paritytech/polkadot-scripts/blob/master/src/services/state_trie_migration.ts
ord_parameter_types! {
	pub const MigController: AccountId = AccountId::from(hex_literal::hex!("8458ed39dc4b6f6c7255f7bc42be50c2967db126357c999d44e12ca7ac80dc52"));
	pub const MigControllerRoot: AccountId = AccountId::from(hex_literal::hex!("8458ed39dc4b6f6c7255f7bc42be50c2967db126357c999d44e12ca7ac80dc52"));
}

#[cfg(test)]
mod tests {
	use super::*;
	use sp_runtime::traits::Zero;
	use sp_weights::WeightToFee;
	use system_parachains_constants::polkadot::fee;

	/// We can fit at least 1000 transfers in a block.
	#[test]
	fn sane_block_weight() {
		use pallet_balances::WeightInfo;
		let block = RuntimeBlockWeights::get().max_block;
		let base = RuntimeBlockWeights::get().get(DispatchClass::Normal).base_extrinsic;
		let transfer =
			base + weights::pallet_balances::WeightInfo::<Runtime>::transfer_allow_death();

		let fit = block.checked_div_per_component(&transfer).unwrap_or_default();
		assert!(fit >= 1000, "{} should be at least 1000", fit);
	}

	/// The fee for one transfer is at most 1 CENT.
	#[test]
	fn sane_transfer_fee() {
		use pallet_balances::WeightInfo;
		let base = RuntimeBlockWeights::get().get(DispatchClass::Normal).base_extrinsic;
		let transfer =
			base + weights::pallet_balances::WeightInfo::<Runtime>::transfer_allow_death();

		let fee: Balance = fee::WeightToFee::weight_to_fee(&transfer);
		assert!(fee <= CENTS, "{} MILLICENTS should be at most 1000", fee / MILLICENTS);
	}

	/// Weight is being charged for both dimensions.
	#[test]
	fn weight_charged_for_both_components() {
		let fee: Balance = fee::WeightToFee::weight_to_fee(&Weight::from_parts(20_000, 0));
		assert!(!fee.is_zero(), "Charges for ref time");

		let fee: Balance = fee::WeightToFee::weight_to_fee(&Weight::from_parts(0, 20_000));
		assert_eq!(fee, CENTS, "20kb maps to CENT");
	}

	/// Filling up a block by proof size is at most 30 times more expensive than ref time.
	///
	/// This is just a sanity check.
	#[test]
	fn full_block_fee_ratio() {
		let block = RuntimeBlockWeights::get().max_block;
		let time_fee: Balance =
			fee::WeightToFee::weight_to_fee(&Weight::from_parts(block.ref_time(), 0));
		let proof_fee: Balance =
			fee::WeightToFee::weight_to_fee(&Weight::from_parts(0, block.proof_size()));

		let proof_o_time = proof_fee.checked_div(time_fee).unwrap_or_default();
		assert!(proof_o_time <= 30, "{} should be at most 30", proof_o_time);
		let time_o_proof = time_fee.checked_div(proof_fee).unwrap_or_default();
		assert!(time_o_proof <= 30, "{} should be at most 30", time_o_proof);
	}

	#[test]
	fn test_transasction_byte_fee_is_one_twentieth_of_relay() {
		let relay_tbf = polkadot_runtime_constants::fee::TRANSACTION_BYTE_FEE;
		let parachain_tbf = TransactionByteFee::get();
		assert_eq!(relay_tbf / 20, parachain_tbf);
	}

	#[test]
	fn create_foreign_asset_deposit_is_equal_to_asset_hub_foreign_asset_pallet_deposit() {
		assert_eq!(
			bp_asset_hub_polkadot::CreateForeignAssetDeposit::get(),
			ForeignAssetsAssetDeposit::get()
		);
	}

	#[test]
	fn ensure_key_ss58() {
		use frame_support::traits::SortedMembers;
		use sp_core::crypto::Ss58Codec;
		let acc =
			AccountId::from_ss58check("5F4EbSkZz18X36xhbsjvDNs6NuZ82HyYtq5UiJ1h9SBHJXZD").unwrap();
		assert_eq!(acc, MigController::sorted_members()[0]);
	}
}<|MERGE_RESOLUTION|>--- conflicted
+++ resolved
@@ -708,11 +708,7 @@
 	type CallHasher = BlakeTwo256;
 	type AnnouncementDepositBase = AnnouncementDepositBase;
 	type AnnouncementDepositFactor = AnnouncementDepositFactor;
-<<<<<<< HEAD
-	type BlockNumberProvider = RelaychainDataProvider<Runtime>; // FAIL-CI: @muharem check
-=======
 	type BlockNumberProvider = RelaychainDataProvider<Runtime>;
->>>>>>> 9649e56d
 }
 
 parameter_types! {
@@ -1126,10 +1122,6 @@
 	}
 }
 
-<<<<<<< HEAD
-// TODO: @muharem should be set with Relay Chain Block Number Provider
-=======
->>>>>>> 9649e56d
 impl pallet_scheduler::Config for Runtime {
 	type RuntimeOrigin = RuntimeOrigin;
 	type RuntimeEvent = RuntimeEvent;
@@ -1143,11 +1135,7 @@
 	type WeightInfo = weights::pallet_scheduler::WeightInfo<Runtime>;
 	type OriginPrivilegeCmp = OriginPrivilegeCmp;
 	type Preimages = Preimage;
-<<<<<<< HEAD
-	type BlockNumberProvider = RelaychainDataProvider<Runtime>; // FAIL-CI: @muharem check
-=======
 	type BlockNumberProvider = RelaychainDataProvider<Runtime>;
->>>>>>> 9649e56d
 }
 
 parameter_types! {
