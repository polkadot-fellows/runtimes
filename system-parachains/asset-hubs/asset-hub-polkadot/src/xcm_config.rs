--- conflicted
+++ resolved
@@ -389,11 +389,7 @@
 			DotLocation,
 			AccountId,
 			Balances,
-<<<<<<< HEAD
-			ResolveTo<StakingPotAccountId<Runtime>, Balances>,
-=======
 			ResolveTo<StakingPot, Balances>,
->>>>>>> 40ca0730
 		>,
 		// This trader allows to pay with any assets exchangeable to DOT with
 		// [`AssetConversion`].
