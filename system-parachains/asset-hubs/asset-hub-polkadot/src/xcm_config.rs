// Copyright (C) Parity Technologies (UK) Ltd.
// SPDX-License-Identifier: Apache-2.0

// Licensed under the Apache License, Version 2.0 (the "License");
// you may not use this file except in compliance with the License.
// You may obtain a copy of the License at
//
// 	http://www.apache.org/licenses/LICENSE-2.0
//
// Unless required by applicable law or agreed to in writing, software
// distributed under the License is distributed on an "AS IS" BASIS,
// WITHOUT WARRANTIES OR CONDITIONS OF ANY KIND, either express or implied.
// See the License for the specific language governing permissions and
// limitations under the License.

use super::{
	AccountId, AllPalletsWithSystem, Assets, Authorship, Balance, Balances, ForeignAssets,
	ParachainInfo, ParachainSystem, PolkadotXcm, PriceForParentDelivery, Runtime, RuntimeCall,
	RuntimeEvent, RuntimeOrigin, TrustBackedAssetsInstance, WeightToFee, XcmpQueue,
};
use assets_common::matching::{FromSiblingParachain, IsForeignConcreteAsset};
use frame_support::{
	match_types, parameter_types,
	traits::{ConstU32, Contains, Equals, Everything, Nothing, PalletInfoAccess},
};
use frame_system::EnsureRoot;
use pallet_xcm::XcmPassthrough;
use parachains_common::{
	impls::ToStakingPot,
<<<<<<< HEAD
	xcm_config::{AssetFeeAsExistentialDepositMultiplier, ConcreteAssetFromSystem},
=======
	xcm_config::{
		AssetFeeAsExistentialDepositMultiplier, ConcreteAssetFromSystem,
		RelayOrOtherSystemParachains,
	},
	TREASURY_PALLET_ID,
>>>>>>> b8df4b06
};
use polkadot_parachain_primitives::primitives::Sibling;
use polkadot_runtime_constants::system_parachain;
use sp_runtime::traits::{AccountIdConversion, ConvertInto};
use xcm::latest::prelude::*;
use xcm_builder::{
	AccountId32Aliases, AllowExplicitUnpaidExecutionFrom, AllowKnownQueryResponses,
	AllowSubscriptionsFrom, AllowTopLevelPaidExecutionFrom, CurrencyAdapter,
	DenyReserveTransferToRelayChain, DenyThenTry, DescribeFamily, DescribePalletTerminal,
	EnsureXcmOrigin, FungiblesAdapter, HashedDescription, IsConcrete, LocalMint, NoChecking,
	ParentAsSuperuser, ParentIsPreset, RelayChainAsNative, SiblingParachainAsNative,
	SiblingParachainConvertsVia, SignedAccountId32AsNative, SignedToAccountId32,
	SovereignSignedViaLocation, StartsWith, StartsWithExplicitGlobalConsensus, TakeWeightCredit,
	TrailingSetTopicAsId, UsingComponents, WeightInfoBounds, WithComputedOrigin, WithUniqueTopic,
	XcmFeesToAccount,
};
use xcm_executor::{traits::WithOriginFilter, XcmExecutor};

parameter_types! {
	pub const DotLocation: MultiLocation = MultiLocation::parent();
	pub const RelayNetwork: Option<NetworkId> = Some(NetworkId::Polkadot);
	pub RelayChainOrigin: RuntimeOrigin = cumulus_pallet_xcm::Origin::Relay.into();
	pub UniversalLocation: InteriorMultiLocation =
		X2(GlobalConsensus(RelayNetwork::get().unwrap()), Parachain(ParachainInfo::parachain_id().into()));
	pub UniversalLocationNetworkId: NetworkId = UniversalLocation::get().global_consensus().unwrap();
	pub TrustBackedAssetsPalletLocation: MultiLocation =
		PalletInstance(<Assets as PalletInfoAccess>::index() as u8).into();
	pub CheckingAccount: AccountId = PolkadotXcm::check_account();
	pub FellowshipLocation: MultiLocation = MultiLocation::new(1, Parachain(1001));
	pub const GovernanceLocation: MultiLocation = MultiLocation::parent();
	pub RelayTreasuryLocation: MultiLocation = (Parent, PalletInstance(polkadot_runtime_constants::TREASURY_PALLET_ID)).into();
	pub TreasuryAccount: Option<AccountId> = Some(TREASURY_PALLET_ID.into_account_truncating());
}

/// Type for specifying how a `MultiLocation` can be converted into an `AccountId`. This is used
/// when determining ownership of accounts for asset transacting and when attempting to use XCM
/// `Transact` in order to determine the dispatch Origin.
pub type LocationToAccountId = (
	// The parent (Relay-chain) origin converts to the parent `AccountId`.
	ParentIsPreset<AccountId>,
	// Sibling parachain origins convert to AccountId via the `ParaId::into`.
	SiblingParachainConvertsVia<Sibling, AccountId>,
	// Straight up local `AccountId32` origins just alias directly to `AccountId`.
	AccountId32Aliases<RelayNetwork, AccountId>,
	// Foreign chain account alias into local accounts according to a hash of their standard
	// description.
	HashedDescription<AccountId, DescribeFamily<DescribePalletTerminal>>,
);

/// Means for transacting the native currency on this chain.
pub type CurrencyTransactor = CurrencyAdapter<
	// Use this currency:
	Balances,
	// Use this currency when it is a fungible asset matching the given location or name:
	IsConcrete<DotLocation>,
	// Convert an XCM MultiLocation into a local account id:
	LocationToAccountId,
	// Our chain's account ID type (we can't get away without mentioning it explicitly):
	AccountId,
	// We don't track any teleports of `Balances`.
	(),
>;

/// `AssetId`/`Balance` converter for `TrustBackedAssets`.
pub type TrustBackedAssetsConvertedConcreteId =
	assets_common::TrustBackedAssetsConvertedConcreteId<TrustBackedAssetsPalletLocation, Balance>;

/// Means for transacting assets besides the native currency on this chain.
pub type FungiblesTransactor = FungiblesAdapter<
	// Use this fungibles implementation:
	Assets,
	// Use this currency when it is a fungible asset matching the given location or name:
	TrustBackedAssetsConvertedConcreteId,
	// Convert an XCM MultiLocation into a local account id:
	LocationToAccountId,
	// Our chain's account ID type (we can't get away without mentioning it explicitly):
	AccountId,
	// We only want to allow teleports of known assets. We use non-zero issuance as an indication
	// that this asset is known.
	LocalMint<parachains_common::impls::NonZeroIssuance<AccountId, Assets>>,
	// The account to use for tracking teleports.
	CheckingAccount,
>;

/// `AssetId/Balance` converter for `TrustBackedAssets`
pub type ForeignAssetsConvertedConcreteId = assets_common::ForeignAssetsConvertedConcreteId<
	(
		// Ignore `TrustBackedAssets` explicitly
		StartsWith<TrustBackedAssetsPalletLocation>,
		// Ignore assets that start explicitly with our `GlobalConsensus(NetworkId)`, means:
		// - foreign assets from our consensus should be: `MultiLocation {parents: 1,
		//   X*(Parachain(xyz), ..)}`
		// - foreign assets outside our consensus with the same `GlobalConsensus(NetworkId)` won't
		//   be accepted here
		StartsWithExplicitGlobalConsensus<UniversalLocationNetworkId>,
	),
	Balance,
>;

/// Means for transacting foreign assets from different global consensus.
pub type ForeignFungiblesTransactor = FungiblesAdapter<
	// Use this fungibles implementation:
	ForeignAssets,
	// Use this currency when it is a fungible asset matching the given location or name:
	ForeignAssetsConvertedConcreteId,
	// Convert an XCM MultiLocation into a local account id:
	LocationToAccountId,
	// Our chain's account ID type (we can't get away without mentioning it explicitly):
	AccountId,
	// We dont need to check teleports here.
	NoChecking,
	// The account to use for tracking teleports.
	CheckingAccount,
>;

/// Means for transacting assets on this chain.
pub type AssetTransactors = (CurrencyTransactor, FungiblesTransactor, ForeignFungiblesTransactor);

/// This is the type we use to convert an (incoming) XCM origin into a local `Origin` instance,
/// ready for dispatching a transaction with Xcm's `Transact`. There is an `OriginKind` which can
/// biases the kind of local `Origin` it will become.
pub type XcmOriginToTransactDispatchOrigin = (
	// Sovereign account converter; this attempts to derive an `AccountId` from the origin location
	// using `LocationToAccountId` and then turn that into the usual `Signed` origin. Useful for
	// foreign chains who want to have a local sovereign account on this chain which they control.
	SovereignSignedViaLocation<LocationToAccountId, RuntimeOrigin>,
	// Native converter for Relay-chain (Parent) location; will convert to a `Relay` origin when
	// recognised.
	RelayChainAsNative<RelayChainOrigin, RuntimeOrigin>,
	// Native converter for sibling Parachains; will convert to a `SiblingPara` origin when
	// recognised.
	SiblingParachainAsNative<cumulus_pallet_xcm::Origin, RuntimeOrigin>,
	// Superuser converter for the Relay-chain (Parent) location. This will allow it to issue a
	// transaction from the Root origin.
	ParentAsSuperuser<RuntimeOrigin>,
	// Native signed account converter; this just converts an `AccountId32` origin into a normal
	// `RuntimeOrigin::Signed` origin of the same 32-byte value.
	SignedAccountId32AsNative<RelayNetwork, RuntimeOrigin>,
	// Xcm origins can be represented natively under the Xcm pallet's Xcm origin.
	XcmPassthrough<RuntimeOrigin>,
);

parameter_types! {
	pub const MaxInstructions: u32 = 100;
	pub const MaxAssetsIntoHolding: u32 = 64;
	pub XcmAssetFeesReceiver: Option<AccountId> = Authorship::author();
}

match_types! {
	pub type ParentOrParentsPlurality: impl Contains<MultiLocation> = {
		MultiLocation { parents: 1, interior: Here } |
		MultiLocation { parents: 1, interior: X1(Plurality { .. }) }
	};
	pub type ParentOrSiblings: impl Contains<MultiLocation> = {
		MultiLocation { parents: 1, interior: Here } |
		MultiLocation { parents: 1, interior: X1(_) }
	};
	pub type FellowsPlurality: impl Contains<MultiLocation> = {
		MultiLocation { parents: 1, interior: X2(Parachain(1001), Plurality { id: BodyId::Technical, ..}) }
	};
	pub type FellowshipSalaryPallet: impl Contains<MultiLocation> = {
		MultiLocation { parents: 1, interior: X2(Parachain(1001), PalletInstance(64)) }
	};
}

/// A call filter for the XCM Transact instruction. This is a temporary measure until we properly
/// account for proof size weights.
///
/// Calls that are allowed through this filter must:
/// 1. Have a fixed weight;
/// 2. Cannot lead to another call being made;
/// 3. Have a defined proof size weight, e.g. no unbounded vecs in call parameters.
pub struct SafeCallFilter;
impl Contains<RuntimeCall> for SafeCallFilter {
	fn contains(call: &RuntimeCall) -> bool {
		#[cfg(feature = "runtime-benchmarks")]
		{
			if matches!(call, RuntimeCall::System(frame_system::Call::remark_with_event { .. })) {
				return true
			}
		}

		matches!(
			call,
			RuntimeCall::PolkadotXcm(pallet_xcm::Call::force_xcm_version { .. }) |
				RuntimeCall::System(
					frame_system::Call::set_heap_pages { .. } |
						frame_system::Call::set_code { .. } |
						frame_system::Call::set_code_without_checks { .. } |
						frame_system::Call::kill_prefix { .. },
				) | RuntimeCall::ParachainSystem(..) |
				RuntimeCall::Timestamp(..) |
				RuntimeCall::Balances(..) |
				RuntimeCall::CollatorSelection(
					pallet_collator_selection::Call::set_desired_candidates { .. } |
						pallet_collator_selection::Call::set_candidacy_bond { .. } |
						pallet_collator_selection::Call::register_as_candidate { .. } |
						pallet_collator_selection::Call::leave_intent { .. } |
						pallet_collator_selection::Call::set_invulnerables { .. } |
						pallet_collator_selection::Call::add_invulnerable { .. } |
						pallet_collator_selection::Call::remove_invulnerable { .. },
				) | RuntimeCall::Session(pallet_session::Call::purge_keys { .. }) |
				RuntimeCall::XcmpQueue(..) |
				RuntimeCall::DmpQueue(..) |
				RuntimeCall::Assets(
					pallet_assets::Call::create { .. } |
						pallet_assets::Call::force_create { .. } |
						pallet_assets::Call::start_destroy { .. } |
						pallet_assets::Call::destroy_accounts { .. } |
						pallet_assets::Call::destroy_approvals { .. } |
						pallet_assets::Call::finish_destroy { .. } |
						pallet_assets::Call::mint { .. } |
						pallet_assets::Call::burn { .. } |
						pallet_assets::Call::transfer { .. } |
						pallet_assets::Call::transfer_keep_alive { .. } |
						pallet_assets::Call::force_transfer { .. } |
						pallet_assets::Call::freeze { .. } |
						pallet_assets::Call::thaw { .. } |
						pallet_assets::Call::freeze_asset { .. } |
						pallet_assets::Call::thaw_asset { .. } |
						pallet_assets::Call::transfer_ownership { .. } |
						pallet_assets::Call::set_team { .. } |
						pallet_assets::Call::set_metadata { .. } |
						pallet_assets::Call::clear_metadata { .. } |
						pallet_assets::Call::force_set_metadata { .. } |
						pallet_assets::Call::force_clear_metadata { .. } |
						pallet_assets::Call::force_asset_status { .. } |
						pallet_assets::Call::approve_transfer { .. } |
						pallet_assets::Call::cancel_approval { .. } |
						pallet_assets::Call::force_cancel_approval { .. } |
						pallet_assets::Call::transfer_approved { .. } |
						pallet_assets::Call::touch { .. } |
						pallet_assets::Call::refund { .. },
				) | RuntimeCall::ForeignAssets(
				pallet_assets::Call::create { .. } |
					pallet_assets::Call::force_create { .. } |
					pallet_assets::Call::start_destroy { .. } |
					pallet_assets::Call::destroy_accounts { .. } |
					pallet_assets::Call::destroy_approvals { .. } |
					pallet_assets::Call::finish_destroy { .. } |
					pallet_assets::Call::mint { .. } |
					pallet_assets::Call::burn { .. } |
					pallet_assets::Call::transfer { .. } |
					pallet_assets::Call::transfer_keep_alive { .. } |
					pallet_assets::Call::force_transfer { .. } |
					pallet_assets::Call::freeze { .. } |
					pallet_assets::Call::thaw { .. } |
					pallet_assets::Call::freeze_asset { .. } |
					pallet_assets::Call::thaw_asset { .. } |
					pallet_assets::Call::transfer_ownership { .. } |
					pallet_assets::Call::set_team { .. } |
					pallet_assets::Call::set_metadata { .. } |
					pallet_assets::Call::clear_metadata { .. } |
					pallet_assets::Call::force_set_metadata { .. } |
					pallet_assets::Call::force_clear_metadata { .. } |
					pallet_assets::Call::force_asset_status { .. } |
					pallet_assets::Call::approve_transfer { .. } |
					pallet_assets::Call::cancel_approval { .. } |
					pallet_assets::Call::force_cancel_approval { .. } |
					pallet_assets::Call::transfer_approved { .. } |
					pallet_assets::Call::touch { .. } |
					pallet_assets::Call::refund { .. },
			) | RuntimeCall::Nfts(
				pallet_nfts::Call::create { .. } |
					pallet_nfts::Call::force_create { .. } |
					pallet_nfts::Call::destroy { .. } |
					pallet_nfts::Call::mint { .. } |
					pallet_nfts::Call::force_mint { .. } |
					pallet_nfts::Call::burn { .. } |
					pallet_nfts::Call::transfer { .. } |
					pallet_nfts::Call::lock_item_transfer { .. } |
					pallet_nfts::Call::unlock_item_transfer { .. } |
					pallet_nfts::Call::lock_collection { .. } |
					pallet_nfts::Call::transfer_ownership { .. } |
					pallet_nfts::Call::set_team { .. } |
					pallet_nfts::Call::force_collection_owner { .. } |
					pallet_nfts::Call::force_collection_config { .. } |
					pallet_nfts::Call::approve_transfer { .. } |
					pallet_nfts::Call::cancel_approval { .. } |
					pallet_nfts::Call::clear_all_transfer_approvals { .. } |
					pallet_nfts::Call::lock_item_properties { .. } |
					pallet_nfts::Call::set_attribute { .. } |
					pallet_nfts::Call::force_set_attribute { .. } |
					pallet_nfts::Call::clear_attribute { .. } |
					pallet_nfts::Call::approve_item_attributes { .. } |
					pallet_nfts::Call::cancel_item_attributes_approval { .. } |
					pallet_nfts::Call::set_metadata { .. } |
					pallet_nfts::Call::clear_metadata { .. } |
					pallet_nfts::Call::set_collection_metadata { .. } |
					pallet_nfts::Call::clear_collection_metadata { .. } |
					pallet_nfts::Call::set_accept_ownership { .. } |
					pallet_nfts::Call::set_collection_max_supply { .. } |
					pallet_nfts::Call::update_mint_settings { .. } |
					pallet_nfts::Call::set_price { .. } |
					pallet_nfts::Call::buy_item { .. } |
					pallet_nfts::Call::pay_tips { .. } |
					pallet_nfts::Call::create_swap { .. } |
					pallet_nfts::Call::cancel_swap { .. } |
					pallet_nfts::Call::claim_swap { .. },
			) | RuntimeCall::Uniques(
				pallet_uniques::Call::create { .. } |
					pallet_uniques::Call::force_create { .. } |
					pallet_uniques::Call::destroy { .. } |
					pallet_uniques::Call::mint { .. } |
					pallet_uniques::Call::burn { .. } |
					pallet_uniques::Call::transfer { .. } |
					pallet_uniques::Call::freeze { .. } |
					pallet_uniques::Call::thaw { .. } |
					pallet_uniques::Call::freeze_collection { .. } |
					pallet_uniques::Call::thaw_collection { .. } |
					pallet_uniques::Call::transfer_ownership { .. } |
					pallet_uniques::Call::set_team { .. } |
					pallet_uniques::Call::approve_transfer { .. } |
					pallet_uniques::Call::cancel_approval { .. } |
					pallet_uniques::Call::force_item_status { .. } |
					pallet_uniques::Call::set_attribute { .. } |
					pallet_uniques::Call::clear_attribute { .. } |
					pallet_uniques::Call::set_metadata { .. } |
					pallet_uniques::Call::clear_metadata { .. } |
					pallet_uniques::Call::set_collection_metadata { .. } |
					pallet_uniques::Call::clear_collection_metadata { .. } |
					pallet_uniques::Call::set_accept_ownership { .. } |
					pallet_uniques::Call::set_collection_max_supply { .. } |
					pallet_uniques::Call::set_price { .. } |
					pallet_uniques::Call::buy_item { .. }
			)
		)
	}
}

pub type Barrier = TrailingSetTopicAsId<
	DenyThenTry<
		DenyReserveTransferToRelayChain,
		(
			TakeWeightCredit,
			// Expected responses are OK.
			AllowKnownQueryResponses<PolkadotXcm>,
			// Allow XCMs with some computed origins to pass through.
			WithComputedOrigin<
				(
					// If the message is one that immediately attemps to pay for execution, then
					// allow it.
					AllowTopLevelPaidExecutionFrom<Everything>,
					// The locations listed below get free execution.
					AllowExplicitUnpaidExecutionFrom<(
						ParentOrParentsPlurality,
						FellowsPlurality,
						FellowshipSalaryPallet,
						Equals<RelayTreasuryLocation>,
					)>,
					// Subscriptions for version tracking are OK.
					AllowSubscriptionsFrom<ParentOrSiblings>,
				),
				UniversalLocation,
				ConstU32<8>,
			>,
		),
	>,
>;

pub type AssetFeeAsExistentialDepositMultiplierFeeCharger = AssetFeeAsExistentialDepositMultiplier<
	Runtime,
	WeightToFee,
	pallet_assets::BalanceToAssetBalance<Balances, Runtime, ConvertInto, TrustBackedAssetsInstance>,
	TrustBackedAssetsInstance,
>;

<<<<<<< HEAD
=======
match_types! {
	pub type SystemParachains: impl Contains<MultiLocation> = {
		MultiLocation {
			parents: 1,
			interior: X1(Parachain(
				system_parachain::COLLECTIVES_ID |
				system_parachain::BRIDGE_HUB_ID
			)),
		}
	};
}

/// Locations that will not be charged fees in the executor,
/// either execution or delivery.
/// We only waive fees for system functions, which these locations represent.
pub type WaivedLocations = (
	RelayOrOtherSystemParachains<SystemParachains, Runtime>,
	Equals<RelayTreasuryLocation>,
	FellowsPlurality,
	FellowshipSalaryPallet,
);

>>>>>>> b8df4b06
/// Cases where a remote origin is accepted as trusted Teleporter for a given asset:
///
/// - DOT with the parent Relay Chain and sibling system parachains; and
/// - Sibling parachains' assets from where they originate (as `ForeignCreators`).
pub type TrustedTeleporters = (
	ConcreteAssetFromSystem<DotLocation>,
	IsForeignConcreteAsset<FromSiblingParachain<parachain_info::Pallet<Runtime>>>,
);

pub struct XcmConfig;
impl xcm_executor::Config for XcmConfig {
	type RuntimeCall = RuntimeCall;
	type XcmSender = XcmRouter;
	type AssetTransactor = AssetTransactors;
	type OriginConverter = XcmOriginToTransactDispatchOrigin;
	// Asset Hub Polkadot does not recognize a reserve location for any asset. This does not prevent
	// Asset Hub acting _as_ a reserve location for DOT and assets created under `pallet-assets`.
	// For DOT, users must use teleport where allowed (e.g. with the Relay Chain).
	type IsReserve = ();
	type IsTeleporter = TrustedTeleporters;
	type UniversalLocation = UniversalLocation;
	type Barrier = Barrier;
	type Weigher = WeightInfoBounds<
		crate::weights::xcm::AssetHubPolkadotXcmWeight<RuntimeCall>,
		RuntimeCall,
		MaxInstructions,
	>;
	type Trader = (
		UsingComponents<WeightToFee, DotLocation, AccountId, Balances, ToStakingPot<Runtime>>,
		cumulus_primitives_utility::TakeFirstAssetTrader<
			AccountId,
			AssetFeeAsExistentialDepositMultiplierFeeCharger,
			TrustBackedAssetsConvertedConcreteId,
			Assets,
			cumulus_primitives_utility::XcmFeesTo32ByteAccount<
				FungiblesTransactor,
				AccountId,
				XcmAssetFeesReceiver,
			>,
		>,
	);
	type ResponseHandler = PolkadotXcm;
	type AssetTrap = PolkadotXcm;
	type AssetClaims = PolkadotXcm;
	type SubscriptionService = PolkadotXcm;
	type PalletInstancesInfo = AllPalletsWithSystem;
	type MaxAssetsIntoHolding = MaxAssetsIntoHolding;
	type AssetLocker = ();
	type AssetExchanger = ();
	type FeeManager = XcmFeesToAccount<Self, WaivedLocations, AccountId, TreasuryAccount>;
	type MessageExporter = ();
	type UniversalAliases = Nothing;
	type CallDispatcher = WithOriginFilter<SafeCallFilter>;
	type SafeCallFilter = SafeCallFilter;
	type Aliasers = Nothing;
}

/// Converts a local signed origin into an XCM multilocation.
/// Forms the basis for local origins sending/executing XCMs.
pub type LocalOriginToLocation = SignedToAccountId32<RuntimeOrigin, AccountId, RelayNetwork>;

/// The means for routing XCM messages which are not for local execution into the right message
/// queues.
pub type XcmRouter = WithUniqueTopic<(
	// Two routers - use UMP to communicate with the relay chain:
	cumulus_primitives_utility::ParentAsUmp<ParachainSystem, PolkadotXcm, PriceForParentDelivery>,
	// ..and XCMP to communicate with the sibling chains.
	XcmpQueue,
)>;

#[cfg(feature = "runtime-benchmarks")]
parameter_types! {
	pub ReachableDest: Option<MultiLocation> = Some(Parent.into());
}

impl pallet_xcm::Config for Runtime {
	type RuntimeEvent = RuntimeEvent;
	// We want to disallow users sending (arbitrary) XCMs from this chain.
	type SendXcmOrigin = EnsureXcmOrigin<RuntimeOrigin, ()>;
	type XcmRouter = XcmRouter;
	// We support local origins dispatching XCM executions in principle...
	type ExecuteXcmOrigin = EnsureXcmOrigin<RuntimeOrigin, LocalOriginToLocation>;
	// ... but disallow generic XCM execution. As a result only teleports and reserve transfers are
	// allowed.
	type XcmExecuteFilter = Nothing;
	type XcmExecutor = XcmExecutor<XcmConfig>;
	type XcmTeleportFilter = Everything;
	type XcmReserveTransferFilter = Everything;
	type Weigher = WeightInfoBounds<
		crate::weights::xcm::AssetHubPolkadotXcmWeight<RuntimeCall>,
		RuntimeCall,
		MaxInstructions,
	>;
	type UniversalLocation = UniversalLocation;
	type RuntimeOrigin = RuntimeOrigin;
	type RuntimeCall = RuntimeCall;
	const VERSION_DISCOVERY_QUEUE_SIZE: u32 = 100;
	type AdvertisedXcmVersion = pallet_xcm::CurrentXcmVersion;
	type Currency = Balances;
	type CurrencyMatcher = ();
	type TrustedLockers = ();
	type SovereignAccountOf = LocationToAccountId;
	type MaxLockers = ConstU32<8>;
	type WeightInfo = crate::weights::pallet_xcm::WeightInfo<Runtime>;
	#[cfg(feature = "runtime-benchmarks")]
	type ReachableDest = ReachableDest;
	type AdminOrigin = EnsureRoot<AccountId>;
	type MaxRemoteLockConsumers = ConstU32<0>;
	type RemoteLockConsumerIdentifier = ();
}

impl cumulus_pallet_xcm::Config for Runtime {
	type RuntimeEvent = RuntimeEvent;
	type XcmExecutor = XcmExecutor<XcmConfig>;
}

pub type ForeignCreatorsSovereignAccountOf = (
	SiblingParachainConvertsVia<Sibling, AccountId>,
	AccountId32Aliases<RelayNetwork, AccountId>,
	ParentIsPreset<AccountId>,
);

/// Simple conversion of `u32` into an `AssetId` for use in benchmarking.
pub struct XcmBenchmarkHelper;
#[cfg(feature = "runtime-benchmarks")]
impl pallet_assets::BenchmarkHelper<MultiLocation> for XcmBenchmarkHelper {
	fn create_asset_id_parameter(id: u32) -> MultiLocation {
		MultiLocation { parents: 1, interior: X1(Parachain(id)) }
	}
}

#[test]
fn foreign_pallet_has_correct_local_account() {
	use sp_core::crypto::{Ss58AddressFormat, Ss58Codec};
	use xcm_executor::traits::ConvertLocation;

	const COLLECTIVES_PARAID: u32 = 1001;
	const FELLOWSHIP_SALARY_PALLET_ID: u8 = 64;
	let fellowship_salary =
		(Parent, Parachain(COLLECTIVES_PARAID), PalletInstance(FELLOWSHIP_SALARY_PALLET_ID));
	let account = LocationToAccountId::convert_location(&fellowship_salary.into()).unwrap();
	let polkadot = Ss58AddressFormat::try_from("polkadot").unwrap();
	let address = Ss58Codec::to_ss58check_with_version(&account, polkadot);
	assert_eq!(address, "13w7NdvSR1Af8xsQTArDtZmVvjE8XhWNdL4yed3iFHrUNCnS");
}<|MERGE_RESOLUTION|>--- conflicted
+++ resolved
@@ -27,15 +27,11 @@
 use pallet_xcm::XcmPassthrough;
 use parachains_common::{
 	impls::ToStakingPot,
-<<<<<<< HEAD
-	xcm_config::{AssetFeeAsExistentialDepositMultiplier, ConcreteAssetFromSystem},
-=======
 	xcm_config::{
 		AssetFeeAsExistentialDepositMultiplier, ConcreteAssetFromSystem,
 		RelayOrOtherSystemParachains,
 	},
 	TREASURY_PALLET_ID,
->>>>>>> b8df4b06
 };
 use polkadot_parachain_primitives::primitives::Sibling;
 use polkadot_runtime_constants::system_parachain;
@@ -403,8 +399,6 @@
 	TrustBackedAssetsInstance,
 >;
 
-<<<<<<< HEAD
-=======
 match_types! {
 	pub type SystemParachains: impl Contains<MultiLocation> = {
 		MultiLocation {
@@ -427,7 +421,6 @@
 	FellowshipSalaryPallet,
 );
 
->>>>>>> b8df4b06
 /// Cases where a remote origin is accepted as trusted Teleporter for a given asset:
 ///
 /// - DOT with the parent Relay Chain and sibling system parachains; and
