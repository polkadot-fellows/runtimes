--- conflicted
+++ resolved
@@ -62,15 +62,9 @@
 	pub TrustBackedAssetsPalletLocation: Location =
 		PalletInstance(<Assets as PalletInfoAccess>::index() as u8).into();
 	pub CheckingAccount: AccountId = PolkadotXcm::check_account();
-<<<<<<< HEAD
-	pub FellowshipLocation: MultiLocation = MultiLocation::new(1, Parachain(polkadot_runtime_constants::system_parachain::COLLECTIVES_ID));
-	pub const GovernanceLocation: MultiLocation = MultiLocation::parent();
-	pub RelayTreasuryLocation: MultiLocation = (Parent, PalletInstance(polkadot_runtime_constants::TREASURY_PALLET_ID)).into();
-=======
 	pub FellowshipLocation: Location = Location::new(1, Parachain(system_parachain::COLLECTIVES_ID));
 	pub const GovernanceLocation: Location = Location::parent();
 	pub RelayTreasuryLocation: Location = (Parent, PalletInstance(polkadot_runtime_constants::TREASURY_PALLET_ID)).into();
->>>>>>> ba359a4a
 	pub TreasuryAccount: AccountId = TREASURY_PALLET_ID.into_account_truncating();
 }
 
@@ -190,21 +184,6 @@
 	pub XcmAssetFeesReceiver: Option<AccountId> = Authorship::author();
 }
 
-<<<<<<< HEAD
-match_types! {
-	pub type ParentOrParentsPlurality: impl Contains<MultiLocation> = {
-		MultiLocation { parents: 1, interior: Here } |
-		MultiLocation { parents: 1, interior: X1(Plurality { .. }) }
-	};
-	pub type FellowshipEntities: impl Contains<MultiLocation> = {
-		// Fellowship Plurality
-		MultiLocation { parents: 1, interior: X2(Parachain(polkadot_runtime_constants::system_parachain::COLLECTIVES_ID), Plurality { id: BodyId::Technical, ..}) } |
-		// Fellowship Salary Pallet
-		MultiLocation { parents: 1, interior: X2(Parachain(polkadot_runtime_constants::system_parachain::COLLECTIVES_ID), PalletInstance(collectives_polkadot_runtime_constants::FELLOWSHIP_SALARY_PALLET_INDEX)) } |
-		// Fellowship Treasury Pallet
-		MultiLocation { parents: 1, interior: X2(Parachain(polkadot_runtime_constants::system_parachain::COLLECTIVES_ID), PalletInstance(collectives_polkadot_runtime_constants::FELLOWSHIP_TREASURY_PALLET_INDEX)) }
-	};
-=======
 pub struct FellowshipEntities;
 impl Contains<Location> for FellowshipEntities {
 	fn contains(location: &Location) -> bool {
@@ -216,8 +195,23 @@
 					Parachain(system_parachain::COLLECTIVES_ID),
 					Plurality { id: BodyId::Technical, .. }
 				]
-			) | (1, [Parachain(system_parachain::COLLECTIVES_ID), PalletInstance(64)]) |
-				(1, [Parachain(system_parachain::COLLECTIVES_ID), PalletInstance(65)])
+			) | (
+				1,
+				[
+					Parachain(system_parachain::COLLECTIVES_ID),
+					PalletInstance(
+						collectives_polkadot_runtime_constants::FELLOWSHIP_SALARY_PALLET_INDEX
+					)
+				]
+			) | (
+				1,
+				[
+					Parachain(system_parachain::COLLECTIVES_ID),
+					PalletInstance(
+						collectives_polkadot_runtime_constants::FELLOWSHIP_TREASURY_PALLET_INDEX
+					)
+				]
+			)
 		)
 	}
 }
@@ -227,7 +221,6 @@
 	fn contains(location: &Location) -> bool {
 		matches!(location.unpack(), (1, []) | (1, [Plurality { .. }]))
 	}
->>>>>>> ba359a4a
 }
 
 /// A call filter for the XCM Transact instruction. This is a temporary measure until we properly
