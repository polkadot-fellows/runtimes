// Copyright (C) Parity Technologies (UK) Ltd.
// SPDX-License-Identifier: Apache-2.0

// Licensed under the Apache License, Version 2.0 (the "License");
// you may not use this file except in compliance with the License.
// You may obtain a copy of the License at
//
// 	http://www.apache.org/licenses/LICENSE-2.0
//
// Unless required by applicable law or agreed to in writing, software
// distributed under the License is distributed on an "AS IS" BASIS,
// WITHOUT WARRANTIES OR CONDITIONS OF ANY KIND, either express or implied.
// See the License for the specific language governing permissions and
// limitations under the License.

use super::{
	AccountId, AllPalletsWithSystem, AssetConversion, Assets, Balance, Balances, CollatorSelection,
	ForeignAssets, NativeAndAssets, ParachainInfo, ParachainSystem, PolkadotXcm, PoolAssets,
	PriceForParentDelivery, Runtime, RuntimeCall, RuntimeEvent, RuntimeOrigin, ToKusamaXcmRouter,
	WeightToFee, XcmpQueue,
};
use alloc::{collections::BTreeSet, vec, vec::Vec};
use assets_common::{
	matching::{FromNetwork, FromSiblingParachain, IsForeignConcreteAsset, ParentLocation},
	TrustBackedAssetsAsLocation,
};
use core::marker::PhantomData;
use frame_support::{
	pallet_prelude::Get,
	parameter_types,
	traits::{
		tokens::imbalance::{ResolveAssetTo, ResolveTo},
<<<<<<< HEAD
		ConstU32, Contains, ContainsPair, Equals, Everything, FromContains, Nothing,
		PalletInfoAccess,
=======
		ConstU32, Contains, ContainsPair, Disabled, Equals, Everything, PalletInfoAccess,
>>>>>>> bfb1c0ae
	},
};
use frame_system::EnsureRoot;
use pallet_xcm::XcmPassthrough;
use parachains_common::xcm_config::{
	AllSiblingSystemParachains, AssetFeeAsExistentialDepositMultiplier, ConcreteAssetFromSystem,
	ParentRelayOrSiblingParachains, RelayOrOtherSystemParachains,
};
use polkadot_parachain_primitives::primitives::Sibling;
use polkadot_runtime_constants::system_parachain;
use snowbridge_inbound_queue_primitives::EthereumLocationsConverterFor;
use sp_runtime::traits::{AccountIdConversion, ConvertInto, TryConvertInto};
use system_parachains_constants::TREASURY_PALLET_ID;
use xcm::latest::prelude::*;
use xcm_builder::{
	AccountId32Aliases, AliasChildLocation, AllowExplicitUnpaidExecutionFrom,
	AllowKnownQueryResponses, AllowSubscriptionsFrom, AllowTopLevelPaidExecutionFrom,
	DenyReserveTransferToRelayChain, DenyThenTry, DescribeAllTerminal, DescribeFamily,
	EnsureXcmOrigin, FrameTransactionalProcessor, FungibleAdapter, FungiblesAdapter,
	GlobalConsensusParachainConvertsFor, HashedDescription, IsConcrete, LocalMint,
	MatchedConvertedConcreteId, MintLocation, NoChecking, ParentAsSuperuser, ParentIsPreset,
	RelayChainAsNative, SendXcmFeeToAccount, SiblingParachainAsNative, SiblingParachainConvertsVia,
	SignedAccountId32AsNative, SignedToAccountId32, SingleAssetExchangeAdapter,
	SovereignPaidRemoteExporter, SovereignSignedViaLocation, StartsWith,
	StartsWithExplicitGlobalConsensus, TakeWeightCredit, TrailingSetTopicAsId, UsingComponents,
	WeightInfoBounds, WithComputedOrigin, WithLatestLocationConverter, WithUniqueTopic,
	XcmFeeManagerFromComponents,
};
use xcm_executor::{traits::ConvertLocation, XcmExecutor};

parameter_types! {
	pub const RootLocation: Location = Location::here();
	pub const DotLocation: Location = Location::parent();
	pub const DotLocationV4: xcm::v4::Location = xcm::v4::Location::parent();
	pub const RelayNetwork: Option<NetworkId> = Some(NetworkId::Polkadot);
	pub RelayChainOrigin: RuntimeOrigin = cumulus_pallet_xcm::Origin::Relay.into();
	pub UniversalLocation: InteriorLocation =
		[GlobalConsensus(RelayNetwork::get().unwrap()), Parachain(ParachainInfo::parachain_id().into())].into();
	pub UniversalLocationNetworkId: NetworkId = UniversalLocation::get().global_consensus().unwrap();
	pub TrustBackedAssetsPalletIndex: u8 = <Assets as PalletInfoAccess>::index() as u8;
	pub TrustBackedAssetsPalletLocation: Location =
		PalletInstance(TrustBackedAssetsPalletIndex::get()).into();
	pub TrustBackedAssetsPalletLocationV4: xcm::v4::Location =
		xcm::v4::Junction::PalletInstance(TrustBackedAssetsPalletIndex::get()).into();
	pub CheckingAccount: AccountId = PolkadotXcm::check_account();
	pub FellowshipLocation: Location = Location::new(1, Parachain(system_parachain::COLLECTIVES_ID));
	pub const GovernanceLocation: Location = Location::parent();
	pub RelayTreasuryLocation: Location = (Parent, PalletInstance(polkadot_runtime_constants::TREASURY_PALLET_ID)).into();
	pub PoolAssetsPalletLocation: Location =
		PalletInstance(<PoolAssets as PalletInfoAccess>::index() as u8).into();
	pub PoolAssetsPalletLocationV4: xcm::v4::Location =
		xcm::v4::Junction::PalletInstance(<PoolAssets as PalletInfoAccess>::index() as u8).into();
	pub StakingPot: AccountId = CollatorSelection::account_id();
	// Test [`crate::tests::treasury_pallet_account_not_none`] ensures that the result of location
	// conversion is not `None`.
	// Account address: `14xmwinmCEz6oRrFdczHKqHgWNMiCysE2KrA4jXXAAM1Eogk`
	pub PreMigrationRelayTreasuryPalletAccount: AccountId =
		LocationToAccountId::convert_location(&RelayTreasuryLocation::get())
			.unwrap_or(system_parachains_constants::TREASURY_PALLET_ID.into_account_truncating());
	pub PostMigrationTreasuryAccount: AccountId = crate::Treasury::account_id();
	/// The Checking Account along with the indication that the local chain is able to mint tokens.
	pub TeleportTracking: Option<(AccountId, MintLocation)> = crate::AhMigrator::teleport_tracking();
	pub const Here: Location = Location::here();
}

/// Treasury account that changes once migration ends.
pub type TreasuryAccount = pallet_ah_migrator::xcm_config::TreasuryAccount<
	crate::AhMigrator,
	PreMigrationRelayTreasuryPalletAccount,
	PostMigrationTreasuryAccount,
>;

/// Type for specifying how a `Location` can be converted into an `AccountId`.
///
/// This is used when determining ownership of accounts for asset transacting and when attempting to
/// use XCM `Transact` in order to determine the dispatch Origin.
pub type LocationToAccountId = (
	// The parent (Relay-chain) origin converts to the parent `AccountId`.
	ParentIsPreset<AccountId>,
	// Sibling parachain origins convert to AccountId via the `ParaId::into`.
	SiblingParachainConvertsVia<Sibling, AccountId>,
	// Straight up local `AccountId32` origins just alias directly to `AccountId`.
	AccountId32Aliases<RelayNetwork, AccountId>,
	// Foreign locations alias into accounts according to a hash of their standard description.
	HashedDescription<AccountId, DescribeFamily<DescribeAllTerminal>>,
	// Different global consensus parachain sovereign account.
	// (Used for over-bridge transfers and reserve processing)
	GlobalConsensusParachainConvertsFor<UniversalLocation, AccountId>,
	// Ethereum contract sovereign account.
	// (Used to get convert ethereum contract locations to sovereign account)
	EthereumLocationsConverterFor<AccountId>,
);

/// Means for transacting the native currency on this chain.
pub type FungibleTransactor = FungibleAdapter<
	// Use this currency:
	Balances,
	// Use this currency when it is a fungible asset matching the given location or name:
	IsConcrete<DotLocation>,
	// Convert an XCM `Location` into a local account ID:
	LocationToAccountId,
	// Our chain's account ID type (we can't get away without mentioning it explicitly):
	AccountId,
	// Teleports tracking is managed by `AhMigrator`: no tracking before, track after.
	TeleportTracking,
>;

/// `AssetId`/`Balance` converter for `TrustBackedAssets`.
pub type TrustBackedAssetsConvertedConcreteId =
	assets_common::TrustBackedAssetsConvertedConcreteId<TrustBackedAssetsPalletLocation, Balance>;

/// Means for transacting assets besides the native currency on this chain.
pub type FungiblesTransactor = FungiblesAdapter<
	// Use this fungibles implementation:
	Assets,
	// Use this currency when it is a fungible asset matching the given location or name:
	TrustBackedAssetsConvertedConcreteId,
	// Convert an XCM `Location` into a local account ID:
	LocationToAccountId,
	// Our chain's account ID type (we can't get away without mentioning it explicitly):
	AccountId,
	// We only want to allow teleports of known assets. We use non-zero issuance as an indication
	// that this asset is known.
	LocalMint<parachains_common::impls::NonZeroIssuance<AccountId, Assets>>,
	// The account to use for tracking teleports.
	CheckingAccount,
>;

/// `AssetId`/`Balance` converter for `ForeignAssets`
pub type ForeignAssetsConvertedConcreteId = assets_common::ForeignAssetsConvertedConcreteId<
	(
		// Ignore `TrustBackedAssets` explicitly
		StartsWith<TrustBackedAssetsPalletLocation>,
		// Ignore assets that start explicitly with our `GlobalConsensus(NetworkId)`, means:
		// - foreign assets from our consensus should be: `Location {parents: 1, X*(Parachain(xyz),
		//   ..)}`
		// - foreign assets outside our consensus with the same `GlobalConsensus(NetworkId)` won't
		//   be accepted here
		StartsWithExplicitGlobalConsensus<UniversalLocationNetworkId>,
	),
	Balance,
	xcm::v4::Location,
>;

/// Means for transacting foreign assets from different global consensus.
pub type ForeignFungiblesTransactor = FungiblesAdapter<
	// Use this fungibles implementation:
	ForeignAssets,
	// Use this currency when it is a fungible asset matching the given location or name:
	ForeignAssetsConvertedConcreteId,
	// Convert an XCM `Location` into a local account ID:
	LocationToAccountId,
	// Our chain's account ID type (we can't get away without mentioning it explicitly):
	AccountId,
	// We dont need to check teleports here.
	NoChecking,
	// The account to use for tracking teleports.
	CheckingAccount,
>;

/// `AssetId`/`Balance` converter for `PoolAssets`.
pub type PoolAssetsConvertedConcreteId =
	assets_common::PoolAssetsConvertedConcreteId<PoolAssetsPalletLocation, Balance>;

/// Means for transacting asset conversion pool assets on this chain.
pub type PoolFungiblesTransactor = FungiblesAdapter<
	// Use this fungibles implementation:
	PoolAssets,
	// Use this currency when it is a fungible asset matching the given location or name:
	PoolAssetsConvertedConcreteId,
	// Convert an XCM `Location` into a local account ID:
	LocationToAccountId,
	// Our chain's account ID type (we can't get away without mentioning it explicitly):
	AccountId,
	// We only want to allow teleports of known assets. We use non-zero issuance as an indication
	// that this asset is known.
	LocalMint<parachains_common::impls::NonZeroIssuance<AccountId, PoolAssets>>,
	// The account to use for tracking teleports.
	CheckingAccount,
>;

/// Means for transacting assets on this chain.
pub type AssetTransactors =
	(FungibleTransactor, FungiblesTransactor, ForeignFungiblesTransactor, PoolFungiblesTransactor);

/// Asset converter for pool assets.
/// Used to convert one asset to another, when there is a pool available between the two.
/// This type thus allows paying delivery fees with any asset as long as there is a pool between
/// said asset and the asset required for fee payment.
pub type PoolAssetsExchanger = SingleAssetExchangeAdapter<
	AssetConversion,
	NativeAndAssets,
	(
		TrustBackedAssetsAsLocation<TrustBackedAssetsPalletLocation, Balance, xcm::v4::Location>,
		ForeignAssetsConvertedConcreteId,
		// `ForeignAssetsConvertedConcreteId` doesn't include Relay token, so we handle it
		// explicitly here.
		MatchedConvertedConcreteId<
			xcm::v4::Location,
			Balance,
			Equals<ParentLocation>,
			WithLatestLocationConverter<xcm::v4::Location>,
			TryConvertInto,
		>,
	),
	AccountId,
>;

/// This is the type we use to convert an (incoming) XCM origin into a local `Origin` instance,
/// ready for dispatching a transaction with Xcm's `Transact`.
///
/// There is an `OriginKind` which can biases the kind of local `Origin` it will become.
pub type XcmOriginToTransactDispatchOrigin = (
	// Sovereign account converter; this attempts to derive an `AccountId` from the origin location
	// using `LocationToAccountId` and then turn that into the usual `Signed` origin. Useful for
	// foreign chains who want to have a local sovereign account on this chain which they control.
	SovereignSignedViaLocation<LocationToAccountId, RuntimeOrigin>,
	// Native converter for Relay-chain (Parent) location; will convert to a `Relay` origin when
	// recognised.
	RelayChainAsNative<RelayChainOrigin, RuntimeOrigin>,
	// Native converter for sibling Parachains; will convert to a `SiblingPara` origin when
	// recognised.
	SiblingParachainAsNative<cumulus_pallet_xcm::Origin, RuntimeOrigin>,
	// Superuser converter for the Relay-chain (Parent) location. This will allow it to issue a
	// transaction from the Root origin.
	ParentAsSuperuser<RuntimeOrigin>,
	// Native signed account converter; this just converts an `AccountId32` origin into a normal
	// `RuntimeOrigin::Signed` origin of the same 32-byte value.
	SignedAccountId32AsNative<RelayNetwork, RuntimeOrigin>,
	// Xcm origins can be represented natively under the Xcm pallet's Xcm origin.
	XcmPassthrough<RuntimeOrigin>,
);

parameter_types! {
	pub const MaxInstructions: u32 = 100;
	pub const MaxAssetsIntoHolding: u32 = 64;
}

/// Location type to determine the Technical Fellowship related
/// pallets for use in XCM.
pub struct FellowshipEntities;
impl Contains<Location> for FellowshipEntities {
	fn contains(location: &Location) -> bool {
		matches!(
			location.unpack(),
			(
				1,
				[
					Parachain(system_parachain::COLLECTIVES_ID),
					Plurality { id: BodyId::Technical, .. }
				]
			) | (
				1,
				[
					Parachain(system_parachain::COLLECTIVES_ID),
					PalletInstance(
						collectives_polkadot_runtime_constants::FELLOWSHIP_SALARY_PALLET_INDEX
					)
				]
			) | (
				1,
				[
					Parachain(system_parachain::COLLECTIVES_ID),
					PalletInstance(
						collectives_polkadot_runtime_constants::FELLOWSHIP_TREASURY_PALLET_INDEX
					)
				]
			)
		)
	}
}

/// Location type to determine the Ambassador Collective
/// pallets for use in XCM.
pub struct AmbassadorEntities;
impl Contains<Location> for AmbassadorEntities {
	fn contains(location: &Location) -> bool {
		matches!(
			location.unpack(),
			(
				1,
				[
					Parachain(system_parachain::COLLECTIVES_ID),
					PalletInstance(
						collectives_polkadot_runtime_constants::AMBASSADOR_SALARY_PALLET_INDEX
					)
				]
			) | (
				1,
				[
					Parachain(system_parachain::COLLECTIVES_ID),
					PalletInstance(
						collectives_polkadot_runtime_constants::AMBASSADOR_TREASURY_PALLET_INDEX
					)
				]
			)
		)
	}
}

/// Location type to determine the Secretary Collective related
/// pallets for use in XCM.
pub struct SecretaryEntities;
impl Contains<Location> for SecretaryEntities {
	fn contains(location: &Location) -> bool {
		matches!(
			location.unpack(),
			(
				1,
				[
					Parachain(system_parachain::COLLECTIVES_ID),
					PalletInstance(
						collectives_polkadot_runtime_constants::SECRETARY_SALARY_PALLET_INDEX
					)
				]
			)
		)
	}
}

pub struct ParentOrParentsPlurality;
impl Contains<Location> for ParentOrParentsPlurality {
	fn contains(location: &Location) -> bool {
		matches!(location.unpack(), (1, []) | (1, [Plurality { .. }]))
	}
}

pub type Barrier = TrailingSetTopicAsId<
	DenyThenTry<
		DenyReserveTransferToRelayChain,
		(
			TakeWeightCredit,
			// Expected responses are OK.
			AllowKnownQueryResponses<PolkadotXcm>,
			// Allow XCMs with some computed origins to pass through.
			WithComputedOrigin<
				(
					// If the message is one that immediately attempts to pay for execution, then
					// allow it.
					AllowTopLevelPaidExecutionFrom<Everything>,
					// The locations listed below get free execution.
					// Parent, its pluralities (i.e. governance bodies), the Fellows plurality and
					// sibling bridge hub get free execution.
					AllowExplicitUnpaidExecutionFrom<(
						ParentOrParentsPlurality,
						FellowshipEntities,
						Equals<RelayTreasuryLocation>,
						Equals<bridging::SiblingBridgeHub>,
						AmbassadorEntities,
						SecretaryEntities,
					)>,
					// Subscriptions for version tracking are OK.
					AllowSubscriptionsFrom<ParentRelayOrSiblingParachains>,
					// Explicit unpaid execution barrier.
					pallet_ah_migrator::xcm_config::UnpaidExecutionFilter<crate::AhMigrator>,
				),
				UniversalLocation,
				ConstU32<8>,
			>,
		),
	>,
>;

/// Locations that will not be charged fees in the executor,
/// either execution or delivery.
/// We only waive fees for system functions, which these locations represent.
pub type WaivedLocations = (
	Equals<RootLocation>,
	RelayOrOtherSystemParachains<AllSiblingSystemParachains, Runtime>,
	Equals<RelayTreasuryLocation>,
	FellowshipEntities,
	AmbassadorEntities,
	SecretaryEntities,
);

/// Cases where a remote origin is accepted as trusted Teleporter for a given asset:
///
/// - DOT with the parent Relay Chain and sibling system parachains; and
/// - Sibling parachains' assets from where they originate (as `ForeignCreators`).
pub type TrustedTeleporters = (
	ConcreteAssetFromSystem<DotLocation>,
	IsForeignConcreteAsset<FromSiblingParachain<parachain_info::Pallet<Runtime>>>,
);

/// We allow locations to alias into their own child locations.
pub type Aliasers = AliasChildLocation;

pub struct XcmConfig;
impl xcm_executor::Config for XcmConfig {
	type RuntimeCall = RuntimeCall;
	type XcmSender = XcmRouter;
	type XcmRecorder = PolkadotXcm;
	type AssetTransactor = AssetTransactors;
	type OriginConverter = XcmOriginToTransactDispatchOrigin;
	// Asset Hub trusts only particular, pre-configured bridged locations from a different consensus
	// as reserve locations (we trust the Bridge Hub to relay the message that a reserve is being
	// held). Asset Hub may _act_ as a reserve location for DOT and assets created
	// under `pallet-assets`. Users must use teleport where allowed (e.g. DOT with the Relay Chain).
	type IsReserve = (
		bridging::to_kusama::KusamaAssetFromAssetHubKusama,
		bridging::to_ethereum::EthereumAssetFromEthereum,
	);
	type IsTeleporter = pallet_ah_migrator::xcm_config::TrustedTeleporters<crate::AhMigrator>;
	type UniversalLocation = UniversalLocation;
	type Barrier = Barrier;
	type Weigher = WeightInfoBounds<
		crate::weights::xcm::AssetHubPolkadotXcmWeight<RuntimeCall>,
		RuntimeCall,
		MaxInstructions,
	>;
	type Trader = (
		UsingComponents<
			WeightToFee,
			DotLocation,
			AccountId,
			Balances,
			ResolveTo<StakingPot, Balances>,
		>,
		// This trader allows to pay with any assets exchangeable to DOT with
		// [`AssetConversion`].
		cumulus_primitives_utility::SwapFirstAssetTrader<
			DotLocationV4,
			AssetConversion,
			WeightToFee,
			NativeAndAssets,
			(
				TrustBackedAssetsAsLocation<
					TrustBackedAssetsPalletLocation,
					Balance,
					xcm::v4::Location,
				>,
				ForeignAssetsConvertedConcreteId,
			),
			ResolveAssetTo<StakingPot, NativeAndAssets>,
			AccountId,
		>,
	);
	type ResponseHandler = PolkadotXcm;
	type AssetTrap = PolkadotXcm;
	type AssetClaims = PolkadotXcm;
	type SubscriptionService = PolkadotXcm;
	type PalletInstancesInfo = AllPalletsWithSystem;
	type MaxAssetsIntoHolding = MaxAssetsIntoHolding;
	type AssetLocker = ();
	type AssetExchanger = PoolAssetsExchanger;
	type FeeManager = XcmFeeManagerFromComponents<
		pallet_ah_migrator::xcm_config::WaivedLocations<crate::AhMigrator>,
		SendXcmFeeToAccount<Self::AssetTransactor, TreasuryAccount>,
	>;
	type MessageExporter = ();
	type UniversalAliases =
		(bridging::to_kusama::UniversalAliases, bridging::to_ethereum::UniversalAliases);
	type CallDispatcher = RuntimeCall;
	type SafeCallFilter = Everything;
	type Aliasers = Aliasers;
	type TransactionalProcessor = FrameTransactionalProcessor;
	type HrmpNewChannelOpenRequestHandler = ();
	type HrmpChannelAcceptedHandler = ();
	type HrmpChannelClosingHandler = ();
	type XcmEventEmitter = PolkadotXcm;
}

/// Converts a local signed origin into an XCM `Location`.
/// Forms the basis for local origins sending/executing XCMs.
pub type LocalSignedOriginToLocation = SignedToAccountId32<RuntimeOrigin, AccountId, RelayNetwork>;

/// Use [`LocalXcmRouter`] instead.
pub(crate) type LocalXcmRouterWithoutException = (
	// Two routers - use UMP to communicate with the relay chain:
	cumulus_primitives_utility::ParentAsUmp<ParachainSystem, PolkadotXcm, PriceForParentDelivery>,
	// ..and XCMP to communicate with the sibling chains.
	XcmpQueue,
);

/// For routing XCM messages which do not cross local consensus boundary.
type LocalXcmRouter = pallet_ah_migrator::RouteInnerWithException<
	LocalXcmRouterWithoutException,
	// Exception: query responses to Relay Chain (`ParentLocation`) which initiated (`Querier`) by
	// the Relay Chain (`Here`, since from the perspective of the receiver).
	// See: https://github.com/paritytech/polkadot-sdk/blob/28b7c7770e9e7abf5b561fc42cfe565baf076cb7/polkadot/xcm/xcm-executor/src/lib.rs#L728
	//
	// This exception is required for the migration flow-control system to send query responses
	// to the Relay Chain, confirming that data messages have been received.
	FromContains<Equals<ParentLocation>, pallet_ah_migrator::ExceptResponseFor<Equals<Here>>>,
	crate::AhMigrator,
>;

/// The means for routing XCM messages which are not for local execution into the right message
/// queues.
pub type XcmRouter = WithUniqueTopic<(
	// The means for routing XCM messages which are not for local execution into the right message
	// queues.
	LocalXcmRouter,
	// Router which wraps and sends xcm to BridgeHub to be delivered to the Kusama
	// GlobalConsensus
	ToKusamaXcmRouter,
	// Router which wraps and sends xcm to BridgeHub to be delivered to the Ethereum
	// GlobalConsensus
	SovereignPaidRemoteExporter<
		xcm_builder::NetworkExportTable<bridging::to_ethereum::BridgeTable>,
		XcmpQueue,
		UniversalLocation,
	>,
)>;

impl pallet_xcm::Config for Runtime {
	type RuntimeEvent = RuntimeEvent;
	// Any local signed origin can send XCM messages.
	type SendXcmOrigin = EnsureXcmOrigin<RuntimeOrigin, LocalSignedOriginToLocation>;
	type XcmRouter = XcmRouter;
	// Any local signed origin can execute XCM messages.
	type ExecuteXcmOrigin = EnsureXcmOrigin<RuntimeOrigin, LocalSignedOriginToLocation>;
	type XcmExecuteFilter = Everything;
	type XcmExecutor = XcmExecutor<XcmConfig>;
	type XcmTeleportFilter = Everything;
	type XcmReserveTransferFilter = Everything;
	type Weigher = WeightInfoBounds<
		crate::weights::xcm::AssetHubPolkadotXcmWeight<RuntimeCall>,
		RuntimeCall,
		MaxInstructions,
	>;
	type UniversalLocation = UniversalLocation;
	type RuntimeOrigin = RuntimeOrigin;
	type RuntimeCall = RuntimeCall;
	const VERSION_DISCOVERY_QUEUE_SIZE: u32 = 100;
	type AdvertisedXcmVersion = pallet_xcm::CurrentXcmVersion;
	type Currency = Balances;
	type CurrencyMatcher = ();
	type TrustedLockers = ();
	type SovereignAccountOf = LocationToAccountId;
	type MaxLockers = ConstU32<8>;
	type WeightInfo = crate::weights::pallet_xcm::WeightInfo<Runtime>;
	type AdminOrigin = EnsureRoot<AccountId>;
	type MaxRemoteLockConsumers = ConstU32<0>;
	type RemoteLockConsumerIdentifier = ();
	type AuthorizedAliasConsideration = Disabled;
}

impl cumulus_pallet_xcm::Config for Runtime {
	type RuntimeEvent = RuntimeEvent;
	type XcmExecutor = XcmExecutor<XcmConfig>;
}

pub type ForeignCreatorsSovereignAccountOf = (
	SiblingParachainConvertsVia<Sibling, AccountId>,
	AccountId32Aliases<RelayNetwork, AccountId>,
	ParentIsPreset<AccountId>,
	EthereumLocationsConverterFor<AccountId>,
	GlobalConsensusParachainConvertsFor<UniversalLocation, AccountId>,
);

/// Simple conversion of `u32` into an `AssetId` for use in benchmarking.
pub struct XcmBenchmarkHelper;
#[cfg(feature = "runtime-benchmarks")]
impl pallet_assets::BenchmarkHelper<xcm::v4::Location> for XcmBenchmarkHelper {
	fn create_asset_id_parameter(id: u32) -> xcm::v4::Location {
		xcm::v4::Location::new(1, xcm::v4::Junction::Parachain(id))
	}
}

/// All configuration related to bridging
pub mod bridging {
	use super::*;
	use xcm_builder::NetworkExportTableItem;

	parameter_types! {
		/// Base price of every Polkadot -> Kusama message. Can be adjusted via
		/// governance `set_storage` call.
		pub storage XcmBridgeHubRouterBaseFee: Balance = bp_bridge_hub_polkadot::estimate_polkadot_to_kusama_message_fee(
			bp_bridge_hub_kusama::BridgeHubKusamaBaseDeliveryFeeInKsms::get()
		);
		/// Price of every byte of the Polkadot -> Kusama message. Can be adjusted via
		/// governance `set_storage` call.
		pub storage XcmBridgeHubRouterByteFee: Balance = bp_bridge_hub_polkadot::estimate_polkadot_to_kusama_byte_fee();

		pub SiblingBridgeHubParaId: u32 = bp_bridge_hub_polkadot::BRIDGE_HUB_POLKADOT_PARACHAIN_ID;
		pub SiblingBridgeHub: Location = Location::new(1, Parachain(SiblingBridgeHubParaId::get()));
		/// Router expects payment with this `AssetId`.
		/// (`AssetId` has to be aligned with `BridgeTable`)
		pub XcmBridgeHubRouterFeeAssetId: AssetId = DotLocation::get().into();

		pub BridgeTable: Vec<NetworkExportTableItem> =
			Vec::new().into_iter()
			.chain(to_kusama::BridgeTable::get())
			.collect();
	}

	pub type NetworkExportTable = xcm_builder::NetworkExportTable<BridgeTable>;

	pub mod to_kusama {
		use super::*;

		parameter_types! {
			pub SiblingBridgeHubWithBridgeHubKusamaInstance: Location = Location::new(
				1,
				[
					Parachain(SiblingBridgeHubParaId::get()),
					PalletInstance(bp_bridge_hub_polkadot::WITH_BRIDGE_POLKADOT_TO_KUSAMA_MESSAGES_PALLET_INDEX),
				]
			);

			pub const KusamaNetwork: NetworkId = NetworkId::Kusama;
			pub AssetHubKusama: Location = Location::new(
				2,
				[
					GlobalConsensus(KusamaNetwork::get()),
					Parachain(kusama_runtime_constants::system_parachain::ASSET_HUB_ID),
				],
			);
			pub KsmLocation: Location = Location::new(2, GlobalConsensus(KusamaNetwork::get()));

			/// Set up exporters configuration.
			/// `Option<Asset>` represents static "base fee" which is used for total delivery fee calculation.
			pub BridgeTable: Vec<NetworkExportTableItem> = vec![
				NetworkExportTableItem::new(
					KusamaNetwork::get(),
					Some(vec![
						AssetHubKusama::get().interior.split_global().expect("invalid configuration for AssetHubPolkadot").1,
					]),
					SiblingBridgeHub::get(),
					// base delivery fee to local `BridgeHub`
					Some((
						XcmBridgeHubRouterFeeAssetId::get(),
						XcmBridgeHubRouterBaseFee::get(),
					).into())
				)
			];

			/// Universal aliases
			pub UniversalAliases: BTreeSet<(Location, Junction)> = BTreeSet::from_iter(
				vec![
					(SiblingBridgeHubWithBridgeHubKusamaInstance::get(), GlobalConsensus(KusamaNetwork::get()))
				]
			);
		}

		impl Contains<(Location, Junction)> for UniversalAliases {
			fn contains(alias: &(Location, Junction)) -> bool {
				UniversalAliases::get().contains(alias)
			}
		}
		/// Allow any asset native to the Kusama ecosystem if it comes from Kusama Asset Hub.
		pub type KusamaAssetFromAssetHubKusama =
			RemoteAssetFromLocation<StartsWith<KsmLocation>, AssetHubKusama>;

		// TODO: get this from `assets_common v0.17.1` when SDK deps are upgraded
		/// Accept an asset if it is native to `AssetsAllowedNetworks` and it is coming from
		/// `OriginLocation`.
		pub struct RemoteAssetFromLocation<AssetsAllowedNetworks, OriginLocation>(
			PhantomData<(AssetsAllowedNetworks, OriginLocation)>,
		);
		impl<
				L: TryInto<Location> + Clone,
				AssetsAllowedNetworks: Contains<Location>,
				OriginLocation: Get<Location>,
			> ContainsPair<L, L> for RemoteAssetFromLocation<AssetsAllowedNetworks, OriginLocation>
		{
			fn contains(asset: &L, origin: &L) -> bool {
				let Ok(asset) = asset.clone().try_into() else {
					return false;
				};
				let Ok(origin) = origin.clone().try_into() else {
					return false;
				};

				let expected_origin = OriginLocation::get();
				// ensure `origin` is expected `OriginLocation`
				if !expected_origin.eq(&origin) {
					log::trace!(
						target: "xcm::contains",
						"RemoteAssetFromLocation asset: {asset:?}, origin: {origin:?} is not from expected {expected_origin:?}"
					);
					return false;
				} else {
					log::trace!(
						target: "xcm::contains",
						"RemoteAssetFromLocation asset: {asset:?}, origin: {origin:?}",
					);
				}

				// ensure `asset` is from remote consensus listed in `AssetsAllowedNetworks`
				AssetsAllowedNetworks::contains(&asset)
			}
		}
		impl<AssetsAllowedNetworks: Contains<Location>, OriginLocation: Get<Location>>
			ContainsPair<Asset, Location>
			for RemoteAssetFromLocation<AssetsAllowedNetworks, OriginLocation>
		{
			fn contains(asset: &Asset, origin: &Location) -> bool {
				<Self as ContainsPair<Location, Location>>::contains(&asset.id.0, origin)
			}
		}
	}

	pub mod to_ethereum {
		use super::*;
		pub use bp_bridge_hub_polkadot::snowbridge::EthereumNetwork;
		use bp_bridge_hub_polkadot::snowbridge::InboundQueuePalletInstance;

		parameter_types! {
			/// User fee for transfers from Polkadot to Ethereum.
			/// The fee is set to max Balance to disable the bridge until a fee is set by
			/// governance.
			pub const DefaultBridgeHubEthereumBaseFee: Balance = Balance::MAX;
			pub storage BridgeHubEthereumBaseFee: Balance = DefaultBridgeHubEthereumBaseFee::get();
			pub SiblingBridgeHubWithEthereumInboundQueueInstance: Location = Location::new(
				1,
				[
					Parachain(SiblingBridgeHubParaId::get()),
					PalletInstance(InboundQueuePalletInstance::get()),
				]
			);

			/// Set up exporters configuration.
			/// `Option<MultiAsset>` represents static "base fee" which is used for total delivery fee calculation.
			pub BridgeTable: Vec<NetworkExportTableItem> = vec![
				NetworkExportTableItem::new(
					EthereumNetwork::get(),
					Some(vec![Junctions::Here]),
					SiblingBridgeHub::get(),
					Some((
						XcmBridgeHubRouterFeeAssetId::get(),
						BridgeHubEthereumBaseFee::get(),
					).into())
				),
			];

			/// Universal aliases
			pub UniversalAliases: BTreeSet<(Location, Junction)> = BTreeSet::from_iter(
				vec![
					(SiblingBridgeHubWithEthereumInboundQueueInstance::get(), GlobalConsensus(EthereumNetwork::get())),
				]
			);
		}

		pub type EthereumAssetFromEthereum =
			IsForeignConcreteAsset<FromNetwork<UniversalLocation, EthereumNetwork>>;

		impl Contains<(Location, Junction)> for UniversalAliases {
			fn contains(alias: &(Location, Junction)) -> bool {
				UniversalAliases::get().contains(alias)
			}
		}
	}

	/// Benchmarks helper for bridging configuration.
	#[cfg(feature = "runtime-benchmarks")]
	pub struct BridgingBenchmarksHelper;

	#[cfg(feature = "runtime-benchmarks")]
	impl BridgingBenchmarksHelper {
		pub fn prepare_universal_alias() -> Option<(Location, Junction)> {
			let alias =
				to_kusama::UniversalAliases::get().into_iter().find_map(|(location, junction)| {
					match to_kusama::SiblingBridgeHubWithBridgeHubKusamaInstance::get()
						.eq(&location)
					{
						true => Some((location, junction)),
						false => None,
					}
				});
			Some(alias.expect("we expect here BridgeHubPolkadot to Kusama mapping at least"))
		}
	}
}

#[test]
fn foreign_pallet_has_correct_local_account() {
	use sp_core::crypto::{Ss58AddressFormat, Ss58Codec};
	use xcm_executor::traits::ConvertLocation;

	const COLLECTIVES_PARAID: u32 = 1001;
	const FELLOWSHIP_SALARY_PALLET_ID: u8 =
		collectives_polkadot_runtime_constants::FELLOWSHIP_SALARY_PALLET_INDEX;
	let fellowship_salary =
		(Parent, Parachain(COLLECTIVES_PARAID), PalletInstance(FELLOWSHIP_SALARY_PALLET_ID));
	let account = LocationToAccountId::convert_location(&fellowship_salary.into()).unwrap();
	let polkadot = Ss58AddressFormat::try_from("polkadot").unwrap();
	let address = Ss58Codec::to_ss58check_with_version(&account, polkadot);
	assert_eq!(address, "13w7NdvSR1Af8xsQTArDtZmVvjE8XhWNdL4yed3iFHrUNCnS");
}<|MERGE_RESOLUTION|>--- conflicted
+++ resolved
@@ -30,12 +30,9 @@
 	parameter_types,
 	traits::{
 		tokens::imbalance::{ResolveAssetTo, ResolveTo},
-<<<<<<< HEAD
 		ConstU32, Contains, ContainsPair, Equals, Everything, FromContains, Nothing,
 		PalletInfoAccess,
-=======
 		ConstU32, Contains, ContainsPair, Disabled, Equals, Everything, PalletInfoAccess,
->>>>>>> bfb1c0ae
 	},
 };
 use frame_system::EnsureRoot;
