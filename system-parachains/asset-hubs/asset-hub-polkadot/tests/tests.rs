--- conflicted
+++ resolved
@@ -19,16 +19,13 @@
 
 use asset_hub_polkadot_runtime::{
 	xcm_config::{
-<<<<<<< HEAD
 		bridging, CheckingAccount, DotLocation, ForeignCreatorsSovereignAccountOf,
 		GovernanceLocation, LocationToAccountId, StakingPot, TrustBackedAssetsPalletLocation,
 		XcmConfig,
-=======
 		bridging::{self, XcmBridgeHubRouterFeeAssetId},
 		CheckingAccount, DotLocation, GovernanceLocation, LocationToAccountId,
 		RelayTreasuryLocation, RelayTreasuryPalletAccount, StakingPot,
 		TrustBackedAssetsPalletLocation, XcmConfig,
->>>>>>> 17599088
 	},
 	AllPalletsWithoutSystem, AssetDeposit, Assets, Balances, Block, ExistentialDeposit,
 	ForeignAssets, ForeignAssetsInstance, MetadataDepositBase, MetadataDepositPerByte,
@@ -744,46 +741,7 @@
 		Block,
 		WeightToFee,
 	>();
-<<<<<<< HEAD
-	// TODO: @ggwpez uncomment when migrated to the XCMv5 or patched
-	// `xcm_payment_api_with_pools_works`
-	// asset_test_utils::test_cases::xcm_payment_api_with_pools_works::<
-	// 	Runtime,
-	// 	RuntimeCall,
-	// 	RuntimeOrigin,
-	// 	Block,
-	// >();
-}
-
-pub mod remove_when_asset_test_utils_doesnt_use_latest_xcm_location {
-	use super::RuntimeHelper;
-	use crate::RuntimeOrigin;
-	use asset_test_utils::{
-		assert_metadata, AccountIdOf, BalanceOf, CollatorSessionKeys, ExtBuilder, ValidatorIdOf,
-		XcmReceivedFrom,
-	};
-	use frame_support::{
-		assert_noop, assert_ok,
-		traits::{fungibles::InspectEnumerable, OriginTrait},
-	};
-	use parachains_common::Balance;
-	use sp_core::Encode;
-	use sp_runtime::{
-		traits::{MaybeEquivalence, StaticLookup},
-		DispatchError, Saturating, Weight,
-	};
-	use xcm::prelude::*;
-	use xcm_executor::{traits::ConvertLocation, XcmExecutor};
-
-	pub type MaybeAssetsEvent<Runtime, ForeignAssetsPalletInstance> =
-		Option<pallet_assets::Event<Runtime, ForeignAssetsPalletInstance>>;
-
-	/// Test-case makes sure that `Runtime` can create and manage `ForeignAssets`
-	#[allow(clippy::too_many_arguments)]
-	pub fn create_and_manage_foreign_assets_for_local_consensus_parachain_assets_works<
-=======
 	asset_test_utils::test_cases::xcm_payment_api_with_pools_works::<
->>>>>>> 17599088
 		Runtime,
 		RuntimeCall,
 		RuntimeOrigin,
