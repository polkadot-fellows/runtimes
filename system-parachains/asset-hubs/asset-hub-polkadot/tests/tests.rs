// This file is part of Cumulus.

// Copyright (C) Parity Technologies (UK) Ltd.
// SPDX-License-Identifier: Apache-2.0

// Licensed under the Apache License, Version 2.0 (the "License");
// you may not use this file except in compliance with the License.
// You may obtain a copy of the License at
//
// 	http://www.apache.org/licenses/LICENSE-2.0
//
// Unless required by applicable law or agreed to in writing, software
// distributed under the License is distributed on an "AS IS" BASIS,
// WITHOUT WARRANTIES OR CONDITIONS OF ANY KIND, either express or implied.
// See the License for the specific language governing permissions and
// limitations under the License.

//! Tests for the Polkadot Asset Hub (previously known as Statemint) chain.

use asset_hub_polkadot_runtime::{
	xcm_config::{
<<<<<<< HEAD
		bridging::{self, XcmBridgeHubRouterFeeAssetId},
		CheckingAccount, DotLocation, ForeignCreatorsSovereignAccountOf,
		LocationToAccountId, RelayTreasuryLocation, StakingPot, TrustBackedAssetsPalletLocation,
=======
		bridging, CheckingAccount, DotLocation, ForeignCreatorsSovereignAccountOf,
		GovernanceLocation, LocationToAccountId, StakingPot, TrustBackedAssetsPalletLocation,
>>>>>>> da647068
		XcmConfig,
	},
	AllPalletsWithoutSystem, AssetConversion, AssetDeposit, Assets, Balances, Block,
	ExistentialDeposit, ForeignAssets, ForeignAssetsInstance, MetadataDepositBase,
	MetadataDepositPerByte, ParachainSystem, PolkadotXcm, Runtime, RuntimeCall, RuntimeEvent,
	RuntimeOrigin, SessionKeys, ToKusamaXcmRouterInstance, TrustBackedAssetsInstance, XcmpQueue,
	SLOT_DURATION,
};
use asset_test_utils::{
	test_cases_over_bridge::TestBridgingConfig, CollatorSessionKey, CollatorSessionKeys,
	ExtBuilder, GovernanceOrigin, SlotDurations,
};
use codec::{Decode, Encode};
use core::ops::Mul;
use frame_support::{assert_ok, traits::fungibles::InspectEnumerable};
use parachains_common::{
	AccountId, AssetHubPolkadotAuraId as AuraId, AssetIdForTrustBackedAssets, Balance,
};
use sp_consensus_aura::SlotDuration;
use sp_core::crypto::Ss58Codec;
use sp_runtime::traits::MaybeEquivalence;
use system_parachains_constants::{
	kusama::consensus::RELAY_CHAIN_SLOT_DURATION_MILLIS, polkadot::fee::WeightToFee,
};
use xcm::latest::prelude::{Assets as XcmAssets, *};
use xcm_builder::WithLatestLocationConverter;
use xcm_executor::traits::ConvertLocation;
use xcm_runtime_apis::conversions::LocationToAccountHelper;

const ALICE: [u8; 32] = [1u8; 32];
const SOME_ASSET_ADMIN: [u8; 32] = [5u8; 32];

frame_support::parameter_types! {
	// Local OpenGov
	pub Governance: GovernanceOrigin<RuntimeOrigin> = GovernanceOrigin::Origin(RuntimeOrigin::root());
}

type AssetIdForTrustBackedAssetsConvertLatest =
	assets_common::AssetIdForTrustBackedAssetsConvert<TrustBackedAssetsPalletLocation>;

type RuntimeHelper = asset_test_utils::RuntimeHelper<Runtime, AllPalletsWithoutSystem>;

fn collator_session_key(account: [u8; 32]) -> CollatorSessionKey<Runtime> {
	CollatorSessionKey::new(
		AccountId::from(account),
		AccountId::from(account),
		SessionKeys { aura: AuraId::from(sp_core::ed25519::Public::from_raw(account)) },
	)
}

fn collator_session_keys() -> CollatorSessionKeys<Runtime> {
	CollatorSessionKeys::default().add(collator_session_key(ALICE))
}

fn slot_durations() -> SlotDurations {
	SlotDurations {
		relay: SlotDuration::from_millis(RELAY_CHAIN_SLOT_DURATION_MILLIS.into()),
		para: SlotDuration::from_millis(SLOT_DURATION),
	}
}

fn setup_pool_for_paying_fees_with_foreign_assets(
	(foreign_asset_owner, foreign_asset_id_location, foreign_asset_id_minimum_balance): (
		AccountId,
		xcm::v4::Location,
		Balance,
	),
) {
	let existential_deposit = ExistentialDeposit::get();

	// setup a pool to pay fees with `foreign_asset_id_location` tokens
	let pool_owner: AccountId = [14u8; 32].into();
	let native_asset = xcm::v4::Location::parent();
	let pool_liquidity: Balance =
		existential_deposit.max(foreign_asset_id_minimum_balance).mul(100_000);

	let _ = Balances::force_set_balance(
		RuntimeOrigin::root(),
		pool_owner.clone().into(),
		(existential_deposit + pool_liquidity).mul(2),
	);

	assert_ok!(ForeignAssets::mint(
		RuntimeOrigin::signed(foreign_asset_owner),
		foreign_asset_id_location.clone(),
		pool_owner.clone().into(),
		(foreign_asset_id_minimum_balance + pool_liquidity).mul(2),
	));

	assert_ok!(AssetConversion::create_pool(
		RuntimeOrigin::signed(pool_owner.clone()),
		Box::new(native_asset.clone()),
		Box::new(foreign_asset_id_location.clone())
	));

	assert_ok!(AssetConversion::add_liquidity(
		RuntimeOrigin::signed(pool_owner.clone()),
		Box::new(native_asset),
		Box::new(foreign_asset_id_location),
		pool_liquidity,
		pool_liquidity,
		1,
		1,
		pool_owner,
	));
}

#[test]
fn test_ed_is_one_hundredth_of_relay() {
	ExtBuilder::<Runtime>::default()
		.with_collators(vec![AccountId::from(ALICE)])
		.with_session_keys(vec![(
			AccountId::from(ALICE),
			AccountId::from(ALICE),
			SessionKeys { aura: AuraId::from(sp_core::ed25519::Public::from_raw(ALICE)) },
		)])
		.build()
		.execute_with(|| {
			let relay_ed = polkadot_runtime_constants::currency::EXISTENTIAL_DEPOSIT;
			let asset_hub_ed = ExistentialDeposit::get();
			assert_eq!(relay_ed / 100, asset_hub_ed);
		});
}

#[test]
fn test_assets_balances_api_works() {
	use assets_common::runtime_api::runtime_decl_for_fungibles_api::FungiblesApi;

	ExtBuilder::<Runtime>::default()
		.with_collators(vec![AccountId::from(ALICE)])
		.with_session_keys(vec![(
			AccountId::from(ALICE),
			AccountId::from(ALICE),
			SessionKeys { aura: AuraId::from(sp_core::ed25519::Public::from_raw(ALICE)) },
		)])
		.build()
		.execute_with(|| {
			let local_asset_id = 1;
			let foreign_asset_id_location = xcm::v4::Location::new(
				1,
				[xcm::v4::Junction::Parachain(1234), xcm::v4::Junction::GeneralIndex(12345)],
			);

			// check before
			assert_eq!(Assets::balance(local_asset_id, AccountId::from(ALICE)), 0);
			assert_eq!(
				ForeignAssets::balance(foreign_asset_id_location.clone(), AccountId::from(ALICE)),
				0
			);
			assert_eq!(Balances::free_balance(AccountId::from(ALICE)), 0);
			assert!(Runtime::query_account_balances(AccountId::from(ALICE))
				.unwrap()
				.try_as::<XcmAssets>()
				.unwrap()
				.is_none());

			// Drip some balance
			use frame_support::traits::fungible::Mutate;
			let some_currency = ExistentialDeposit::get();
			Balances::mint_into(&AccountId::from(ALICE), some_currency).unwrap();

			// We need root origin to create a sufficient asset
			let minimum_asset_balance = 3333333_u128;
			assert_ok!(Assets::force_create(
				RuntimeHelper::root_origin(),
				local_asset_id.into(),
				AccountId::from(ALICE).into(),
				true,
				minimum_asset_balance
			));

			// We first mint enough asset for the account to exist for assets
			assert_ok!(Assets::mint(
				RuntimeHelper::origin_of(AccountId::from(ALICE)),
				local_asset_id.into(),
				AccountId::from(ALICE).into(),
				minimum_asset_balance
			));

			// create foreign asset
			let foreign_asset_minimum_asset_balance = 3333333_u128;
			assert_ok!(ForeignAssets::force_create(
				RuntimeHelper::root_origin(),
				foreign_asset_id_location.clone(),
				AccountId::from(SOME_ASSET_ADMIN).into(),
				false,
				foreign_asset_minimum_asset_balance
			));

			// We first mint enough asset for the account to exist for assets
			assert_ok!(ForeignAssets::mint(
				RuntimeHelper::origin_of(AccountId::from(SOME_ASSET_ADMIN)),
				foreign_asset_id_location.clone(),
				AccountId::from(ALICE).into(),
				6 * foreign_asset_minimum_asset_balance
			));

			// check after
			assert_eq!(
				Assets::balance(local_asset_id, AccountId::from(ALICE)),
				minimum_asset_balance
			);
			assert_eq!(
				ForeignAssets::balance(foreign_asset_id_location.clone(), AccountId::from(ALICE)),
				6 * minimum_asset_balance
			);
			assert_eq!(Balances::free_balance(AccountId::from(ALICE)), some_currency);

			let result: XcmAssets = Runtime::query_account_balances(AccountId::from(ALICE))
				.unwrap()
				.try_into()
				.unwrap();
			assert_eq!(result.len(), 3);

			// check currency
			assert!(result.inner().iter().any(|asset| asset.eq(
				&assets_common::fungible_conversion::convert_balance::<DotLocation, Balance>(
					some_currency
				)
				.unwrap()
			)));
			// check trusted asset
			assert!(result.inner().iter().any(|asset| asset.eq(&(
				AssetIdForTrustBackedAssetsConvertLatest::convert_back(&local_asset_id).unwrap(),
				minimum_asset_balance
			)
				.into())));
			// check foreign asset
			assert!(result.inner().iter().any(|asset| asset.eq(&(
				WithLatestLocationConverter::convert_back(&foreign_asset_id_location).unwrap(),
				6 * foreign_asset_minimum_asset_balance
			)
				.into())));
		});
}

asset_test_utils::include_teleports_for_native_asset_works!(
	Runtime,
	AllPalletsWithoutSystem,
	XcmConfig,
	CheckingAccount,
	WeightToFee,
	ParachainSystem,
	collator_session_keys(),
	slot_durations(),
	ExistentialDeposit::get(),
	Box::new(|runtime_event_encoded: Vec<u8>| {
		match RuntimeEvent::decode(&mut &runtime_event_encoded[..]) {
			Ok(RuntimeEvent::PolkadotXcm(event)) => Some(event),
			_ => None,
		}
	}),
	1000
);

include_teleports_for_foreign_assets_works!(
	Runtime,
	AllPalletsWithoutSystem,
	XcmConfig,
	CheckingAccount,
	WeightToFee,
	ParachainSystem,
	ForeignCreatorsSovereignAccountOf,
	ForeignAssetsInstance,
	collator_session_keys(),
	slot_durations(),
	ExistentialDeposit::get(),
	Box::new(|runtime_event_encoded: Vec<u8>| {
		match RuntimeEvent::decode(&mut &runtime_event_encoded[..]) {
			Ok(RuntimeEvent::PolkadotXcm(event)) => Some(event),
			_ => None,
		}
	}),
	Box::new(|runtime_event_encoded: Vec<u8>| {
		match RuntimeEvent::decode(&mut &runtime_event_encoded[..]) {
			Ok(RuntimeEvent::XcmpQueue(event)) => Some(event),
			_ => None,
		}
	})
);

asset_test_utils::include_asset_transactor_transfer_with_local_consensus_currency_works!(
	Runtime,
	XcmConfig,
	collator_session_keys(),
	ExistentialDeposit::get(),
	Box::new(|| {
		assert!(Assets::asset_ids().collect::<Vec<_>>().is_empty());
		assert!(ForeignAssets::asset_ids().collect::<Vec<_>>().is_empty());
	}),
	Box::new(|| {
		assert!(Assets::asset_ids().collect::<Vec<_>>().is_empty());
		assert!(ForeignAssets::asset_ids().collect::<Vec<_>>().is_empty());
	})
);

asset_test_utils::include_asset_transactor_transfer_with_pallet_assets_instance_works!(
	asset_transactor_transfer_with_trust_backed_assets_works,
	Runtime,
	XcmConfig,
	TrustBackedAssetsInstance,
	AssetIdForTrustBackedAssets,
	AssetIdForTrustBackedAssetsConvertLatest,
	collator_session_keys(),
	ExistentialDeposit::get(),
	12345,
	Box::new(|| {
		assert!(ForeignAssets::asset_ids().collect::<Vec<_>>().is_empty());
	}),
	Box::new(|| {
		assert!(ForeignAssets::asset_ids().collect::<Vec<_>>().is_empty());
	})
);

asset_test_utils::include_asset_transactor_transfer_with_pallet_assets_instance_works!(
	asset_transactor_transfer_with_foreign_assets_works,
	Runtime,
	XcmConfig,
	ForeignAssetsInstance,
	xcm::v4::Location,
	WithLatestLocationConverter<xcm::v4::Location>,
	collator_session_keys(),
	ExistentialDeposit::get(),
	xcm::v4::Location::new(
		1,
		[xcm::v4::Junction::Parachain(1313), xcm::v4::Junction::GeneralIndex(12345)]
	),
	Box::new(|| {
		assert!(Assets::asset_ids().collect::<Vec<_>>().is_empty());
	}),
	Box::new(|| {
		assert!(Assets::asset_ids().collect::<Vec<_>>().is_empty());
	})
);

include_create_and_manage_foreign_assets_for_local_consensus_parachain_assets_works!(
	Runtime,
	XcmConfig,
	WeightToFee,
	ForeignCreatorsSovereignAccountOf,
	ForeignAssetsInstance,
	xcm::v4::Location,
	WithLatestLocationConverter<xcm::v4::Location>,
	collator_session_keys(),
	ExistentialDeposit::get(),
	AssetDeposit::get(),
	MetadataDepositBase::get(),
	MetadataDepositPerByte::get(),
	Box::new(|pallet_asset_call| RuntimeCall::ForeignAssets(pallet_asset_call).encode()),
	Box::new(|runtime_event_encoded: Vec<u8>| {
		match RuntimeEvent::decode(&mut &runtime_event_encoded[..]) {
			Ok(RuntimeEvent::ForeignAssets(pallet_asset_event)) => Some(pallet_asset_event),
			_ => None,
		}
	}),
	Box::new(|| {
		assert!(Assets::asset_ids().collect::<Vec<_>>().is_empty());
		assert!(ForeignAssets::asset_ids().collect::<Vec<_>>().is_empty());
	}),
	Box::new(|| {
		assert!(Assets::asset_ids().collect::<Vec<_>>().is_empty());
		assert_eq!(ForeignAssets::asset_ids().collect::<Vec<_>>().len(), 1);
	})
);

fn bridging_to_asset_hub_kusama() -> TestBridgingConfig {
	PolkadotXcm::force_xcm_version(
		RuntimeOrigin::root(),
		Box::new(bridging::to_kusama::AssetHubKusama::get()),
		XCM_VERSION,
	)
	.expect("version saved!");
	TestBridgingConfig {
		bridged_network: bridging::to_kusama::KusamaNetwork::get(),
		local_bridge_hub_para_id: bridging::SiblingBridgeHubParaId::get(),
		local_bridge_hub_location: bridging::SiblingBridgeHub::get(),
		bridged_target_location: bridging::to_kusama::AssetHubKusama::get(),
	}
}

/* // FIXME @karol FAIL-CI
#[test]
fn limited_reserve_transfer_assets_for_native_asset_to_asset_hub_kusama_works() {
	use sp_runtime::traits::Get;

	asset_test_utils::test_cases_over_bridge::limited_reserve_transfer_assets_for_native_asset_works::<
		Runtime,
		AllPalletsWithoutSystem,
		XcmConfig,
		ParachainSystem,
		XcmpQueue,
		LocationToAccountId,
	>(
		collator_session_keys(),
		slot_durations(),
		ExistentialDeposit::get(),
		AccountId::from(ALICE),
		Box::new(|runtime_event_encoded: Vec<u8>| {
			match RuntimeEvent::decode(&mut &runtime_event_encoded[..]) {
				Ok(RuntimeEvent::PolkadotXcm(event)) => Some(event),
				_ => None,
			}
		}),
		Box::new(|runtime_event_encoded: Vec<u8>| {
			match RuntimeEvent::decode(&mut &runtime_event_encoded[..]) {
				Ok(RuntimeEvent::XcmpQueue(event)) => Some(event),
				_ => None,
			}
		}),
		bridging_to_asset_hub_kusama,
		WeightLimit::Unlimited,
		Some(XcmBridgeHubRouterFeeAssetId::get()),
		Some(TreasuryAccount::get()),
	)
} */

#[test]
fn receive_reserve_asset_deposited_ksm_from_asset_hub_kusama_fees_paid_by_pool_swap_works() {
	const BLOCK_AUTHOR_ACCOUNT: [u8; 32] = [13; 32];
	let block_author_account = AccountId::from(BLOCK_AUTHOR_ACCOUNT);
	let staking_pot = StakingPot::get();

	let foreign_asset_id_location_v4 =
		xcm::v4::Location::new(2, [xcm::v4::Junction::GlobalConsensus(xcm::v4::NetworkId::Kusama)]);
	let foreign_asset_id_minimum_balance = 1_000_000_000;
	// sovereign account as foreign asset owner (can be whoever for this scenario)
	let foreign_asset_owner = LocationToAccountId::convert_location(&Location::parent()).unwrap();
	let foreign_asset_create_params = (
		foreign_asset_owner,
		foreign_asset_id_location_v4.clone(),
		foreign_asset_id_minimum_balance,
	);

	remove_when_updated_to_stable2409::receive_reserve_asset_deposited_from_different_consensus_works::<
            Runtime,
            AllPalletsWithoutSystem,
            XcmConfig,
            ForeignAssetsInstance,
        >(
            collator_session_keys().add(collator_session_key(BLOCK_AUTHOR_ACCOUNT)),
            ExistentialDeposit::get(),
            AccountId::from([73; 32]),
            block_author_account.clone(),
            // receiving KSMs
            foreign_asset_create_params.clone(),
            1000000000000,
            || {
                // setup pool for paying fees to touch `SwapFirstAssetTrader`
                setup_pool_for_paying_fees_with_foreign_assets(foreign_asset_create_params);
                // staking pot account for collecting local native fees from `BuyExecution`
                let _ = Balances::force_set_balance(RuntimeOrigin::root(), StakingPot::get().into(), ExistentialDeposit::get());
                // prepare bridge configuration
                bridging_to_asset_hub_kusama()
            },
            (
                [PalletInstance(bp_bridge_hub_polkadot::WITH_BRIDGE_POLKADOT_TO_KUSAMA_MESSAGES_PALLET_INDEX)].into(),
                GlobalConsensus(Kusama),
                [Parachain(1000)].into()
            ),
            || {
                // check staking pot for ED
                assert_eq!(Balances::free_balance(&staking_pot), ExistentialDeposit::get());
                // check now foreign asset for staking pot
                assert_eq!(
                    ForeignAssets::balance(
                        foreign_asset_id_location_v4.clone(),
                        &staking_pot
                    ),
                    0
                );
            },
            || {
                // `SwapFirstAssetTrader` - staking pot receives xcm fees in KSMs
                assert!(
                    Balances::free_balance(&staking_pot) > ExistentialDeposit::get()
                );
                // staking pot receives no foreign assets
                assert_eq!(
                    ForeignAssets::balance(
                        foreign_asset_id_location_v4.clone(),
                        &staking_pot
                    ),
                    0
                );
            }
        )
}

#[test]
fn reserve_transfer_native_asset_to_non_teleport_para_works() {
	asset_test_utils::test_cases::reserve_transfer_native_asset_to_non_teleport_para_works::<
		Runtime,
		AllPalletsWithoutSystem,
		XcmConfig,
		ParachainSystem,
		XcmpQueue,
		LocationToAccountId,
	>(
		collator_session_keys(),
		slot_durations(),
		ExistentialDeposit::get(),
		AccountId::from(ALICE),
		Box::new(|runtime_event_encoded: Vec<u8>| {
			match RuntimeEvent::decode(&mut &runtime_event_encoded[..]) {
				Ok(RuntimeEvent::PolkadotXcm(event)) => Some(event),
				_ => None,
			}
		}),
		Box::new(|runtime_event_encoded: Vec<u8>| {
			match RuntimeEvent::decode(&mut &runtime_event_encoded[..]) {
				Ok(RuntimeEvent::XcmpQueue(event)) => Some(event),
				_ => None,
			}
		}),
		WeightLimit::Unlimited,
	);
}

#[test]
fn report_bridge_status_from_xcm_bridge_router_for_kusama_works() {
	asset_test_utils::test_cases_over_bridge::report_bridge_status_from_xcm_bridge_router_works::<
		Runtime,
		AllPalletsWithoutSystem,
		XcmConfig,
		LocationToAccountId,
		ToKusamaXcmRouterInstance,
	>(
		collator_session_keys(),
		bridging_to_asset_hub_kusama,
		|| bp_asset_hub_polkadot::build_congestion_message(Default::default(), true).into(),
		|| bp_asset_hub_polkadot::build_congestion_message(Default::default(), false).into(),
	)
}

#[test]
fn test_report_bridge_status_call_compatibility() {
	// if this test fails, make sure `bp_asset_hub_kusama` has valid encoding
	assert_eq!(
		RuntimeCall::ToKusamaXcmRouter(pallet_xcm_bridge_hub_router::Call::report_bridge_status {
			bridge_id: Default::default(),
			is_congested: true,
		})
		.encode(),
		bp_asset_hub_polkadot::Call::ToKusamaXcmRouter(
			bp_asset_hub_polkadot::XcmBridgeHubRouterCall::report_bridge_status {
				bridge_id: Default::default(),
				is_congested: true,
			}
		)
		.encode()
	)
}

#[test]
fn check_sane_weight_report_bridge_status() {
	use pallet_xcm_bridge_hub_router::WeightInfo;
	let actual = <Runtime as pallet_xcm_bridge_hub_router::Config<
		ToKusamaXcmRouterInstance,
	>>::WeightInfo::report_bridge_status();
	let max_weight = bp_asset_hub_polkadot::XcmBridgeHubRouterTransactCallMaxWeight::get();
	assert!(
		actual.all_lte(max_weight),
		"max_weight: {:?} should be adjusted to actual {:?}",
		max_weight,
		actual
	);
}

#[test]
fn change_xcm_bridge_hub_router_base_fee_by_governance_works() {
	asset_test_utils::test_cases::change_storage_constant_by_governance_works::<
		Runtime,
		bridging::XcmBridgeHubRouterBaseFee,
		Balance,
	>(
		collator_session_keys(),
		1000,
        Governance::get(),
		|| {
			log::error!(
				target: "bridges::estimate",
				"`bridging::XcmBridgeHubRouterBaseFee` actual value: {} for runtime: {}",
				bridging::XcmBridgeHubRouterBaseFee::get(),
				<Runtime as frame_system::Config>::Version::get(),
			);
			(
				bridging::XcmBridgeHubRouterBaseFee::key().to_vec(),
				bridging::XcmBridgeHubRouterBaseFee::get(),
			)
		},
		|old_value| {
			if let Some(new_value) = old_value.checked_add(1) {
				new_value
			} else {
				old_value.checked_sub(1).unwrap()
			}
		},
	)
}

#[test]
fn change_xcm_bridge_hub_router_byte_fee_by_governance_works() {
	asset_test_utils::test_cases::change_storage_constant_by_governance_works::<
		Runtime,
		bridging::XcmBridgeHubRouterByteFee,
		Balance,
	>(
		collator_session_keys(),
		1000,
        Governance::get(),
		|| {
			(
				bridging::XcmBridgeHubRouterByteFee::key().to_vec(),
				bridging::XcmBridgeHubRouterByteFee::get(),
			)
		},
		|old_value| {
			if let Some(new_value) = old_value.checked_add(1) {
				new_value
			} else {
				old_value.checked_sub(1).unwrap()
			}
		},
	)
}

#[test]
fn change_xcm_bridge_hub_ethereum_base_fee_by_governance_works() {
	asset_test_utils::test_cases::change_storage_constant_by_governance_works::<
		Runtime,
		bridging::to_ethereum::BridgeHubEthereumBaseFee,
		Balance,
	>(
		collator_session_keys(),
		1000,
        Governance::get(),
		|| {
			(
				bridging::to_ethereum::BridgeHubEthereumBaseFee::key().to_vec(),
				bridging::to_ethereum::BridgeHubEthereumBaseFee::get(),
			)
		},
		|old_value| {
			if let Some(new_value) = old_value.checked_add(1) {
				new_value
			} else {
				old_value.checked_sub(1).unwrap()
			}
		},
	)
}

#[allow(clippy::too_many_arguments)]
pub mod remove_when_updated_to_stable2409 {
	use crate::{AccountId, Balance, TestBridgingConfig};

	use asset_test_utils::*;
	use codec::Encode;
	use core::fmt::Debug;
	use frame_support::{
		assert_ok,
		traits::{
			fungible::Mutate, Currency, OnFinalize, OnInitialize, OriginTrait, ProcessMessageError,
		},
	};
	use frame_system::pallet_prelude::BlockNumberFor;
	use sp_core::Get;
	use sp_runtime::traits::StaticLookup;
	use xcm::prelude::*;
	use xcm_builder::{CreateMatcher, MatchXcm};
	use xcm_executor::{traits::ConvertLocation, XcmExecutor};

	#[macro_export]
	macro_rules! include_teleports_for_foreign_assets_works(
		(
			$runtime:path,
			$all_pallets_without_system:path,
			$xcm_config:path,
			$checking_account:path,
			$weight_to_fee:path,
			$hrmp_channel_opener:path,
			$sovereign_account_of:path,
			$assets_pallet_instance:path,
			$collator_session_key:expr,
			$slot_durations:expr,
			$existential_deposit:expr,
			$unwrap_pallet_xcm_event:expr,
			$unwrap_xcmp_queue_event:expr
		) => {
			#[test]
			fn teleports_for_foreign_assets_works() {
				const BOB: [u8; 32] = [2u8; 32];
				let target_account = parachains_common::AccountId::from(BOB);
				const SOME_ASSET_OWNER: [u8; 32] = [5u8; 32];
				let asset_owner = parachains_common::AccountId::from(SOME_ASSET_OWNER);

				$crate::remove_when_updated_to_stable2409::teleports_for_foreign_assets_works::<
					$runtime,
					$all_pallets_without_system,
					$xcm_config,
					$checking_account,
					$weight_to_fee,
					$hrmp_channel_opener,
					$sovereign_account_of,
					$assets_pallet_instance
				>(
					$collator_session_key,
					$slot_durations,
					target_account,
					$existential_deposit,
					asset_owner,
					$unwrap_pallet_xcm_event,
					$unwrap_xcmp_queue_event
				)
			}
		}
	);

	/// Test-case makes sure that `Runtime` can receive teleported assets from sibling parachain,
	/// and can teleport it back
	pub fn teleports_for_foreign_assets_works<
		Runtime,
		AllPalletsWithoutSystem,
		XcmConfig,
		CheckingAccount,
		WeightToFee,
		HrmpChannelOpener,
		SovereignAccountOf,
		ForeignAssetsPalletInstance,
	>(
		collator_session_keys: CollatorSessionKeys<Runtime>,
		slot_durations: SlotDurations,
		target_account: AccountIdOf<Runtime>,
		existential_deposit: BalanceOf<Runtime>,
		asset_owner: AccountIdOf<Runtime>,
		unwrap_pallet_xcm_event: Box<dyn Fn(Vec<u8>) -> Option<pallet_xcm::Event<Runtime>>>,
		unwrap_xcmp_queue_event: Box<
			dyn Fn(Vec<u8>) -> Option<cumulus_pallet_xcmp_queue::Event<Runtime>>,
		>,
	) where
		Runtime: frame_system::Config
			+ pallet_balances::Config
			+ pallet_session::Config
			+ pallet_xcm::Config
			+ parachain_info::Config
			+ pallet_collator_selection::Config
			+ cumulus_pallet_parachain_system::Config
			+ cumulus_pallet_xcmp_queue::Config
			+ pallet_assets::Config<ForeignAssetsPalletInstance>
			+ pallet_timestamp::Config,
		AllPalletsWithoutSystem:
			OnInitialize<BlockNumberFor<Runtime>> + OnFinalize<BlockNumberFor<Runtime>>,
		AccountIdOf<Runtime>: Into<[u8; 32]>,
		ValidatorIdOf<Runtime>: From<AccountIdOf<Runtime>>,
		BalanceOf<Runtime>: From<Balance>,
		XcmConfig: xcm_executor::Config,
		CheckingAccount: Get<AccountIdOf<Runtime>>,
		HrmpChannelOpener: frame_support::inherent::ProvideInherent<
			Call = cumulus_pallet_parachain_system::Call<Runtime>,
		>,
		WeightToFee: frame_support::weights::WeightToFee<Balance = Balance>,
		<WeightToFee as frame_support::weights::WeightToFee>::Balance: From<u128> + Into<u128>,
		SovereignAccountOf: ConvertLocation<AccountIdOf<Runtime>>,
		<Runtime as pallet_assets::Config<ForeignAssetsPalletInstance>>::AssetId:
			From<xcm::v4::Location> + Into<xcm::v4::Location>,
		<Runtime as pallet_assets::Config<ForeignAssetsPalletInstance>>::AssetIdParameter:
			From<xcm::v4::Location> + Into<xcm::v4::Location>,
		<Runtime as pallet_assets::Config<ForeignAssetsPalletInstance>>::Balance:
			From<Balance> + Into<u128>,
		<Runtime as frame_system::Config>::AccountId:
			Into<<<Runtime as frame_system::Config>::RuntimeOrigin as OriginTrait>::AccountId>,
		<<Runtime as frame_system::Config>::Lookup as StaticLookup>::Source:
			From<<Runtime as frame_system::Config>::AccountId>,
		<Runtime as frame_system::Config>::AccountId: From<AccountId>,
		ForeignAssetsPalletInstance: 'static,
	{
		// foreign parachain with the same consensus currency as asset
		let foreign_para_id = 2222;
		let foreign_asset_id_location = xcm::v4::Location {
			parents: 1,
			interior: [
				xcm::v4::Junction::Parachain(foreign_para_id),
				xcm::v4::Junction::GeneralIndex(1234567),
			]
			.into(),
		};
		let foreign_asset_id_location_latest =
			Location::new(1, [Parachain(foreign_para_id), GeneralIndex(1234567)]);

		// foreign creator, which can be sibling parachain to match ForeignCreators
		let foreign_creator = xcm::v4::Location {
			parents: 1,
			interior: [xcm::v4::Junction::Parachain(foreign_para_id)].into(),
		};
		let foreign_creator_latest: Location = foreign_creator.try_into().unwrap();
		let foreign_creator_as_account_id =
			SovereignAccountOf::convert_location(&foreign_creator_latest).expect("");

		// we want to buy execution with local relay chain currency
		let buy_execution_fee_amount =
			WeightToFee::weight_to_fee(&Weight::from_parts(90_000_000_000, 0));
		let buy_execution_fee =
			Asset { id: AssetId(Location::parent()), fun: Fungible(buy_execution_fee_amount) };

		let teleported_foreign_asset_amount = 10_000_000_000_000;
		let runtime_para_id = 1000;
		ExtBuilder::<Runtime>::default()
			.with_collators(collator_session_keys.collators())
			.with_session_keys(collator_session_keys.session_keys())
			.with_balances(vec![
				(
					foreign_creator_as_account_id,
					existential_deposit + (buy_execution_fee_amount * 2).into(),
				),
				(target_account.clone(), existential_deposit),
				(CheckingAccount::get(), existential_deposit),
			])
			.with_safe_xcm_version(XCM_VERSION)
			.with_para_id(runtime_para_id.into())
			.with_tracing()
			.build()
			.execute_with(|| {
				let mut alice = [0u8; 32];
				alice[0] = 1;

				let included_head = RuntimeHelper::<Runtime, AllPalletsWithoutSystem>::run_to_block(
					2,
					AccountId::from(alice).into(),
				);
				// checks target_account before
				assert_eq!(
					<pallet_balances::Pallet<Runtime>>::free_balance(&target_account),
					existential_deposit
				);
				// check `CheckingAccount` before
				assert_eq!(
					<pallet_balances::Pallet<Runtime>>::free_balance(CheckingAccount::get()),
					existential_deposit
				);
				assert_eq!(
					<pallet_assets::Pallet<Runtime, ForeignAssetsPalletInstance>>::balance(
						foreign_asset_id_location.clone().into(),
						&target_account
					),
					0.into()
				);
				assert_eq!(
					<pallet_assets::Pallet<Runtime, ForeignAssetsPalletInstance>>::balance(
						foreign_asset_id_location.clone().into(),
						CheckingAccount::get()
					),
					0.into()
				);
				// check totals before
				assert_total::<
					pallet_assets::Pallet<Runtime, ForeignAssetsPalletInstance>,
					AccountIdOf<Runtime>,
				>(foreign_asset_id_location.clone(), 0, 0);

				// create foreign asset (0 total issuance)
				let asset_minimum_asset_balance = 3333333_u128;
				assert_ok!(
					<pallet_assets::Pallet<Runtime, ForeignAssetsPalletInstance>>::force_create(
						RuntimeHelper::<Runtime, ()>::root_origin(),
						foreign_asset_id_location.clone().into(),
						asset_owner.into(),
						false,
						asset_minimum_asset_balance.into()
					)
				);
				assert_total::<
					pallet_assets::Pallet<Runtime, ForeignAssetsPalletInstance>,
					AccountIdOf<Runtime>,
				>(foreign_asset_id_location.clone(), 0, 0);
				assert!(teleported_foreign_asset_amount > asset_minimum_asset_balance);

				// 1. process received teleported assets from sibling parachain (foreign_para_id)
				let xcm = Xcm(vec![
					// BuyExecution with relaychain native token
					WithdrawAsset(buy_execution_fee.clone().into()),
					BuyExecution {
						fees: Asset {
							id: AssetId(Location::parent()),
							fun: Fungible(buy_execution_fee_amount),
						},
						weight_limit: Limited(Weight::from_parts(403531000, 65536)),
					},
					// Process teleported asset
					ReceiveTeleportedAsset(Assets::from(vec![Asset {
						id: AssetId(foreign_asset_id_location_latest.clone()),
						fun: Fungible(teleported_foreign_asset_amount),
					}])),
					DepositAsset {
						assets: Wild(AllOf {
							id: AssetId(foreign_asset_id_location_latest.clone()),
							fun: WildFungibility::Fungible,
						}),
						beneficiary: Location {
							parents: 0,
							interior: [AccountId32 {
								network: None,
								id: target_account.clone().into(),
							}]
							.into(),
						},
					},
					ExpectTransactStatus(MaybeErrorCode::Success),
				]);
				let mut hash = xcm.using_encoded(sp_io::hashing::blake2_256);

				let outcome = XcmExecutor::<XcmConfig>::prepare_and_execute(
					foreign_creator_latest,
					xcm,
					&mut hash,
					RuntimeHelper::<Runtime, ()>::xcm_max_weight(XcmReceivedFrom::Sibling),
					Weight::zero(),
				);
				assert_ok!(outcome.ensure_complete());

				// checks target_account after
				assert_eq!(
					<pallet_balances::Pallet<Runtime>>::free_balance(&target_account),
					existential_deposit
				);
				assert_eq!(
					<pallet_assets::Pallet<Runtime, ForeignAssetsPalletInstance>>::balance(
						foreign_asset_id_location.clone().into(),
						&target_account
					),
					teleported_foreign_asset_amount.into()
				);
				// checks `CheckingAccount` after
				assert_eq!(
					<pallet_balances::Pallet<Runtime>>::free_balance(CheckingAccount::get()),
					existential_deposit
				);
				assert_eq!(
					<pallet_assets::Pallet<Runtime, ForeignAssetsPalletInstance>>::balance(
						foreign_asset_id_location.clone().into(),
						CheckingAccount::get()
					),
					0.into()
				);
				// check total after (twice: target_account + CheckingAccount)
				assert_total::<
					pallet_assets::Pallet<Runtime, ForeignAssetsPalletInstance>,
					AccountIdOf<Runtime>,
				>(
					foreign_asset_id_location.clone(),
					teleported_foreign_asset_amount,
					teleported_foreign_asset_amount,
				);

				// 2. try to teleport asset back to source parachain (foreign_para_id)
				{
					let dest = Location::new(1, [Parachain(foreign_para_id)]);
					let mut dest_beneficiary = Location::new(1, [Parachain(foreign_para_id)])
						.appended_with(AccountId32 {
							network: None,
							id: sp_runtime::AccountId32::new([3; 32]).into(),
						})
						.unwrap();
					dest_beneficiary.reanchor(&dest, &XcmConfig::UniversalLocation::get()).unwrap();

					let target_account_balance_before_teleport =
						<pallet_assets::Pallet<Runtime, ForeignAssetsPalletInstance>>::balance(
							foreign_asset_id_location.clone().into(),
							&target_account,
						);
					let asset_to_teleport_away = asset_minimum_asset_balance * 3;
					assert!(
						asset_to_teleport_away <
							(target_account_balance_before_teleport -
								asset_minimum_asset_balance.into())
							.into()
					);

					// Make sure the target account has enough native asset to pay for delivery fees
					let delivery_fees = xcm_helpers::teleport_assets_delivery_fees::<
						XcmConfig::XcmSender,
					>(
						(foreign_asset_id_location_latest.clone(), asset_to_teleport_away).into(),
						0,
						Unlimited,
						dest_beneficiary.clone(),
						dest.clone(),
					);
					<pallet_balances::Pallet<Runtime>>::mint_into(
						&target_account,
						delivery_fees.into(),
					)
					.unwrap();

					assert_ok!(
						RuntimeHelper::<Runtime, ()>::do_teleport_assets::<HrmpChannelOpener>(
							RuntimeHelper::<Runtime, ()>::origin_of(target_account.clone()),
							dest,
							dest_beneficiary,
							(foreign_asset_id_location_latest.clone(), asset_to_teleport_away),
							Some((runtime_para_id, foreign_para_id)),
							included_head,
							&alice,
							&slot_durations,
						)
					);

					// check balances
					assert_eq!(
						<pallet_assets::Pallet<Runtime, ForeignAssetsPalletInstance>>::balance(
							foreign_asset_id_location.clone().into(),
							&target_account
						),
						(target_account_balance_before_teleport - asset_to_teleport_away.into())
					);
					assert_eq!(
						<pallet_assets::Pallet<Runtime, ForeignAssetsPalletInstance>>::balance(
							foreign_asset_id_location.clone().into(),
							CheckingAccount::get()
						),
						0.into()
					);
					// check total after (twice: target_account + CheckingAccount)
					assert_total::<
						pallet_assets::Pallet<Runtime, ForeignAssetsPalletInstance>,
						AccountIdOf<Runtime>,
					>(
						foreign_asset_id_location.clone(),
						teleported_foreign_asset_amount - asset_to_teleport_away,
						teleported_foreign_asset_amount - asset_to_teleport_away,
					);

					// check events
					RuntimeHelper::<Runtime, ()>::assert_pallet_xcm_event_outcome(
						&unwrap_pallet_xcm_event,
						|outcome| {
							assert_ok!(outcome.ensure_complete());
						},
					);
					assert!(RuntimeHelper::<Runtime, ()>::xcmp_queue_message_sent(
						unwrap_xcmp_queue_event
					)
					.is_some());
				}
			})
	}

	/// Helper function to verify `xcm` contains all relevant instructions expected on destination
	/// chain as part of a reserve-asset-transfer.
	pub(crate) fn assert_matches_reserve_asset_deposited_instructions<RuntimeCall: Debug>(
		xcm: &mut Xcm<RuntimeCall>,
		expected_reserve_assets_deposited: &Assets,
		expected_beneficiary: &Location,
	) {
		let _ = xcm
			.0
			.matcher()
			.skip_inst_while(|inst| !matches!(inst, ReserveAssetDeposited(..)))
			.expect("no instruction ReserveAssetDeposited?")
			.match_next_inst(|instr| match instr {
				ReserveAssetDeposited(reserve_assets) => {
					assert_eq!(reserve_assets.clone(), expected_reserve_assets_deposited.clone());
					Ok(())
				},
				_ => Err(ProcessMessageError::BadFormat),
			})
			.expect("expected instruction ReserveAssetDeposited")
			.match_next_inst(|instr| match instr {
				ClearOrigin => Ok(()),
				_ => Err(ProcessMessageError::BadFormat),
			})
			.expect("expected instruction ClearOrigin")
			.match_next_inst(|instr| match instr {
				BuyExecution { .. } => Ok(()),
				_ => Err(ProcessMessageError::BadFormat),
			})
			.expect("expected instruction BuyExecution")
			.match_next_inst(|instr| match instr {
				DepositAsset { assets: _, beneficiary } if beneficiary == expected_beneficiary =>
					Ok(()),
				_ => Err(ProcessMessageError::BadFormat),
			})
			.expect("expected instruction DepositAsset");
	}

	pub fn receive_reserve_asset_deposited_from_different_consensus_works<
		Runtime,
		AllPalletsWithoutSystem,
		XcmConfig,
		ForeignAssetsPalletInstance,
	>(
		collator_session_keys: CollatorSessionKeys<Runtime>,
		existential_deposit: BalanceOf<Runtime>,
		target_account: AccountIdOf<Runtime>,
		block_author_account: AccountIdOf<Runtime>,
		(foreign_asset_owner, foreign_asset_id_location, foreign_asset_id_minimum_balance): (
			AccountIdOf<Runtime>,
			xcm::v4::Location,
			u128,
		),
		foreign_asset_id_amount_to_transfer: u128,
		prepare_configuration: impl FnOnce() -> TestBridgingConfig,
		(bridge_instance, universal_origin, descend_origin): (Junctions, Junction, Junctions), /* bridge adds origin manipulation on the way */
		additional_checks_before: impl FnOnce(),
		additional_checks_after: impl FnOnce(),
	) where
		Runtime: frame_system::Config
			+ pallet_balances::Config
			+ pallet_session::Config
			+ pallet_xcm::Config
			+ parachain_info::Config
			+ pallet_collator_selection::Config
			+ cumulus_pallet_parachain_system::Config
			+ cumulus_pallet_xcmp_queue::Config
			+ pallet_assets::Config<ForeignAssetsPalletInstance>
			+ pallet_timestamp::Config,
		AllPalletsWithoutSystem:
			OnInitialize<BlockNumberFor<Runtime>> + OnFinalize<BlockNumberFor<Runtime>>,
		AccountIdOf<Runtime>: Into<[u8; 32]> + From<[u8; 32]>,
		ValidatorIdOf<Runtime>: From<AccountIdOf<Runtime>>,
		BalanceOf<Runtime>: From<Balance> + Into<Balance>,
		XcmConfig: xcm_executor::Config,
		<Runtime as pallet_assets::Config<ForeignAssetsPalletInstance>>::AssetId:
			From<xcm::v4::Location> + Into<xcm::v4::Location>,
		<Runtime as pallet_assets::Config<ForeignAssetsPalletInstance>>::AssetIdParameter:
			From<xcm::v4::Location> + Into<xcm::v4::Location>,
		<Runtime as pallet_assets::Config<ForeignAssetsPalletInstance>>::Balance:
			From<Balance> + Into<u128> + From<u128>,
		<Runtime as frame_system::Config>::AccountId: Into<<<Runtime as frame_system::Config>::RuntimeOrigin as OriginTrait>::AccountId>
			+ Into<AccountId>,
		<<Runtime as frame_system::Config>::Lookup as StaticLookup>::Source:
			From<<Runtime as frame_system::Config>::AccountId>,
		ForeignAssetsPalletInstance: 'static,
	{
		ExtBuilder::<Runtime>::default()
			.with_collators(collator_session_keys.collators())
			.with_session_keys(collator_session_keys.session_keys())
			.with_tracing()
			.build()
			.execute_with(|| {
				// Set account as block author, who will receive fees
				RuntimeHelper::<Runtime, AllPalletsWithoutSystem>::run_to_block(
					2,
					block_author_account.clone(),
				);

				// drip 'ED' user target account
				let _ = <pallet_balances::Pallet<Runtime>>::deposit_creating(
					&target_account,
					existential_deposit,
				);

				// create foreign asset for wrapped/derived representation
				assert_ok!(
					<pallet_assets::Pallet<Runtime, ForeignAssetsPalletInstance>>::force_create(
						RuntimeHelper::<Runtime, AllPalletsWithoutSystem>::root_origin(),
						foreign_asset_id_location.clone().into(),
						foreign_asset_owner.into(),
						true, // is_sufficient=true
						foreign_asset_id_minimum_balance.into()
					)
				);

				// prepare bridge config
				let TestBridgingConfig { local_bridge_hub_location, .. } = prepare_configuration();

				// Balances before
				assert_eq!(
					<pallet_balances::Pallet<Runtime>>::free_balance(&target_account),
					existential_deposit.clone()
				);

				// ForeignAssets balances before
				assert_eq!(
					<pallet_assets::Pallet<Runtime, ForeignAssetsPalletInstance>>::balance(
						foreign_asset_id_location.clone().into(),
						&target_account
					),
					0.into()
				);

				// additional check before
				additional_checks_before();

				let expected_assets = Assets::from(vec![Asset {
					id: AssetId(foreign_asset_id_location.clone().try_into().unwrap()),
					fun: Fungible(foreign_asset_id_amount_to_transfer),
				}]);
				let expected_beneficiary = Location::new(
					0,
					[AccountId32 { network: None, id: target_account.clone().into() }],
				);

				// Call received XCM execution
				let xcm = Xcm(vec![
					DescendOrigin(bridge_instance),
					UniversalOrigin(universal_origin),
					DescendOrigin(descend_origin),
					ReserveAssetDeposited(expected_assets.clone()),
					ClearOrigin,
					BuyExecution {
						fees: Asset {
							id: AssetId(foreign_asset_id_location.clone().try_into().unwrap()),
							fun: Fungible(foreign_asset_id_amount_to_transfer),
						},
						weight_limit: Unlimited,
					},
					DepositAsset {
						assets: Wild(AllCounted(1)),
						beneficiary: expected_beneficiary.clone(),
					},
					SetTopic([
						220, 188, 144, 32, 213, 83, 111, 175, 44, 210, 111, 19, 90, 165, 191, 112,
						140, 247, 192, 124, 42, 17, 153, 141, 114, 34, 189, 20, 83, 69, 237, 173,
					]),
				]);
				assert_matches_reserve_asset_deposited_instructions(
					&mut xcm.clone(),
					&expected_assets,
					&expected_beneficiary,
				);

				let mut hash = xcm.using_encoded(sp_io::hashing::blake2_256);

				// execute xcm as XcmpQueue would do
				let outcome = XcmExecutor::<XcmConfig>::prepare_and_execute(
					local_bridge_hub_location,
					xcm,
					&mut hash,
					RuntimeHelper::<Runtime, AllPalletsWithoutSystem>::xcm_max_weight(
						XcmReceivedFrom::Sibling,
					),
					Weight::zero(),
				);
				assert_ok!(outcome.ensure_complete());

				// Balances after
				assert_eq!(
					<pallet_balances::Pallet<Runtime>>::free_balance(&target_account),
					existential_deposit.clone()
				);

				// ForeignAssets balances after
				assert!(
					<pallet_assets::Pallet<Runtime, ForeignAssetsPalletInstance>>::balance(
						foreign_asset_id_location.into(),
						&target_account
					) > 0.into()
				);

				// additional check after
				additional_checks_after();
			})
	}
}

#[test]
fn location_conversion_works() {
	let alice_32 =
		AccountId32 { network: None, id: polkadot_core_primitives::AccountId::from(ALICE).into() };
	let bob_20 = AccountKey20 { network: None, key: [123u8; 20] };

	// the purpose of hardcoded values is to catch an unintended location conversion logic change.
	struct TestCase {
		description: &'static str,
		location: Location,
		expected_account_id_str: &'static str,
	}

	let test_cases = vec![
		// DescribeTerminus
		TestCase {
			description: "DescribeTerminus Parent",
			location: Location::new(1, Here),
			expected_account_id_str: "5Dt6dpkWPwLaH4BBCKJwjiWrFVAGyYk3tLUabvyn4v7KtESG",
		},
		TestCase {
			description: "DescribeTerminus Sibling",
			location: Location::new(1, [Parachain(1111)]),
			expected_account_id_str: "5Eg2fnssmmJnF3z1iZ1NouAuzciDaaDQH7qURAy3w15jULDk",
		},
		// DescribePalletTerminal
		TestCase {
			description: "DescribePalletTerminal Parent",
			location: Location::new(1, [PalletInstance(50)]),
			expected_account_id_str: "5CnwemvaAXkWFVwibiCvf2EjqwiqBi29S5cLLydZLEaEw6jZ",
		},
		TestCase {
			description: "DescribePalletTerminal Sibling",
			location: Location::new(1, [Parachain(1111), PalletInstance(50)]),
			expected_account_id_str: "5GFBgPjpEQPdaxEnFirUoa51u5erVx84twYxJVuBRAT2UP2g",
		},
		// DescribeAccountId32Terminal
		TestCase {
			description: "DescribeAccountId32Terminal Parent",
			location: Location::new(1, [alice_32]),
			expected_account_id_str: "5DN5SGsuUG7PAqFL47J9meViwdnk9AdeSWKFkcHC45hEzVz4",
		},
		TestCase {
			description: "DescribeAccountId32Terminal Sibling",
			location: Location::new(1, [Parachain(1111), alice_32]),
			expected_account_id_str: "5DGRXLYwWGce7wvm14vX1Ms4Vf118FSWQbJkyQigY2pfm6bg",
		},
		// DescribeAccountKey20Terminal
		TestCase {
			description: "DescribeAccountKey20Terminal Parent",
			location: Location::new(1, [bob_20]),
			expected_account_id_str: "5CJeW9bdeos6EmaEofTUiNrvyVobMBfWbdQvhTe6UciGjH2n",
		},
		TestCase {
			description: "DescribeAccountKey20Terminal Sibling",
			location: Location::new(1, [Parachain(1111), bob_20]),
			expected_account_id_str: "5CE6V5AKH8H4rg2aq5KMbvaVUDMumHKVPPQEEDMHPy3GmJQp",
		},
		// DescribeTreasuryVoiceTerminal
		TestCase {
			description: "DescribeTreasuryVoiceTerminal Parent",
			location: Location::new(1, [Plurality { id: BodyId::Treasury, part: BodyPart::Voice }]),
			expected_account_id_str: "5CUjnE2vgcUCuhxPwFoQ5r7p1DkhujgvMNDHaF2bLqRp4D5F",
		},
		TestCase {
			description: "DescribeTreasuryVoiceTerminal Sibling",
			location: Location::new(
				1,
				[Parachain(1111), Plurality { id: BodyId::Treasury, part: BodyPart::Voice }],
			),
			expected_account_id_str: "5G6TDwaVgbWmhqRUKjBhRRnH4ry9L9cjRymUEmiRsLbSE4gB",
		},
		// DescribeBodyTerminal
		TestCase {
			description: "DescribeBodyTerminal Parent",
			location: Location::new(1, [Plurality { id: BodyId::Unit, part: BodyPart::Voice }]),
			expected_account_id_str: "5EBRMTBkDisEXsaN283SRbzx9Xf2PXwUxxFCJohSGo4jYe6B",
		},
		TestCase {
			description: "DescribeBodyTerminal Sibling",
			location: Location::new(
				1,
				[Parachain(1111), Plurality { id: BodyId::Unit, part: BodyPart::Voice }],
			),
			expected_account_id_str: "5DBoExvojy8tYnHgLL97phNH975CyT45PWTZEeGoBZfAyRMH",
		},
	];

	for tc in test_cases {
		let expected = polkadot_core_primitives::AccountId::from_string(tc.expected_account_id_str)
			.expect("Invalid AccountId string");

		let got = LocationToAccountHelper::<polkadot_core_primitives::AccountId, LocationToAccountId>::convert_location(
			tc.location.into(),
		)
			.unwrap();

		assert_eq!(got, expected, "{}", tc.description);
	}
}

#[test]
fn xcm_payment_api_works() {
	parachains_runtimes_test_utils::test_cases::xcm_payment_api_with_native_token_works::<
		Runtime,
		RuntimeCall,
		RuntimeOrigin,
		Block,
	>();
	// TODO: @ggwpez uncomment when migrated to the XCMv5 or patched
	// `xcm_payment_api_with_pools_works`
	// asset_test_utils::test_cases::xcm_payment_api_with_pools_works::<
	// 	Runtime,
	// 	RuntimeCall,
	// 	RuntimeOrigin,
	// 	Block,
	// >();
}

pub mod remove_when_asset_test_utils_doesnt_use_latest_xcm_location {
	use super::RuntimeHelper;
	use crate::RuntimeOrigin;
	use asset_test_utils::{
		assert_metadata, AccountIdOf, BalanceOf, CollatorSessionKeys, ExtBuilder, ValidatorIdOf,
		XcmReceivedFrom,
	};
	use frame_support::{
		assert_noop, assert_ok,
		traits::{fungibles::InspectEnumerable, OriginTrait},
	};
	use parachains_common::Balance;
	use sp_core::Encode;
	use sp_runtime::{
		traits::{MaybeEquivalence, StaticLookup},
		DispatchError, Saturating, Weight,
	};
	use xcm::prelude::*;
	use xcm_executor::{traits::ConvertLocation, XcmExecutor};

	pub type MaybeAssetsEvent<Runtime, ForeignAssetsPalletInstance> =
		Option<pallet_assets::Event<Runtime, ForeignAssetsPalletInstance>>;

	/// Test-case makes sure that `Runtime` can create and manage `ForeignAssets`
	#[allow(clippy::too_many_arguments)]
	pub fn create_and_manage_foreign_assets_for_local_consensus_parachain_assets_works<
		Runtime,
		XcmConfig,
		WeightToFee,
		SovereignAccountOf,
		ForeignAssetsPalletInstance,
		AssetId,
		AssetIdConverter,
	>(
		collator_session_keys: CollatorSessionKeys<Runtime>,
		existential_deposit: BalanceOf<Runtime>,
		asset_deposit: BalanceOf<Runtime>,
		metadata_deposit_base: BalanceOf<Runtime>,
		metadata_deposit_per_byte: BalanceOf<Runtime>,
		alice_account: AccountIdOf<Runtime>,
		bob_account: AccountIdOf<Runtime>,
		runtime_call_encode: Box<
			dyn Fn(pallet_assets::Call<Runtime, ForeignAssetsPalletInstance>) -> Vec<u8>,
		>,
		unwrap_pallet_assets_event: Box<
			dyn Fn(Vec<u8>) -> MaybeAssetsEvent<Runtime, ForeignAssetsPalletInstance>,
		>,
		additional_checks_before: Box<dyn Fn()>,
		additional_checks_after: Box<dyn Fn()>,
	) where
		Runtime: frame_system::Config
			+ pallet_balances::Config
			+ pallet_session::Config
			+ pallet_xcm::Config
			+ parachain_info::Config
			+ pallet_collator_selection::Config
			+ cumulus_pallet_parachain_system::Config
			+ pallet_assets::Config<ForeignAssetsPalletInstance>
			+ pallet_timestamp::Config,
		AccountIdOf<Runtime>: Into<[u8; 32]>,
		ValidatorIdOf<Runtime>: From<AccountIdOf<Runtime>>,
		BalanceOf<Runtime>: From<Balance>,
		XcmConfig: xcm_executor::Config,
		WeightToFee: frame_support::weights::WeightToFee<Balance = Balance>,
		<WeightToFee as frame_support::weights::WeightToFee>::Balance: From<u128> + Into<u128>,
		SovereignAccountOf: ConvertLocation<AccountIdOf<Runtime>>,
		<Runtime as pallet_assets::Config<ForeignAssetsPalletInstance>>::AssetId:
			From<AssetId> + Into<AssetId>,
		<Runtime as pallet_assets::Config<ForeignAssetsPalletInstance>>::AssetIdParameter:
			From<AssetId> + Into<AssetId>,
		<Runtime as pallet_assets::Config<ForeignAssetsPalletInstance>>::Balance:
			From<Balance> + Into<u128>,
		<Runtime as frame_system::Config>::AccountId:
			Into<<<Runtime as frame_system::Config>::RuntimeOrigin as OriginTrait>::AccountId>,
		<<Runtime as frame_system::Config>::Lookup as StaticLookup>::Source:
			From<<Runtime as frame_system::Config>::AccountId>,
		ForeignAssetsPalletInstance: 'static,
		AssetId: Clone,
		AssetIdConverter: MaybeEquivalence<xcm::v4::Location, AssetId>,
		<Runtime as frame_system::Config>::AccountId: Into<sp_runtime::AccountId32>,
		<Runtime as frame_system::Config>::RuntimeOrigin: From<RuntimeOrigin>,
	{
		// foreign parachain with the same consensus currency as asset
		let foreign_asset_id_location = xcm::v4::Location::new(
			1,
			[xcm::v4::Junction::Parachain(2222), xcm::v4::Junction::GeneralIndex(1234567)],
		);
		let asset_id = AssetIdConverter::convert(&foreign_asset_id_location).unwrap();

		// foreign creator, which can be sibling parachain to match ForeignCreators
		let foreign_creator = Location { parents: 1, interior: [Parachain(2222)].into() };
		let foreign_creator_as_account_id =
			SovereignAccountOf::convert_location(&foreign_creator).expect("");

		// we want to buy execution with local relay chain currency
		let buy_execution_fee_amount =
			WeightToFee::weight_to_fee(&Weight::from_parts(90_000_000_000, 0));
		let buy_execution_fee =
			Asset { id: AssetId(Location::parent()), fun: Fungible(buy_execution_fee_amount) };

		const ASSET_NAME: &str = "My super coin";
		const ASSET_SYMBOL: &str = "MY_S_COIN";
		let metadata_deposit_per_byte_eta = metadata_deposit_per_byte
			.saturating_mul(((ASSET_NAME.len() + ASSET_SYMBOL.len()) as u128).into());

		ExtBuilder::<Runtime>::default()
			.with_collators(collator_session_keys.collators())
			.with_session_keys(collator_session_keys.session_keys())
			.with_balances(vec![(
				foreign_creator_as_account_id.clone(),
				existential_deposit +
					asset_deposit + metadata_deposit_base +
					metadata_deposit_per_byte_eta +
					buy_execution_fee_amount.into() +
					buy_execution_fee_amount.into(),
			)])
			.with_tracing()
			.build()
			.execute_with(|| {
				assert!(<pallet_assets::Pallet<Runtime, ForeignAssetsPalletInstance>>::asset_ids()
					.collect::<Vec<_>>()
					.is_empty());
				assert_eq!(
					<pallet_balances::Pallet<Runtime>>::free_balance(
						&foreign_creator_as_account_id
					),
					existential_deposit +
						asset_deposit + metadata_deposit_base +
						metadata_deposit_per_byte_eta +
						buy_execution_fee_amount.into() +
						buy_execution_fee_amount.into()
				);
				additional_checks_before();

				// execute XCM with Transacts to create/manage foreign assets by foreign governance
				// prepare data for xcm::Transact(create)
				let foreign_asset_create = runtime_call_encode(pallet_assets::Call::<
					Runtime,
					ForeignAssetsPalletInstance,
				>::create {
					id: asset_id.clone().into(),
					// admin as sovereign_account
					admin: foreign_creator_as_account_id.clone().into(),
					min_balance: 1.into(),
				});
				// prepare data for xcm::Transact(set_metadata)
				let foreign_asset_set_metadata = runtime_call_encode(pallet_assets::Call::<
					Runtime,
					ForeignAssetsPalletInstance,
				>::set_metadata {
					id: asset_id.clone().into(),
					name: Vec::from(ASSET_NAME),
					symbol: Vec::from(ASSET_SYMBOL),
					decimals: 12,
				});
				// prepare data for xcm::Transact(set_team - change just freezer to Bob)
				let foreign_asset_set_team = runtime_call_encode(pallet_assets::Call::<
					Runtime,
					ForeignAssetsPalletInstance,
				>::set_team {
					id: asset_id.clone().into(),
					issuer: foreign_creator_as_account_id.clone().into(),
					admin: foreign_creator_as_account_id.clone().into(),
					freezer: bob_account.clone().into(),
				});

				// lets simulate this was triggered by relay chain from local consensus sibling
				// parachain
				let xcm = Xcm(vec![
					WithdrawAsset(buy_execution_fee.clone().into()),
					BuyExecution { fees: buy_execution_fee.clone(), weight_limit: Unlimited },
					Transact {
						origin_kind: OriginKind::Xcm,
						call: foreign_asset_create.into(),
						fallback_max_weight: None,
					},
					Transact {
						origin_kind: OriginKind::SovereignAccount,
						call: foreign_asset_set_metadata.into(),
						fallback_max_weight: None,
					},
					Transact {
						origin_kind: OriginKind::SovereignAccount,
						call: foreign_asset_set_team.into(),
						fallback_max_weight: None,
					},
					ExpectTransactStatus(MaybeErrorCode::Success),
				]);

				// messages with different consensus should go through the local bridge-hub
				let mut hash = xcm.using_encoded(sp_io::hashing::blake2_256);

				// execute xcm as XcmpQueue would do
				let outcome = XcmExecutor::<XcmConfig>::prepare_and_execute(
					foreign_creator.clone(),
					xcm,
					&mut hash,
					RuntimeHelper::xcm_max_weight(XcmReceivedFrom::Sibling),
					Weight::zero(),
				);
				assert_ok!(outcome.ensure_complete());

				// check events
				let mut events = <frame_system::Pallet<Runtime>>::events()
					.into_iter()
					.filter_map(|e| unwrap_pallet_assets_event(e.event.encode()));
				assert!(events.any(|e| matches!(e, pallet_assets::Event::Created { .. })));
				assert!(events.any(|e| matches!(e, pallet_assets::Event::MetadataSet { .. })));
				assert!(events.any(|e| matches!(e, pallet_assets::Event::TeamChanged { .. })));

				// check assets after
				assert!(!<pallet_assets::Pallet<Runtime, ForeignAssetsPalletInstance>>::asset_ids(
				)
				.collect::<Vec<_>>()
				.is_empty());

				// check update metadata
				use frame_support::traits::fungibles::roles::Inspect as InspectRoles;
				assert_eq!(
					<pallet_assets::Pallet<Runtime, ForeignAssetsPalletInstance>>::owner(
						asset_id.clone().into()
					),
					Some(foreign_creator_as_account_id.clone())
				);
				assert_eq!(
					<pallet_assets::Pallet<Runtime, ForeignAssetsPalletInstance>>::admin(
						asset_id.clone().into()
					),
					Some(foreign_creator_as_account_id.clone())
				);
				assert_eq!(
					<pallet_assets::Pallet<Runtime, ForeignAssetsPalletInstance>>::issuer(
						asset_id.clone().into()
					),
					Some(foreign_creator_as_account_id.clone())
				);
				assert_eq!(
					<pallet_assets::Pallet<Runtime, ForeignAssetsPalletInstance>>::freezer(
						asset_id.clone().into()
					),
					Some(bob_account.clone())
				);
				assert!(
					<pallet_balances::Pallet<Runtime>>::free_balance(
						&foreign_creator_as_account_id
					) >= existential_deposit + buy_execution_fee_amount.into(),
					"Free balance: {:?} should be ge {:?}",
					<pallet_balances::Pallet<Runtime>>::free_balance(
						&foreign_creator_as_account_id
					),
					existential_deposit + buy_execution_fee_amount.into()
				);
				assert_metadata::<
					pallet_assets::Pallet<Runtime, ForeignAssetsPalletInstance>,
					AccountIdOf<Runtime>,
				>(asset_id.clone(), ASSET_NAME, ASSET_SYMBOL, 12);

				// check if changed freezer, can freeze
				assert_noop!(
					<pallet_assets::Pallet<Runtime, ForeignAssetsPalletInstance>>::freeze(
						RuntimeHelper::origin_of(bob_account.clone().into()).into(),
						asset_id.clone().into(),
						alice_account.clone().into()
					),
					pallet_assets::Error::<Runtime, ForeignAssetsPalletInstance>::NoAccount
				);
				assert_noop!(
					<pallet_assets::Pallet<Runtime, ForeignAssetsPalletInstance>>::freeze(
						RuntimeHelper::origin_of(foreign_creator_as_account_id.clone().into())
							.into(),
						asset_id.into(),
						alice_account.into()
					),
					pallet_assets::Error::<Runtime, ForeignAssetsPalletInstance>::NoPermission
				);

				// lets try create asset for different parachain(3333) (foreign_creator(2222) can
				// create just his assets)
				let foreign_asset_id_location = xcm::v4::Location {
					parents: 1,
					interior: [
						xcm::v4::Junction::Parachain(3333),
						xcm::v4::Junction::GeneralIndex(1234567),
					]
					.into(),
				};
				let asset_id = AssetIdConverter::convert(&foreign_asset_id_location).unwrap();

				// prepare data for xcm::Transact(create)
				let foreign_asset_create = runtime_call_encode(pallet_assets::Call::<
					Runtime,
					ForeignAssetsPalletInstance,
				>::create {
					id: asset_id.into(),
					// admin as sovereign_account
					admin: foreign_creator_as_account_id.clone().into(),
					min_balance: 1.into(),
				});
				let xcm = Xcm(vec![
					WithdrawAsset(buy_execution_fee.clone().into()),
					BuyExecution { fees: buy_execution_fee.clone(), weight_limit: Unlimited },
					Transact {
						origin_kind: OriginKind::Xcm,
						call: foreign_asset_create.into(),
						fallback_max_weight: None,
					},
					ExpectTransactStatus(MaybeErrorCode::from(DispatchError::BadOrigin.encode())),
				]);

				// messages with different consensus should go through the local bridge-hub
				let mut hash = xcm.using_encoded(sp_io::hashing::blake2_256);

				// execute xcm as XcmpQueue would do
				let outcome = XcmExecutor::<XcmConfig>::prepare_and_execute(
					foreign_creator,
					xcm,
					&mut hash,
					RuntimeHelper::xcm_max_weight(XcmReceivedFrom::Sibling),
					Weight::zero(),
				);
				assert_ok!(outcome.ensure_complete());

				additional_checks_after();
			})
	}

	#[macro_export]
	macro_rules! include_create_and_manage_foreign_assets_for_local_consensus_parachain_assets_works(
	(
		$runtime:path,
		$xcm_config:path,
		$weight_to_fee:path,
		$sovereign_account_of:path,
		$assets_pallet_instance:path,
		$asset_id:path,
		$asset_id_converter:path,
		$collator_session_key:expr,
		$existential_deposit:expr,
		$asset_deposit:expr,
		$metadata_deposit_base:expr,
		$metadata_deposit_per_byte:expr,
		$runtime_call_encode:expr,
		$unwrap_pallet_assets_event:expr,
		$additional_checks_before:expr,
		$additional_checks_after:expr
	) => {
		#[test]
		fn create_and_manage_foreign_assets_for_local_consensus_parachain_assets_works() {
			const ALICE: [u8; 32] = [1u8; 32];
			let alice_account = parachains_common::AccountId::from(ALICE);
			const BOB: [u8; 32] = [2u8; 32];
			let bob_account = parachains_common::AccountId::from(BOB);

			use asset_test_utils::test_cases;

			test_cases::create_and_manage_foreign_assets_for_local_consensus_parachain_assets_works::<
				$runtime,
				$xcm_config,
				$weight_to_fee,
				$sovereign_account_of,
				$assets_pallet_instance,
				$asset_id,
				$asset_id_converter
			>(
				$collator_session_key,
				$existential_deposit,
				$asset_deposit,
				$metadata_deposit_base,
				$metadata_deposit_per_byte,
				alice_account,
				bob_account,
				$runtime_call_encode,
				$unwrap_pallet_assets_event,
				$additional_checks_before,
				$additional_checks_after
			)
		}
	}
);
}<|MERGE_RESOLUTION|>--- conflicted
+++ resolved
@@ -19,14 +19,8 @@
 
 use asset_hub_polkadot_runtime::{
 	xcm_config::{
-<<<<<<< HEAD
-		bridging::{self, XcmBridgeHubRouterFeeAssetId},
-		CheckingAccount, DotLocation, ForeignCreatorsSovereignAccountOf,
-		LocationToAccountId, RelayTreasuryLocation, StakingPot, TrustBackedAssetsPalletLocation,
-=======
 		bridging, CheckingAccount, DotLocation, ForeignCreatorsSovereignAccountOf,
-		GovernanceLocation, LocationToAccountId, StakingPot, TrustBackedAssetsPalletLocation,
->>>>>>> da647068
+		LocationToAccountId, RcGovernanceLocation, StakingPot, TrustBackedAssetsPalletLocation,
 		XcmConfig,
 	},
 	AllPalletsWithoutSystem, AssetConversion, AssetDeposit, Assets, Balances, Block,
@@ -441,7 +435,7 @@
 		Some(XcmBridgeHubRouterFeeAssetId::get()),
 		Some(TreasuryAccount::get()),
 	)
-} */
+}  */
 
 #[test]
 fn receive_reserve_asset_deposited_ksm_from_asset_hub_kusama_fees_paid_by_pool_swap_works() {
@@ -604,7 +598,7 @@
 	>(
 		collator_session_keys(),
 		1000,
-        Governance::get(),
+		Governance::get(),
 		|| {
 			log::error!(
 				target: "bridges::estimate",
@@ -636,7 +630,7 @@
 	>(
 		collator_session_keys(),
 		1000,
-        Governance::get(),
+		Governance::get(),
 		|| {
 			(
 				bridging::XcmBridgeHubRouterByteFee::key().to_vec(),
@@ -662,7 +656,7 @@
 	>(
 		collator_session_keys(),
 		1000,
-        Governance::get(),
+		Governance::get(),
 		|| {
 			(
 				bridging::to_ethereum::BridgeHubEthereumBaseFee::key().to_vec(),
