--- conflicted
+++ resolved
@@ -20,15 +20,12 @@
 use asset_hub_polkadot_runtime::{
 	xcm_config::{
 		bridging::{self, XcmBridgeHubRouterFeeAssetId},
-<<<<<<< HEAD
 		CheckingAccount, DotLocation, ForeignCreatorsSovereignAccountOf, LocationToAccountId,
 		PreMigrationRelayTreasuryPalletAccount as RelayTreasuryPalletAccount,
 		RelayTreasuryLocation, StakingPot, TrustBackedAssetsPalletLocation, XcmConfig,
-=======
 		CheckingAccount, DotLocation, ForeignCreatorsSovereignAccountOf, GovernanceLocation,
 		LocationToAccountId, RelayTreasuryLocation, RelayTreasuryPalletAccount, StakingPot,
 		TrustBackedAssetsPalletLocation, XcmConfig,
->>>>>>> e0eac41c
 	},
 	AllPalletsWithoutSystem, AssetConversion, AssetDeposit, Assets, Balances, Block,
 	ExistentialDeposit, ForeignAssets, ForeignAssetsInstance, MetadataDepositBase,
@@ -38,11 +35,8 @@
 };
 use asset_test_utils::{
 	test_cases_over_bridge::TestBridgingConfig, CollatorSessionKey, CollatorSessionKeys,
-<<<<<<< HEAD
 	ExtBuilder, SlotDurations,
-=======
 	ExtBuilder, GovernanceOrigin, SlotDurations,
->>>>>>> e0eac41c
 };
 use codec::{Decode, Encode};
 use core::ops::Mul;
@@ -1396,21 +1390,19 @@
 		RuntimeOrigin,
 		Block,
 	>();
-<<<<<<< HEAD
 	asset_test_utils::test_cases::xcm_payment_api_with_pools_works::<
 		Runtime,
 		RuntimeCall,
 		RuntimeOrigin,
 		Block,
 	>();
-=======
 	// TODO: uncomment when migrated to the XCMv5 or patched `xcm_payment_api_with_pools_works`
-	// asset_test_utils::test_cases::xcm_payment_api_with_pools_works::<
-	// 	Runtime,
-	// 	RuntimeCall,
-	// 	RuntimeOrigin,
-	// 	Block,
-	// >();
+	asset_test_utils::test_cases::xcm_payment_api_with_pools_works::<
+		Runtime,
+		RuntimeCall,
+		RuntimeOrigin,
+		Block,
+	>();
 }
 
 pub mod remove_when_asset_test_utils_doesnt_use_latest_xcm_location {
@@ -1792,5 +1784,4 @@
 		}
 	}
 );
->>>>>>> e0eac41c
 }