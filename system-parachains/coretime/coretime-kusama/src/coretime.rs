// Copyright (C) Parity Technologies and the various Polkadot contributors, see Contributions.md
// for a list of specific contributors.
// SPDX-License-Identifier: Apache-2.0

// Licensed under the Apache License, Version 2.0 (the "License");
// you may not use this file except in compliance with the License.
// You may obtain a copy of the License at
//
// http://www.apache.org/licenses/LICENSE-2.0
//
// Unless required by applicable law or agreed to in writing, software
// distributed under the License is distributed on an "AS IS" BASIS,
// WITHOUT WARRANTIES OR CONDITIONS OF ANY KIND, either express or implied.
// See the License for the specific language governing permissions and
// limitations under the License.

use crate::*;
use codec::{Decode, Encode};
use cumulus_pallet_parachain_system::RelaychainDataProvider;
use cumulus_primitives_core::relay_chain;
use frame_support::{
	parameter_types,
	traits::{
		fungible::{Balanced, Credit, Inspect},
		tokens::{Fortitude, Preservation},
		DefensiveResult, OnUnbalanced,
	},
};
use frame_system::Pallet as System;
use kusama_runtime_constants::system_parachain::coretime;
use pallet_broker::{CoreAssignment, CoreIndex, CoretimeInterface, PartsOf57600, RCBlockNumberOf};
use parachains_common::{AccountId, Balance};
use sp_runtime::traits::AccountIdConversion;
use xcm::latest::prelude::*;
use xcm_executor::traits::TransactAsset;

/// A type containing the encoding of the coretime pallet in the Relay chain runtime. Used to
/// construct any remote calls. The codec index must correspond to the index of `Coretime` in the
/// `construct_runtime` of the Relay chain.
#[derive(Encode, Decode)]
enum RelayRuntimePallets {
	#[codec(index = 74)]
	Coretime(CoretimeProviderCalls),
}

/// Call encoding for the calls needed from the relay coretime pallet.
#[derive(Encode, Decode)]
enum CoretimeProviderCalls {
	#[codec(index = 1)]
	RequestCoreCount(CoreIndex),
	#[codec(index = 2)]
	RequestRevenueInfoAt(relay_chain::BlockNumber),
	#[codec(index = 3)]
	CreditAccount(AccountId, Balance),
	#[codec(index = 4)]
	AssignCore(
		CoreIndex,
		relay_chain::BlockNumber,
		Vec<(CoreAssignment, PartsOf57600)>,
		Option<relay_chain::BlockNumber>,
	),
}

parameter_types! {
	/// The holding account into which burnt funds will be moved at the point of sale. This will be
	/// burnt periodically.
	pub CoretimeBurnAccount: AccountId = PalletId(*b"py/ctbrn").into_account_truncating();
}

/// Burn revenue from coretime sales. See
/// [RFC-010](https://polkadot-fellows.github.io/RFCs/approved/0010-burn-coretime-revenue.html).
pub struct BurnCoretimeRevenue;
impl OnUnbalanced<Credit<AccountId, Balances>> for BurnCoretimeRevenue {
	fn on_nonzero_unbalanced(amount: Credit<AccountId, Balances>) {
		let acc = CoretimeBurnAccount::get();
		if !System::<Runtime>::account_exists(&acc) {
<<<<<<< HEAD
=======
			// The account doesn't require ED to survive.
>>>>>>> 9d9f1649
			System::<Runtime>::inc_providers(&acc);
		}
		Balances::resolve(&acc, amount).defensive_ok();
	}
}

type AssetTransactor = <xcm_config::XcmConfig as xcm_executor::Config>::AssetTransactor;

fn burn_at_relay(stash: &AccountId, value: Balance) -> Result<(), XcmError> {
	let dest = Location::parent();
	let stash_location =
		Junction::AccountId32 { network: None, id: stash.clone().into() }.into_location();
	let asset = Asset { id: AssetId(Location::parent()), fun: Fungible(value) };
	let dummy_xcm_context = XcmContext { origin: None, message_id: [0; 32], topic: None };

	let withdrawn = AssetTransactor::withdraw_asset(&asset, &stash_location, None)?;

<<<<<<< HEAD
=======
	// TODO https://github.com/polkadot-fellows/runtimes/issues/404
>>>>>>> 9d9f1649
	AssetTransactor::can_check_out(&dest, &asset, &dummy_xcm_context)?;

	let parent_assets = Into::<Assets>::into(withdrawn)
		.reanchored(&dest, &Here)
		.defensive_map_err(|_| XcmError::ReanchorFailed)?;

	PolkadotXcm::send_xcm(
		Here,
		Location::parent(),
		Xcm(vec![
			Instruction::UnpaidExecution {
				weight_limit: WeightLimit::Unlimited,
				check_origin: None,
			},
			ReceiveTeleportedAsset(parent_assets.clone()),
			BurnAsset(parent_assets),
		]),
	)?;

	AssetTransactor::check_out(&dest, &asset, &dummy_xcm_context);

	Ok(())
}

parameter_types! {
	/// The revenue from on-demand coretime sales. This is distributed amonst those who contributed
	/// regions to the pool.
	pub storage CoretimeRevenue: Option<(BlockNumber, Balance)> = None;
}

/// Type that implements the [`CoretimeInterface`] for the allocation of Coretime. Meant to operate
/// from the parachain context. That is, the parachain provides a market (broker) for the sale of
/// coretime, but assumes a `CoretimeProvider` (i.e. a Relay Chain) to actually provide cores.
pub struct CoretimeAllocator;
impl CoretimeInterface for CoretimeAllocator {
	type AccountId = AccountId;
	type Balance = Balance;
	type RelayChainBlockNumberProvider = RelaychainDataProvider<Runtime>;

	fn request_core_count(count: CoreIndex) {
		use crate::coretime::CoretimeProviderCalls::RequestCoreCount;
		let request_core_count_call = RelayRuntimePallets::Coretime(RequestCoreCount(count));

		// Weight for `request_core_count` from Kusama runtime benchmarks:
		// `ref_time` = 7889000 + (3 * 25000000) + (1 * 100000000) = 182889000
		// `proof_size` = 1636
		// Add 5% to each component and round to 2 significant figures.
		let call_weight = Weight::from_parts(190_000_000, 1700);

		let message = Xcm(vec![
			Instruction::UnpaidExecution {
				weight_limit: WeightLimit::Unlimited,
				check_origin: None,
			},
			Instruction::Transact {
				origin_kind: OriginKind::Native,
				require_weight_at_most: call_weight,
				call: request_core_count_call.encode().into(),
			},
		]);

		match PolkadotXcm::send_xcm(Here, Location::parent(), message) {
			Ok(_) => log::debug!(
				target: "runtime::coretime",
				"Request to update schedulable cores sent successfully."
			),
			Err(e) => log::error!(
				target: "runtime::coretime",
				"Failed to send request to update schedulable cores: {:?}",
				e
			),
		}
	}

	fn request_revenue_info_at(when: RCBlockNumberOf<Self>) {
		use crate::coretime::CoretimeProviderCalls::RequestRevenueInfoAt;
		let request_revenue_info_at_call =
			RelayRuntimePallets::Coretime(RequestRevenueInfoAt(when));

		// Weight for `request_revenue_at` from Kusama runtime benchmarks:
		// `ref_time` = 37_637_000 + (3 * 25000000) + (6 * 100000000) = 712637000
		// `proof_size` = 6428
		// Add 5% to each component and round to 2 significant figures.
		//
		// This benchmark has been transplanted from a testnet and not rerun, so adding a healthy
<<<<<<< HEAD
		// buffer. TODO refine when benchmarks are run.
=======
		// buffer. TODO refine when benchmarks are run: https://github.com/polkadot-fellows/runtimes/issues/404
>>>>>>> 9d9f1649
		let call_weight = Weight::from_parts(1_000_000_000, 20_000);

		let message = Xcm(vec![
			Instruction::UnpaidExecution {
				weight_limit: WeightLimit::Unlimited,
				check_origin: None,
			},
			Instruction::Transact {
				origin_kind: OriginKind::Native,
				require_weight_at_most: call_weight,
				call: request_revenue_info_at_call.encode().into(),
			},
		]);

		match PolkadotXcm::send_xcm(Here, Location::parent(), message) {
			Ok(_) => log::debug!(
				target: "runtime::coretime",
				"Revenue info request sent successfully."
			),
			Err(e) => log::error!(
				target: "runtime::coretime",
				"Request for revenue info failed to send: {:?}",
				e
			),
		}
	}

	fn credit_account(who: Self::AccountId, amount: Self::Balance) {
		use crate::coretime::CoretimeProviderCalls::CreditAccount;
		let _credit_account_call = RelayRuntimePallets::Coretime(CreditAccount(who, amount));

		log::debug!(
			target: "runtime::coretime",
			"`credit_account` is unimplemented on the relay."
		);
	}

	fn assign_core(
		core: CoreIndex,
		begin: RCBlockNumberOf<Self>,
		assignment: Vec<(CoreAssignment, PartsOf57600)>,
		end_hint: Option<RCBlockNumberOf<Self>>,
	) {
		use crate::coretime::CoretimeProviderCalls::AssignCore;
		let assign_core_call =
			RelayRuntimePallets::Coretime(AssignCore(core, begin, assignment, end_hint));

		// Weight for `assign_core` from Kusama runtime benchmarks:
		// `ref_time` = 10177115 + (1 * 25000000) + (2 * 100000000) + (80 * 13932) = 236291675
		// `proof_size` = 3612
		// Add 5% to each component and round to 2 significant figures.
		let call_weight = Weight::from_parts(248_000_000, 3800);

		let message = Xcm(vec![
			Instruction::UnpaidExecution {
				weight_limit: WeightLimit::Unlimited,
				check_origin: None,
			},
			Instruction::Transact {
				origin_kind: OriginKind::Native,
				require_weight_at_most: call_weight,
				call: assign_core_call.encode().into(),
			},
		]);

		match PolkadotXcm::send_xcm(Here, Location::parent(), message) {
			Ok(_) => log::debug!(
				target: "runtime::coretime",
				"Core assignment sent successfully."
			),
			Err(e) => log::error!(
				target: "runtime::coretime",
				"Core assignment failed to send: {:?}",
				e
			),
		}
	}

	fn on_new_timeslice(t: pallet_broker::Timeslice) {
		// Burn roughly once per day. Unchecked math: RHS hardcoded as non-zero.
		if t % 180 != 0 {
			return
		}

		let stash = CoretimeBurnAccount::get();
		let value =
			Balances::reducible_balance(&stash, Preservation::Expendable, Fortitude::Polite);

		if value > 0 {
			log::debug!(target: "runtime::coretime", "Going to burn {value} stashed tokens at RC");
			match burn_at_relay(&stash, value) {
				Ok(()) => {
					log::debug!(target: "runtime::coretime", "Succesfully burnt {value} tokens");
				},
				Err(err) => {
					log::error!(target: "runtime::coretime", "burn_at_relay failed: {err:?}");
				},
			}
		}
	}
}

parameter_types! {
	pub const BrokerPalletId: PalletId = PalletId(*b"py/broke");
}

impl pallet_broker::Config for Runtime {
	type RuntimeEvent = RuntimeEvent;
	type Currency = Balances;
	type OnRevenue = BurnCoretimeRevenue;
	type TimeslicePeriod = ConstU32<{ coretime::TIMESLICE_PERIOD }>;
	type MaxLeasedCores = ConstU32<50>;
	type MaxReservedCores = ConstU32<10>;
	type Coretime = CoretimeAllocator;
	type ConvertBalance = sp_runtime::traits::Identity;
	type WeightInfo = weights::pallet_broker::WeightInfo<Runtime>;
	type PalletId = BrokerPalletId;
	type AdminOrigin = EnsureRoot<AccountId>;
	type PriceAdapter = pallet_broker::CenterTargetPrice<Balance>;
}<|MERGE_RESOLUTION|>--- conflicted
+++ resolved
@@ -74,10 +74,7 @@
 	fn on_nonzero_unbalanced(amount: Credit<AccountId, Balances>) {
 		let acc = CoretimeBurnAccount::get();
 		if !System::<Runtime>::account_exists(&acc) {
-<<<<<<< HEAD
-=======
 			// The account doesn't require ED to survive.
->>>>>>> 9d9f1649
 			System::<Runtime>::inc_providers(&acc);
 		}
 		Balances::resolve(&acc, amount).defensive_ok();
@@ -95,10 +92,7 @@
 
 	let withdrawn = AssetTransactor::withdraw_asset(&asset, &stash_location, None)?;
 
-<<<<<<< HEAD
-=======
 	// TODO https://github.com/polkadot-fellows/runtimes/issues/404
->>>>>>> 9d9f1649
 	AssetTransactor::can_check_out(&dest, &asset, &dummy_xcm_context)?;
 
 	let parent_assets = Into::<Assets>::into(withdrawn)
@@ -184,11 +178,7 @@
 		// Add 5% to each component and round to 2 significant figures.
 		//
 		// This benchmark has been transplanted from a testnet and not rerun, so adding a healthy
-<<<<<<< HEAD
-		// buffer. TODO refine when benchmarks are run.
-=======
 		// buffer. TODO refine when benchmarks are run: https://github.com/polkadot-fellows/runtimes/issues/404
->>>>>>> 9d9f1649
 		let call_weight = Weight::from_parts(1_000_000_000, 20_000);
 
 		let message = Xcm(vec![
