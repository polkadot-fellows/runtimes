// Copyright (C) Parity Technologies and the various Polkadot contributors, see Contributions.md
// for a list of specific contributors.
// SPDX-License-Identifier: Apache-2.0

// Licensed under the Apache License, Version 2.0 (the "License");
// you may not use this file except in compliance with the License.
// You may obtain a copy of the License at
//
// http://www.apache.org/licenses/LICENSE-2.0
//
// Unless required by applicable law or agreed to in writing, software
// distributed under the License is distributed on an "AS IS" BASIS,
// WITHOUT WARRANTIES OR CONDITIONS OF ANY KIND, either express or implied.
// See the License for the specific language governing permissions and
// limitations under the License.

use crate::{
	coretime::{BrokerPalletId, CoretimeBurnAccount},
	xcm_config::LocationToAccountId,
	GovernanceLocation, *,
};
use asset_test_utils::GovernanceOrigin;
use coretime::CoretimeAllocator;
use cumulus_pallet_parachain_system::ValidationData;
use cumulus_primitives_core::PersistedValidationData;
use frame_support::{
	assert_err, assert_ok,
	traits::{
		fungible::{Inspect, Mutate},
		Get, OnInitialize,
	},
};
use kusama_runtime_constants::system_parachain::coretime::TIMESLICE_PERIOD;
use pallet_broker::{ConfigRecordOf, RCBlockNumberOf, SaleInfo};
use parachains_runtimes_test_utils::{ExtBuilder, GovernanceOrigin};
use sp_core::crypto::Ss58Codec;
use sp_runtime::{traits::AccountIdConversion, Either};
use xcm_runtime_apis::conversions::LocationToAccountHelper;

const ALICE: [u8; 32] = [1u8; 32];

// We track the relay chain block number via the RelayChainDataProvider, but `set_block_number` is
// not currently available in tests (only runtime-benchmarks).
// See https://github.com/paritytech/polkadot-sdk/pull/8537
fn set_relay_block_number(b: BlockNumber) {
	let mut validation_data = ValidationData::<Runtime>::get().unwrap_or_else(||
			// PersistedValidationData does not impl default in non-std
			PersistedValidationData {
				parent_head: vec![].into(),
				relay_parent_number: Default::default(),
				max_pov_size: Default::default(),
				relay_parent_storage_root: Default::default(),
			});
	validation_data.relay_parent_number = b;
	ValidationData::<Runtime>::put(validation_data)
}

fn advance_to(b: BlockNumber) {
	while System::block_number() < b {
		let block_number = System::block_number() + 1;
		System::set_block_number(block_number);
		set_relay_block_number(block_number);
		Broker::on_initialize(block_number);
	}
}

#[test]
fn bulk_revenue_is_burnt() {
	ExtBuilder::<Runtime>::default()
		.with_collators(vec![AccountId::from(ALICE)])
		.with_session_keys(vec![(
			AccountId::from(ALICE),
			AccountId::from(ALICE),
			SessionKeys { aura: AuraId::from(sp_core::sr25519::Public::from_raw(ALICE)) },
		)])
		.build()
		.execute_with(|| {
			// Configure broker and start sales
			let config = ConfigRecordOf::<Runtime> {
				advance_notice: 1,
				interlude_length: 1,
				leadin_length: 2,
				region_length: 1,
				ideal_bulk_proportion: Perbill::from_percent(100),
				limit_cores_offered: None,
				renewal_bump: Perbill::from_percent(3),
				contribution_timeout: 1,
			};
			assert_ok!(Broker::configure(RuntimeOrigin::root(), config.clone()));
			assert_ok!(Broker::start_sales(RuntimeOrigin::root(), UNITS, 1));

			let sale_start = SaleInfo::<Runtime>::get().unwrap().sale_start;
			advance_to(sale_start + config.interlude_length);

			// Check and set initial balances.
			let broker_account = BrokerPalletId::get().into_account_truncating();
			let coretime_burn_account = CoretimeBurnAccount::get();
			let treasury_account = xcm_config::RelayTreasuryPalletAccount::get();
			assert_ok!(Balances::mint_into(&AccountId::from(ALICE), 200 * UNITS));
			let alice_balance_before = Balances::balance(&AccountId::from(ALICE));
			let treasury_balance_before = Balances::balance(&treasury_account);
			let broker_balance_before = Balances::balance(&broker_account);
			let burn_balance_before = Balances::balance(&coretime_burn_account);

			// Purchase coretime.
			assert_ok!(Broker::purchase(
				RuntimeOrigin::signed(AccountId::from(ALICE)),
				100 * UNITS
			));

			// Alice decreases.
			assert!(Balances::balance(&AccountId::from(ALICE)) < alice_balance_before);
			// Treasury balance does not increase.
			assert_eq!(Balances::balance(&treasury_account), treasury_balance_before);
			// Broker pallet account does not increase.
			assert_eq!(Balances::balance(&broker_account), broker_balance_before);
			// Coretime burn pot gets the funds.
			assert!(Balances::balance(&coretime_burn_account) > burn_balance_before);

			// They're burnt when a day has passed on chain.
			// This needs to be asserted in an emulated test.
		});
}

#[test]
fn timeslice_period_is_sane() {
	// Config TimeslicePeriod is set to this constant - assumption in burning logic.
	let timeslice_period_config: RCBlockNumberOf<CoretimeAllocator> =
		<Runtime as pallet_broker::Config>::TimeslicePeriod::get();
	assert_eq!(timeslice_period_config, TIMESLICE_PERIOD);

	// Timeslice period constant non-zero - assumption in burning logic.
	#[cfg(feature = "fast-runtime")]
	assert_eq!(TIMESLICE_PERIOD, 20);
	#[cfg(not(feature = "fast-runtime"))]
	assert_eq!(TIMESLICE_PERIOD, 80);
}

#[test]
fn location_conversion_works() {
	let alice_32 =
		AccountId32 { network: None, id: polkadot_core_primitives::AccountId::from(ALICE).into() };
	let bob_20 = AccountKey20 { network: None, key: [123u8; 20] };

	// the purpose of hardcoded values is to catch an unintended location conversion logic change.
	struct TestCase {
		description: &'static str,
		location: Location,
		expected_account_id_str: &'static str,
	}

	let test_cases = vec![
		// DescribeTerminus
		TestCase {
			description: "DescribeTerminus Parent",
			location: Location::new(1, Here),
			expected_account_id_str: "5Dt6dpkWPwLaH4BBCKJwjiWrFVAGyYk3tLUabvyn4v7KtESG",
		},
		TestCase {
			description: "DescribeTerminus Sibling",
			location: Location::new(1, [Parachain(1111)]),
			expected_account_id_str: "5Eg2fnssmmJnF3z1iZ1NouAuzciDaaDQH7qURAy3w15jULDk",
		},
		// DescribePalletTerminal
		TestCase {
			description: "DescribePalletTerminal Parent",
			location: Location::new(1, [PalletInstance(50)]),
			expected_account_id_str: "5CnwemvaAXkWFVwibiCvf2EjqwiqBi29S5cLLydZLEaEw6jZ",
		},
		TestCase {
			description: "DescribePalletTerminal Sibling",
			location: Location::new(1, [Parachain(1111), PalletInstance(50)]),
			expected_account_id_str: "5GFBgPjpEQPdaxEnFirUoa51u5erVx84twYxJVuBRAT2UP2g",
		},
		// DescribeAccountId32Terminal
		TestCase {
			description: "DescribeAccountId32Terminal Parent",
			location: Location::new(1, [alice_32]),
			expected_account_id_str: "5DN5SGsuUG7PAqFL47J9meViwdnk9AdeSWKFkcHC45hEzVz4",
		},
		TestCase {
			description: "DescribeAccountId32Terminal Sibling",
			location: Location::new(1, [Parachain(1111), alice_32]),
			expected_account_id_str: "5DGRXLYwWGce7wvm14vX1Ms4Vf118FSWQbJkyQigY2pfm6bg",
		},
		// DescribeAccountKey20Terminal
		TestCase {
			description: "DescribeAccountKey20Terminal Parent",
			location: Location::new(1, [bob_20]),
			expected_account_id_str: "5CJeW9bdeos6EmaEofTUiNrvyVobMBfWbdQvhTe6UciGjH2n",
		},
		TestCase {
			description: "DescribeAccountKey20Terminal Sibling",
			location: Location::new(1, [Parachain(1111), bob_20]),
			expected_account_id_str: "5CE6V5AKH8H4rg2aq5KMbvaVUDMumHKVPPQEEDMHPy3GmJQp",
		},
		// DescribeTreasuryVoiceTerminal
		TestCase {
			description: "DescribeTreasuryVoiceTerminal Parent",
			location: Location::new(1, [Plurality { id: BodyId::Treasury, part: BodyPart::Voice }]),
			expected_account_id_str: "5CUjnE2vgcUCuhxPwFoQ5r7p1DkhujgvMNDHaF2bLqRp4D5F",
		},
		TestCase {
			description: "DescribeTreasuryVoiceTerminal Sibling",
			location: Location::new(
				1,
				[Parachain(1111), Plurality { id: BodyId::Treasury, part: BodyPart::Voice }],
			),
			expected_account_id_str: "5G6TDwaVgbWmhqRUKjBhRRnH4ry9L9cjRymUEmiRsLbSE4gB",
		},
		// DescribeBodyTerminal
		TestCase {
			description: "DescribeBodyTerminal Parent",
			location: Location::new(1, [Plurality { id: BodyId::Unit, part: BodyPart::Voice }]),
			expected_account_id_str: "5EBRMTBkDisEXsaN283SRbzx9Xf2PXwUxxFCJohSGo4jYe6B",
		},
		TestCase {
			description: "DescribeBodyTerminal Sibling",
			location: Location::new(
				1,
				[Parachain(1111), Plurality { id: BodyId::Unit, part: BodyPart::Voice }],
			),
			expected_account_id_str: "5DBoExvojy8tYnHgLL97phNH975CyT45PWTZEeGoBZfAyRMH",
		},
	];

	for tc in test_cases {
		let expected = polkadot_core_primitives::AccountId::from_string(tc.expected_account_id_str)
			.expect("Invalid AccountId string");

		let got = LocationToAccountHelper::<polkadot_core_primitives::AccountId, LocationToAccountId>::convert_location(
			tc.location.into(),
		)
			.unwrap();

		assert_eq!(got, expected, "{}", tc.description);
	}
}

#[test]
fn xcm_payment_api_works() {
	parachains_runtimes_test_utils::test_cases::xcm_payment_api_with_native_token_works::<
		Runtime,
		RuntimeCall,
		RuntimeOrigin,
		Block,
		WeightToFee,
	>();
}

#[test]
fn governance_authorize_upgrade_works() {
	use kusama_runtime_constants::system_parachain::ASSET_HUB_ID;

	// no - random para
	assert_err!(
		parachains_runtimes_test_utils::test_cases::can_governance_authorize_upgrade::<
			Runtime,
			RuntimeOrigin,
		>(GovernanceOrigin::Location(Location::new(1, Parachain(12334)))),
<<<<<<< HEAD
		Either::Right(XcmError::Barrier)
=======
		Either::Right(InstructionError { index: 0, error: XcmError::Barrier })
>>>>>>> 416eb6ba
	);
	// no - AssetHub
	assert_err!(
		parachains_runtimes_test_utils::test_cases::can_governance_authorize_upgrade::<
			Runtime,
			RuntimeOrigin,
		>(GovernanceOrigin::Location(Location::new(1, Parachain(ASSET_HUB_ID)))),
<<<<<<< HEAD
		Either::Right(XcmError::Barrier)
=======
		Either::Right(InstructionError { index: 0, error: XcmError::Barrier })
>>>>>>> 416eb6ba
	);

	// ok - relaychain
	assert_ok!(parachains_runtimes_test_utils::test_cases::can_governance_authorize_upgrade::<
		Runtime,
		RuntimeOrigin,
	>(GovernanceOrigin::Location(Location::parent())));
	assert_ok!(parachains_runtimes_test_utils::test_cases::can_governance_authorize_upgrade::<
		Runtime,
		RuntimeOrigin,
	>(GovernanceOrigin::Location(GovernanceLocation::get())));
}<|MERGE_RESOLUTION|>--- conflicted
+++ resolved
@@ -19,7 +19,6 @@
 	xcm_config::LocationToAccountId,
 	GovernanceLocation, *,
 };
-use asset_test_utils::GovernanceOrigin;
 use coretime::CoretimeAllocator;
 use cumulus_pallet_parachain_system::ValidationData;
 use cumulus_primitives_core::PersistedValidationData;
@@ -258,11 +257,7 @@
 			Runtime,
 			RuntimeOrigin,
 		>(GovernanceOrigin::Location(Location::new(1, Parachain(12334)))),
-<<<<<<< HEAD
-		Either::Right(XcmError::Barrier)
-=======
 		Either::Right(InstructionError { index: 0, error: XcmError::Barrier })
->>>>>>> 416eb6ba
 	);
 	// no - AssetHub
 	assert_err!(
@@ -270,11 +265,7 @@
 			Runtime,
 			RuntimeOrigin,
 		>(GovernanceOrigin::Location(Location::new(1, Parachain(ASSET_HUB_ID)))),
-<<<<<<< HEAD
-		Either::Right(XcmError::Barrier)
-=======
 		Either::Right(InstructionError { index: 0, error: XcmError::Barrier })
->>>>>>> 416eb6ba
 	);
 
 	// ok - relaychain
