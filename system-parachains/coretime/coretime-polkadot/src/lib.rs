--- conflicted
+++ resolved
@@ -148,11 +148,7 @@
 	spec_name: Cow::Borrowed("coretime-polkadot"),
 	impl_name: Cow::Borrowed("coretime-polkadot"),
 	authoring_version: 1,
-<<<<<<< HEAD
-	spec_version: 1_004_001,
-=======
 	spec_version: 1_006_001,
->>>>>>> e0eac41c
 	impl_version: 0,
 	apis: RUNTIME_API_VERSIONS,
 	transaction_version: 0,
@@ -678,11 +674,8 @@
 #[cfg(feature = "runtime-benchmarks")]
 mod benches {
 	use super::*;
-<<<<<<< HEAD
-=======
 	use alloc::boxed::Box;
 	use system_parachains_constants::polkadot::locations::{AssetHubLocation, AssetHubParaId};
->>>>>>> e0eac41c
 
 	frame_benchmarking::define_benchmarks!(
 		[frame_system, SystemBench::<Runtime>]
@@ -706,11 +699,7 @@
 	);
 
 	impl frame_system_benchmarking::Config for Runtime {
-<<<<<<< HEAD
-		fn setup_set_code_requirements(code: &sp_std::vec::Vec<u8>) -> Result<(), BenchmarkError> {
-=======
 		fn setup_set_code_requirements(code: &Vec<u8>) -> Result<(), BenchmarkError> {
->>>>>>> e0eac41c
 			ParachainSystem::initialize_for_set_code_benchmark(code.len() as u32);
 			Ok(())
 		}
@@ -748,8 +737,6 @@
 				RandomParaId,
 				ParachainSystem,
 			>,
-<<<<<<< HEAD
-=======
 			polkadot_runtime_common::xcm_sender::ToParachainDeliveryHelper<
 				xcm_config::XcmConfig,
 				ExistentialDepositAsset,
@@ -757,7 +744,6 @@
 				AssetHubParaId,
 				ParachainSystem,
 			>,
->>>>>>> e0eac41c
 		);
 
 		fn reachable_dest() -> Option<Location> {
@@ -797,8 +783,6 @@
 			))
 		}
 
-<<<<<<< HEAD
-=======
 		fn set_up_complex_asset_transfer() -> Option<(Assets, u32, Location, Box<dyn FnOnce()>)> {
 			// Only supports native token teleports to system parachain
 			let native_location = Parent.into();
@@ -815,7 +799,6 @@
 			)
 		}
 
->>>>>>> e0eac41c
 		fn get_asset() -> Asset {
 			Asset { id: AssetId(Location::parent()), fun: Fungible(ExistentialDeposit::get()) }
 		}
@@ -920,29 +903,19 @@
 		}
 
 		fn alias_origin() -> Result<(Location, Location), BenchmarkError> {
-<<<<<<< HEAD
-			Err(BenchmarkError::Skip)
-=======
 			Ok((
 				Location::new(1, [Parachain(1000)]),
 				Location::new(1, [Parachain(1000), AccountId32 { id: [111u8; 32], network: None }]),
 			))
->>>>>>> e0eac41c
 		}
 	}
 
 	pub use cumulus_pallet_session_benchmarking::Pallet as SessionBench;
-<<<<<<< HEAD
-	pub use frame_benchmarking::{BenchmarkBatch, BenchmarkError, BenchmarkList, Benchmarking};
-	pub use frame_support::traits::{StorageInfoTrait, WhitelistedStorageKeys};
-	pub use frame_system_benchmarking::Pallet as SystemBench;
-=======
 	pub use frame_benchmarking::{BenchmarkBatch, BenchmarkError, BenchmarkList};
 	pub use frame_support::traits::{StorageInfoTrait, WhitelistedStorageKeys};
 	pub use frame_system_benchmarking::{
 		extensions::Pallet as SystemExtensionsBench, Pallet as SystemBench,
 	};
->>>>>>> e0eac41c
 	pub use pallet_broker::CoreMask;
 	pub use pallet_xcm::benchmarking::Pallet as PalletXcmExtrinsicsBenchmark;
 	pub use sp_storage::TrackedStorageKey;
@@ -1183,11 +1156,7 @@
 
 		fn dispatch_benchmark(
 			config: frame_benchmarking::BenchmarkConfig
-<<<<<<< HEAD
-		) -> Result<Vec<frame_benchmarking::BenchmarkBatch>, sp_runtime::RuntimeString> {
-=======
 		) -> Result<Vec<frame_benchmarking::BenchmarkBatch>, alloc::string::String> {
->>>>>>> e0eac41c
 			let whitelist: Vec<TrackedStorageKey> = AllPalletsWithSystem::whitelisted_storage_keys();
 			let mut batches = Vec::<BenchmarkBatch>::new();
 			let params = (&config, &whitelist);
