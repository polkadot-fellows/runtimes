--- conflicted
+++ resolved
@@ -17,9 +17,8 @@
 use crate::{
 	coretime::{BrokerPalletId, CoretimeBurnAccount},
 	xcm_config::LocationToAccountId,
-	GovernanceLocation, *,
+	*,
 };
-use asset_test_utils::GovernanceOrigin;
 use coretime::CoretimeAllocator;
 use cumulus_pallet_parachain_system::ValidationData;
 use cumulus_primitives_core::PersistedValidationData;
@@ -250,11 +249,7 @@
 
 #[test]
 fn governance_authorize_upgrade_works() {
-<<<<<<< HEAD
 	use polkadot_runtime_constants::system_parachain::COLLECTIVES_ID;
-=======
-	use polkadot_runtime_constants::system_parachain::{ASSET_HUB_ID, COLLECTIVES_ID};
->>>>>>> 416eb6ba
 
 	// no - random para
 	assert_err!(
@@ -262,33 +257,16 @@
 			Runtime,
 			RuntimeOrigin,
 		>(GovernanceOrigin::Location(Location::new(1, Parachain(12334)))),
-<<<<<<< HEAD
-		Either::Right(XcmError::Barrier)
-	);
-
-=======
 		Either::Right(InstructionError { index: 0, error: XcmError::Barrier })
 	);
-	// no - AssetHub
-	assert_err!(
-		parachains_runtimes_test_utils::test_cases::can_governance_authorize_upgrade::<
-			Runtime,
-			RuntimeOrigin,
-		>(GovernanceOrigin::Location(Location::new(1, Parachain(ASSET_HUB_ID)))),
-		Either::Right(InstructionError { index: 0, error: XcmError::Barrier })
-	);
->>>>>>> 416eb6ba
+
 	// no - Collectives
 	assert_err!(
 		parachains_runtimes_test_utils::test_cases::can_governance_authorize_upgrade::<
 			Runtime,
 			RuntimeOrigin,
 		>(GovernanceOrigin::Location(Location::new(1, Parachain(COLLECTIVES_ID)))),
-<<<<<<< HEAD
-		Either::Right(XcmError::Barrier)
-=======
 		Either::Right(InstructionError { index: 0, error: XcmError::Barrier })
->>>>>>> 416eb6ba
 	);
 	// no - Collectives Voice of Fellows plurality
 	assert_err!(
@@ -299,18 +277,13 @@
 			Location::new(1, Parachain(COLLECTIVES_ID)),
 			Plurality { id: BodyId::Technical, part: BodyPart::Voice }.into()
 		)),
-<<<<<<< HEAD
-		Either::Right(XcmError::BadOrigin)
-=======
 		Either::Right(InstructionError { index: 2, error: XcmError::BadOrigin })
->>>>>>> 416eb6ba
 	);
 
 	// ok - relaychain
 	assert_ok!(parachains_runtimes_test_utils::test_cases::can_governance_authorize_upgrade::<
 		Runtime,
 		RuntimeOrigin,
-<<<<<<< HEAD
 	>(GovernanceOrigin::Location(RelayChainLocation::get())));
 
 	// ok - AssetHub
@@ -318,11 +291,4 @@
 		Runtime,
 		RuntimeOrigin,
 	>(GovernanceOrigin::Location(AssetHubLocation::get())));
-=======
-	>(GovernanceOrigin::Location(Location::parent())));
-	assert_ok!(parachains_runtimes_test_utils::test_cases::can_governance_authorize_upgrade::<
-		Runtime,
-		RuntimeOrigin,
-	>(GovernanceOrigin::Location(GovernanceLocation::get())));
->>>>>>> 416eb6ba
 }