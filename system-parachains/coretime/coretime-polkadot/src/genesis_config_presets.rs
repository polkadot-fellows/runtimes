--- conflicted
+++ resolved
@@ -17,12 +17,9 @@
 //! Genesis configs presets for the Polkadot Coretime runtime
 
 use crate::*;
-<<<<<<< HEAD
 use hex_literal::hex;
 use sp_core::crypto::UncheckedInto;
-=======
 use sp_genesis_builder::PresetId;
->>>>>>> 461f46db
 use sp_std::vec::Vec;
 use system_parachains_constants::genesis_presets::*;
 
@@ -78,7 +75,6 @@
 	coretime_polkadot_local_testnet_genesis(para_id)
 }
 
-<<<<<<< HEAD
 fn coretime_polkadot_live_genesis(para_id: ParaId) -> serde_json::Value {
 	coretime_polkadot_genesis(
 		vec![
@@ -135,10 +131,10 @@
 		Vec::new(),
 		para_id,
 	)
-=======
+}
+
 pub(super) fn preset_names() -> Vec<PresetId> {
 	vec![PresetId::from("development"), PresetId::from("local_testnet")]
->>>>>>> 461f46db
 }
 
 /// Provides the JSON representation of predefined genesis config for given `id`.
