--- conflicted
+++ resolved
@@ -233,12 +233,8 @@
 		ParachainInfo: parachain_info = 2,
 
 		// DMP handler.
-<<<<<<< HEAD
-		CumulusXcm: cumulus_pallet_xcm::{Pallet, Call, Storage, Event<T>, Origin} = 10,
-		MessageQueue: pallet_message_queue::{Pallet, Call, Storage, Event<T>} = 11,
-=======
 		CumulusXcm: cumulus_pallet_xcm = 10,
->>>>>>> 16635f6a
+		MessageQueue: pallet_message_queue = 11,
 
 		// The main stage.
 		Glutton: pallet_glutton = 20,
