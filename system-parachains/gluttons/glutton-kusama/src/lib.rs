// Copyright (C) Parity Technologies (UK) Ltd.
// SPDX-License-Identifier: Apache-2.0

// Licensed under the Apache License, Version 2.0 (the "License");
// you may not use this file except in compliance with the License.
// You may obtain a copy of the License at
//
// 	http://www.apache.org/licenses/LICENSE-2.0
//
// Unless required by applicable law or agreed to in writing, software
// distributed under the License is distributed on an "AS IS" BASIS,
// WITHOUT WARRANTIES OR CONDITIONS OF ANY KIND, either express or implied.
// See the License for the specific language governing permissions and
// limitations under the License.

//! # Glutton Runtime
//!
//! The purpose of the Glutton parachain is to do stress testing on the Kusama
//! network.
//!
//! There may be multiple instances of the Glutton parachain deployed and
//! connected to Kusama.
//!
//! These parachains are not holding any real value. Their purpose is to stress
//! test the network.
//!
//! ### Governance
//!
//! Glutton defers its governance (namely, its `Root` origin), to its Relay
//! Chain parent, Kusama.
//!
//! ### XCM
//!
//! Since the main goal of Glutton is solely stress testing, the parachain will
//! only be able receive XCM messages from Kusama via DMP. This way the Glutton
//! parachains will be able to listen for upgrades that are coming from the
//! Relay chain.

#![cfg_attr(not(feature = "std"), no_std)]
#![recursion_limit = "256"]

// Make the WASM binary available.
#[cfg(feature = "std")]
include!(concat!(env!("OUT_DIR"), "/wasm_binary.rs"));

extern crate alloc;

// Genesis preset configurations.
pub mod genesis_config_presets;
pub mod weights;
pub mod xcm_config;

use alloc::{borrow::Cow, vec, vec::Vec};
use cumulus_pallet_parachain_system::RelayNumberStrictlyIncreases;
use cumulus_primitives_core::AggregateMessageOrigin;
use sp_api::impl_runtime_apis;
use sp_core::OpaqueMetadata;
use sp_runtime::{
	generic,
	traits::{AccountIdLookup, BlakeTwo256, Block as BlockT},
	transaction_validity::{TransactionSource, TransactionValidity},
	ApplyExtrinsicResult,
};
#[cfg(feature = "std")]
use sp_version::NativeVersion;
use sp_version::RuntimeVersion;

pub use frame_support::{
	construct_runtime,
	dispatch::DispatchClass,
	genesis_builder_helper::{build_state, get_preset},
	parameter_types,
	traits::{Everything, IsInVec, Randomness},
	weights::{
		constants::{
			BlockExecutionWeight, ExtrinsicBaseWeight, RocksDbWeight, WEIGHT_REF_TIME_PER_SECOND,
		},
		IdentityFee, Weight,
	},
	StorageValue,
};
use frame_system::{
	limits::{BlockLength, BlockWeights},
	EnsureRoot,
};
use parachains_common::{AccountId, Signature};
#[cfg(any(feature = "std", test))]
pub use sp_runtime::BuildStorage;
pub use sp_runtime::{Perbill, Permill};

#[sp_version::runtime_version]
pub const VERSION: RuntimeVersion = RuntimeVersion {
	spec_name: Cow::Borrowed("glutton"),
	impl_name: Cow::Borrowed("glutton"),
	authoring_version: 1,
<<<<<<< HEAD
	spec_version: 1_004_001,
=======
	spec_version: 1_006_001,
>>>>>>> e0eac41c
	impl_version: 0,
	apis: RUNTIME_API_VERSIONS,
	transaction_version: 1,
	system_version: 1,
};

/// The version information used to identify this runtime when compiled natively.
#[cfg(feature = "std")]
pub fn native_version() -> NativeVersion {
	NativeVersion { runtime_version: VERSION, can_author_with: Default::default() }
}

/// We assume that ~10% of the block weight is consumed by `on_initialize` handlers.
/// This is used to limit the maximal weight of a single extrinsic.
const AVERAGE_ON_INITIALIZE_RATIO: Perbill = Perbill::from_percent(10);
/// We allow `Normal` extrinsics to fill up the block up to 75%, the rest can be used
/// by  Operational  extrinsics.
const NORMAL_DISPATCH_RATIO: Perbill = Perbill::from_percent(75);
/// We allow for .5 seconds of compute with a 12 second average block time.
const MAXIMUM_BLOCK_WEIGHT: Weight = Weight::from_parts(
	WEIGHT_REF_TIME_PER_SECOND.saturating_div(2),
	cumulus_primitives_core::relay_chain::MAX_POV_SIZE as u64,
);

parameter_types! {
	pub const BlockHashCount: BlockNumber = 4096;
	pub const Version: RuntimeVersion = VERSION;
	pub RuntimeBlockLength: BlockLength =
		BlockLength::max_with_normal_ratio(5 * 1024 * 1024, NORMAL_DISPATCH_RATIO);
	pub RuntimeBlockWeights: BlockWeights = BlockWeights::builder()
		.base_block(BlockExecutionWeight::get())
		.for_class(DispatchClass::all(), |weights| {
			weights.base_extrinsic = ExtrinsicBaseWeight::get();
		})
		.for_class(DispatchClass::Normal, |weights| {
			weights.max_total = Some(NORMAL_DISPATCH_RATIO * MAXIMUM_BLOCK_WEIGHT);
		})
		.for_class(DispatchClass::Operational, |weights| {
			weights.max_total = Some(MAXIMUM_BLOCK_WEIGHT);
			// Operational transactions have some extra reserved space, so that they
			// are included even if block reached `MAXIMUM_BLOCK_WEIGHT`.
			weights.reserved = Some(
				MAXIMUM_BLOCK_WEIGHT - NORMAL_DISPATCH_RATIO * MAXIMUM_BLOCK_WEIGHT
			);
		})
		.avg_block_initialization(AVERAGE_ON_INITIALIZE_RATIO)
		.build_or_panic();
	pub const SS58Prefix: u8 = 2;
}

impl frame_system::Config for Runtime {
	type AccountId = AccountId;
	type RuntimeCall = RuntimeCall;
	type Lookup = AccountIdLookup<AccountId, ()>;
	type Nonce = Nonce;
	type Hash = Hash;
	type Hashing = BlakeTwo256;
	type Block = Block;
	type RuntimeEvent = RuntimeEvent;
	type RuntimeTask = RuntimeTask;
	type RuntimeOrigin = RuntimeOrigin;
	type BlockHashCount = BlockHashCount;
	type Version = Version;
	type PalletInfo = PalletInfo;
	type AccountData = ();
	type OnNewAccount = ();
	type OnKilledAccount = ();
	type DbWeight = ();
	type BaseCallFilter = Everything;
	type SystemWeightInfo = weights::frame_system::WeightInfo<Runtime>;
	type ExtensionsWeightInfo = weights::frame_system_extensions::WeightInfo<Runtime>;
	type BlockWeights = RuntimeBlockWeights;
	type BlockLength = RuntimeBlockLength;
	type SS58Prefix = SS58Prefix;
	type OnSetCode = cumulus_pallet_parachain_system::ParachainSetCode<Self>;
	type MaxConsumers = frame_support::traits::ConstU32<16>;
	type SingleBlockMigrations = ();
	type MultiBlockMigrator = ();
	type PreInherents = ();
	type PostInherents = ();
	type PostTransactions = ();
}

parameter_types! {
	// We do anything the parent chain tells us in this runtime.
	pub const ReservedDmpWeight: Weight = MAXIMUM_BLOCK_WEIGHT.saturating_div(2);
	pub const RelayOrigin: AggregateMessageOrigin = AggregateMessageOrigin::Parent;
}

impl cumulus_pallet_parachain_system::Config for Runtime {
	type RuntimeEvent = RuntimeEvent;
	type OnSystemEvent = ();
	type SelfParaId = parachain_info::Pallet<Runtime>;
	type OutboundXcmpMessageSource = ();
	type DmpQueue = frame_support::traits::EnqueueWithOrigin<MessageQueue, RelayOrigin>;
	type ReservedDmpWeight = ReservedDmpWeight;
	type XcmpMessageHandler = ();
	type ReservedXcmpWeight = ();
	type CheckAssociatedRelayNumber = RelayNumberStrictlyIncreases;
	type ConsensusHook = cumulus_pallet_parachain_system::consensus_hook::ExpectParentIncluded;
	type WeightInfo = weights::cumulus_pallet_parachain_system::WeightInfo<Runtime>;
	type SelectCore = cumulus_pallet_parachain_system::DefaultCoreSelector<Runtime>;
}

impl parachain_info::Config for Runtime {}

parameter_types! {
	pub MessageQueueServiceWeight: Weight = Perbill::from_percent(35) * RuntimeBlockWeights::get().max_block;
	pub MessageQueueIdleServiceWeight: Weight = Perbill::from_percent(20) * RuntimeBlockWeights::get().max_block;
}

impl pallet_message_queue::Config for Runtime {
	type RuntimeEvent = RuntimeEvent;
	type WeightInfo = weights::pallet_message_queue::WeightInfo<Runtime>;
	#[cfg(feature = "runtime-benchmarks")]
	type MessageProcessor =
		pallet_message_queue::mock_helpers::NoopMessageProcessor<AggregateMessageOrigin>;
	#[cfg(not(feature = "runtime-benchmarks"))]
	type MessageProcessor = xcm_builder::ProcessXcmMessage<
		AggregateMessageOrigin,
		xcm_executor::XcmExecutor<xcm_config::XcmConfig>,
		RuntimeCall,
	>;
	type Size = u32;
	type QueueChangeHandler = ();
	type QueuePausedQuery = (); // No XCMP queue pallet deployed.
	type HeapSize = sp_core::ConstU32<{ 64 * 1024 }>;
	type MaxStale = sp_core::ConstU32<8>;
	type ServiceWeight = MessageQueueServiceWeight;
	type IdleMaxServiceWeight = MessageQueueIdleServiceWeight;
}

impl pallet_glutton::Config for Runtime {
	type RuntimeEvent = RuntimeEvent;
	type WeightInfo = weights::pallet_glutton::WeightInfo<Runtime>;
	type AdminOrigin = EnsureRoot<AccountId>;
}

impl pallet_sudo::Config for Runtime {
	type RuntimeEvent = RuntimeEvent;
	type RuntimeCall = RuntimeCall;
	type WeightInfo = ();
}

construct_runtime! {
	pub enum Runtime
	{
		System: frame_system = 0,
		ParachainSystem: cumulus_pallet_parachain_system = 1,
		ParachainInfo: parachain_info = 2,

		// DMP handler.
		CumulusXcm: cumulus_pallet_xcm = 10,
		MessageQueue: pallet_message_queue = 11,

		// The main stage.
		Glutton: pallet_glutton = 20,

		// Sudo.
		Sudo: pallet_sudo = 255,
	}
}

/// Index of a transaction in the chain.
pub type Nonce = u32;
/// A hash of some data used by the chain.
pub type Hash = sp_core::H256;
/// An index to a block.
pub type BlockNumber = u32;
/// The address format for describing accounts.
pub type Address = sp_runtime::MultiAddress<AccountId, ()>;
/// Block header type as expected by this runtime.
pub type Header = generic::Header<BlockNumber, BlakeTwo256>;
/// Block type as expected by this runtime.
pub type Block = generic::Block<Header, UncheckedExtrinsic>;
/// A Block signed with a Justification
pub type SignedBlock = generic::SignedBlock<Block>;
/// BlockId type as expected by this runtime.
pub type BlockId = generic::BlockId<Block>;
/// The TransactionExtension to the basic transaction logic.
pub type TxExtension = (
	pallet_sudo::CheckOnlySudoAccount<Runtime>,
	frame_system::CheckNonZeroSender<Runtime>,
	frame_system::CheckSpecVersion<Runtime>,
	frame_system::CheckTxVersion<Runtime>,
	frame_system::CheckGenesis<Runtime>,
	frame_system::CheckEra<Runtime>,
	frame_system::CheckNonce<Runtime>,
);
/// Unchecked extrinsic type as expected by this runtime.
pub type UncheckedExtrinsic =
	generic::UncheckedExtrinsic<Address, RuntimeCall, Signature, TxExtension>;
/// Executive: handles dispatch to the various modules.
pub type Executive = frame_executive::Executive<
	Runtime,
	Block,
	frame_system::ChainContext<Runtime>,
	Runtime,
	AllPalletsWithSystem,
>;

#[cfg(feature = "runtime-benchmarks")]
mod benches {
	use super::*;

	frame_benchmarking::define_benchmarks!(
		[frame_system, SystemBench::<Runtime>]
		[frame_system_extensions, SystemExtensionsBench::<Runtime>]
		[pallet_glutton, Glutton]
		[pallet_message_queue, MessageQueue]
		[cumulus_pallet_parachain_system, ParachainSystem]
	);

	impl frame_system_benchmarking::Config for Runtime {
<<<<<<< HEAD
		fn setup_set_code_requirements(code: &sp_std::vec::Vec<u8>) -> Result<(), BenchmarkError> {
=======
		fn setup_set_code_requirements(code: &Vec<u8>) -> Result<(), BenchmarkError> {
>>>>>>> e0eac41c
			ParachainSystem::initialize_for_set_code_benchmark(code.len() as u32);
			Ok(())
		}

		fn verify_set_code() {
			System::assert_last_event(
				cumulus_pallet_parachain_system::Event::<Runtime>::ValidationFunctionStored.into(),
			);
		}
	}

<<<<<<< HEAD
	pub use frame_benchmarking::{BenchmarkBatch, BenchmarkError, BenchmarkList, Benchmarking};
	pub use frame_support::traits::{StorageInfoTrait, WhitelistedStorageKeys};
	pub use frame_system_benchmarking::Pallet as SystemBench;
=======
	pub use frame_benchmarking::{BenchmarkBatch, BenchmarkError, BenchmarkList};
	pub use frame_support::traits::{StorageInfoTrait, WhitelistedStorageKeys};
	pub use frame_system_benchmarking::{
		extensions::Pallet as SystemExtensionsBench, Pallet as SystemBench,
	};
>>>>>>> e0eac41c
	pub use sp_storage::TrackedStorageKey;
}

#[cfg(feature = "runtime-benchmarks")]
use benches::*;

impl_runtime_apis! {
	impl sp_api::Core<Block> for Runtime {
		fn version() -> RuntimeVersion {
			VERSION
		}

		fn execute_block(block: Block) {
			Executive::execute_block(block)
		}

		fn initialize_block(header: &<Block as BlockT>::Header) -> sp_runtime::ExtrinsicInclusionMode {
			Executive::initialize_block(header)
		}
	}

	impl sp_api::Metadata<Block> for Runtime {
		fn metadata() -> OpaqueMetadata {
			OpaqueMetadata::new(Runtime::metadata().into())
		}

		fn metadata_at_version(version: u32) -> Option<OpaqueMetadata> {
			Runtime::metadata_at_version(version)
		}

		fn metadata_versions() -> Vec<u32> {
			Runtime::metadata_versions()
		}
	}

	impl sp_block_builder::BlockBuilder<Block> for Runtime {
		fn apply_extrinsic(
			extrinsic: <Block as BlockT>::Extrinsic,
		) -> ApplyExtrinsicResult {
			Executive::apply_extrinsic(extrinsic)
		}

		fn finalize_block() -> <Block as BlockT>::Header {
			Executive::finalize_block()
		}

		fn inherent_extrinsics(data: sp_inherents::InherentData) -> Vec<<Block as BlockT>::Extrinsic> {
			data.create_extrinsics()
		}

		fn check_inherents(block: Block, data: sp_inherents::InherentData) -> sp_inherents::CheckInherentsResult {
			data.check_extrinsics(&block)
		}
	}

	impl sp_transaction_pool::runtime_api::TaggedTransactionQueue<Block> for Runtime {
		fn validate_transaction(
			source: TransactionSource,
			tx: <Block as BlockT>::Extrinsic,
			block_hash: <Block as BlockT>::Hash,
		) -> TransactionValidity {
			Executive::validate_transaction(source, tx, block_hash)
		}
	}

	impl sp_offchain::OffchainWorkerApi<Block> for Runtime {
		fn offchain_worker(header: &<Block as BlockT>::Header) {
			Executive::offchain_worker(header)
		}
	}

	impl sp_session::SessionKeys<Block> for Runtime {
		fn decode_session_keys(_: Vec<u8>) -> Option<Vec<(Vec<u8>, sp_core::crypto::KeyTypeId)>> {
			Some(Vec::new())
		}

		fn generate_session_keys(_: Option<Vec<u8>>) -> Vec<u8> {
			Vec::new()
		}
	}

	impl cumulus_primitives_core::CollectCollationInfo<Block> for Runtime {
		fn collect_collation_info(header: &<Block as BlockT>::Header) -> cumulus_primitives_core::CollationInfo {
			ParachainSystem::collect_collation_info(header)
		}
	}

	impl frame_system_rpc_runtime_api::AccountNonceApi<Block, AccountId, Nonce> for Runtime {
		fn account_nonce(account: AccountId) -> Nonce {
			System::account_nonce(account)
		}
	}

	impl sp_genesis_builder::GenesisBuilder<Block> for Runtime {
		fn build_state(config: Vec<u8>) -> sp_genesis_builder::Result {
			build_state::<RuntimeGenesisConfig>(config)
		}

		fn get_preset(id: &Option<sp_genesis_builder::PresetId>) -> Option<Vec<u8>> {
			get_preset::<RuntimeGenesisConfig>(id, &genesis_config_presets::get_preset)
		}

		fn preset_names() -> Vec<sp_genesis_builder::PresetId> {
			genesis_config_presets::preset_names()
		}
	}

	#[cfg(feature = "runtime-benchmarks")]
	impl frame_benchmarking::Benchmark<Block> for Runtime {
		fn benchmark_metadata(extra: bool) -> (
			Vec<frame_benchmarking::BenchmarkList>,
			Vec<frame_support::traits::StorageInfo>,
		) {
			let mut list = Vec::<BenchmarkList>::new();
			list_benchmarks!(list, extra);

			let storage_info = AllPalletsWithSystem::storage_info();

			(list, storage_info)
		}

		fn dispatch_benchmark(
			config: frame_benchmarking::BenchmarkConfig
<<<<<<< HEAD
		) -> Result<Vec<frame_benchmarking::BenchmarkBatch>, sp_runtime::RuntimeString> {
=======
		) -> Result<Vec<frame_benchmarking::BenchmarkBatch>, alloc::string::String> {
>>>>>>> e0eac41c
			let whitelist: Vec<TrackedStorageKey> = AllPalletsWithSystem::whitelisted_storage_keys();

			let mut batches = Vec::<BenchmarkBatch>::new();
			let params = (&config, &whitelist);
			add_benchmarks!(params, batches);
			Ok(batches)
		}
	}
}

cumulus_pallet_parachain_system::register_validate_block! {
	Runtime = Runtime,
	BlockExecutor = Executive,
}<|MERGE_RESOLUTION|>--- conflicted
+++ resolved
@@ -93,11 +93,7 @@
 	spec_name: Cow::Borrowed("glutton"),
 	impl_name: Cow::Borrowed("glutton"),
 	authoring_version: 1,
-<<<<<<< HEAD
-	spec_version: 1_004_001,
-=======
 	spec_version: 1_006_001,
->>>>>>> e0eac41c
 	impl_version: 0,
 	apis: RUNTIME_API_VERSIONS,
 	transaction_version: 1,
@@ -312,11 +308,7 @@
 	);
 
 	impl frame_system_benchmarking::Config for Runtime {
-<<<<<<< HEAD
-		fn setup_set_code_requirements(code: &sp_std::vec::Vec<u8>) -> Result<(), BenchmarkError> {
-=======
 		fn setup_set_code_requirements(code: &Vec<u8>) -> Result<(), BenchmarkError> {
->>>>>>> e0eac41c
 			ParachainSystem::initialize_for_set_code_benchmark(code.len() as u32);
 			Ok(())
 		}
@@ -328,17 +320,11 @@
 		}
 	}
 
-<<<<<<< HEAD
-	pub use frame_benchmarking::{BenchmarkBatch, BenchmarkError, BenchmarkList, Benchmarking};
-	pub use frame_support::traits::{StorageInfoTrait, WhitelistedStorageKeys};
-	pub use frame_system_benchmarking::Pallet as SystemBench;
-=======
 	pub use frame_benchmarking::{BenchmarkBatch, BenchmarkError, BenchmarkList};
 	pub use frame_support::traits::{StorageInfoTrait, WhitelistedStorageKeys};
 	pub use frame_system_benchmarking::{
 		extensions::Pallet as SystemExtensionsBench, Pallet as SystemBench,
 	};
->>>>>>> e0eac41c
 	pub use sp_storage::TrackedStorageKey;
 }
 
@@ -462,11 +448,7 @@
 
 		fn dispatch_benchmark(
 			config: frame_benchmarking::BenchmarkConfig
-<<<<<<< HEAD
-		) -> Result<Vec<frame_benchmarking::BenchmarkBatch>, sp_runtime::RuntimeString> {
-=======
 		) -> Result<Vec<frame_benchmarking::BenchmarkBatch>, alloc::string::String> {
->>>>>>> e0eac41c
 			let whitelist: Vec<TrackedStorageKey> = AllPalletsWithSystem::whitelisted_storage_keys();
 
 			let mut batches = Vec::<BenchmarkBatch>::new();
