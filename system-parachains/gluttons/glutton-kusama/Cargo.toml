--- conflicted
+++ resolved
@@ -38,13 +38,8 @@
 
 # Polkadot
 xcm = { package = "staging-xcm", default-features = false, version = "6.0.0" }
-<<<<<<< HEAD
-xcm-builder = { package = "staging-xcm-builder", default-features = false, version = "6.0.0" }
-xcm-executor = { package = "staging-xcm-executor", default-features = false, version = "6.0.0" }
-=======
 xcm-builder = { package = "staging-xcm-builder", default-features = false, version = "6.0.2" }
 xcm-executor = { package = "staging-xcm-executor", default-features = false, version = "6.0.2" }
->>>>>>> e7dffeaa
 
 # Cumulus
 cumulus-pallet-parachain-system = { default-features = false, features = ["parameterized-consensus-hook",] , version = "0.6.0" }
