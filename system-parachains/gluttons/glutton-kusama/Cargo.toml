[package]
authors.workspace = true
build = "build.rs"
description = "Runtime of the Kusama Glutton System-Parachain"
edition.workspace = true
license.workspace = true
name = "glutton-kusama-runtime"
repository.workspace = true
version.workspace = true

[dependencies]
codec = { package = "parity-scale-codec", version = "3.6.9", default-features = false, features = ["derive"] }
scale-info = { version = "2.10.0", default-features = false, features = ["derive"] }

# Substrate
frame-benchmarking = { default-features = false, optional = true, version = "29.0.0" }
frame-executive = { default-features = false, version = "29.0.0" }
frame-support = { default-features = false, version = "29.0.0" }
frame-system = { default-features = false, version = "29.0.0" }
frame-system-rpc-runtime-api = { default-features = false, version = "27.0.0" }
frame-system-benchmarking = { default-features = false, optional = true, version = "29.0.0" }
frame-try-runtime = { default-features = false, optional = true, version = "0.35.0" }
pallet-glutton = { default-features = false, optional = true, version = "15.0.0" }
pallet-message-queue = { default-features = false , version = "32.0.0" }
pallet-sudo = { default-features = false, optional = true, version = "29.0.0" }
sp-api = { default-features = false, version = "27.0.0" }
sp-block-builder = { default-features = false, version = "27.0.0" }
sp-core = { default-features = false, version = "29.0.0" }
sp-genesis-builder = { default-features = false , version = "0.8.0" }
sp-inherents = { default-features = false, version = "27.0.0" }
sp-offchain = { default-features = false, version = "27.0.0" }
sp-runtime = { default-features = false, version = "32.0.0" }
sp-session = { default-features = false, version = "28.0.0" }
sp-std = { default-features = false, version = "14.0.0" }
sp-storage = { default-features = false, version = "20.0.0" }
sp-transaction-pool = { default-features = false, version = "27.0.0" }
sp-version = { default-features = false, version = "30.0.0" }

# Polkadot
<<<<<<< HEAD
xcm = { package = "staging-xcm", default-features = false, version = "8.0.0" }
=======
xcm = { package = "staging-xcm", default-features = false, version = "8.0.1" }
>>>>>>> ba359a4a
xcm-builder = { package = "staging-xcm-builder", default-features = false, version = "8.0.1" }
xcm-executor = { package = "staging-xcm-executor", default-features = false, version = "8.0.1" }

# Cumulus
cumulus-pallet-parachain-system = { default-features = false, features = ["parameterized-consensus-hook",] , version = "0.8.1" }
cumulus-pallet-xcm = { default-features = false , version = "0.8.0" }
cumulus-primitives-core = { default-features = false , version = "0.8.0" }
parachain-info = { package = "staging-parachain-info", default-features = false , version = "0.8.0" }
parachains-common = { default-features = false , version = "8.0.0" }
system-parachains-constants = { path = "../../constants", default-features = false }

[build-dependencies]
substrate-wasm-builder = { version = "18.0.0" }

[features]
default = [ "std" ]
runtime-benchmarks = [
	"cumulus-pallet-parachain-system/runtime-benchmarks",
	"frame-benchmarking/runtime-benchmarks",
	"frame-support/runtime-benchmarks",
	"frame-system-benchmarking/runtime-benchmarks",
	"frame-system/runtime-benchmarks",
	"pallet-glutton/runtime-benchmarks",
	"pallet-message-queue/runtime-benchmarks",
	"pallet-sudo?/runtime-benchmarks",
	"parachains-common/runtime-benchmarks",
	"sp-runtime/runtime-benchmarks",
	"xcm-builder/runtime-benchmarks",
	"xcm-executor/runtime-benchmarks",
]
std = [
	"codec/std",
	"cumulus-pallet-parachain-system/std",
	"cumulus-pallet-xcm/std",
	"cumulus-primitives-core/std",
	"frame-benchmarking?/std",
	"frame-executive/std",
	"frame-support/std",
	"frame-system-benchmarking?/std",
	"frame-system-rpc-runtime-api/std",
	"frame-system/std",
	"frame-try-runtime?/std",
	"pallet-glutton/std",
	"pallet-message-queue/std",
	"pallet-sudo/std",
	"parachain-info/std",
	"parachains-common/std",
	"scale-info/std",
	"sp-api/std",
	"sp-block-builder/std",
	"sp-core/std",
	"sp-genesis-builder/std",
	"sp-inherents/std",
	"sp-offchain/std",
	"sp-runtime/std",
	"sp-session/std",
	"sp-std/std",
	"sp-storage/std",
	"sp-transaction-pool/std",
	"sp-version/std",
	"system-parachains-constants/std",
	"xcm-builder/std",
	"xcm-executor/std",
	"xcm/std",
]
try-runtime = [
	"cumulus-pallet-parachain-system/try-runtime",
	"cumulus-pallet-xcm/try-runtime",
	"frame-executive/try-runtime",
	"frame-support/try-runtime",
	"frame-system/try-runtime",
	"frame-try-runtime/try-runtime",
	"pallet-glutton/try-runtime",
	"pallet-message-queue/try-runtime",
	"pallet-sudo/try-runtime",
	"parachain-info/try-runtime",
	"sp-runtime/try-runtime",
]

# A feature that should be enabled when the runtime should be built for on-chain
# deployment. This will disable stuff that shouldn't be part of the on-chain wasm
# to make it smaller, like logging for example.
on-chain-release-build = [ "sp-api/disable-logging" ]<|MERGE_RESOLUTION|>--- conflicted
+++ resolved
@@ -37,11 +37,7 @@
 sp-version = { default-features = false, version = "30.0.0" }
 
 # Polkadot
-<<<<<<< HEAD
-xcm = { package = "staging-xcm", default-features = false, version = "8.0.0" }
-=======
 xcm = { package = "staging-xcm", default-features = false, version = "8.0.1" }
->>>>>>> ba359a4a
 xcm-builder = { package = "staging-xcm-builder", default-features = false, version = "8.0.1" }
 xcm-executor = { package = "staging-xcm-executor", default-features = false, version = "8.0.1" }
 
