name: Review Bot

on:
  workflow_run:
    workflows:
      - Review-Trigger
    types:
      - completed

permissions:
  contents: read

jobs:
  review-approvals:
    runs-on: ubuntu-latest
    steps:
      - name: Extract content of artifact
        id: number
        uses: Bullrich/extract-text-from-artifact@v1.0.1
        with:
          artifact-name: pr_number
      - name: Generate token
        id: team_token
        uses: actions/create-github-app-token@v1
        with:
          app-id: ${{ secrets.REVIEW_APP_ID }}
          private-key: ${{ secrets.REVIEW_APP_KEY }}
      - name: "Evaluates PR reviews and assigns reviewers"
<<<<<<< HEAD
        uses: paritytech/review-bot@v2.7.0
=======
        uses: paritytech/review-bot@v2.7.1
>>>>>>> e0eac41c
        with:
          repo-token: ${{ secrets.GITHUB_TOKEN }}
          team-token: ${{ steps.team_token.outputs.token }}
          checks-token: ${{ steps.team_token.outputs.token }}
          pr-number: ${{ steps.number.outputs.content }}<|MERGE_RESOLUTION|>--- conflicted
+++ resolved
@@ -26,11 +26,7 @@
           app-id: ${{ secrets.REVIEW_APP_ID }}
           private-key: ${{ secrets.REVIEW_APP_KEY }}
       - name: "Evaluates PR reviews and assigns reviewers"
-<<<<<<< HEAD
-        uses: paritytech/review-bot@v2.7.0
-=======
         uses: paritytech/review-bot@v2.7.1
->>>>>>> e0eac41c
         with:
           repo-token: ${{ secrets.GITHUB_TOKEN }}
           team-token: ${{ steps.team_token.outputs.token }}
