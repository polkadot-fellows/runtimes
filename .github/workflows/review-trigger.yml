name: Review-Trigger

on:
  pull_request_target:
    types:
      - opened
      - reopened
      - synchronize
      - review_requested
      - review_request_removed
      - ready_for_review
  pull_request_review:
  pull_request:
  workflow_dispatch:

jobs:
  trigger-review-bot:
    # (It is not a draft) && (it is not a review || it is an approving review)
    if: ${{ github.event.pull_request.draft != true && (github.event_name != 'pull_request_review' || (github.event.review && github.event.review.state == 'APPROVED')) }}
    runs-on: ubuntu-latest
    name: trigger review bot
    steps:
      - name: Get PR data
        id: comments
        run: |
          echo "bodies=$(gh pr view ${{ github.event.pull_request.number }} --repo ${{ github.repository }} --json comments --jq '[.comments[].body]')" >> "$GITHUB_OUTPUT"
          echo "reviews=$(gh api repos/${{ github.repository }}/pulls/${{ github.event.pull_request.number }}/reviews --jq '[.[].state]')" >> "$GITHUB_OUTPUT"
        env:
          GH_TOKEN: ${{ github.token }}
      - name: Get the GitHub handle of the fellows
<<<<<<< HEAD
        uses: paritytech/get-fellows-action@v1.3.0
=======
        uses: paritytech/get-fellows-action@v1.3.1
>>>>>>> e0eac41c
        timeout-minutes: 5
        id: fellows
        # Require new reviews when the author is pushing and he is not a fellow
      - name: Fail when author pushes new code
        # if (contains approved reviews && it's a synchronize event && was triggered by the author (who is not a fellow))
        if: |
          contains(fromJson(steps.comments.outputs.reviews), 'APPROVED') &&
          github.event_name == 'pull_request_target' &&
          github.event.action == 'synchronize' && 
          github.event.sender.login == github.event.pull_request.user.login && 
          !contains(steps.fellows.outputs.github-handles, github.event.pull_request.user.login)
        run: |
          # We get the list of reviewers who approved the PR
          REVIEWERS=$(gh api repos/${{ github.repository }}/pulls/${{ github.event.pull_request.number }}/reviews \
          --jq '{reviewers: [.[] | select(.state == "APPROVED") | .user.login]}')

          # We request them to review again
          echo $REVIEWERS | gh api --method POST repos/${{ github.repository }}/pulls/${{ github.event.pull_request.number }}/requested_reviewers --input -

          echo "::error::Project needs to be reviewed again"
          exit 1
        env:
          GH_TOKEN: ${{ github.token }}
      - name: Comment requirements
        # If the previous step failed and github-actions hasn't commented yet we comment instructions
        if: failure() && !contains(fromJson(steps.comments.outputs.bodies), 'Review required! Latest push from author must always be reviewed')
        run: |
          gh pr comment ${{ github.event.pull_request.number }} --repo ${{ github.repository }} --body "Review required! Latest push from author must always be reviewed"
        env:
          GH_TOKEN: ${{ github.token }}
          COMMENTS: ${{ steps.comments.outputs.users }}
      - name: Get PR number
        env:
          PR_NUMBER: ${{ github.event.pull_request.number }}
        run: |
          echo "Saving PR number: $PR_NUMBER"
          mkdir -p ./pr
          echo $PR_NUMBER > ./pr/pr_number
      - uses: actions/upload-artifact@v4
        name: Save PR number
        with:
          name: pr_number
          path: pr/
          retention-days: 5<|MERGE_RESOLUTION|>--- conflicted
+++ resolved
@@ -28,11 +28,7 @@
         env:
           GH_TOKEN: ${{ github.token }}
       - name: Get the GitHub handle of the fellows
-<<<<<<< HEAD
-        uses: paritytech/get-fellows-action@v1.3.0
-=======
         uses: paritytech/get-fellows-action@v1.3.1
->>>>>>> e0eac41c
         timeout-minutes: 5
         id: fellows
         # Require new reviews when the author is pushing and he is not a fellow
