--- conflicted
+++ resolved
@@ -1,8 +1,4 @@
-<<<<<<< HEAD
-name: Create Draft Release-test
-=======
 name: Create Release
->>>>>>> 94b2798b
 
 on:
   push:
