name: Check Migrations

# If you modify more jobs, ensure that you add them as required to the job "confirmMigrationsPassed"
# which is located at the end of this file (more info in the job)

on:
  push:
    branches: ["never"]
  # Disabled on AHM PRs
  #push:
  #  branches: ["main", "release-*"]
  #pull_request:
  #workflow_dispatch:

# Cancel a currently running workflow from the same PR, branch or tag when a new workflow is
# triggered (ref https://stackoverflow.com/a/72408109)
concurrency:
  group: ${{ github.workflow }}-${{ github.event.pull_request.number || github.ref }}
  cancel-in-progress: true

# drop permissions for default token
permissions: {}

jobs:
  # This generates a matrix with all the required jobs which will be run in the next step
  runtime-matrix:
    runs-on: ubuntu-latest
    outputs:
      runtime: ${{ steps.runtime.outputs.runtime }}
    name: Extract tasks from matrix
    steps:
      - uses: actions/checkout@v4
      - id: runtime
        run: |
          # Filter out runtimes that don't have a URI
          TASKS=$(jq '[.[] | select(.uri != null)]' .github/workflows/runtimes-matrix.json)
          SKIPPED_TASKS=$(jq '[.[] | select(.uri == null)]' .github/workflows/runtimes-matrix.json)
          echo --- Running the following tasks ---
          echo $TASKS
          echo --- Skipping the following tasks due to not having a uri field ---
          echo $SKIPPED_TASKS
          # Strip whitespace from Tasks now that we've logged it
          TASKS=$(echo $TASKS | jq -c .)
          echo "runtime=$TASKS" >> $GITHUB_OUTPUT

  # This runs all the jobs in the matrix. It is required by the "confirmMigrationsPassed" job, so
  # if they all pass, that job will pass too.
  check-migrations:
    needs: [runtime-matrix]
    runs-on: ubuntu-latest
    strategy:
      # Ensure the other jobs continue
      fail-fast: false
      matrix:
        runtime: ${{ fromJSON(needs.runtime-matrix.outputs.runtime) }}
    steps:
      - name: Checkout sources
        uses: actions/checkout@v4

<<<<<<< HEAD
=======
      # We need to fetch the upstream tags, as they are used to determine the latest release
      - name: “Fetch upstream tags”
        run: |
          git remote add upstream https://github.com/${{ github.event.pull_request.base.repo.full_name }}.git
          git fetch upstream --tags

>>>>>>> e0eac41c
      - name: Install updates and dependencies
        run: .github/install-deps.sh

      - name: Build EXTRA_FLAGS
        run: |
          sudo apt install python3

          # When running on relay, we don't need weight checks.
          EXTRA_FLAGS="${{ matrix.runtime.extra_args }}"
          if [[ "${{ matrix.runtime.is_relay }}" == "true" ]]; then
            EXTRA_FLAGS+=" --no-weight-warnings"
            echo "Disabling weight checks since we are on a relay"

            echo "Disabling try-state checks on the relay"
            CHECKS="pre-and-post"
          else
            echo "Enabling weight checks since we are not on a relay"
            
            echo "Enabling try-state checks on the non-relay"
            CHECKS="all"
          fi

          EXTRA_FLAGS+=" --blocktime ${{ matrix.runtime.blocktime }} "

          TRY_RUNTIME_EXTRA_ARGS+="${{ matrix.runtime.try_runtime_args }}"

          # Disable the spec version check when we dont want to release.
          # The program prints either `1` or `0`.
          if [ "$(.github/changelog-processor.py CHANGELOG.md --should-release)" = "0" ]; then
            EXTRA_FLAGS+=" --disable-spec-version-check"
            echo "Disabling the spec version check since we are not releasing"
          else
            echo "Enabling the spec version check since we are releasing"
          fi

          echo "Try runtime extra args: $TRY_RUNTIME_EXTRA_ARGS"
          echo "Flags: $EXTRA_FLAGS"
          echo "Checks: $CHECKS"

          echo "EXTRA_FLAGS=$EXTRA_FLAGS" >> $GITHUB_ENV
          echo "TRY_RUNTIME_EXTRA_ARGS=$TRY_RUNTIME_EXTRA_ARGS" >> $GITHUB_ENV
          echo "CHECKS=$CHECKS" >> $GITHUB_ENV

      - name: Set rust version via common env file
        run: cat .github/env >> $GITHUB_ENV

      - name: Install stable toolchain
        uses: dtolnay/rust-toolchain@master
        with:
          targets: "wasm32-unknown-unknown"
          components: "rust-src"
          toolchain: "${{env.RUST_STABLE_VERSION}}"

      - name: Run ${{ matrix.runtime.name }} Runtime Checks
        #uses: "paritytech/try-runtime-gha@v0.2.0"
        env:
          EXTRA_FLAGS: ${{ env.EXTRA_FLAGS }}
          CHECKS: ${{ env.CHECKS }}
        run: |
          cargo install -q --git https://github.com/paritytech/try-runtime-cli --tag v0.8.0 --locked && try-runtime --version

          cargo build --profile production -p ${{ matrix.runtime.package }} --features try-runtime -q --locked

          PACKAGE_NAME=${{ matrix.runtime.package }}
          RUNTIME_BLOB_NAME=$(echo $PACKAGE_NAME | sed 's/-/_/g').compact.compressed.wasm
          RUNTIME_BLOB_PATH=./target/production/wbuild/$PACKAGE_NAME/$RUNTIME_BLOB_NAME
          export RUST_LOG=remote-ext=debug,runtime=debug

          echo "Extra args: $EXTRA_FLAGS"

          # Store the command in a variable so we can log it
          COMMAND="try-runtime \
            --runtime $RUNTIME_BLOB_PATH \
            $TRY_RUNTIME_EXTRA_ARGS \
            on-runtime-upgrade --checks=$CHECKS \
            $EXTRA_FLAGS \
            live --uri ${{ matrix.runtime.uri }}"

          # Echo the command before running it, for debugging purposes
          echo "Running command:"
          echo "$COMMAND"
          eval "$COMMAND"

  # This will only run if all the tests in its "needs" array passed.
  # Add this as your required job, becuase if the matrix changes size (new things get added)
  # it will still require all the steps to succeed.
  # If you add more jobs, remember to add them to the "needs" array.
  confirmMigrationsPassed:
    runs-on: ubuntu-latest
    name: All migrations passed
    # If any new job gets added, be sure to add it to this array
    needs: [check-migrations]
    steps:
      - run: echo '### Good job! All the migrations passed 🚀' >> $GITHUB_STEP_SUMMARY<|MERGE_RESOLUTION|>--- conflicted
+++ resolved
@@ -57,15 +57,12 @@
       - name: Checkout sources
         uses: actions/checkout@v4
 
-<<<<<<< HEAD
-=======
       # We need to fetch the upstream tags, as they are used to determine the latest release
       - name: “Fetch upstream tags”
         run: |
           git remote add upstream https://github.com/${{ github.event.pull_request.base.repo.full_name }}.git
           git fetch upstream --tags
 
->>>>>>> e0eac41c
       - name: Install updates and dependencies
         run: .github/install-deps.sh
 
