--- conflicted
+++ resolved
@@ -34,16 +34,8 @@
       - name: Install Zepter
         run: cargo install --locked -q zepter && zepter --version
 
-<<<<<<< HEAD
-      #- name: Check features Broken after our git dependencies.
-      #  run: |
-      #    zepter run check
-      #    # We will add this to the config file once its stabilized. Just run it in the CI for now.
-      #    zepter transpose dep lift-to-workspace 'regex:.*'
-=======
       - name: Check features
         run: |
           zepter run check
           # We will add this to the config file once its stabilized. Just run it in the CI for now.
-          zepter transpose dep lift-to-workspace 'regex:.*'
->>>>>>> e0eac41c
+          # zepter transpose dep lift-to-workspace 'regex:.*' # Broken after our git dependencies.