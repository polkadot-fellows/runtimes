name: "Tests"

# If you modify more test jobs, ensure that you add them as required to the job "confirmTestPassed"
# which is located at the end of this file (more info in the job)

on:
  push:
    branches: ["main", "release-*"]
  pull_request:
  workflow_dispatch:

env:
  FRAME_OMNI_BENCHER_RELEASE_VERSION: polkadot-stable2409

# cancel previous runs
concurrency:
  group: ${{ github.workflow }}-${{ github.event.pull_request.number || github.ref }}
  cancel-in-progress: true

jobs:
  # This generates a matrix with all the required jobs which will be run in the next step
  runtime-matrix:
    runs-on: ubuntu-latest
    outputs:
      runtime: ${{ steps.runtime.outputs.runtime }}
    name: Extract runtimes from matrix
    steps:
      - uses: actions/checkout@v4
      - id: runtime
        run: |
          TASKS=$(echo $(cat .github/workflows/runtimes-matrix.json) | sed 's/ //g' )
          echo $TASKS
          echo "runtime=$TASKS" >> $GITHUB_OUTPUT

  integration-test-matrix:
    runs-on: ubuntu-latest
    outputs:
      itest: ${{ steps.itest.outputs.itest }}
    name: Extract integration tests from matrix
    steps:
      - uses: actions/checkout@v4
      - id: itest
        run: |
          TASKS=$(echo $(cat .github/workflows/integration-tests-matrix.json) | sed 's/ //g' )
          echo $TASKS
          echo "itest=$TASKS" >> $GITHUB_OUTPUT

  # Job required by "confirmTestPassed"
  runtime-test:
    needs: [runtime-matrix]
    runs-on: ubuntu-22.04
    strategy:
      matrix:
        runtime: ${{ fromJSON(needs.runtime-matrix.outputs.runtime) }}
    steps:
      - name: Checkout
        uses: actions/checkout@v4

      - name: Install updates and dependencies
        run: .github/install-deps.sh

      - name: Set rust version via common env file
        run: cat .github/env >> $GITHUB_ENV

      - name: Install stable toolchain
        uses: dtolnay/rust-toolchain@master
        with:
          targets: "wasm32-unknown-unknown"
          components: "rust-src"
          toolchain: "${{env.RUST_STABLE_VERSION}}"

      - name: Fetch cache
        uses: Swatinem/rust-cache@f0deed1e0edfc6a9be95417288c0e1099b1eeec3 # v2.7.7
        with:
          shared-key: "fellowship-cache-runtime-tests"
          save-if: ${{ github.ref == 'refs/heads/main' }}

      - name: Download frame-omni-bencher
        run: |
          curl -sL https://github.com/paritytech/polkadot-sdk/releases/download/$FRAME_OMNI_BENCHER_RELEASE_VERSION/frame-omni-bencher -o frame-omni-bencher
          chmod +x ./frame-omni-bencher
          ./frame-omni-bencher --version
        shell: bash

      - name: Test ${{ matrix.runtime.name }}
        run: cargo test -p ${{ matrix.runtime.package }} --release --locked -q
        env:
          RUSTFLAGS: "-C debug-assertions -A warnings" # FAIL-CI AHM

      - name: Test all features ${{ matrix.runtime.name }}
        run: cargo test -p ${{ matrix.runtime.package }} --release --locked -q --all-features
        env:
          RUSTFLAGS: "-C debug-assertions -A warnings" # FAIL-CI AHM
          SKIP_WASM_BUILD: 1
          WS: ${{ matrix.runtime.uri }}
          RUST_LOG: "remote-ext=info"

      - name: Test benchmarks ${{ matrix.runtime.name }}
        run: |
          PACKAGE_NAME=${{ matrix.runtime.package }}
          RUNTIME_BLOB_NAME=$(echo $PACKAGE_NAME | sed 's/-/_/g').compact.compressed.wasm
          RUNTIME_BLOB_PATH=./target/production/wbuild/$PACKAGE_NAME/$RUNTIME_BLOB_NAME
          # build wasm
          echo "Preparing wasm for benchmarking RUNTIME_BLOB_PATH=$RUNTIME_BLOB_PATH"
          cargo build --profile production -p ${{ matrix.runtime.package }} --features=runtime-benchmarks -q --locked
          # run benchmarking
          echo "Running benchmarking for RUNTIME_BLOB_PATH=$RUNTIME_BLOB_PATH"
          ./frame-omni-bencher v1 benchmark pallet --runtime $RUNTIME_BLOB_PATH --all --steps 2 --repeat 1
        env:
          RUSTFLAGS: "-C debug-assertions -A warnings" # FAIL-CI AHM

  # Job required by "confirmTestPassed"
  integration-test:
    needs: [integration-test-matrix]
    runs-on: ubuntu-22.04
    strategy:
      matrix:
        itest: ${{ fromJSON(needs.integration-test-matrix.outputs.itest) }}
    steps:
      - name: Cancel previous runs
        uses: styfle/cancel-workflow-action@b173b6ec0100793626c2d9e6b90435061f4fc3e5 # v0.11.0
        with:
          access_token: ${{ github.token }}

      - name: Checkout
        uses: actions/checkout@v4

      - name: Install updates and dependencies
        run: .github/install-deps.sh

      - name: Set rust version via common env file
        run: cat .github/env >> $GITHUB_ENV

      - name: Install stable toolchain
        uses: dtolnay/rust-toolchain@master
        with:
          targets: "wasm32-unknown-unknown"
          components: "rust-src"
          toolchain: "${{env.RUST_STABLE_VERSION}}"

      - name: Fetch cache
        uses: Swatinem/rust-cache@f0deed1e0edfc6a9be95417288c0e1099b1eeec3 # v2.7.7
        with:
          shared-key: "fellowship-cache-integration-tests"
          save-if: ${{ github.ref == 'refs/heads/main' }}

      - name: Test ${{ matrix.itest.name }}
        run: cargo test -p ${{ matrix.itest.package }} --release --locked -q
        env:
          RUSTFLAGS: "-C debug-assertions -A warnings" # FAIL-CI AHM

  ahm-test-polkadot:
    runs-on: ubuntu-22.04
    steps:
      - name: Cancel previous runs
        uses: styfle/cancel-workflow-action@b173b6ec0100793626c2d9e6b90435061f4fc3e5 # v0.11.0
        with:
          access_token: ${{ github.token }}

      - name: Checkout
        uses: actions/checkout@v4

      - name: Install updates and dependencies
        run: .github/install-deps.sh

      - name: Set rust version via common env file
        run: cat .github/env >> $GITHUB_ENV

      - name: Install stable toolchain
        uses: dtolnay/rust-toolchain@master
        with:
          targets: "wasm32-unknown-unknown"
          components: "rust-src"
          toolchain: "${{env.RUST_STABLE_VERSION}}"

      - name: Fetch cache
        uses: Swatinem/rust-cache@f0deed1e0edfc6a9be95417288c0e1099b1eeec3 # v2.7.7
        with:
          shared-key: "fellowship-cache-integration-tests-ahm"
          save-if: ${{ github.ref == 'refs/heads/main' }}

      - name: Download AHM test snapshots
        run: |
          curl -sL 'https://tasty.limo/uploads/polkadot-2025-05-09.snap.lz4' -o polkadot.snap.lz4
          curl -sL 'https://tasty.limo/uploads/ah-polkadot-2025-05-09.snap.lz4' -o ah-polkadot.snap.lz4
          lz4 -d polkadot.snap.lz4 polkadot.snap
          lz4 -d ah-polkadot.snap.lz4 ah-polkadot.snap

      - name: Test Asset Hub Migration (Polkadot)
<<<<<<< HEAD
        run: cargo test --locked -q -p polkadot-integration-tests-ahm -r migration_works_time -- --nocapture
=======
        run: cargo test --locked -q -p polkadot-integration-tests-ahm -r -- --nocapture --test-threads 1
>>>>>>> ce017afe
        env:
          RUST_BACKTRACE: 1
          SNAP_RC: "../../polkadot.snap"
          SNAP_AH: "../../ah-polkadot.snap"
          RUST_LOG: "warn"
      - name: Test Benchmarks Asset Hub Migration (Polkadot)
        run: cargo test --locked -q -p polkadot-integration-tests-ahm -r --features runtime-benchmarks -- bench_rc bench_ops bench_ah --nocapture
        env:
          RUST_BACKTRACE: 1
          RUST_LOG: "warn"

  # Job required by "confirmTestPassed"
  build-chain-spec-generator:
    runs-on: ubuntu-latest
    steps:
      - name: Cancel previous runs
        uses: styfle/cancel-workflow-action@b173b6ec0100793626c2d9e6b90435061f4fc3e5 # v0.11.0
        with:
          access_token: ${{ github.token }}

      - name: Checkout
        uses: actions/checkout@v4

      - name: Install updates and dependencies
        run: .github/install-deps.sh

      - name: Set rust version via common env file
        run: cat .github/env >> $GITHUB_ENV

      - name: Install stable toolchain
        uses: dtolnay/rust-toolchain@master
        with:
          targets: "wasm32-unknown-unknown"
          components: "rust-src"
          toolchain: "${{env.RUST_STABLE_VERSION}}"

      - name: Fetch cache
        uses: Swatinem/rust-cache@f0deed1e0edfc6a9be95417288c0e1099b1eeec3 # v2.7.7
        with:
          shared-key: "fellowship-cache-chain-spec-tests"
          save-if: ${{ github.ref == 'refs/heads/main' }}

      - name: Build
        run: cargo test -p chain-spec-generator --release --locked -q --features=runtime-benchmarks
        env:
          RUSTFLAGS: "-C debug-assertions -A warnings" # FAIL-CI AHM
          SKIP_WASM_BUILD: 1

  # Job required by "confirmTestPassed"
  zombienet-smoke:
    needs: [build-chain-spec-generator]
    runs-on: ubuntu-latest
    steps:
      - name: Cancel previous runs
        uses: styfle/cancel-workflow-action@b173b6ec0100793626c2d9e6b90435061f4fc3e5 # v0.11.0
        with:
          access_token: ${{ github.token }}

      - name: Checkout
        uses: actions/checkout@v4

      - name: Install updates and dependencies
        run: .github/install-deps.sh

      - name: Set rust version via common env file
        run: cat .github/env >> $GITHUB_ENV

      - name: Install stable toolchain
        uses: dtolnay/rust-toolchain@master
        with:
          targets: "wasm32-unknown-unknown"
          components: "rust-src"
          toolchain: "${{env.RUST_STABLE_VERSION}}"

      - name: Fetch cache
        uses: Swatinem/rust-cache@f0deed1e0edfc6a9be95417288c0e1099b1eeec3 # v2.7.7
        with:
          shared-key: "fellowship-cache-zombienet-tests"
          save-if: ${{ github.ref == 'refs/heads/main' }}

      - name: Build
        run: |
          cargo build -p chain-spec-generator --features fast-runtime --release --locked

      - name: Zombienet smoke test
        timeout-minutes: 20
        run: |
          export PATH=$(pwd)/target/release:$PATH
          cargo test --manifest-path integration-tests/zombienet/Cargo.toml

  build-runtimes:
    needs: [ runtime-matrix ]
    runs-on: ubuntu-latest
    strategy:
      # Ensure the other jobs are continue
      fail-fast: false
      matrix:
        runtime: ${{ fromJSON(needs.runtime-matrix.outputs.runtime) }}
    steps:
      - name: Checkout sources
        uses: actions/checkout@v4

      - name: Set rust version via common env file
        run: cat .github/env >> $GITHUB_ENV

      - name: Install stable toolchain
        uses: dtolnay/rust-toolchain@master
        with:
          targets: "wasm32-unknown-unknown"
          components: "rust-src"
          toolchain: "${{env.RUST_STABLE_VERSION}}"

      - name: Fetch cache
        uses: Swatinem/rust-cache@f0deed1e0edfc6a9be95417288c0e1099b1eeec3 # v2.7.7
        with:
          shared-key: "fellowship-cache-build-runtimes-test"
          save-if: ${{ github.ref == 'refs/heads/main' }}

      - name: Build runtime ${{ matrix.runtime.name }}
        run: |
          PACKAGE_NAME=${{ matrix.runtime.package }}
          RUNTIME_BLOB_NAME=$(echo $PACKAGE_NAME | sed 's/-/_/g').compact.compressed.wasm
          RUNTIME_BLOB_PATH=./target/production/wbuild/$PACKAGE_NAME/$RUNTIME_BLOB_NAME
          # Build wasm
          echo "Building wasm RUNTIME_BLOB_PATH=$RUNTIME_BLOB_PATH"

          # Find out if the `metadata-hash` feature exists for the given package.
          if cargo metadata --format-version=1 | jq '.packages[] | select(.name=="${{ matrix.runtime.package }}") | .features' | grep metadata-hash; then
            FEATURES="--features=metadata-hash"
          fi
          
          # We only enable `metadata-hash`, but not `on-chain-release-build` to still have logs enabled.
          echo "Setting features: ${FEATURES}"
          cargo build --profile production -p ${{ matrix.runtime.package }} $FEATURES -q --locked
          echo "RUNTIME_BLOB_PATH=$RUNTIME_BLOB_PATH" >> $GITHUB_ENV

      - name: Upload  ${{ matrix.runtime.name }}
        uses: actions/upload-artifact@v4
        with:
          name: ${{ matrix.runtime.name }}
          path: ${{ env.RUNTIME_BLOB_PATH }}

  ecosystem-tests:
    needs: [runtime-matrix, build-runtimes]
    runs-on: ubuntu-22.04
    if: github.event_name == 'pull_request'
    steps:
      - name: Checkout sources
        uses: actions/checkout@v4

      - name: Checkout polkadot-ecosystem-tests
        uses: actions/checkout@v4
        with:
          repository: open-web3-stack/polkadot-ecosystem-tests
          path: ecosystem-tests

      - name: Download WASM artifacts
        uses: actions/download-artifact@v4
        with:
          merge-multiple: true

      - name: Setup runtime overrides
        run: |
          jq --raw-output '.[] | .name, .package' .github/workflows/runtimes-matrix.json | while read -r NAME && read -r PACKAGE; do
            NAME="$(echo $NAME | tr -d '-' | tr '[:lower:]' '[:upper:]')"
            RUNTIME_BLOB_NAME=$(echo $PACKAGE | sed 's/-/_/g').compact.compressed.wasm
            echo "Setting runtime override ${NAME}_WASM=$(pwd)/${RUNTIME_BLOB_NAME}"
            # Set the path to the build runtimes
            eval "export ${NAME}_WASM=$(pwd)/${RUNTIME_BLOB_NAME}"
          done 
          
      - name: Installing dependencies of ecosystem tests
        working-directory: ./ecosystem-tests
        run: yarn install

      - name: Running ecosystem tests
        uses: nick-fields/retry@v3
        with:
          timeout_minutes: 60
          max_attempts: 3
          command: cd ecosystem-tests && yarn test

  # This will only run if all the tests in its "needs" array passed.
  # Add this as your required job, becuase if the matrix changes size (new things get added)
  # it will still require all the steps to succeed.
  # If you add more jobs, remember to add them to the "needs" array.
  confirmTestPassed:
    runs-on: ubuntu-latest
    name: All tests passed
    # If any new job gets added, be sure to add it to this list
    needs:
      - runtime-test
      - integration-test
      - build-chain-spec-generator
      # FAIL-CI - zombienet-smoke
      - ecosystem-tests
      - ahm-test-polkadot
    steps:
      - run: echo '### Good job! All the tests passed 🚀' >> $GITHUB_STEP_SUMMARY<|MERGE_RESOLUTION|>--- conflicted
+++ resolved
@@ -187,11 +187,7 @@
           lz4 -d ah-polkadot.snap.lz4 ah-polkadot.snap
 
       - name: Test Asset Hub Migration (Polkadot)
-<<<<<<< HEAD
-        run: cargo test --locked -q -p polkadot-integration-tests-ahm -r migration_works_time -- --nocapture
-=======
         run: cargo test --locked -q -p polkadot-integration-tests-ahm -r -- --nocapture --test-threads 1
->>>>>>> ce017afe
         env:
           RUST_BACKTRACE: 1
           SNAP_RC: "../../polkadot.snap"
