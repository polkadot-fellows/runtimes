name: "Test all features"

on:
  push:
    branches: ["main"]
  pull_request:
    branches: ["main"]
  workflow_dispatch:

<<<<<<< HEAD
# Cancel a currently running workflow from the same PR, branch or tag when a new workflow is
# triggered (ref https://stackoverflow.com/a/72408109)
=======
# cancel previous runs
>>>>>>> 9ce1bbbb
concurrency:
  group: ${{ github.workflow }}-${{ github.event.pull_request.number || github.ref }}
  cancel-in-progress: true

jobs:
  test:
    runs-on: ubuntu-22.04

    steps:
      - name: Install updates and protobuf-compiler
        run: sudo apt update && sudo apt install --assume-yes cmake protobuf-compiler

      - name: Free space on the runner
        run: |
          df -h
          sudo apt -y autoremove --purge
          sudo apt -y autoclean
          sudo rm -rf /usr/share/dotnet
          sudo rm -rf /opt/ghc
          sudo rm -rf "/usr/local/share/boost"
          sudo rm -rf "$AGENT_TOOLSDIRECTORY"
          df -h

      - name: Install stable toolchain
        uses: actions-rs/toolchain@v1
        with:
          profile: minimal
          toolchain: stable
          target: wasm32-unknown-unknown

      - name: Install nightly toolchain
        uses: actions-rs/toolchain@v1
        with:
          profile: minimal
          toolchain: nightly
          target: wasm32-unknown-unknown

      - name: Checkout
        uses: actions/checkout@v3

      - name: Fetch cache
        uses: Swatinem/rust-cache@a95ba195448af2da9b00fb742d14ffaaf3c21f43 # v2.7.0
        with:
          shared-key: "fellowship-cache-tests"

      - name: Test
        run: cargo test --workspace --release --locked -q --features=runtime-metrics,try-runtime
        env:
          RUSTFLAGS: "-C debug-assertions -D warnings"

      - name: Test all features
        run: cargo test --workspace --release --locked -q --features=runtime-benchmarks,runtime-metrics,try-runtime
        env:
          RUSTFLAGS: "-C debug-assertions -D warnings"
          SKIP_WASM_BUILD: 1<|MERGE_RESOLUTION|>--- conflicted
+++ resolved
@@ -7,12 +7,7 @@
     branches: ["main"]
   workflow_dispatch:
 
-<<<<<<< HEAD
-# Cancel a currently running workflow from the same PR, branch or tag when a new workflow is
-# triggered (ref https://stackoverflow.com/a/72408109)
-=======
 # cancel previous runs
->>>>>>> 9ce1bbbb
 concurrency:
   group: ${{ github.workflow }}-${{ github.event.pull_request.number || github.ref }}
   cancel-in-progress: true
