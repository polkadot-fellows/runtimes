--- conflicted
+++ resolved
@@ -163,7 +163,6 @@
         with:
           access_token: ${{ github.token }}
 
-<<<<<<< HEAD
       - name: Checkout
         uses: actions/checkout@v4
 
@@ -215,8 +214,6 @@
         with:
           access_token: ${{ github.token }}
 
-=======
->>>>>>> e0eac41c
       - name: Checkout
         uses: actions/checkout@v4
 
@@ -331,11 +328,6 @@
           if cargo metadata --format-version=1 | jq '.packages[] | select(.name=="${{ matrix.runtime.package }}") | .features' | grep metadata-hash; then
             FEATURES="--features=metadata-hash"
           fi
-<<<<<<< HEAD
-          
-=======
-
->>>>>>> e0eac41c
           # We only enable `metadata-hash`, but not `on-chain-release-build` to still have logs enabled.
           echo "Setting features: ${FEATURES}"
           cargo build --profile production -p ${{ matrix.runtime.package }} $FEATURES -q --locked
@@ -374,13 +366,8 @@
             echo "Setting runtime override ${NAME}_WASM=$(pwd)/${RUNTIME_BLOB_NAME}"
             # Set the path to the build runtimes
             eval "export ${NAME}_WASM=$(pwd)/${RUNTIME_BLOB_NAME}"
-<<<<<<< HEAD
-          done 
-          
-=======
           done
 
->>>>>>> e0eac41c
       - name: Installing dependencies of ecosystem tests
         working-directory: ./ecosystem-tests
         run: yarn install
@@ -404,13 +391,8 @@
       - runtime-test
       - integration-test
       - build-chain-spec-generator
-<<<<<<< HEAD
       # FAIL-CI - zombienet-smoke
+      - ahm-test-polkadot
       - ecosystem-tests
-      - ahm-test-polkadot
-=======
-      - zombienet-smoke
-      - ecosystem-tests
->>>>>>> e0eac41c
     steps:
       - run: echo '### Good job! All the tests passed 🚀' >> $GITHUB_STEP_SUMMARY