--- conflicted
+++ resolved
@@ -210,15 +210,10 @@
       - name: Download Polkadot snaps
         run: |
           python3 -m pip install gdown
-<<<<<<< HEAD
 
           export PATH=$PATH:$HOME/.local/bin
           gdown 1Z01NFTNUlRo93yeI4M3XYj6338tgfuu9 # 2025-09-05 RC
           gdown 1r5z9MqtHubCVlkCcutNbuwWd2F9l0iNy # 2025-09-05 AH
-=======
-          gdown 1X1p4mv6pAOj6VHli_RW9ytQTDyTp2bMK # 2025-10-21 AH
-          gdown 1Yz10564b8VQOuVghuLge4RsQrxeFnEVK # 2025-10-21 RC
->>>>>>> 2b166787
 
           lz4 -d polkadot.snap.lz4 polkadot.snap
           lz4 -d ah-polkadot.snap.lz4 ah-polkadot.snap
