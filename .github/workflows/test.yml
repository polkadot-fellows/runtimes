name: "Tests"

# If you modify more test jobs, ensure that you add them as required to the job "confirmTestPassed"
# which is located at the end of this file (more info in the job)

on:
  push:
    branches: ["main", "release-*"]
  pull_request:
  workflow_dispatch:

env:
  FRAME_OMNI_BENCHER_RELEASE_VERSION: polkadot-stable2506

# cancel previous runs
concurrency:
  group: ${{ github.workflow }}-${{ github.event.pull_request.number || github.ref }}
  cancel-in-progress: true

jobs:
  # This generates a matrix with all the required jobs which will be run in the next step
  runtime-matrix:
    runs-on: ubuntu-latest
    outputs:
      runtime: ${{ steps.runtime.outputs.runtime }}
    name: Extract runtimes from matrix
    steps:
      - uses: actions/checkout@v4
      - id: runtime
        run: |
          TASKS=$(echo $(cat .github/workflows/runtimes-matrix.json) | sed 's/ //g' )
          echo $TASKS
          echo "runtime=$TASKS" >> $GITHUB_OUTPUT

  integration-test-matrix:
    runs-on: ubuntu-latest
    outputs:
      itest: ${{ steps.itest.outputs.itest }}
    name: Extract integration tests from matrix
    steps:
      - uses: actions/checkout@v4
      - id: itest
        run: |
          TASKS=$(echo $(cat .github/workflows/integration-tests-matrix.json) | sed 's/ //g' )
          echo $TASKS
          echo "itest=$TASKS" >> $GITHUB_OUTPUT

  # Job required by "confirmTestPassed"
  runtime-test:
    needs: [runtime-matrix]
    runs-on: ubuntu-22.04
    strategy:
      matrix:
        runtime: ${{ fromJSON(needs.runtime-matrix.outputs.runtime) }}
    steps:
      - name: Checkout
        uses: actions/checkout@v4

      - name: Install updates and dependencies
        run: .github/install-deps.sh

      - name: Set rust version via common env file
        run: cat .github/env >> $GITHUB_ENV

      - name: Install stable toolchain
        uses: dtolnay/rust-toolchain@master
        with:
          targets: "wasm32v1-none"
          components: "rust-src"
          toolchain: "${{env.RUST_STABLE_VERSION}}"

      - name: Fetch cache
        uses: Swatinem/rust-cache@f0deed1e0edfc6a9be95417288c0e1099b1eeec3 # v2.7.7
        with:
          shared-key: "fellowship-cache-runtime-tests"
          save-if: ${{ github.ref == 'refs/heads/main' }}

      - name: Download frame-omni-bencher
        run: |
          curl -sL https://github.com/paritytech/polkadot-sdk/releases/download/$FRAME_OMNI_BENCHER_RELEASE_VERSION/frame-omni-bencher -o frame-omni-bencher
          chmod +x ./frame-omni-bencher
          ./frame-omni-bencher --version
        shell: bash

      - name: Test ${{ matrix.runtime.name }}
        run: cargo test -p ${{ matrix.runtime.package }} --release --locked -q
        env:
          RUSTFLAGS: "-C debug-assertions -A warnings" # FAIL-CI AHM

      - name: Test all features ${{ matrix.runtime.name }}
        run: cargo test -p ${{ matrix.runtime.package }} --release --locked -q --all-features
        env:
          RUSTFLAGS: "-C debug-assertions -A warnings" # FAIL-CI AHM
          SKIP_WASM_BUILD: 1
          WS: ${{ matrix.runtime.uri }}
          RUST_LOG: "remote-ext=info"

      - name: Test benchmarks ${{ matrix.runtime.name }}
        run: |
          PACKAGE_NAME=${{ matrix.runtime.package }}
          RUNTIME_BLOB_NAME=$(echo $PACKAGE_NAME | sed 's/-/_/g').compact.compressed.wasm
          RUNTIME_BLOB_PATH=./target/production/wbuild/$PACKAGE_NAME/$RUNTIME_BLOB_NAME
          # build wasm
          echo "Preparing wasm for benchmarking RUNTIME_BLOB_PATH=$RUNTIME_BLOB_PATH"
          cargo build --profile production -p ${{ matrix.runtime.package }} --features=runtime-benchmarks -q --locked
          # run benchmarking
          if [ -z "${{ matrix.runtime.benchmarks_exclude_extrinsics }}" ]; then
            EXCLUDE_EXTRINSICS=""
          else
            EXCLUDE_EXTRINSICS=" --exclude-extrinsics "
            EXCLUDE_EXTRINSICS+=${{ matrix.runtime.benchmarks_exclude_extrinsics }}
          fi
          echo "Running benchmarking for RUNTIME_BLOB_PATH=$RUNTIME_BLOB_PATH $EXCLUDE_EXTRINSICS"
          ./frame-omni-bencher v1 benchmark pallet --runtime $RUNTIME_BLOB_PATH --all --steps 2 --repeat 1 $EXCLUDE_EXTRINSICS --heap-pages 4096
        env:
          RUSTFLAGS: "-C debug-assertions -A warnings" # FAIL-CI AHM

  # Job required by "confirmTestPassed"
  integration-test:
    needs: [integration-test-matrix]
    runs-on: ubuntu-22.04
    strategy:
      matrix:
        itest: ${{ fromJSON(needs.integration-test-matrix.outputs.itest) }}
    steps:
      - name: Cancel previous runs
        uses: styfle/cancel-workflow-action@b173b6ec0100793626c2d9e6b90435061f4fc3e5 # v0.11.0
        with:
          access_token: ${{ github.token }}

      - name: Checkout
        uses: actions/checkout@v4

      - name: Install updates and dependencies
        run: .github/install-deps.sh

      - name: Set rust version via common env file
        run: cat .github/env >> $GITHUB_ENV

      - name: Install stable toolchain
        uses: dtolnay/rust-toolchain@master
        with:
          targets: "wasm32v1-none"
          components: "rust-src"
          toolchain: "${{env.RUST_STABLE_VERSION}}"

      - name: Fetch cache
        uses: Swatinem/rust-cache@f0deed1e0edfc6a9be95417288c0e1099b1eeec3 # v2.7.7
        with:
          shared-key: "fellowship-cache-integration-tests"
          save-if: ${{ github.ref == 'refs/heads/main' }}

      - name: Test ${{ matrix.itest.name }}
        run: cargo test -p ${{ matrix.itest.package }} --release --locked -q
        env:
          RUSTFLAGS: "-C debug-assertions -A warnings" # FAIL-CI AHM

  ahm-test-polkadot:
    runs-on: ubuntu-22.04
    steps:
      - name: Cancel previous runs
        uses: styfle/cancel-workflow-action@b173b6ec0100793626c2d9e6b90435061f4fc3e5 # v0.11.0
        with:
          access_token: ${{ github.token }}

      - name: Checkout
        uses: actions/checkout@v4

      - name: Install updates and dependencies
        run: .github/install-deps.sh

      - name: Set rust version via common env file
        run: cat .github/env >> $GITHUB_ENV

      - name: Install stable toolchain
        uses: dtolnay/rust-toolchain@master
        with:
          targets: "wasm32-unknown-unknown"
          components: "rust-src"
          toolchain: "${{env.RUST_STABLE_VERSION}}"

      - name: Fetch cache
        uses: Swatinem/rust-cache@f0deed1e0edfc6a9be95417288c0e1099b1eeec3 # v2.7.7
        with:
          shared-key: "fellowship-cache-integration-tests-ahm"
          save-if: ${{ github.ref == 'refs/heads/main' }}

      - name: Download Kusama snaps
        run: |
          python3 -m pip install gdown
          gdown 12ndV-id_Z6ZTYx46ULI79XjGVDLiT1pH # 2025-09-02
          gdown 1ZUMCnf1crYxjLT6WiWAKRas-hQWtLVNE # 2025-09-02

          lz4 -d kusama.snap.lz4 kusama.snap
          lz4 -d ah-kusama.snap.lz4 ah-kusama.snap

      - name: Test Asset Hub Migration (Kusama)
        run: cargo test --locked -q -p polkadot-integration-tests-ahm -r --features kusama-ahm --features try-runtime -- --nocapture --test-threads 1
        env:
          RUST_BACKTRACE: 1
          SNAP_RC: "../../kusama.snap"
          SNAP_AH: "../../ah-kusama.snap"
          RUST_LOG: "warn"

      - name: Download Polkadot snaps
        run: |
          gdown 1USQPAxqhflyiw1aeJIILTqrNJr9ZjvzR # 2025-07-28
          gdown 1Z21yzXbQrD5rGFTZnSjrTHi9CGhGPi4z # 2025-07-28

          lz4 -d polkadot.snap.lz4 polkadot.snap
          lz4 -d ah-polkadot.snap.lz4 ah-polkadot.snap

      - name: Test Asset Hub Migration (Polkadot)
<<<<<<< HEAD
        run: cargo test --locked -q -p polkadot-integration-tests-ahm -r --features polkadot --features try-runtime -- --nocapture --test-threads 1
=======
        run: cargo test --locked -q -p polkadot-integration-tests-ahm -r --features polkadot-ahm --features try-runtime -- --nocapture --test-threads 1
>>>>>>> 416eb6ba
        env:
          RUST_BACKTRACE: 1
          SNAP_RC: "../../polkadot.snap"
          SNAP_AH: "../../ah-polkadot.snap"
          RUST_LOG: "warn"

      - name: Test Benchmarks Asset Hub Migration (Polkadot)
<<<<<<< HEAD
        run: cargo test --locked -q -p polkadot-integration-tests-ahm -r --features polkadot --features runtime-benchmarks -- bench_rc bench_ops bench_ah --nocapture
=======
        run: cargo test --locked -q -p polkadot-integration-tests-ahm -r --features polkadot-ahm --features runtime-benchmarks -- bench_rc bench_ops bench_ah --nocapture
>>>>>>> 416eb6ba
        env:
          RUST_BACKTRACE: 1
          RUST_LOG: "warn"

      - name: Test Benchmarks Asset Hub Migration (Kusama)
<<<<<<< HEAD
        run: cargo test --locked -q -p polkadot-integration-tests-ahm -r --features kusama --features runtime-benchmarks -- bench_rc bench_ops bench_ah --nocapture
=======
        run: cargo test --locked -q -p polkadot-integration-tests-ahm -r --features kusama-ahm --features runtime-benchmarks -- bench_rc bench_ops bench_ah --nocapture
>>>>>>> 416eb6ba
        env:
          RUST_BACKTRACE: 1
          RUST_LOG: "warn"

  # Job required by "confirmTestPassed"
  build-chain-spec-generator:
    runs-on: ubuntu-latest
    steps:
      - name: Cancel previous runs
        uses: styfle/cancel-workflow-action@b173b6ec0100793626c2d9e6b90435061f4fc3e5 # v0.11.0
        with:
          access_token: ${{ github.token }}

      - name: Checkout
        uses: actions/checkout@v4

      - name: Install updates and dependencies
        run: .github/install-deps.sh

      - name: Set rust version via common env file
        run: cat .github/env >> $GITHUB_ENV

      - name: Install stable toolchain
        uses: dtolnay/rust-toolchain@master
        with:
          targets: "wasm32v1-none"
          components: "rust-src"
          toolchain: "${{env.RUST_STABLE_VERSION}}"

      - name: Fetch cache
        uses: Swatinem/rust-cache@f0deed1e0edfc6a9be95417288c0e1099b1eeec3 # v2.7.7
        with:
          shared-key: "fellowship-cache-chain-spec-tests"
          save-if: ${{ github.ref == 'refs/heads/main' }}

      - name: Check
        run: cargo check -p chain-spec-generator --release --locked -q --features=all-runtimes
        env:
          RUSTFLAGS: "-C debug-assertions -A warnings" # FAIL-CI AHM
          SKIP_WASM_BUILD: 1

  # Job required by "confirmTestPassed"
  zombienet-smoke:
    runs-on: ubuntu-latest
    steps:
      - name: Cancel previous runs
        uses: styfle/cancel-workflow-action@b173b6ec0100793626c2d9e6b90435061f4fc3e5 # v0.11.0
        with:
          access_token: ${{ github.token }}

      - name: Checkout
        uses: actions/checkout@v4

      - name: Install updates and dependencies
        run: .github/install-deps.sh

      - name: Set rust version via common env file
        run: cat .github/env >> $GITHUB_ENV

      - name: Install stable toolchain
        uses: dtolnay/rust-toolchain@master
        with:
          targets: "wasm32v1-none"
          components: "rust-src"
          toolchain: "${{env.RUST_STABLE_VERSION}}"

      - name: Fetch cache
        uses: Swatinem/rust-cache@f0deed1e0edfc6a9be95417288c0e1099b1eeec3 # v2.7.7
        with:
          shared-key: "fellowship-cache-zombienet-tests"
          save-if: ${{ github.ref == 'refs/heads/main' }}

      - name: Build
        run: |
          cargo build -p chain-spec-generator --no-default-features --features fast-runtime,polkadot,coretime-polkadot --release --locked

      - name: Wait for Docker to Start
        run: |
          timeout 30 sh -c 'until docker info; do sleep 1; done'
          docker --version

      - name: Zombienet smoke test
        timeout-minutes: 20
        run: |
          export PATH=$(pwd)/target/release:$PATH
          cargo test --manifest-path integration-tests/zombienet/Cargo.toml

  build-runtimes:
    needs: [ runtime-matrix ]
    runs-on: ubuntu-latest
    strategy:
      # Ensure the other jobs are continue
      fail-fast: false
      matrix:
        runtime: ${{ fromJSON(needs.runtime-matrix.outputs.runtime) }}
    steps:
      - name: Checkout sources
        uses: actions/checkout@v4

      - name: Set rust version via common env file
        run: cat .github/env >> $GITHUB_ENV

      - name: Install stable toolchain
        uses: dtolnay/rust-toolchain@master
        with:
          targets: "wasm32v1-none"
          components: "rust-src"
          toolchain: "${{env.RUST_STABLE_VERSION}}"

      - name: Fetch cache
        uses: Swatinem/rust-cache@f0deed1e0edfc6a9be95417288c0e1099b1eeec3 # v2.7.7
        with:
          shared-key: "fellowship-cache-build-runtimes-test"
          save-if: ${{ github.ref == 'refs/heads/main' }}

      - name: Build runtime ${{ matrix.runtime.name }}
        run: |
          PACKAGE_NAME=${{ matrix.runtime.package }}
          RUNTIME_BLOB_NAME=$(echo $PACKAGE_NAME | sed 's/-/_/g').compact.compressed.wasm
          RUNTIME_BLOB_PATH=./target/production/wbuild/$PACKAGE_NAME/$RUNTIME_BLOB_NAME
          # Build wasm
          echo "Building wasm RUNTIME_BLOB_PATH=$RUNTIME_BLOB_PATH"

          # Find out if the `metadata-hash` feature exists for the given package.
          if cargo metadata --format-version=1 | jq '.packages[] | select(.name=="${{ matrix.runtime.package }}") | .features' | grep metadata-hash; then
            FEATURES="--features=metadata-hash"
          fi

          # We only enable `metadata-hash`, but not `on-chain-release-build` to still have logs enabled.
          echo "Setting features: ${FEATURES}"
          cargo build --profile production -p ${{ matrix.runtime.package }} $FEATURES -q --locked
          echo "RUNTIME_BLOB_PATH=$RUNTIME_BLOB_PATH" >> $GITHUB_ENV

      - name: Upload  ${{ matrix.runtime.name }}
        uses: actions/upload-artifact@v4
        with:
          name: ${{ matrix.runtime.name }}
          path: ${{ env.RUNTIME_BLOB_PATH }}

  ecosystem-tests:
    needs: [runtime-matrix, build-runtimes]
    runs-on: ubuntu-22.04
    if: github.event_name == 'pull_request'
    steps:
      - name: Checkout sources
        uses: actions/checkout@v4

      - name: Checkout polkadot-ecosystem-tests
        uses: actions/checkout@v4
        with:
          repository: open-web3-stack/polkadot-ecosystem-tests
          path: ecosystem-tests

      - name: Download WASM artifacts
        uses: actions/download-artifact@v4
        with:
          merge-multiple: true

      - name: Setup runtime overrides
        run: |
          jq --raw-output '.[] | .name, .package' .github/workflows/runtimes-matrix.json | while read -r NAME && read -r PACKAGE; do
            NAME="$(echo $NAME | tr -d '-' | tr '[:lower:]' '[:upper:]')"
            RUNTIME_BLOB_NAME=$(echo $PACKAGE | sed 's/-/_/g').compact.compressed.wasm
            echo "Setting runtime override ${NAME}_WASM=$(pwd)/${RUNTIME_BLOB_NAME}"
            # Set the path to the build runtimes
            eval "export ${NAME}_WASM=$(pwd)/${RUNTIME_BLOB_NAME}"
          done

      - name: Installing dependencies of ecosystem tests
        working-directory: ./ecosystem-tests
        run: yarn install

      - name: Running ecosystem tests
        uses: nick-fields/retry@v3
        with:
          timeout_minutes: 90
          max_attempts: 3
          command: cd ecosystem-tests && yarn test

  # This will only run if all the tests in its "needs" array passed.
  # Add this as your required job, becuase if the matrix changes size (new things get added)
  # it will still require all the steps to succeed.
  # If you add more jobs, remember to add them to the "needs" array.
  confirmTestPassed:
    runs-on: ubuntu-latest
    name: All tests passed
    # If any new job gets added, be sure to add it to this list
    needs:
      - runtime-test
      - integration-test
      - build-chain-spec-generator
      # FAIL-CI - zombienet-smoke
      - ahm-test-polkadot
      - ecosystem-tests
    steps:
      - run: echo '### Good job! All the tests passed 🚀' >> $GITHUB_STEP_SUMMARY<|MERGE_RESOLUTION|>--- conflicted
+++ resolved
@@ -211,11 +211,7 @@
           lz4 -d ah-polkadot.snap.lz4 ah-polkadot.snap
 
       - name: Test Asset Hub Migration (Polkadot)
-<<<<<<< HEAD
-        run: cargo test --locked -q -p polkadot-integration-tests-ahm -r --features polkadot --features try-runtime -- --nocapture --test-threads 1
-=======
         run: cargo test --locked -q -p polkadot-integration-tests-ahm -r --features polkadot-ahm --features try-runtime -- --nocapture --test-threads 1
->>>>>>> 416eb6ba
         env:
           RUST_BACKTRACE: 1
           SNAP_RC: "../../polkadot.snap"
@@ -223,21 +219,13 @@
           RUST_LOG: "warn"
 
       - name: Test Benchmarks Asset Hub Migration (Polkadot)
-<<<<<<< HEAD
-        run: cargo test --locked -q -p polkadot-integration-tests-ahm -r --features polkadot --features runtime-benchmarks -- bench_rc bench_ops bench_ah --nocapture
-=======
         run: cargo test --locked -q -p polkadot-integration-tests-ahm -r --features polkadot-ahm --features runtime-benchmarks -- bench_rc bench_ops bench_ah --nocapture
->>>>>>> 416eb6ba
         env:
           RUST_BACKTRACE: 1
           RUST_LOG: "warn"
 
       - name: Test Benchmarks Asset Hub Migration (Kusama)
-<<<<<<< HEAD
-        run: cargo test --locked -q -p polkadot-integration-tests-ahm -r --features kusama --features runtime-benchmarks -- bench_rc bench_ops bench_ah --nocapture
-=======
         run: cargo test --locked -q -p polkadot-integration-tests-ahm -r --features kusama-ahm --features runtime-benchmarks -- bench_rc bench_ops bench_ah --nocapture
->>>>>>> 416eb6ba
         env:
           RUST_BACKTRACE: 1
           RUST_LOG: "warn"
