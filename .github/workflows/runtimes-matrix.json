[
  {
    "name": "polkadot",
    "package": "polkadot-runtime",
    "path": "relay/polkadot",
    "uri": "wss://try-runtime.polkadot.io:443",
    "is_relay": true,
    "blocktime": 6000,
    "extra_args": "--disable-mbm-checks"
  },
  {
    "name": "kusama",
    "package": "staging-kusama-runtime",
    "path": "relay/kusama",
    "uri": "wss://try-runtime-kusama.polkadot.io:443",
    "is_relay": true,
    "blocktime": 6000,
    "extra_args": "--disable-mbm-checks"
  },
  {
    "name": "glutton-kusama",
    "package": "glutton-kusama-runtime",
    "path": "system-parachains/gluttons/glutton-kusama",
    "is_relay": false,
    "blocktime": 12000,
    "extra_args": "--disable-mbm-checks"
  },
  {
    "name": "asset-hub-kusama",
    "package": "asset-hub-kusama-runtime",
    "path": "system-parachains/asset-hubs/asset-hub-kusama",
    "uri": "wss://kusama-asset-hub-rpc.polkadot.io:443",
    "is_relay": false,
    "blocktime": 12000,
<<<<<<< HEAD
    "extra_args": "--disable-mbm-checks"
=======
    "try_runtime_args": "--overwrite-state-version 1"
>>>>>>> fd7e68a4
  },
  {
    "name": "asset-hub-polkadot",
    "package": "asset-hub-polkadot-runtime",
    "path": "system-parachains/asset-hubs/asset-hub-polkadot",
    "uri": "wss://polkadot-asset-hub-rpc.polkadot.io:443",
    "is_relay": false,
    "blocktime": 12000,
<<<<<<< HEAD
    "extra_args": "--disable-mbm-checks"
=======
    "try_runtime_args": "--overwrite-state-version 1"
>>>>>>> fd7e68a4
  },
  {
    "name": "bridge-hub-kusama",
    "package": "bridge-hub-kusama-runtime",
    "path": "system-parachains/bridge-hubs/bridge-hub-kusama",
    "uri": "wss://kusama-bridge-hub-rpc.polkadot.io:443",
    "is_relay": false,
    "blocktime": 12000,
    "extra_args": "--disable-mbm-checks"
  },
  {
    "name": "bridge-hub-polkadot",
    "package": "bridge-hub-polkadot-runtime",
    "path": "system-parachains/bridge-hubs/bridge-hub-polkadot",
    "uri": "wss://polkadot-bridge-hub-rpc.polkadot.io:443",
    "is_relay": false,
    "blocktime": 12000,
    "extra_args": "--disable-mbm-checks"
  },
  {
    "name": "collectives-polkadot",
    "package": "collectives-polkadot-runtime",
    "path": "system-parachains/collectives/collectives-polkadot",
    "uri": "wss://polkadot-collectives-rpc.polkadot.io:443",
    "is_relay": false,
    "blocktime": 12000,
    "extra_args": "--disable-mbm-checks"
  },
  {
    "name": "coretime-kusama",
    "package": "coretime-kusama-runtime",
    "path": "system-parachains/coretime/coretime-kusama",
    "uri": "wss://kusama-coretime-rpc.polkadot.io:443",
    "is_relay": false,
    "blocktime": 12000,
    "extra_args": "--disable-mbm-checks"
  },
  {
    "name": "coretime-polkadot",
    "package": "coretime-polkadot-runtime",
    "path": "system-parachains/coretime/coretime-polkadot",
    "is_relay": false,
    "blocktime": 12000,
    "uri": "wss://polkadot-coretime-rpc.polkadot.io:443",
    "extra_args": "--disable-mbm-checks"
  },
  {
    "name": "people-kusama",
    "package": "people-kusama-runtime",
    "path": "system-parachains/people/people-kusama",
    "uri": "wss://kusama-people-rpc.polkadot.io:443",
    "is_relay": false,
    "blocktime": 6000,
    "extra_args": "--disable-mbm-checks"
  },
  {
    "name": "people-polkadot",
    "package": "people-polkadot-runtime",
    "path": "system-parachains/people/people-polkadot",
    "uri": "wss://polkadot-people-rpc.polkadot.io:443",
    "is_relay": false,
    "blocktime": 12000,
    "extra_args": "--disable-mbm-checks"
  },
  {
    "name": "encointer-kusama",
    "package": "encointer-kusama-runtime",
    "path": "system-parachains/encointer",
    "uri": "wss://kusama.api.encointer.org:443",
    "is_relay": false,
    "blocktime": 12000,
    "extra_args": "--disable-mbm-checks"
  }
]<|MERGE_RESOLUTION|>--- conflicted
+++ resolved
@@ -32,11 +32,8 @@
     "uri": "wss://kusama-asset-hub-rpc.polkadot.io:443",
     "is_relay": false,
     "blocktime": 12000,
-<<<<<<< HEAD
-    "extra_args": "--disable-mbm-checks"
-=======
+    "extra_args": "--disable-mbm-checks",
     "try_runtime_args": "--overwrite-state-version 1"
->>>>>>> fd7e68a4
   },
   {
     "name": "asset-hub-polkadot",
@@ -45,11 +42,8 @@
     "uri": "wss://polkadot-asset-hub-rpc.polkadot.io:443",
     "is_relay": false,
     "blocktime": 12000,
-<<<<<<< HEAD
-    "extra_args": "--disable-mbm-checks"
-=======
+    "extra_args": "--disable-mbm-checks",
     "try_runtime_args": "--overwrite-state-version 1"
->>>>>>> fd7e68a4
   },
   {
     "name": "bridge-hub-kusama",
