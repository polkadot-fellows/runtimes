--- conflicted
+++ resolved
@@ -74,13 +74,9 @@
     "name": "coretime-polkadot",
     "package": "coretime-polkadot-runtime",
     "path": "system-parachains/coretime/coretime-polkadot",
-<<<<<<< HEAD
     "is_relay": false,
-    "blocktime": 12000
-=======
-    "uri": "wss://polkadot-coretime-rpc.polkadot.io:443",
-    "is_relay": false
->>>>>>> b483d370
+    "blocktime": 12000,
+    "uri": "wss://polkadot-coretime-rpc.polkadot.io:443"
   },
   {
     "name": "people-kusama",
