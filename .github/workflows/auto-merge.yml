--- conflicted
+++ resolved
@@ -14,12 +14,8 @@
     if: ${{ github.event.issue.pull_request && startsWith(github.event.comment.body, '/merge') }}
     steps:
       - name: Get the GitHub handle of the fellows
-<<<<<<< HEAD
-        uses: paritytech/get-fellows-action@v1.3.0
-=======
         uses: paritytech/get-fellows-action@v1.3.1
         timeout-minutes: 5
->>>>>>> e0eac41c
         id: fellows
       - name: Generate a token
         id: merge_token
