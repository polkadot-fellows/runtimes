name: "Clippy"

on:
  push:
    branches: ["main", "release-*"]
  pull_request:
  workflow_dispatch:

# cancel previous runs
concurrency:
  group: ${{ github.workflow }}-${{ github.event.pull_request.number || github.ref }}
  cancel-in-progress: true

jobs:
  clippy:
    runs-on: ubuntu-22.04

    steps:
      - name: Checkout
        uses: actions/checkout@v4

      - name: Install updates and dependencies
        run: .github/install-deps.sh

      - name: Set rust version via common env file
        run: cat .github/env >> $GITHUB_ENV

      - name: Install stable toolchain
        uses: dtolnay/rust-toolchain@master
        with:
<<<<<<< HEAD
          components: "clippy"
=======
          components: "clippy, rust-src"
>>>>>>> e0eac41c
          toolchain: "${{env.RUST_STABLE_VERSION}}"

      - name: Fetch cache
        uses: Swatinem/rust-cache@f0deed1e0edfc6a9be95417288c0e1099b1eeec3 # v2.7.7
        with:
          shared-key: "fellowship-cache-clippy"
          save-if: ${{ github.ref == 'refs/heads/main' }}

      - name: Clippy
        run: |
          cargo clippy --version
<<<<<<< HEAD
          cargo clippy --all-targets --locked -q
=======
          cargo clippy --all-targets --locked --workspace --quiet
          cargo clippy --all-targets --all-features --locked --workspace --quiet
>>>>>>> e0eac41c
        env:
          #RUSTFLAGS: "-D warnings" FAIL-CI re-enable after AHM
          SKIP_WASM_BUILD: 1<|MERGE_RESOLUTION|>--- conflicted
+++ resolved
@@ -28,11 +28,7 @@
       - name: Install stable toolchain
         uses: dtolnay/rust-toolchain@master
         with:
-<<<<<<< HEAD
-          components: "clippy"
-=======
           components: "clippy, rust-src"
->>>>>>> e0eac41c
           toolchain: "${{env.RUST_STABLE_VERSION}}"
 
       - name: Fetch cache
@@ -44,12 +40,8 @@
       - name: Clippy
         run: |
           cargo clippy --version
-<<<<<<< HEAD
-          cargo clippy --all-targets --locked -q
-=======
           cargo clippy --all-targets --locked --workspace --quiet
           cargo clippy --all-targets --all-features --locked --workspace --quiet
->>>>>>> e0eac41c
         env:
           #RUSTFLAGS: "-D warnings" FAIL-CI re-enable after AHM
           SKIP_WASM_BUILD: 1