--- conflicted
+++ resolved
@@ -91,18 +91,9 @@
     for runtime in runtimesMatrix.values():
         print(f'-- compiling the runtime {runtime["name"]}')
         features = "runtime-benchmarks"
-<<<<<<< HEAD
-        # TODO: temporary hack for AHM - start...
-        if runtime["name"] in ["kusama", "asset-hub-kusama"]:
-            features += ",kusama-ahm"
-        if runtime["name"] in ["polkadot", "asset-hub-polkadot"]:
-            features += ",polkadot-ahm"
-        # ...end
-=======
         features_extra = runtime.get("build_extra_features")
         if features_extra:
             features += "," + features_extra
->>>>>>> 48b7339e
         print(f'-- with features {features}')
         os.system(f"cargo build -p {runtime['package']} --profile {profile} -q --features {features}")
         print(f'-- listing pallets for benchmark for {runtime["name"]}')
