--- conflicted
+++ resolved
@@ -14,14 +14,11 @@
 // limitations under the License.
 
 use crate::imports::*;
-<<<<<<< HEAD
-=======
 
 use kusama_system_emulated_network::{
 	BridgeHubKusamaPara as BridgeHubKusama, CoretimeKusamaPara as CoretimeKusama,
 	PeopleKusamaPara as PeopleKusama,
 };
->>>>>>> cb993fe7
 
 #[test]
 fn relaychain_can_authorize_upgrade_for_itself() {
