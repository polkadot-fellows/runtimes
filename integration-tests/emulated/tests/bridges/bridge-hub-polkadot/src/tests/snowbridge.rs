--- conflicted
+++ resolved
@@ -62,10 +62,6 @@
 const XCM_FEE: u128 = 4_000_000_000;
 const TOKEN_AMOUNT: u128 = 20_000_000_000_000;
 const AH_BASE_FEE: u128 = 2_750_872_500_000u128;
-<<<<<<< HEAD
-const MIN_ETHER_BALANCE: u128 = 15_000_000_000_000;
-=======
->>>>>>> e0eac41c
 const ETHER_TOKEN_ADDRESS: [u8; 20] = [0; 20];
 
 #[derive(Encode, Decode, DecodeWithMemTracking, Debug, PartialEq, Eq, Clone, TypeInfo)]
@@ -336,14 +332,6 @@
 	});
 }
 
-<<<<<<< HEAD
-// Performs a round trip tansfer of a token, asseting success.
-fn send_token_from_ethereum_to_asset_hub_and_back_works(
-	token_address: H160,
-	amount: u128,
-	asset_location: Location,
-) {
-=======
 // Performs a round trip transfer of a token, asserting success.
 fn send_token_from_ethereum_to_asset_hub_and_back_works(
 	token_address: H160,
@@ -351,7 +339,6 @@
 	asset_location: xcm::v4::Location,
 ) {
 	let asset_location_latest: Location = asset_location.clone().try_into().unwrap();
->>>>>>> e0eac41c
 	let assethub_sovereign = BridgeHubPolkadot::sovereign_account_id_of(
 		BridgeHubPolkadot::sibling_location_of(AssetHubPolkadot::para_id()),
 	);
@@ -441,8 +428,6 @@
 		);
 	});
 
-<<<<<<< HEAD
-=======
 	send_token_back_to_ethereum(asset_location_latest, amount);
 }
 
@@ -451,7 +436,6 @@
 		BridgeHubPolkadot::sibling_location_of(AssetHubPolkadot::para_id()),
 	);
 
->>>>>>> e0eac41c
 	let treasury_account_before = BridgeHubPolkadot::execute_with(|| {
 		<<BridgeHubPolkadot as BridgeHubPolkadotPallet>::Balances as frame_support::traits::fungible::Inspect<_>>::balance(&RelayTreasuryPalletAccount::get())
 	});
@@ -538,34 +522,9 @@
 /// Tests sending Ether from Ethereum to Asset Hub and back to Ethereum
 #[test]
 fn send_eth_asset_from_asset_hub_to_ethereum() {
-<<<<<<< HEAD
-	let ether_location: Location = (Parent, Parent, EthereumNetwork::get()).into();
-
-	// Register Ether as foreign asset on AH.
-	AssetHubPolkadot::execute_with(|| {
-		type RuntimeEvent = <AssetHubPolkadot as Chain>::RuntimeEvent;
-		type RuntimeOrigin = <AssetHubPolkadot as Chain>::RuntimeOrigin;
-
-		assert_ok!(<AssetHubPolkadot as AssetHubPolkadotPallet>::ForeignAssets::force_create(
-			RuntimeOrigin::root(),
-			ether_location.clone(),
-			ethereum_sovereign_account().into(),
-			true,
-			MIN_ETHER_BALANCE,
-		));
-
-		assert_expected_events!(
-			AssetHubPolkadot,
-			vec![
-				RuntimeEvent::ForeignAssets(pallet_assets::Event::ForceCreated { .. }) => {},
-			]
-		);
-	});
-=======
 	let v4_ethereum_network: xcm::v4::NetworkId = EthereumNetwork::get().into();
 	let ether_location: xcm::v4::Location =
 		(xcm::v4::Parent, xcm::v4::Parent, v4_ethereum_network).into();
->>>>>>> e0eac41c
 
 	// Perform a roundtrip transfer of Ether
 	send_token_from_ethereum_to_asset_hub_and_back_works(
@@ -581,13 +540,6 @@
 /// - returning the token to Ethereum
 #[test]
 fn send_weth_asset_from_asset_hub_to_ethereum() {
-<<<<<<< HEAD
-	// Register WETH on Asset Hub
-	register_weth_token_from_ethereum_to_asset_hub();
-
-	let weth_location: Location =
-		(Parent, Parent, EthereumNetwork::get(), AccountKey20 { network: None, key: WETH }).into();
-=======
 	let v4_ethereum_network: xcm::v4::NetworkId = EthereumNetwork::get().into();
 	let weth_location: xcm::v4::Location = (
 		xcm::v4::Parent,
@@ -596,7 +548,6 @@
 		xcm::v4::Junction::AccountKey20 { network: None, key: WETH },
 	)
 		.into();
->>>>>>> e0eac41c
 	// Perform a roundtrip transfer of WETH
 	send_token_from_ethereum_to_asset_hub_and_back_works(WETH.into(), TOKEN_AMOUNT, weth_location);
 }
