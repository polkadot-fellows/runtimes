// Copyright (C) Parity Technologies (UK) Ltd.
// SPDX-License-Identifier: Apache-2.0

// Licensed under the Apache License, Version 2.0 (the "License");
// you may not use this file except in compliance with the License.
// You may obtain a copy of the License at
//
// 	http://www.apache.org/licenses/LICENSE-2.0
//
// Unless required by applicable law or agreed to in writing, software
// distributed under the License is distributed on an "AS IS" BASIS,
// WITHOUT WARRANTIES OR CONDITIONS OF ANY KIND, either express or implied.
// See the License for the specific language governing permissions and
// limitations under the License.
use crate::{
	tests::{
		assert_bridge_hub_kusama_message_received, assert_bridge_hub_polkadot_message_accepted,
		asset_hub_kusama_location, bridged_dot_at_ah_kusama, create_foreign_on_ah_kusama,
		dot_at_ah_polkadot, snowbridge_common::*,
	},
	*,
};
use asset_hub_polkadot_runtime::xcm_config::bridging::to_ethereum::{
	BridgeHubEthereumBaseFee, EthereumNetwork,
};
use bp_bridge_hub_polkadot::snowbridge::CreateAssetCall;
use bridge_hub_polkadot_runtime::{
	bridge_to_ethereum_config::EthereumGatewayAddress, xcm_config::RelayTreasuryPalletAccount,
	EthereumBeaconClient, EthereumInboundQueue, Runtime, RuntimeOrigin,
};
use codec::{Decode, DecodeWithMemTracking, Encode};
use emulated_integration_tests_common::{xcm_emulator::ConvertLocation, RESERVABLE_ASSET_ID};
use frame_support::pallet_prelude::TypeInfo;
use hex_literal::hex;
use integration_tests_helpers::common::snowbridge::{MIN_ETHER_BALANCE, WETH};
use polkadot_system_emulated_network::{
	asset_hub_polkadot_emulated_chain::genesis::AssetHubPolkadotAssetOwner,
	penpal_emulated_chain::CustomizableAssetFromSystemAssetHub,
	BridgeHubPolkadotParaSender as BridgeHubPolkadotSender,
};
use snowbridge_beacon_primitives::{
	types::deneb, AncestryProof, BeaconHeader, ExecutionProof, VersionedExecutionPayloadHeader,
};
use snowbridge_core::{gwei, meth, AssetMetadata, Rewards, TokenIdOf};
use snowbridge_inbound_queue_primitives::{
	v1::{Command, Destination, MessageV1, VersionedMessage},
	EthereumLocationsConverterFor, EventFixture, EventProof, Log, Proof,
};
use snowbridge_outbound_queue_primitives::OperatingMode;
use snowbridge_pallet_system::PricingParametersOf;
use sp_core::{H160, H256, U256};
use sp_runtime::{DispatchError::Token, FixedU128, TokenError::FundsUnavailable};
use system_parachains_constants::polkadot::currency::UNITS;

pub const CHAIN_ID: u64 = 1;
pub const ETHEREUM_DESTINATION_ADDRESS: [u8; 20] = hex!("44a57ee2f2FCcb85FDa2B0B18EBD0D8D2333700e");
pub const GATEWAY_ADDRESS: [u8; 20] = hex!("EDa338E4dC46038493b885327842fD3E301CaB39");

const INITIAL_FUND: u128 = 1_000_000_000_000 * POLKADOT_ED;
const INSUFFICIENT_XCM_FEE: u128 = 1000;
const XCM_FEE: u128 = 4_000_000_000;
const TOKEN_AMOUNT: u128 = 20_000_000_000_000;
const AH_BASE_FEE: u128 = 2_750_872_500_000u128;
const ETHER_TOKEN_ADDRESS: [u8; 20] = [0; 20];

#[derive(Encode, Decode, DecodeWithMemTracking, Debug, PartialEq, Eq, Clone, TypeInfo)]
pub enum ControlCall {
	#[codec(index = 3)]
	CreateAgent,
	#[codec(index = 4)]
	CreateChannel { mode: OperatingMode },
}

#[allow(clippy::large_enum_variant)]
#[derive(Encode, Decode, DecodeWithMemTracking, Debug, PartialEq, Eq, Clone, TypeInfo)]
pub enum SnowbridgeControl {
	#[codec(index = 83)]
	Control(ControlCall),
}

pub fn send_inbound_message(fixture: EventFixture) -> DispatchResult {
	EthereumBeaconClient::store_finalized_header(
		fixture.finalized_header,
		fixture.block_roots_root,
	)
	.unwrap();

	EthereumInboundQueue::submit(
		RuntimeOrigin::signed(BridgeHubPolkadotSender::get()),
		fixture.event,
	)
}

/// Tests the registering of a token as an asset on AssetHub.
#[test]
fn register_token_from_ethereum_to_asset_hub() {
	// Fund AH sovereign account on BH so that it can pay execution fees.
	BridgeHubPolkadot::fund_para_sovereign(AssetHubPolkadot::para_id(), INITIAL_FUND);
	// Fund ethereum sovereign account on AssetHub.
	AssetHubPolkadot::fund_accounts(vec![(ethereum_sovereign_account(), INITIAL_FUND)]);

	let token_id = H160::random();

	BridgeHubPolkadot::execute_with(|| {
		type RuntimeEvent = <BridgeHubPolkadot as Chain>::RuntimeEvent;

		assert_ok!(<BridgeHubPolkadot as Chain>::System::set_storage(
			<BridgeHubPolkadot as Chain>::RuntimeOrigin::root(),
			vec![(EthereumGatewayAddress::key().to_vec(), H160(GATEWAY_ADDRESS).encode())],
		));
		// Construct RegisterToken message and sent to inbound queue
		let message = VersionedMessage::V1(MessageV1 {
			chain_id: CHAIN_ID,
			command: Command::RegisterToken { token: token_id, fee: XCM_FEE },
		});
		// Convert the message to XCM
		let (xcm, _) = EthereumInboundQueue::do_convert([0; 32].into(), message).unwrap();
		let _ = EthereumInboundQueue::send_xcm(xcm, AssetHubPolkadot::para_id()).unwrap();

		assert_expected_events!(
			BridgeHubPolkadot,
			vec![
				RuntimeEvent::XcmpQueue(cumulus_pallet_xcmp_queue::Event::XcmpMessageSent { .. }) => {},
			]
		);
	});

	AssetHubPolkadot::execute_with(|| {
		type RuntimeEvent = <AssetHubPolkadot as Chain>::RuntimeEvent;

		assert_expected_events!(
			AssetHubPolkadot,
			vec![
				RuntimeEvent::ForeignAssets(pallet_assets::Event::Created { .. }) => {},
			]
		);
	});
}

/// Tests sending a token to a 3rd party parachain, called PenPal. The token reserve is
/// still located on AssetHub.
#[test]
fn send_token_from_ethereum_to_penpal() {
	let asset_hub_sovereign = BridgeHubPolkadot::sovereign_account_id_of(Location::new(
		1,
		[Parachain(AssetHubPolkadot::para_id().into())],
	));

	// The Weth asset location, identified by the contract address on Ethereum
	let weth_asset_location: Location =
		(Parent, Parent, EthereumNetwork::get(), AccountKey20 { network: None, key: WETH }).into();
	// Converts the Weth asset location into an asset ID

	// Fund ethereum sovereign on AssetHub
	AssetHubPolkadot::fund_accounts(vec![(ethereum_sovereign_account(), INITIAL_FUND)]);

	set_trust_reserve_on_penpal();

	// Create asset on the Penpal parachain.
	PenpalB::execute_with(|| {
		// Set the trusted asset location from AH, in this case, Ethereum.
		assert_ok!(<PenpalB as Chain>::System::set_storage(
			<PenpalB as Chain>::RuntimeOrigin::root(),
			vec![(
				CustomizableAssetFromSystemAssetHub::key().to_vec(),
				Location::new(2, [GlobalConsensus(Ethereum { chain_id: CHAIN_ID })]).encode(),
			)],
		));

		assert_ok!(<PenpalB as PenpalBPallet>::ForeignAssets::force_create(
			<PenpalB as Chain>::RuntimeOrigin::root(),
			weth_asset_location.clone(),
			asset_hub_sovereign.clone().into(),
			true,
			1000
		));

		assert!(<PenpalB as PenpalBPallet>::ForeignAssets::asset_exists(weth_asset_location));
	});

	BridgeHubPolkadot::execute_with(|| {
		type RuntimeEvent = <BridgeHubPolkadot as Chain>::RuntimeEvent;

		type RuntimeOrigin = <BridgeHubPolkadot as Chain>::RuntimeOrigin;

		// Fund AssetHub sovereign account so it can pay execution fees for the asset transfer
		assert_ok!(<BridgeHubPolkadot as BridgeHubPolkadotPallet>::Balances::force_set_balance(
			RuntimeOrigin::root(),
			asset_hub_sovereign.clone().into(),
			INITIAL_FUND,
		));

		let message_id: H256 = [1; 32].into();
		let message = VersionedMessage::V1(MessageV1 {
			chain_id: CHAIN_ID,
			command: Command::SendToken {
				token: WETH.into(),
				destination: Destination::ForeignAccountId32 {
					para_id: PenpalB::para_id().into(),
					id: PenpalBReceiver::get().into(),
					fee: 40_000_000_000,
				},
				amount: MIN_ETHER_BALANCE,
				fee: 40_000_000_000,
			},
		});
		// Convert the message to XCM
		let (xcm, _) = EthereumInboundQueue::do_convert(message_id, message).unwrap();
		// Send the XCM
		let _ = EthereumInboundQueue::send_xcm(xcm, AssetHubPolkadot::para_id()).unwrap();

		assert_expected_events!(
			BridgeHubPolkadot,
			vec![
				RuntimeEvent::XcmpQueue(cumulus_pallet_xcmp_queue::Event::XcmpMessageSent { .. }) => {},
			]
		);
	});

	AssetHubPolkadot::execute_with(|| {
		type RuntimeEvent = <AssetHubPolkadot as Chain>::RuntimeEvent;
		// Check that the assets were issued on AssetHub
		assert_expected_events!(
			AssetHubPolkadot,
			vec![
				RuntimeEvent::ForeignAssets(pallet_assets::Event::Issued { .. }) => {},
				RuntimeEvent::XcmpQueue(cumulus_pallet_xcmp_queue::Event::XcmpMessageSent { .. }) => {},
			]
		);
	});

	PenpalB::execute_with(|| {
		type RuntimeEvent = <PenpalB as Chain>::RuntimeEvent;
		// Check that the assets were issued on PenPal
		assert_expected_events!(
			PenpalB,
			vec![
				RuntimeEvent::ForeignAssets(pallet_assets::Event::Issued { .. }) => {},
			]
		);
	});
}

/// Tests the registering of a token as an asset on AssetHub, and then subsequently sending
/// a token from Ethereum to AssetHub.
#[test]
fn send_weth_from_ethereum_to_asset_hub() {
	BridgeHubPolkadot::fund_para_sovereign(AssetHubPolkadot::para_id(), INITIAL_FUND);
	// Fund ethereum sovereign account on AssetHub.
	AssetHubPolkadot::fund_accounts(vec![(ethereum_sovereign_account(), INITIAL_FUND)]);

	BridgeHubPolkadot::execute_with(|| {
		type RuntimeEvent = <BridgeHubPolkadot as Chain>::RuntimeEvent;

		assert_ok!(<BridgeHubPolkadot as Chain>::System::set_storage(
			<BridgeHubPolkadot as Chain>::RuntimeOrigin::root(),
			vec![(EthereumGatewayAddress::key().to_vec(), H160(GATEWAY_ADDRESS).encode())],
		));

		// Construct RegisterToken message and sent to inbound queue
		let message_id: H256 = [1; 32].into();
		let message = VersionedMessage::V1(MessageV1 {
			chain_id: CHAIN_ID,
			command: Command::RegisterToken { token: WETH.into(), fee: XCM_FEE },
		});
		// Convert the message to XCM
		let (xcm, _) = EthereumInboundQueue::do_convert(message_id, message).unwrap();
		// Send the XCM
		let _ = EthereumInboundQueue::send_xcm(xcm, AssetHubPolkadot::para_id()).unwrap();

		assert_expected_events!(
			BridgeHubPolkadot,
			vec![
				RuntimeEvent::XcmpQueue(cumulus_pallet_xcmp_queue::Event::XcmpMessageSent { .. }) => {},
			]
		);

		// Construct SendToken message and sent to inbound queue
		let message = VersionedMessage::V1(MessageV1 {
			chain_id: CHAIN_ID,
			command: Command::SendToken {
				token: WETH.into(),
				destination: Destination::AccountId32 {
					id: AssetHubPolkadotReceiver::get().into(),
				},
				amount: TOKEN_AMOUNT,
				fee: XCM_FEE,
			},
		});
		// Convert the message to XCM
		let (xcm, _) = EthereumInboundQueue::do_convert(message_id, message).unwrap();
		// Send the XCM
		let _ = EthereumInboundQueue::send_xcm(xcm, AssetHubPolkadot::para_id()).unwrap();

		// Check that the message was sent
		assert_expected_events!(
			BridgeHubPolkadot,
			vec![
				RuntimeEvent::XcmpQueue(cumulus_pallet_xcmp_queue::Event::XcmpMessageSent { .. }) => {},
			]
		);
	});

	AssetHubPolkadot::execute_with(|| {
		type RuntimeEvent = <AssetHubPolkadot as Chain>::RuntimeEvent;

		// Check that the token was received and issued as a foreign asset on AssetHub
		assert_expected_events!(
			AssetHubPolkadot,
			vec![
				RuntimeEvent::ForeignAssets(pallet_assets::Event::Issued { .. }) => {},
			]
		);
	});
}

// Performs a round trip transfer of a token, asserting success.
fn send_token_from_ethereum_to_asset_hub_and_back_works(
	token_address: H160,
	amount: u128,
	asset_location: Location,
) {
	let assethub_sovereign = BridgeHubPolkadot::sovereign_account_id_of(
		BridgeHubPolkadot::sibling_location_of(AssetHubPolkadot::para_id()),
	);

	BridgeHubPolkadot::fund_accounts(vec![
		(assethub_sovereign.clone(), INITIAL_FUND),
		(RelayTreasuryPalletAccount::get(), INITIAL_FUND),
	]);
	AssetHubPolkadot::fund_accounts(vec![
		(AssetHubPolkadotReceiver::get(), INITIAL_FUND),
		(ethereum_sovereign_account(), INITIAL_FUND),
	]);

	// Set base transfer fee to Ethereum on AH.
	AssetHubPolkadot::execute_with(|| {
		type RuntimeOrigin = <AssetHubPolkadot as Chain>::RuntimeOrigin;

		assert_ok!(<AssetHubPolkadot as Chain>::System::set_storage(
			RuntimeOrigin::root(),
			vec![(BridgeHubEthereumBaseFee::key().to_vec(), AH_BASE_FEE.encode())],
		));
	});

	// Send Token from Bridge Hub (simulates received Command from Ethereum)
	BridgeHubPolkadot::execute_with(|| {
		type RuntimeEvent = <BridgeHubPolkadot as Chain>::RuntimeEvent;

		assert_ok!(
			<BridgeHubPolkadot as BridgeHubPolkadotPallet>::EthereumSystem::set_pricing_parameters(
				<BridgeHubPolkadot as Chain>::RuntimeOrigin::root(),
				PricingParametersOf::<Runtime> {
					exchange_rate: FixedU128::from_rational(1, 75),
					fee_per_gas: gwei(20),
					rewards: Rewards {
						local: (UNITS / 100), // 0.01 DOT
						remote: meth(1),
					},
					multiplier: FixedU128::from_rational(1, 1),
				}
			)
		);

		assert_ok!(<BridgeHubPolkadot as Chain>::System::set_storage(
			<BridgeHubPolkadot as Chain>::RuntimeOrigin::root(),
			vec![(EthereumGatewayAddress::key().to_vec(), H160(GATEWAY_ADDRESS).encode())],
		));

		let message_id: H256 = [1; 32].into();
		// Construct SendToken message and sent to inbound queue
		let message = VersionedMessage::V1(MessageV1 {
			chain_id: CHAIN_ID,
			command: Command::SendToken {
				token: token_address,
				destination: Destination::AccountId32 {
					id: AssetHubPolkadotReceiver::get().into(),
				},
				amount,
				fee: XCM_FEE,
			},
		});
		// Convert the message to XCM
		let (xcm, _) = EthereumInboundQueue::do_convert(message_id, message).unwrap();
		// Send the XCM
		let _ = EthereumInboundQueue::send_xcm(xcm, AssetHubPolkadot::para_id()).unwrap();

		// Check that the message was sent
		assert_expected_events!(
			BridgeHubPolkadot,
			vec![
				RuntimeEvent::XcmpQueue(cumulus_pallet_xcmp_queue::Event::XcmpMessageSent { .. }) => {},
			]
		);
	});

	// Receive Token on Asset Hub.
	AssetHubPolkadot::execute_with(|| {
		type RuntimeEvent = <AssetHubPolkadot as Chain>::RuntimeEvent;

		// Check that the token was received and issued as a foreign asset on AssetHub
		assert_expected_events!(
			AssetHubPolkadot,
			vec![
				RuntimeEvent::ForeignAssets(pallet_assets::Event::Issued { asset_id, .. }) => {
					asset_id: *asset_id == asset_location,
				},
			]
		);
	});

	send_token_back_to_ethereum(asset_location, amount);
}

fn send_token_back_to_ethereum(asset_location: Location, amount: u128) {
	// Send Token from Asset Hub back to Ethereum.
	AssetHubPolkadot::execute_with(|| {
		type RuntimeOrigin = <AssetHubPolkadot as Chain>::RuntimeOrigin;

		let assets = vec![Asset { id: AssetId(asset_location), fun: Fungible(amount) }];
		let versioned_assets = VersionedAssets::from(Assets::from(assets));

		let destination = VersionedLocation::from(Location::new(
			2,
			[GlobalConsensus(Ethereum { chain_id: CHAIN_ID })],
		));

		let beneficiary = VersionedLocation::from(Location::new(
			0,
			[AccountKey20 { network: None, key: ETHEREUM_DESTINATION_ADDRESS }],
		));

		let free_balance_before =
			<AssetHubPolkadot as AssetHubPolkadotPallet>::Balances::free_balance(
				AssetHubPolkadotReceiver::get(),
			);
		// Send the Token back to Ethereum
<<<<<<< HEAD

		assert_ok!(<AssetHubPolkadot as AssetHubPolkadotPallet>::PolkadotXcm::limited_reserve_transfer_assets(
				RuntimeOrigin::signed(AssetHubPolkadotReceiver::get()),
				Box::new(destination),
				Box::new(beneficiary),
				Box::new(versioned_assets),
				0,
				Unlimited,
			)
		);
=======
		assert_ok!(
 			<AssetHubPolkadot as AssetHubPolkadotPallet>::PolkadotXcm::limited_reserve_transfer_assets(
 				RuntimeOrigin::signed(AssetHubPolkadotReceiver::get()),
 				Box::new(destination),
 				Box::new(beneficiary),
 				Box::new(versioned_assets),
 				0,
 				Unlimited,
 			)
 		);
>>>>>>> d6c5bd34

		let free_balance_after =
			<AssetHubPolkadot as AssetHubPolkadotPallet>::Balances::free_balance(
				AssetHubPolkadotReceiver::get(),
			);
		// Assert at least DefaultBridgeHubEthereumBaseFee charged from the sender
		let free_balance_diff = free_balance_before - free_balance_after;
		assert!(free_balance_diff > AH_BASE_FEE);
	});

	// Check that message with Token was queued on the BridgeHub
	BridgeHubPolkadot::execute_with(|| {
		type RuntimeEvent = <BridgeHubPolkadot as Chain>::RuntimeEvent;
		// check the outbound queue
		assert_expected_events!(
			BridgeHubPolkadot,
			vec![
 				RuntimeEvent::EthereumOutboundQueue(snowbridge_pallet_outbound_queue::Event::MessageQueued
 {..}) => {}, 			]
		);
	});
}

/// Tests sending Ether from Ethereum to Asset Hub and back to Ethereum
#[test]
fn send_eth_asset_from_asset_hub_to_ethereum() {
	let ether_location: Location = (Parent, Parent, EthereumNetwork::get()).into();

	// Perform a roundtrip transfer of Ether
	send_token_from_ethereum_to_asset_hub_and_back_works(
		ETHER_TOKEN_ADDRESS.into(),
		MIN_ETHER_BALANCE + TOKEN_AMOUNT,
		ether_location,
	);
}

/// Tests the full cycle of token transfers:
/// - registering a token on AssetHub
/// - sending a token to AssetHub
/// - returning the token to Ethereum
#[test]
fn send_weth_asset_from_asset_hub_to_ethereum() {
	let weth_location: Location =
		(Parent, Parent, EthereumNetwork::get(), AccountKey20 { network: None, key: WETH }).into();
	// Perform a roundtrip transfer of WETH
	send_token_from_ethereum_to_asset_hub_and_back_works(WETH.into(), TOKEN_AMOUNT, weth_location);
}

#[test]
fn register_weth_token_in_asset_hub_fail_for_insufficient_fee() {
	BridgeHubPolkadot::fund_para_sovereign(AssetHubPolkadot::para_id(), INITIAL_FUND);

	BridgeHubPolkadot::execute_with(|| {
		type RuntimeEvent = <BridgeHubPolkadot as Chain>::RuntimeEvent;

		assert_ok!(<BridgeHubPolkadot as Chain>::System::set_storage(
			<BridgeHubPolkadot as Chain>::RuntimeOrigin::root(),
			vec![(EthereumGatewayAddress::key().to_vec(), H160(GATEWAY_ADDRESS).encode())],
		));

		let message_id: H256 = [1; 32].into();
		let message = VersionedMessage::V1(MessageV1 {
			chain_id: CHAIN_ID,
			command: Command::RegisterToken { token: WETH.into(), fee: INSUFFICIENT_XCM_FEE },
		});
		// Convert the message to XCM
		let (xcm, _) = EthereumInboundQueue::do_convert(message_id, message).unwrap();
		// Send the XCM
		let _ = EthereumInboundQueue::send_xcm(xcm, AssetHubPolkadot::para_id()).unwrap();

		assert_expected_events!(
			BridgeHubPolkadot,
			vec![
				RuntimeEvent::XcmpQueue(cumulus_pallet_xcmp_queue::Event::XcmpMessageSent { .. }) => {},
			]
		);
	});

	AssetHubPolkadot::execute_with(|| {
		type RuntimeEvent = <AssetHubPolkadot as Chain>::RuntimeEvent;

		assert_expected_events!(
			AssetHubPolkadot,
			vec![
				RuntimeEvent::MessageQueue(pallet_message_queue::Event::Processed { success:false, .. }) => {},
			]
		);
	});
}

#[test]
fn send_token_from_ethereum_to_asset_hub_fail_for_insufficient_fund() {
	// Insufficient fund
	BridgeHubPolkadot::fund_para_sovereign(AssetHubPolkadot::para_id(), 1_000);

	BridgeHubPolkadot::execute_with(|| {
		assert_ok!(<BridgeHubPolkadot as Chain>::System::set_storage(
			<BridgeHubPolkadot as Chain>::RuntimeOrigin::root(),
			vec![(EthereumGatewayAddress::key().to_vec(), H160(GATEWAY_ADDRESS).encode())],
		));

		assert_err!(send_inbound_message(make_register_token_message()), Token(FundsUnavailable));
	});
}

/// Tests that the EthereumInboundQueue CreateAssetCall parameter on BridgeHub matches
/// the ForeignAssets::create call on AssetHub.
#[test]
fn asset_hub_foreign_assets_pallet_is_configured_correctly_in_bridge_hub() {
	let assethub_sovereign = BridgeHubPolkadot::sovereign_account_id_of(Location::new(
		1,
		[Parachain(AssetHubPolkadot::para_id().into())],
	));

	let call_create_foreign_assets =
		<AssetHubPolkadot as Chain>::RuntimeCall::ForeignAssets(pallet_assets::Call::<
			<AssetHubPolkadot as Chain>::Runtime,
			pallet_assets::Instance2,
		>::create {
			id: Location::default(),
			min_balance: ASSET_MIN_BALANCE,
			admin: assethub_sovereign.into(),
		})
		.encode();

	let bridge_hub_inbound_queue_assets_pallet_call_index = CreateAssetCall::get();

	assert!(
		call_create_foreign_assets.starts_with(&bridge_hub_inbound_queue_assets_pallet_call_index)
	);
}

fn ethereum_sovereign_account() -> AccountId {
	let origin_location = (Parent, Parent, EthereumNetwork::get()).into();
	EthereumLocationsConverterFor::<AccountId>::convert_location(&origin_location).unwrap()
}

fn make_register_token_message() -> EventFixture {
	EventFixture{
		event: EventProof {
			event_log: Log{
				address: hex!("eda338e4dc46038493b885327842fd3e301cab39").into(),
				topics: vec![
					hex!("7153f9357c8ea496bba60bf82e67143e27b64462b49041f8e689e1b05728f84f").into(),
					hex!("c173fac324158e77fb5840738a1a541f633cbec8884c6a601c567d2b376a0539").into(),
					hex!("5f7060e971b0dc81e63f0aa41831091847d97c1a4693ac450cc128c7214e65e0").into(),
				],
				data: hex!("00000000000000000000000000000000000000000000000000000000000000010000000000000000000000000000000000000000000000000000000000000040000000000000000000000000000000000000000000000000000000000000002e0001000000000000000087d1f7fdfee7f651fabc8bfcb6e086c278b77a7d00e40b54020000000000000000000000000000000000000000000000000000000000").into(),
			},
			proof: Proof {
				receipt_proof: (vec![
					hex!("4a98e45a319168b0fc6005ce6b744ee9bf54338e2c0784b976a8578d241ced0f").to_vec(),
				], vec![
					hex!("f9028c30b9028802f90284018301d205b9010000000000000000000000000000000000000000000000004000000000000000000000000000000000000000000000000010000000000000000000000000000000000000000000000000080000000000000000000000000000004000000000080000000000000000000000000000000000010100000000000000000000000000000000020000000000000000000000000000000000000000000000000000000000000000040004000000000000002000002000000000000000000000000000000000000000000000000000000000000000000000000000000000000000000000000000000000000000000000000000000100000000000000000200000000000010f90179f85894eda338e4dc46038493b885327842fd3e301cab39e1a0f78bb28d4b1d7da699e5c0bc2be29c2b04b5aab6aacf6298fe5304f9db9c6d7ea000000000000000000000000087d1f7fdfee7f651fabc8bfcb6e086c278b77a7df9011c94eda338e4dc46038493b885327842fd3e301cab39f863a07153f9357c8ea496bba60bf82e67143e27b64462b49041f8e689e1b05728f84fa0c173fac324158e77fb5840738a1a541f633cbec8884c6a601c567d2b376a0539a05f7060e971b0dc81e63f0aa41831091847d97c1a4693ac450cc128c7214e65e0b8a000000000000000000000000000000000000000000000000000000000000000010000000000000000000000000000000000000000000000000000000000000040000000000000000000000000000000000000000000000000000000000000002e0001000000000000000087d1f7fdfee7f651fabc8bfcb6e086c278b77a7d00e40b54020000000000000000000000000000000000000000000000000000000000").to_vec(),
				]),
				execution_proof: ExecutionProof {
					header: BeaconHeader {
						slot: 393,
						proposer_index: 4,
						parent_root: hex!("6545b47a614a1dd4cad042a0cdbbf5be347e8ffcdc02c6c64540d5153acebeef").into(),
						state_root: hex!("b62ac34a8cb82497be9542fe2114410c9f6021855b766015406101a1f3d86434").into(),
						body_root: hex!("308e4c20194c0c77155c65a2d2c7dcd0ec6a7b20bdeb002c065932149fe0aa1b").into(),
					},
					ancestry_proof: Some(AncestryProof {
						header_branch: vec![
							hex!("6545b47a614a1dd4cad042a0cdbbf5be347e8ffcdc02c6c64540d5153acebeef").into(),
							hex!("fa84cc88ca53a72181599ff4eb07d8b444bce023fe2347c3b4f51004c43439d3").into(),
							hex!("cadc8ae211c6f2221c9138e829249adf902419c78eb4727a150baa4d9a02cc9d").into(),
							hex!("33a89962df08a35c52bd7e1d887cd71fa7803e68787d05c714036f6edf75947c").into(),
							hex!("2c9760fce5c2829ef3f25595a703c21eb22d0186ce223295556ed5da663a82cf").into(),
							hex!("e1aa87654db79c8a0ecd6c89726bb662fcb1684badaef5cd5256f479e3c622e1").into(),
							hex!("aa70d5f314e4a1fbb9c362f3db79b21bf68b328887248651fbd29fc501d0ca97").into(),
							hex!("160b6c235b3a1ed4ef5f80b03ee1c76f7bf3f591c92fca9d8663e9221b9f9f0f").into(),
							hex!("f68d7dcd6a07a18e9de7b5d2aa1980eb962e11d7dcb584c96e81a7635c8d2535").into(),
							hex!("1d5f912dfd6697110dd1ecb5cb8e77952eef57d85deb373572572df62bb157fc").into(),
							hex!("ffff0ad7e659772f9534c195c815efc4014ef1e1daed4404c06385d11192e92b").into(),
							hex!("6cf04127db05441cd833107a52be852868890e4317e6a02ab47683aa75964220").into(),
							hex!("b7d05f875f140027ef5118a2247bbb84ce8f2f0f1123623085daf7960c329f5f").into(),
						],
						finalized_block_root: hex!("751414cd97c0624f922b3e80285e9f776b08fa22fd5f87391f2ed7ef571a8d46").into(),
					}),
					execution_header: VersionedExecutionPayloadHeader::Deneb(deneb::ExecutionPayloadHeader {
						parent_hash: hex!("8092290aa21b7751576440f77edd02a94058429ce50e63a92d620951fb25eda2").into(),
						fee_recipient: hex!("0000000000000000000000000000000000000000").into(),
						state_root: hex!("96a83e9ddf745346fafcb0b03d57314623df669ed543c110662b21302a0fae8b").into(),
						receipts_root: hex!("62d13e9a073dc7cf609005b5531bb208c8686f18f7c8ae02d76232d83ae41a21").into(),
						logs_bloom: hex!("00000000000000000000000000000000000000000000004000000000000000000000000000000000000000000000000010000000000000000000000000000000000000000000000000080000000400000000000000000000004000000000080000000000000000000000000000000000010100000000000000000000000000000000020000000000000000000000000000000000080000000000000000000000000000040004000000000000002002002000000000000000000000000000000000000000002000000000000000000000000000000000000000000000000080000000000000000000000000000000000100000000000000000200000200000010").into(),
						prev_randao: hex!("62e309d4f5119d1f5c783abc20fc1a549efbab546d8d0b25ff1cfd58be524e67").into(),
						block_number: 393,
						gas_limit: 54492273,
						gas_used: 199644,
						timestamp: 1710552813,
						extra_data: hex!("d983010d0b846765746888676f312e32312e368664617277696e").into(),
						base_fee_per_gas: U256::from(7u64),
						block_hash: hex!("6a9810efb9581d30c1a5c9074f27c68ea779a8c1ae31c213241df16225f4e131").into(),
						transactions_root: hex!("2cfa6ed7327e8807c7973516c5c32a68ef2459e586e8067e113d081c3bd8c07d").into(),
						withdrawals_root: hex!("792930bbd5baac43bcc798ee49aa8185ef76bb3b44ba62b91d86ae569e4bb535").into(),
						blob_gas_used: 0,
						excess_blob_gas: 0,
					}),
					execution_branch: vec![
						hex!("a6833fa629f3286b6916c6e50b8bf089fc9126bee6f64d0413b4e59c1265834d").into(),
						hex!("b46f0c01805fe212e15907981b757e6c496b0cb06664224655613dcec82505bb").into(),
						hex!("db56114e00fdd4c1f85c892bf35ac9a89289aaecb1ebd0a96cde606a748b5d71").into(),
						hex!("d3af7c05c516726be7505239e0b9c7cb53d24abce6b91cdb3b3995f0164a75da").into(),
					],
				}
			}
		},
		finalized_header: BeaconHeader {
			slot: 864,
			proposer_index: 4,
			parent_root: hex!("614e7672f991ac268cd841055973f55e1e42228831a211adef207bb7329be614").into(),
			state_root: hex!("5fa8dfca3d760e4242ab46d529144627aa85348a19173b6e081172c701197a4a").into(),
			body_root: hex!("0f34c083b1803666bb1ac5e73fa71582731a2cf37d279ff0a3b0cad5a2ff371e").into(),
		},
		block_roots_root: hex!("3adb5c78afd49ef17160ca7fc38b47228cbb13a317709c86bb6f51d799ba9ab6").into(),
	}
}

fn send_token_from_ethereum_to_asset_hub_with_fee(account_id: [u8; 32], fee: u128) {
	// Fund asset hub sovereign on bridge hub
	let asset_hub_sovereign = BridgeHubPolkadot::sovereign_account_id_of(Location::new(
		1,
		[Parachain(AssetHubPolkadot::para_id().into())],
	));
	BridgeHubPolkadot::fund_accounts(vec![(asset_hub_sovereign.clone(), INITIAL_FUND)]);

	// Send WETH to an existent account on asset hub
	BridgeHubPolkadot::execute_with(|| {
		type RuntimeEvent = <BridgeHubPolkadot as Chain>::RuntimeEvent;

		type EthereumInboundQueue =
			<BridgeHubPolkadot as BridgeHubPolkadotPallet>::EthereumInboundQueue;
		let message_id: H256 = [0; 32].into();
		let message = VersionedMessage::V1(MessageV1 {
			chain_id: CHAIN_ID,
			command: Command::SendToken {
				token: WETH.into(),
				destination: Destination::AccountId32 { id: account_id },
				amount: MIN_ETHER_BALANCE,
				fee,
			},
		});
		let (xcm, _) = EthereumInboundQueue::do_convert(message_id, message).unwrap();
		assert_ok!(EthereumInboundQueue::send_xcm(xcm, AssetHubPolkadot::para_id()));

		// Check that the message was sent
		assert_expected_events!(
			BridgeHubPolkadot,
			vec![
				RuntimeEvent::XcmpQueue(cumulus_pallet_xcmp_queue::Event::XcmpMessageSent { .. }) => {},
			]
		);
	});
}

#[test]
fn send_token_from_ethereum_to_existent_account_on_asset_hub() {
	send_token_from_ethereum_to_asset_hub_with_fee(AssetHubPolkadotSender::get().into(), XCM_FEE);

	AssetHubPolkadot::execute_with(|| {
		type RuntimeEvent = <AssetHubPolkadot as Chain>::RuntimeEvent;

		// Check that the token was received and issued as a foreign asset on AssetHub
		assert_expected_events!(
			AssetHubPolkadot,
			vec![
				RuntimeEvent::ForeignAssets(pallet_assets::Event::Issued { .. }) => {},
			]
		);
	});
}

#[test]
fn send_token_from_ethereum_to_non_existent_account_on_asset_hub() {
	send_token_from_ethereum_to_asset_hub_with_fee([1; 32], XCM_FEE);

	AssetHubPolkadot::execute_with(|| {
		type RuntimeEvent = <AssetHubPolkadot as Chain>::RuntimeEvent;

		// Check that the token was received and issued as a foreign asset on AssetHub
		assert_expected_events!(
			AssetHubPolkadot,
			vec![
				RuntimeEvent::ForeignAssets(pallet_assets::Event::Issued { .. }) => {},
			]
		);
	});
}

#[test]
fn send_token_from_ethereum_to_non_existent_account_on_asset_hub_with_insufficient_fee() {
	send_token_from_ethereum_to_asset_hub_with_fee([1; 32], INSUFFICIENT_XCM_FEE);

	AssetHubPolkadot::execute_with(|| {
		type RuntimeEvent = <AssetHubPolkadot as Chain>::RuntimeEvent;

		// Check that the message was not processed successfully due to insufficient fee

		assert_expected_events!(
			AssetHubPolkadot,
			vec![
				RuntimeEvent::MessageQueue(pallet_message_queue::Event::Processed { success:false, .. }) => {},
			]
		);
	});
}

#[test]
fn send_token_from_ethereum_to_non_existent_account_on_asset_hub_with_sufficient_fee_but_do_not_satisfy_ed(
) {
	// On AH the xcm fee is 26_789_690 and the ED is 3_300_000
	send_token_from_ethereum_to_asset_hub_with_fee([1; 32], 30_000_000);

	AssetHubPolkadot::execute_with(|| {
		type RuntimeEvent = <AssetHubPolkadot as Chain>::RuntimeEvent;

		// Check that the message was not processed successfully due to insufficient ED
		assert_expected_events!(
			AssetHubPolkadot,
			vec![
				RuntimeEvent::MessageQueue(pallet_message_queue::Event::Processed { success:false, .. }) => {},
			]
		);
	});
}

#[test]
fn transfer_relay_token() {
	let assethub_sovereign = BridgeHubPolkadot::sovereign_account_id_of(
		BridgeHubPolkadot::sibling_location_of(AssetHubPolkadot::para_id()),
	);
	BridgeHubPolkadot::fund_accounts(vec![(assethub_sovereign.clone(), INITIAL_FUND)]);

	let asset_id: Location = Location { parents: 1, interior: [].into() };
	let expected_asset_id: Location =
		Location { parents: 1, interior: [GlobalConsensus(Polkadot)].into() };

	let expected_token_id = TokenIdOf::convert_location(&expected_asset_id).unwrap();

	let ethereum_sovereign: AccountId =
		EthereumLocationsConverterFor::<[u8; 32]>::convert_location(&Location::new(
			2,
			[GlobalConsensus(EthereumNetwork::get())],
		))
		.unwrap()
		.into();

	// Register token
	BridgeHubPolkadot::execute_with(|| {
		type RuntimeOrigin = <BridgeHubPolkadot as Chain>::RuntimeOrigin;
		type RuntimeEvent = <BridgeHubPolkadot as Chain>::RuntimeEvent;

		assert_ok!(<BridgeHubPolkadot as BridgeHubPolkadotPallet>::Balances::force_set_balance(
			RuntimeOrigin::root(),
			sp_runtime::MultiAddress::Id(BridgeHubPolkadotSender::get()),
			INITIAL_FUND * 10,
		));

		assert_ok!(<BridgeHubPolkadot as BridgeHubPolkadotPallet>::EthereumSystem::register_token(
			RuntimeOrigin::root(),
			Box::new(VersionedLocation::V5(asset_id.clone())),
			AssetMetadata {
				name: "wnd".as_bytes().to_vec().try_into().unwrap(),
				symbol: "wnd".as_bytes().to_vec().try_into().unwrap(),
				decimals: 12,
			},
		));
		// Check that a message was sent to Ethereum to create the agent
		assert_expected_events!(
			BridgeHubPolkadot,
			vec![RuntimeEvent::EthereumSystem(snowbridge_pallet_system::Event::RegisterToken { .. }) => {},]
		);
	});

	// Send token to Ethereum
	AssetHubPolkadot::execute_with(|| {
		type RuntimeOrigin = <AssetHubPolkadot as Chain>::RuntimeOrigin;
		type RuntimeEvent = <AssetHubPolkadot as Chain>::RuntimeEvent;

		// Set base transfer fee to Ethereum on AH.
		assert_ok!(<AssetHubPolkadot as Chain>::System::set_storage(
			<AssetHubPolkadot as Chain>::RuntimeOrigin::root(),
			vec![(BridgeHubEthereumBaseFee::key().to_vec(), AH_BASE_FEE.encode())],
		));

		let assets = vec![Asset { id: AssetId(Location::parent()), fun: Fungible(TOKEN_AMOUNT) }];
		let versioned_assets = VersionedAssets::V5(Assets::from(assets));

		let destination = VersionedLocation::V5(Location::new(
			2,
			[GlobalConsensus(Ethereum { chain_id: CHAIN_ID })],
		));

		let beneficiary = VersionedLocation::V5(Location::new(
			0,
			[AccountKey20 { network: None, key: ETHEREUM_DESTINATION_ADDRESS }],
		));

		assert_ok!(<AssetHubPolkadot as AssetHubPolkadotPallet>::PolkadotXcm::limited_reserve_transfer_assets(
			RuntimeOrigin::signed(AssetHubPolkadotSender::get()),
			Box::new(destination),
			Box::new(beneficiary),
			Box::new(versioned_assets),
			0,
			Unlimited,
		));

		let events = AssetHubPolkadot::events();
		// Check that the native asset transferred to some reserved account(sovereign of Ethereum)
		assert!(
			events.iter().any(|event| matches!(
				event,
				RuntimeEvent::Balances(pallet_balances::Event::Transfer { amount, to, ..})
					if *amount == TOKEN_AMOUNT && *to == ethereum_sovereign.clone(),
			)),
			"native token reserved to Ethereum sovereign account."
		);
	});

	// Send token back from ethereum
	BridgeHubPolkadot::execute_with(|| {
		type RuntimeEvent = <BridgeHubPolkadot as Chain>::RuntimeEvent;

		// Check that the transfer token back to Ethereum message was queue in the Ethereum
		// Outbound Queue
		assert_expected_events!(
			BridgeHubPolkadot,
			vec![RuntimeEvent::EthereumOutboundQueue(snowbridge_pallet_outbound_queue::Event::MessageQueued{ .. }) => {},]
		);

		// Send relay token back to AH
		let message_id: H256 = [0; 32].into();
		let message = VersionedMessage::V1(MessageV1 {
			chain_id: CHAIN_ID,
			command: Command::SendNativeToken {
				token_id: expected_token_id,
				destination: Destination::AccountId32 {
					id: AssetHubPolkadotReceiver::get().into(),
				},
				amount: TOKEN_AMOUNT,
				fee: XCM_FEE,
			},
		});
		// Convert the message to XCM
		let (xcm, _) = EthereumInboundQueue::do_convert(message_id, message).unwrap();
		// Send the XCM
		let _ = EthereumInboundQueue::send_xcm(xcm, AssetHubPolkadot::para_id()).unwrap();

		assert_expected_events!(
			BridgeHubPolkadot,
			vec![RuntimeEvent::XcmpQueue(cumulus_pallet_xcmp_queue::Event::XcmpMessageSent { .. }) => {},]
		);
	});

	AssetHubPolkadot::execute_with(|| {
		type RuntimeEvent = <AssetHubPolkadot as Chain>::RuntimeEvent;

		assert_expected_events!(
			AssetHubPolkadot,
			vec![RuntimeEvent::Balances(pallet_balances::Event::Burned{ .. }) => {},]
		);

		let events = AssetHubPolkadot::events();

		// Check that the native token burnt from some reserved account
		assert!(
			events.iter().any(|event| matches!(
				event,
				RuntimeEvent::Balances(pallet_balances::Event::Burned { who, ..})
					if *who == ethereum_sovereign.clone(),
			)),
			"native token burnt from Ethereum sovereign account."
		);

		// Check that the token was minted to beneficiary
		assert!(
			events.iter().any(|event| matches!(
				event,
				RuntimeEvent::Balances(pallet_balances::Event::Minted { who, amount })
					if *amount >= TOKEN_AMOUNT && *who == AssetHubPolkadotReceiver::get()
			)),
			"Token minted to beneficiary."
		);
	});
}

#[test]
fn transfer_ah_token() {
	let assethub_sovereign = BridgeHubPolkadot::sovereign_account_id_of(
		BridgeHubPolkadot::sibling_location_of(AssetHubPolkadot::para_id()),
	);
	BridgeHubPolkadot::fund_accounts(vec![(assethub_sovereign.clone(), INITIAL_FUND)]);

	let ethereum_destination = Location::new(2, [GlobalConsensus(Ethereum { chain_id: CHAIN_ID })]);

	let ethereum_sovereign: AccountId =
		EthereumLocationsConverterFor::<[u8; 32]>::convert_location(&ethereum_destination)
			.unwrap()
			.into();
	AssetHubPolkadot::fund_accounts(vec![(ethereum_sovereign.clone(), INITIAL_FUND)]);

	let asset_id: Location =
		[PalletInstance(ASSETS_PALLET_ID), GeneralIndex(RESERVABLE_ASSET_ID.into())].into();

	let asset_id_in_bh: Location = Location::new(
		1,
		[
			Parachain(AssetHubPolkadot::para_id().into()),
			PalletInstance(ASSETS_PALLET_ID),
			GeneralIndex(RESERVABLE_ASSET_ID.into()),
		],
	);

	let asset_id_after_reanchored = Location::new(
		1,
		[GlobalConsensus(Polkadot), Parachain(AssetHubPolkadot::para_id().into())],
	)
	.appended_with(asset_id.clone().interior)
	.unwrap();

	let token_id = TokenIdOf::convert_location(&asset_id_after_reanchored).unwrap();

	// Register token
	BridgeHubPolkadot::execute_with(|| {
		type RuntimeOrigin = <BridgeHubPolkadot as Chain>::RuntimeOrigin;

		assert_ok!(<BridgeHubPolkadot as BridgeHubPolkadotPallet>::EthereumSystem::register_token(
			RuntimeOrigin::root(),
			Box::new(VersionedLocation::V5(asset_id_in_bh.clone())),
			AssetMetadata {
				name: "ah_asset".as_bytes().to_vec().try_into().unwrap(),
				symbol: "ah_asset".as_bytes().to_vec().try_into().unwrap(),
				decimals: 12,
			},
		));
	});

	// Mint some token
	AssetHubPolkadot::mint_asset(
		<AssetHubPolkadot as Chain>::RuntimeOrigin::signed(AssetHubPolkadotAssetOwner::get()),
		RESERVABLE_ASSET_ID,
		AssetHubPolkadotSender::get(),
		TOKEN_AMOUNT,
	);

	// Send token to Ethereum
	AssetHubPolkadot::execute_with(|| {
		type RuntimeOrigin = <AssetHubPolkadot as Chain>::RuntimeOrigin;
		type RuntimeEvent = <AssetHubPolkadot as Chain>::RuntimeEvent;

		// Set base transfer fee to Ethereum on AH.
		assert_ok!(<AssetHubPolkadot as Chain>::System::set_storage(
			<AssetHubPolkadot as Chain>::RuntimeOrigin::root(),
			vec![(BridgeHubEthereumBaseFee::key().to_vec(), AH_BASE_FEE.encode())],
		));

		// Send partial of the token, will fail if send all
		let assets = vec![Asset { id: AssetId(asset_id.clone()), fun: Fungible(TOKEN_AMOUNT / 2) }];
		let versioned_assets = VersionedAssets::V5(Assets::from(assets));

		let beneficiary = VersionedLocation::V5(Location::new(
			0,
			[AccountKey20 { network: None, key: ETHEREUM_DESTINATION_ADDRESS }],
		));

		assert_ok!(<AssetHubPolkadot as AssetHubPolkadotPallet>::PolkadotXcm::limited_reserve_transfer_assets(
			RuntimeOrigin::signed(AssetHubPolkadotSender::get()),
			Box::new(VersionedLocation::from(ethereum_destination)),
			Box::new(beneficiary),
			Box::new(versioned_assets),
			0,
			Unlimited,
		));

		assert_expected_events!(
			AssetHubPolkadot,
			vec![RuntimeEvent::Assets(pallet_assets::Event::Transferred{ .. }) => {},]
		);

		let events = AssetHubPolkadot::events();
		// Check that the native asset transferred to some reserved account(sovereign of Ethereum)
		assert!(
			events.iter().any(|event| matches!(
				event,
				RuntimeEvent::Assets(pallet_assets::Event::Transferred { asset_id, to, ..})
					if *asset_id == RESERVABLE_ASSET_ID && *to == ethereum_sovereign.clone()
			)),
			"native token reserved to Ethereum sovereign account."
		);
	});

	// Send token back from Ethereum
	BridgeHubPolkadot::execute_with(|| {
		type RuntimeEvent = <BridgeHubPolkadot as Chain>::RuntimeEvent;

		// Check that the transfer token back to Ethereum message was queue in the Ethereum
		// Outbound Queue
		assert_expected_events!(
			BridgeHubPolkadot,
			vec![RuntimeEvent::EthereumOutboundQueue(snowbridge_pallet_outbound_queue::Event::MessageQueued{ .. }) => {},]
		);

		let message = VersionedMessage::V1(MessageV1 {
			chain_id: CHAIN_ID,
			command: Command::SendNativeToken {
				token_id,
				destination: Destination::AccountId32 {
					id: AssetHubPolkadotReceiver::get().into(),
				},
				amount: TOKEN_AMOUNT / 10,
				fee: XCM_FEE,
			},
		});
		// Convert the message to XCM
		let (xcm, _) = EthereumInboundQueue::do_convert([0; 32].into(), message).unwrap();
		// Send the XCM
		let _ = EthereumInboundQueue::send_xcm(xcm, AssetHubPolkadot::para_id()).unwrap();

		assert_expected_events!(
			BridgeHubPolkadot,
			vec![RuntimeEvent::XcmpQueue(cumulus_pallet_xcmp_queue::Event::XcmpMessageSent { .. }) => {},]
		);
	});

	AssetHubPolkadot::execute_with(|| {
		type RuntimeEvent = <AssetHubPolkadot as Chain>::RuntimeEvent;

		assert_expected_events!(
			AssetHubPolkadot,
			vec![RuntimeEvent::Assets(pallet_assets::Event::Burned{..}) => {},]
		);

		let events = AssetHubPolkadot::events();

		// Check that the native token burnt from some reserved account
		assert!(
			events.iter().any(|event| matches!(
				event,
				RuntimeEvent::Assets(pallet_assets::Event::Burned { owner, .. })
					if *owner == ethereum_sovereign.clone(),
			)),
			"token burnt from Ethereum sovereign account."
		);

		// Check that the token was minted to beneficiary
		assert!(
			events.iter().any(|event| matches!(
				event,
				RuntimeEvent::Assets(pallet_assets::Event::Issued { owner, .. })
					if *owner == AssetHubPolkadotReceiver::get()
			)),
			"Token minted to beneficiary."
		);
	});
}

#[test]
fn send_weth_from_ethereum_to_ahp_to_ahk_and_back() {
	let sender = AssetHubPolkadotSender::get();
	let assethub_location = BridgeHubPolkadot::sibling_location_of(AssetHubPolkadot::para_id());
	let assethub_sovereign = BridgeHubPolkadot::sovereign_account_id_of(assethub_location);

	BridgeHubPolkadot::fund_accounts(vec![
		(assethub_sovereign.clone(), INITIAL_FUND),
		(RelayTreasuryPalletAccount::get(), INITIAL_FUND),
	]);
	AssetHubPolkadot::fund_accounts(vec![
		(AssetHubPolkadotReceiver::get(), INITIAL_FUND),
		(ethereum_sovereign_account(), INITIAL_FUND),
		(sender.clone(), INITIAL_FUND),
	]);
	BridgeHubKusama::fund_para_sovereign(AssetHubKusama::para_id(), INITIAL_FUND);
	BridgeHubPolkadot::fund_para_sovereign(AssetHubPolkadot::para_id(), INITIAL_FUND);

	let asset_hub_polkadot_location = Location::new(
		2,
		[GlobalConsensus(Polkadot), Parachain(AssetHubPolkadot::para_id().into())],
	);
	// set XCM versions
	BridgeHubPolkadot::force_xcm_version(asset_hub_polkadot_location.clone(), XCM_VERSION);
	BridgeHubPolkadot::force_xcm_version(asset_hub_kusama_location(), XCM_VERSION);
	AssetHubPolkadot::force_xcm_version(asset_hub_kusama_location(), XCM_VERSION);
	AssetHubKusama::force_xcm_version(asset_hub_polkadot_location.clone(), XCM_VERSION);
	BridgeHubKusama::force_xcm_version(asset_hub_polkadot_location.clone(), XCM_VERSION);
	BridgeHubKusama::force_xcm_version(asset_hub_kusama_location(), XCM_VERSION);

	let bridged_dot_at_asset_hub_kusama = bridged_dot_at_ah_kusama();

	// Create foreign asset using the V4 location
	create_foreign_on_ah_kusama(bridged_dot_at_asset_hub_kusama.clone(), true);

	// We'll need this later in the code, so clone it before it's moved into the closure
	let bridged_dot_at_asset_hub_kusama_for_later = bridged_dot_at_asset_hub_kusama.clone();

	// Create the pool directly instead of using the macro to avoid version mismatch issues
	AssetHubKusama::execute_with(|| {
		type RuntimeEvent = <AssetHubKusama as Chain>::RuntimeEvent;
		let owner = sender.clone();
		let signed_owner = <AssetHubKusama as Chain>::RuntimeOrigin::signed(owner.clone());

		// Native KSM asset (Parent)
		let native_asset: Location = Parent.into();

		// Mint foreign asset
		assert_ok!(<AssetHubKusama as AssetHubKusamaPallet>::ForeignAssets::mint(
			signed_owner.clone(),
			bridged_dot_at_asset_hub_kusama.clone(),
			owner.clone().into(),
			10_000_000_000_000, // For it to have more than enough.
		));

		// Create the pool
		assert_ok!(<AssetHubKusama as AssetHubKusamaPallet>::AssetConversion::create_pool(
			signed_owner.clone(),
			Box::new(native_asset.clone()),
			Box::new(bridged_dot_at_asset_hub_kusama.clone()),
		));

		assert_expected_events!(
			AssetHubKusama,
			vec![
				RuntimeEvent::AssetConversion(pallet_asset_conversion::Event::PoolCreated { .. }) => {},
			]
		);

		// Add liquidity
		assert_ok!(<AssetHubKusama as AssetHubKusamaPallet>::AssetConversion::add_liquidity(
			signed_owner,
			Box::new(native_asset),
			Box::new(bridged_dot_at_asset_hub_kusama),
			1_000_000_000_000,
			2_000_000_000_000, // $asset is worth half of native_asset
			0,
			0,
			owner
		));

		assert_expected_events!(
			AssetHubKusama,
			vec![
				RuntimeEvent::AssetConversion(pallet_asset_conversion::Event::LiquidityAdded { .. }) => {},
			]
		);
	});

	// Set base transfer fee to Ethereum on AH.
	AssetHubPolkadot::execute_with(|| {
		type RuntimeOrigin = <AssetHubPolkadot as Chain>::RuntimeOrigin;

		assert_ok!(<AssetHubPolkadot as Chain>::System::set_storage(
			RuntimeOrigin::root(),
			vec![(BridgeHubEthereumBaseFee::key().to_vec(), AH_BASE_FEE.encode())],
		));
	});

	// Bridge token from Ethereum to AHP
	BridgeHubPolkadot::execute_with(|| {
		type RuntimeEvent = <BridgeHubPolkadot as Chain>::RuntimeEvent;

		assert_ok!(
			<BridgeHubPolkadot as BridgeHubPolkadotPallet>::EthereumSystem::set_pricing_parameters(
				<BridgeHubPolkadot as Chain>::RuntimeOrigin::root(),
				PricingParametersOf::<Runtime> {
					exchange_rate: FixedU128::from_rational(1, 75),
					fee_per_gas: gwei(20),
					rewards: Rewards {
						local: (UNITS / 100), // 0.01 DOT
						remote: meth(1),
					},
					multiplier: FixedU128::from_rational(1, 1),
				}
			)
		);

		// Construct SendToken message and sent to inbound queue
		let message = VersionedMessage::V1(MessageV1 {
			chain_id: CHAIN_ID,
			command: Command::SendToken {
				token: WETH.into(),
				destination: Destination::AccountId32 { id: sender.clone().into() },
				amount: MIN_ETHER_BALANCE * 4,
				fee: XCM_FEE,
			},
		});
		// Convert the message to XCM
		let message_id: H256 = [1; 32].into();
		let (xcm, _) = EthereumInboundQueue::do_convert(message_id, message).unwrap();
		// Send the XCM
		let _ = EthereumInboundQueue::send_xcm(xcm, AssetHubPolkadot::para_id()).unwrap();

		// Check that the message was sent
		assert_expected_events!(
			BridgeHubPolkadot,
			vec![
				RuntimeEvent::XcmpQueue(cumulus_pallet_xcmp_queue::Event::XcmpMessageSent { .. }) => {},
			]
		);
	});

	AssetHubPolkadot::execute_with(|| {
		type RuntimeEvent = <AssetHubPolkadot as Chain>::RuntimeEvent;

		// Check that the token was received and issued as a foreign asset on AssetHub
		assert_expected_events!(
			AssetHubPolkadot,
			vec![
				RuntimeEvent::ForeignAssets(pallet_assets::Event::Issued { .. }) => {},
			]
		);
	});

	let beneficiary =
		Location::new(0, [AccountId32 { network: None, id: AssetHubKusamaReceiver::get().into() }]);
	let weth_location = Location::new(
		2,
		[GlobalConsensus(EthereumNetwork::get()), AccountKey20 { network: None, key: WETH }],
	);

	let fee = dot_at_ah_polkadot();
	let fees_asset: AssetId = fee.clone().into();
	let custom_xcm_on_dest =
		Xcm::<()>(vec![DepositAsset { assets: Wild(AllCounted(2)), beneficiary }]);

	AssetHubPolkadot::fund_accounts(vec![
		// to pay fees to AHK
		(sender.clone(), INITIAL_FUND),
	]);

	let assets: Assets =
		vec![(weth_location.clone(), MIN_ETHER_BALANCE).into(), (fee.clone(), XCM_FEE * 3).into()]
			.into();

	assert_ok!(AssetHubPolkadot::execute_with(|| {
		<AssetHubPolkadot as AssetHubPolkadotPallet>::PolkadotXcm::transfer_assets_using_type_and_then(
 			<AssetHubPolkadot as Chain>::RuntimeOrigin::signed(sender),
 			bx!(asset_hub_kusama_location().into()),
 			bx!(assets.into()),
 			bx!(TransferType::LocalReserve),
 			bx!(fees_asset.into()),
 			bx!(TransferType::LocalReserve),
 			bx!(VersionedXcm::from(custom_xcm_on_dest)),
 			WeightLimit::Unlimited,
 		)
	}));

	AssetHubPolkadot::execute_with(|| {
		type RuntimeEvent = <AssetHubPolkadot as Chain>::RuntimeEvent;

		let events = AssetHubPolkadot::events();
		// Check that no assets were trapped
		assert!(
			!events.iter().any(|event| matches!(
				event,
				RuntimeEvent::PolkadotXcm(pallet_xcm::Event::AssetsTrapped { .. })
			)),
			"Assets were trapped, should not happen."
		);
	});

	// process and verify intermediary hops
	assert_bridge_hub_polkadot_message_accepted(true);
	assert_bridge_hub_kusama_message_received();

	AssetHubKusama::execute_with(|| {
		type RuntimeEvent = <AssetHubKusama as Chain>::RuntimeEvent;

		// Check that the token was received and issued as a foreign asset on AssetHub
		assert_expected_events!(
			AssetHubKusama,
			vec![
				// Token was issued to beneficiary
				RuntimeEvent::ForeignAssets(pallet_assets::Event::Issued { asset_id, owner, .. }) => {
					asset_id: *asset_id == weth_location,
					owner: *owner == AssetHubKusamaReceiver::get(),
				},
			]
		);

		let events = AssetHubKusama::events();
		// Check that no assets were trapped
		assert!(
			!events.iter().any(|event| matches!(
				event,
				RuntimeEvent::PolkadotXcm(pallet_xcm::Event::AssetsTrapped { .. })
			)),
			"Assets were trapped, should not happen."
		);
	});

	let beneficiary = Location::new(
		0,
		[AccountId32 { network: None, id: AssetHubPolkadotReceiver::get().into() }],
	);
	let fee = bridged_dot_at_asset_hub_kusama_for_later.clone();
	let fees_asset: AssetId = fee.clone().into();
	let custom_xcm_on_dest =
		Xcm::<()>(vec![DepositAsset { assets: Wild(AllCounted(2)), beneficiary }]);

	let assets: Assets =
		vec![(weth_location.clone(), MIN_ETHER_BALANCE).into(), (fee.clone(), XCM_FEE).into()]
			.into();

	// Transfer the token back to Polkadot.
	assert_ok!(AssetHubKusama::execute_with(|| {
		<AssetHubKusama as AssetHubKusamaPallet>::PolkadotXcm::transfer_assets_using_type_and_then(
			<AssetHubKusama as Chain>::RuntimeOrigin::signed(AssetHubKusamaReceiver::get()),
			bx!(asset_hub_polkadot_location.into()),
			bx!(assets.into()),
			bx!(TransferType::DestinationReserve),
			bx!(fees_asset.into()),
			bx!(TransferType::DestinationReserve),
			bx!(VersionedXcm::from(custom_xcm_on_dest)),
			WeightLimit::Unlimited,
		)
	}));

	BridgeHubKusama::execute_with(|| {
		type RuntimeEvent = <BridgeHubKusama as Chain>::RuntimeEvent;
		assert_expected_events!(
			BridgeHubKusama,
			vec![
				// pay for bridge fees
				RuntimeEvent::Balances(pallet_balances::Event::Burned { .. }) => {},
				// message exported
				RuntimeEvent::BridgePolkadotMessages(
					pallet_bridge_messages::Event::MessageAccepted { .. }
				) => {},
				// message processed successfully
				RuntimeEvent::MessageQueue(
					pallet_message_queue::Event::Processed { success: true, .. }
				) => {},
			]
		);
	});

	BridgeHubPolkadot::execute_with(|| {
		type RuntimeEvent = <BridgeHubPolkadot as Chain>::RuntimeEvent;
		assert_expected_events!(
			BridgeHubPolkadot,
			vec![
				// message sent to destination
				RuntimeEvent::XcmpQueue(
					cumulus_pallet_xcmp_queue::Event::XcmpMessageSent { .. }
				) => {},
			]
		);
	});

	AssetHubPolkadot::execute_with(|| {
		type RuntimeEvent = <AssetHubPolkadot as Chain>::RuntimeEvent;

		// Check that the token was received and issued as a foreign asset on AssetHub
		assert_expected_events!(
			AssetHubPolkadot,
			vec![
				// Token was issued to beneficiary
				RuntimeEvent::ForeignAssets(pallet_assets::Event::Issued { asset_id, owner, .. }) => {
					asset_id: *asset_id == weth_location,
					owner: *owner == AssetHubPolkadotReceiver::get(),
				},
			]
		);

		let events = AssetHubPolkadot::events();
		// Check that no assets were trapped
		assert!(
			!events.iter().any(|event| matches!(
				event,
				RuntimeEvent::PolkadotXcm(pallet_xcm::Event::AssetsTrapped { .. })
			)),
			"Assets were trapped, should not happen."
		);
	});

	send_token_back_to_ethereum(weth_location, MIN_ETHER_BALANCE);
}

#[test]
fn export_from_non_system_parachain_will_fail() {
	let penpal_sovereign = BridgeHubPolkadot::sovereign_account_id_of(Location::new(
		1,
		[Parachain(PenpalB::para_id().into())],
	));
	BridgeHubPolkadot::fund_accounts(vec![(penpal_sovereign.clone(), INITIAL_FUND)]);

	PenpalB::execute_with(|| {
		type RuntimeEvent = <PenpalB as Chain>::RuntimeEvent;
		type RuntimeOrigin = <PenpalB as Chain>::RuntimeOrigin;

		let local_fee_asset =
			Asset { id: AssetId(Location::here()), fun: Fungible(1_000_000_000_000) };

		let weth_location_reanchored =
			Location::new(0, [AccountKey20 { network: None, key: WETH }]);

		let weth_asset =
			Asset { id: AssetId(weth_location_reanchored.clone()), fun: Fungible(TOKEN_AMOUNT) };

		assert_ok!(<PenpalB as PenpalBPallet>::PolkadotXcm::send(
			RuntimeOrigin::root(),
			bx!(VersionedLocation::from(Location::new(
				1,
				Parachain(BridgeHubPolkadot::para_id().into())
			))),
			bx!(VersionedXcm::from(Xcm(vec![
				WithdrawAsset(local_fee_asset.clone().into()),
				BuyExecution { fees: local_fee_asset.clone(), weight_limit: Unlimited },
				ExportMessage {
					network: Ethereum { chain_id: CHAIN_ID },
					destination: Here,
					xcm: Xcm(vec![
						WithdrawAsset(weth_asset.clone().into()),
						DepositAsset {
							assets: Wild(All),
							beneficiary: Location::new(
								0,
								[AccountKey20 { network: None, key: ETHEREUM_DESTINATION_ADDRESS }]
							)
						},
						SetTopic([0; 32]),
					]),
				},
			]))),
		));

		assert_expected_events!(
			PenpalB,
			vec![RuntimeEvent::PolkadotXcm(pallet_xcm::Event::Sent{ .. }) => {},]
		);
	});

	BridgeHubPolkadot::execute_with(|| {
		type RuntimeEvent = <BridgeHubPolkadot as Chain>::RuntimeEvent;
		assert_expected_events!(
			BridgeHubPolkadot,
			vec![RuntimeEvent::MessageQueue(pallet_message_queue::Event::Processed{ success:false, origin,
.. }) => { 				origin: *origin ==
bridge_hub_common::AggregateMessageOrigin::Sibling(PenpalB::para_id()), 			},]
		);
	});
}<|MERGE_RESOLUTION|>--- conflicted
+++ resolved
@@ -435,18 +435,6 @@
 				AssetHubPolkadotReceiver::get(),
 			);
 		// Send the Token back to Ethereum
-<<<<<<< HEAD
-
-		assert_ok!(<AssetHubPolkadot as AssetHubPolkadotPallet>::PolkadotXcm::limited_reserve_transfer_assets(
-				RuntimeOrigin::signed(AssetHubPolkadotReceiver::get()),
-				Box::new(destination),
-				Box::new(beneficiary),
-				Box::new(versioned_assets),
-				0,
-				Unlimited,
-			)
-		);
-=======
 		assert_ok!(
  			<AssetHubPolkadot as AssetHubPolkadotPallet>::PolkadotXcm::limited_reserve_transfer_assets(
  				RuntimeOrigin::signed(AssetHubPolkadotReceiver::get()),
@@ -457,7 +445,6 @@
  				Unlimited,
  			)
  		);
->>>>>>> d6c5bd34
 
 		let free_balance_after =
 			<AssetHubPolkadot as AssetHubPolkadotPallet>::Balances::free_balance(
