--- conflicted
+++ resolved
@@ -107,12 +107,8 @@
 	let amount = ASSET_HUB_POLKADOT_ED * 1_000;
 	let sender = AssetHubPolkadotSender::get();
 	let receiver = AssetHubKusamaReceiver::get();
-<<<<<<< HEAD
-=======
-	let dot_at_asset_hub_polkadot = dot_at_ah_polkadot();
 	let dot_at_asset_hub_polkadot_latest: Location =
-		dot_at_asset_hub_polkadot.clone().try_into().unwrap();
->>>>>>> ba0bfd6c
+		dot_at_asset_hub_polkadot().try_into().unwrap();
 	let bridged_dot_at_asset_hub_kusama = bridged_dot_at_ah_kusama();
 
 	create_foreign_on_ah_kusama(bridged_dot_at_asset_hub_kusama.clone(), true);
@@ -134,11 +130,7 @@
 	// send DOTs, use them for fees
 	send_assets_over_bridge(|| {
 		let destination = asset_hub_kusama_location();
-<<<<<<< HEAD
-		let assets: Assets = (dot_at_ah_polkadot(), amount).into();
-=======
 		let assets: Assets = (dot_at_asset_hub_polkadot_latest, amount).into();
->>>>>>> ba0bfd6c
 		let fee_idx = 0;
 		assert_ok!(send_assets_from_asset_hub_polkadot(destination, assets, fee_idx));
 	});
