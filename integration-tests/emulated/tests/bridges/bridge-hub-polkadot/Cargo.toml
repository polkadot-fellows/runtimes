--- conflicted
+++ resolved
@@ -42,11 +42,8 @@
 
 # Local
 bp-bridge-hub-polkadot = { workspace = true, default-features = true }
-<<<<<<< HEAD
+bridge-hub-common = { workspace = true, default-features = true }
 bp-asset-hub-polkadot = { workspace = true, default-features = true }
-=======
-bridge-hub-common = { workspace = true, default-features = true }
->>>>>>> d6c5bd34
 bridge-hub-polkadot-runtime = { workspace = true }
 asset-hub-polkadot-runtime = { workspace = true }
 integration-tests-helpers = { workspace = true }
