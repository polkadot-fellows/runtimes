[package]
name = "collectives-polkadot-integration-tests"
version.workspace = true
authors.workspace = true
edition.workspace = true
license = "Apache-2.0"
description = "Collectives Polkadot runtime integration tests with xcm-emulator"
publish = false

[dependencies]
codec = { package = "parity-scale-codec", version = "3.6.9" }
assert_matches = { workspace = true }

# Substrate
<<<<<<< HEAD
sp-runtime = { version = "32.0.0" }
frame-support = { version = "29.0.0" }
pallet-balances = { version = "29.0.0" }
pallet-asset-rate = { version = "8.0.0" }
pallet-assets = { version = "30.0.0" }
pallet-treasury = { version = "28.0.0" }
pallet-message-queue = { version = "32.0.0" }
pallet-utility = { version = "29.0.0" }
pallet-whitelist = { version = "28.0.0" }
=======
sp-runtime = { workspace = true, default-features = true }
frame-support = { workspace = true, default-features = true }
pallet-balances = { workspace = true, default-features = true }
pallet-asset-rate = { workspace = true, default-features = true }
pallet-assets = { workspace = true, default-features = true }
pallet-treasury = { workspace = true, default-features = true }
pallet-message-queue = { workspace = true, default-features = true }
pallet-utility = { workspace = true, default-features = true }
>>>>>>> 5cf99f38

# Polkadot
polkadot-runtime-common = { workspace = true, default-features = true }
xcm = { package = "staging-xcm", version = "8.0.1" }
pallet-xcm = { workspace = true, default-features = true }
xcm-executor = { package = "staging-xcm-executor", version = "8.0.1" }

# Cumulus
asset-test-utils = { workspace = true }
emulated-integration-tests-common = { workspace = true }
parachains-common = { workspace = true, default-features = true }
cumulus-pallet-xcmp-queue = { workspace = true, default-features = true }
cumulus-pallet-parachain-system = { features = ["parameterized-consensus-hook"], workspace = true, default-features = true }

# Local
asset-hub-polkadot-runtime = { path = "../../../../../system-parachains/asset-hubs/asset-hub-polkadot" }
collectives-polkadot-runtime = { path = "../../../../../system-parachains/collectives/collectives-polkadot" }
integration-tests-helpers = { path = "../../../helpers" }
polkadot-runtime = { path = "../../../../../relay/polkadot" }
polkadot-runtime-constants = { path = "../../../../../relay/polkadot/constants" }
polkadot-system-emulated-network = { path = "../../../networks/polkadot-system" }
system-parachains-constants = { path = "../../../../../system-parachains/constants" }<|MERGE_RESOLUTION|>--- conflicted
+++ resolved
@@ -12,17 +12,6 @@
 assert_matches = { workspace = true }
 
 # Substrate
-<<<<<<< HEAD
-sp-runtime = { version = "32.0.0" }
-frame-support = { version = "29.0.0" }
-pallet-balances = { version = "29.0.0" }
-pallet-asset-rate = { version = "8.0.0" }
-pallet-assets = { version = "30.0.0" }
-pallet-treasury = { version = "28.0.0" }
-pallet-message-queue = { version = "32.0.0" }
-pallet-utility = { version = "29.0.0" }
-pallet-whitelist = { version = "28.0.0" }
-=======
 sp-runtime = { workspace = true, default-features = true }
 frame-support = { workspace = true, default-features = true }
 pallet-balances = { workspace = true, default-features = true }
@@ -31,7 +20,7 @@
 pallet-treasury = { workspace = true, default-features = true }
 pallet-message-queue = { workspace = true, default-features = true }
 pallet-utility = { workspace = true, default-features = true }
->>>>>>> 5cf99f38
+pallet-whitelist = { workspace = true, default-features = true }
 
 # Polkadot
 polkadot-runtime-common = { workspace = true, default-features = true }
