// Copyright (C) Parity Technologies (UK) Ltd.
// SPDX-License-Identifier: Apache-2.0

// Licensed under the Apache License, Version 2.0 (the "License");
// you may not use this file except in compliance with the License.
// You may obtain a copy of the License at
//
// 	http://www.apache.org/licenses/LICENSE-2.0
//
// Unless required by applicable law or agreed to in writing, software
// distributed under the License is distributed on an "AS IS" BASIS,
// WITHOUT WARRANTIES OR CONDITIONS OF ANY KIND, either express or implied.
// See the License for the specific language governing permissions and
// limitations under the License.

<<<<<<< HEAD
mod fellowship;
mod fellowship_treasury;
mod teleport;
=======
mod fellowship_salary;
mod fellowship_treasury;
>>>>>>> 2663a3a5
<|MERGE_RESOLUTION|>--- conflicted
+++ resolved
@@ -13,11 +13,7 @@
 // See the License for the specific language governing permissions and
 // limitations under the License.
 
-<<<<<<< HEAD
 mod fellowship;
-mod fellowship_treasury;
-mod teleport;
-=======
 mod fellowship_salary;
 mod fellowship_treasury;
->>>>>>> 2663a3a5
+mod teleport;