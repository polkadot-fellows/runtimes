// Copyright (C) Parity Technologies (UK) Ltd.
// SPDX-License-Identifier: Apache-2.0

// Licensed under the Apache License, Version 2.0 (the "License");
// you may not use this file except in compliance with the License.
// You may obtain a copy of the License at
//
// 	http://www.apache.org/licenses/LICENSE-2.0
//
// Unless required by applicable law or agreed to in writing, software
// distributed under the License is distributed on an "AS IS" BASIS,
// WITHOUT WARRANTIES OR CONDITIONS OF ANY KIND, either express or implied.
// See the License for the specific language governing permissions and
// limitations under the License.

use crate::*;
use emulated_integration_tests_common::accounts::{ALICE, BOB};
use frame_support::traits::fungibles::{Create, Inspect, Mutate};
use polkadot_runtime_common::impls::VersionedLocatableAsset;
use xcm_executor::traits::ConvertLocation;

#[test]
fn create_and_claim_treasury_spend() {
	const ASSET_ID: u32 = 1984;
	const SPEND_AMOUNT: u128 = 1_000_000;
	// treasury location from a sibling parachain.
<<<<<<< HEAD
	let treasury_location: MultiLocation = MultiLocation::new(
		1,
		X2(
			Parachain(CollectivesPolkadot::para_id().into()),
			PalletInstance(
				collectives_polkadot_runtime_constants::FELLOWSHIP_TREASURY_PALLET_INDEX,
			),
		),
	);
=======
	let treasury_location: Location =
		Location::new(1, [Parachain(CollectivesPolkadot::para_id().into()), PalletInstance(65)]);
>>>>>>> ba359a4a
	// treasury account on a sibling parachain.
	let treasury_account =
		asset_hub_polkadot_runtime::xcm_config::LocationToAccountId::convert_location(
			&treasury_location,
		)
		.unwrap();
	let asset_hub_location =
		v3::Location::new(1, v3::Junction::Parachain(AssetHubPolkadot::para_id().into()));
	let root = <CollectivesPolkadot as Chain>::RuntimeOrigin::root();
	// asset kind to be spent from the treasury.
	let asset_kind = VersionedLocatableAsset::V3 {
		location: asset_hub_location,
		asset_id: v3::AssetId::Concrete(
			(v3::Junction::PalletInstance(50), v3::Junction::GeneralIndex(ASSET_ID.into())).into(),
		),
	};
	// treasury spend beneficiary.
	let alice: AccountId = Polkadot::account_id_of(ALICE);
	let bob: AccountId = CollectivesPolkadot::account_id_of(BOB);
	let bob_signed = <CollectivesPolkadot as Chain>::RuntimeOrigin::signed(bob.clone());

	AssetHubPolkadot::execute_with(|| {
		type Assets = <AssetHubPolkadot as AssetHubPolkadotPallet>::Assets;

		// create an asset class and mint some assets to the treasury account.
		assert_ok!(<Assets as Create<_>>::create(
			ASSET_ID,
			treasury_account.clone(),
			true,
			SPEND_AMOUNT / 2
		));
		assert_ok!(<Assets as Mutate<_>>::mint_into(ASSET_ID, &treasury_account, SPEND_AMOUNT * 4));
		// beneficiary has zero balance.
		assert_eq!(<Assets as Inspect<_>>::balance(ASSET_ID, &alice,), 0u128,);
	});

	CollectivesPolkadot::execute_with(|| {
		type RuntimeEvent = <CollectivesPolkadot as Chain>::RuntimeEvent;
		type FellowshipTreasury =
			<CollectivesPolkadot as CollectivesPolkadotPallet>::FellowshipTreasury;
		type AssetRate = <CollectivesPolkadot as CollectivesPolkadotPallet>::AssetRate;

		// create a conversion rate from `asset_kind` to the native currency.
		assert_ok!(AssetRate::create(root.clone(), Box::new(asset_kind.clone()), 2.into()));

		// create and approve a treasury spend.
		assert_ok!(FellowshipTreasury::spend(
			root,
			Box::new(asset_kind),
			SPEND_AMOUNT,
			Box::new(Location::new(0, Into::<[u8; 32]>::into(alice.clone())).into()),
			None,
		));
		// claim the spend.
		assert_ok!(FellowshipTreasury::payout(bob_signed.clone(), 0));

		assert_expected_events!(
			CollectivesPolkadot,
			vec![
				RuntimeEvent::FellowshipTreasury(pallet_treasury::Event::Paid { .. }) => {},
			]
		);
	});

	AssetHubPolkadot::execute_with(|| {
		type RuntimeEvent = <AssetHubPolkadot as Chain>::RuntimeEvent;
		type Assets = <AssetHubPolkadot as AssetHubPolkadotPallet>::Assets;

		// assert events triggered by xcm pay program
		// 1. treasury asset transferred to spend beneficiary
		// 2. response to the Fellowship treasury pallet instance sent back
		// 3. XCM program completed
		assert_expected_events!(
			AssetHubPolkadot,
			vec![
				RuntimeEvent::Assets(pallet_assets::Event::Transferred { asset_id: id, from, to, amount }) => {
					id: id == &ASSET_ID,
					from: from == &treasury_account,
					to: to == &alice,
					amount: amount == &SPEND_AMOUNT,
				},
				RuntimeEvent::XcmpQueue(cumulus_pallet_xcmp_queue::Event::XcmpMessageSent { .. }) => {},
				RuntimeEvent::MessageQueue(pallet_message_queue::Event::Processed { success: true ,.. }) => {},
			]
		);
		// beneficiary received the assets from the treasury.
		assert_eq!(<Assets as Inspect<_>>::balance(ASSET_ID, &alice,), SPEND_AMOUNT,);
	});

	CollectivesPolkadot::execute_with(|| {
		type RuntimeEvent = <CollectivesPolkadot as Chain>::RuntimeEvent;
		type FellowshipTreasury =
			<CollectivesPolkadot as CollectivesPolkadotPallet>::FellowshipTreasury;

		// check the payment status to ensure the response from the AssetHub was received.
		assert_ok!(FellowshipTreasury::check_status(bob_signed, 0));
		assert_expected_events!(
			CollectivesPolkadot,
			vec![
				RuntimeEvent::FellowshipTreasury(pallet_treasury::Event::SpendProcessed { .. }) => {},
			]
		);
	});
}<|MERGE_RESOLUTION|>--- conflicted
+++ resolved
@@ -24,20 +24,15 @@
 	const ASSET_ID: u32 = 1984;
 	const SPEND_AMOUNT: u128 = 1_000_000;
 	// treasury location from a sibling parachain.
-<<<<<<< HEAD
-	let treasury_location: MultiLocation = MultiLocation::new(
+	let treasury_location: Location = Location::new(
 		1,
-		X2(
+		[
 			Parachain(CollectivesPolkadot::para_id().into()),
 			PalletInstance(
 				collectives_polkadot_runtime_constants::FELLOWSHIP_TREASURY_PALLET_INDEX,
 			),
-		),
+		],
 	);
-=======
-	let treasury_location: Location =
-		Location::new(1, [Parachain(CollectivesPolkadot::para_id().into()), PalletInstance(65)]);
->>>>>>> ba359a4a
 	// treasury account on a sibling parachain.
 	let treasury_account =
 		asset_hub_polkadot_runtime::xcm_config::LocationToAccountId::convert_location(
