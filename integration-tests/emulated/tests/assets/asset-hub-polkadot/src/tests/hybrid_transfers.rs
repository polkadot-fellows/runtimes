// Copyright (C) Parity Technologies (UK) Ltd.
// SPDX-License-Identifier: Apache-2.0

// Licensed under the Apache License, Version 2.0 (the "License");
// you may not use this file except in compliance with the License.
// You may obtain a copy of the License at
//
// 	http://www.apache.org/licenses/LICENSE-2.0
//
// Unless required by applicable law or agreed to in writing, software
// distributed under the License is distributed on an "AS IS" BASIS,
// WITHOUT WARRANTIES OR CONDITIONS OF ANY KIND, either express or implied.
// See the License for the specific language governing permissions and
// limitations under the License.

use super::reserve_transfer::*;
use crate::{
	foreign_balance_on,
	tests::teleport::do_bidirectional_teleport_foreign_assets_between_para_and_asset_hub_using_xt,
	*,
};
use asset_hub_polkadot_runtime::xcm_config::DotLocation;
use emulated_integration_tests_common::USDT_ID;
<<<<<<< HEAD
=======
use polkadot_system_emulated_network::polkadot_emulated_chain::polkadot_runtime::Dmp;
>>>>>>> e0eac41c

fn para_to_para_assethub_hop_assertions(t: ParaToParaThroughAHTest) {
	type RuntimeEvent = <AssetHubPolkadot as Chain>::RuntimeEvent;
	let sov_penpal_a_on_ah = AssetHubPolkadot::sovereign_account_id_of(
		AssetHubPolkadot::sibling_location_of(PenpalB::para_id()),
	);
	let sov_penpal_b_on_ah = AssetHubPolkadot::sovereign_account_id_of(
		AssetHubPolkadot::sibling_location_of(PenpalA::para_id()),
	);

	assert_expected_events!(
		AssetHubPolkadot,
		vec![
			// Withdrawn from sender parachain SA
			RuntimeEvent::Balances(
				pallet_balances::Event::Burned { who, amount }
			) => {
				who: *who == sov_penpal_a_on_ah,
				amount: *amount == t.args.amount,
			},
			// Deposited to receiver parachain SA
			RuntimeEvent::Balances(
				pallet_balances::Event::Minted { who, .. }
			) => {
				who: *who == sov_penpal_b_on_ah,
			},
			RuntimeEvent::MessageQueue(
				pallet_message_queue::Event::Processed { success: true, .. }
			) => {},
		]
	);
}

fn ah_to_para_transfer_assets(t: SystemParaToParaTest) -> DispatchResult {
	let fee_idx = t.args.fee_asset_item as usize;
	let fee: Asset = t.args.assets.inner().get(fee_idx).cloned().unwrap();
	let custom_xcm_on_dest = Xcm::<()>(vec![DepositAsset {
		assets: Wild(AllCounted(t.args.assets.len() as u32)),
		beneficiary: t.args.beneficiary,
	}]);
	<AssetHubPolkadot as AssetHubPolkadotPallet>::PolkadotXcm::transfer_assets_using_type_and_then(
		t.signed_origin,
		bx!(t.args.dest.into()),
		bx!(t.args.assets.into()),
		bx!(TransferType::LocalReserve),
		bx!(fee.id.into()),
		bx!(TransferType::LocalReserve),
		bx!(VersionedXcm::from(custom_xcm_on_dest)),
		t.args.weight_limit,
	)
}

fn para_to_ah_transfer_assets(t: ParaToSystemParaTest) -> DispatchResult {
	let fee_idx = t.args.fee_asset_item as usize;
	let fee: Asset = t.args.assets.inner().get(fee_idx).cloned().unwrap();
	let custom_xcm_on_dest = Xcm::<()>(vec![DepositAsset {
		assets: Wild(AllCounted(t.args.assets.len() as u32)),
		beneficiary: t.args.beneficiary,
	}]);
	<PenpalB as PenpalBPallet>::PolkadotXcm::transfer_assets_using_type_and_then(
		t.signed_origin,
		bx!(t.args.dest.into()),
		bx!(t.args.assets.into()),
		bx!(TransferType::DestinationReserve),
		bx!(fee.id.into()),
		bx!(TransferType::DestinationReserve),
		bx!(VersionedXcm::from(custom_xcm_on_dest)),
		t.args.weight_limit,
	)
}

fn para_to_para_transfer_assets_through_ah(t: ParaToParaThroughAHTest) -> DispatchResult {
	let fee_idx = t.args.fee_asset_item as usize;
	let fee: Asset = t.args.assets.inner().get(fee_idx).cloned().unwrap();
	let asset_hub_location: Location = PenpalB::sibling_location_of(AssetHubPolkadot::para_id());
	let custom_xcm_on_dest = Xcm::<()>(vec![DepositAsset {
		assets: Wild(AllCounted(t.args.assets.len() as u32)),
		beneficiary: t.args.beneficiary,
	}]);
	<PenpalB as PenpalBPallet>::PolkadotXcm::transfer_assets_using_type_and_then(
		t.signed_origin,
		bx!(t.args.dest.into()),
		bx!(t.args.assets.into()),
		bx!(TransferType::RemoteReserve(asset_hub_location.clone().into())),
		bx!(fee.id.into()),
		bx!(TransferType::RemoteReserve(asset_hub_location.into())),
		bx!(VersionedXcm::from(custom_xcm_on_dest)),
		t.args.weight_limit,
	)
}

fn para_to_para_transfer_assets_through_ah_inverted(
	t: Test<PenpalA, PenpalB, AssetHubPolkadot>,
) -> DispatchResult {
	let fee_idx = t.args.fee_asset_item as usize;
	let fee: Asset = t.args.assets.inner().get(fee_idx).cloned().unwrap();
	let asset_hub_location: Location = PenpalA::sibling_location_of(AssetHubPolkadot::para_id());
	let custom_xcm_on_dest = Xcm::<()>(vec![DepositAsset {
		assets: Wild(AllCounted(t.args.assets.len() as u32)),
		beneficiary: t.args.beneficiary,
	}]);
	<PenpalA as PenpalAPallet>::PolkadotXcm::transfer_assets_using_type_and_then(
		t.signed_origin,
		bx!(t.args.dest.into()),
		bx!(t.args.assets.into()),
		bx!(TransferType::RemoteReserve(asset_hub_location.clone().into())),
		bx!(fee.id.into()),
		bx!(TransferType::RemoteReserve(asset_hub_location.into())),
		bx!(VersionedXcm::from(custom_xcm_on_dest)),
		t.args.weight_limit,
	)
}

fn para_to_asset_hub_teleport_foreign_assets(t: ParaToSystemParaTest) -> DispatchResult {
	let fee_idx = t.args.fee_asset_item as usize;
	let fee: Asset = t.args.assets.inner().get(fee_idx).cloned().unwrap();
	let custom_xcm_on_dest = Xcm::<()>(vec![DepositAsset {
		assets: Wild(AllCounted(t.args.assets.len() as u32)),
		beneficiary: t.args.beneficiary,
	}]);
	<PenpalB as PenpalBPallet>::PolkadotXcm::transfer_assets_using_type_and_then(
		t.signed_origin,
		bx!(t.args.dest.into()),
		bx!(t.args.assets.into()),
		bx!(TransferType::Teleport),
		bx!(fee.id.into()),
		bx!(TransferType::DestinationReserve),
		bx!(VersionedXcm::from(custom_xcm_on_dest)),
		t.args.weight_limit,
	)
}

fn asset_hub_to_para_teleport_foreign_assets(t: SystemParaToParaTest) -> DispatchResult {
	let fee_idx = t.args.fee_asset_item as usize;
	let fee: Asset = t.args.assets.inner().get(fee_idx).cloned().unwrap();
	let custom_xcm_on_dest = Xcm::<()>(vec![DepositAsset {
		assets: Wild(AllCounted(t.args.assets.len() as u32)),
		beneficiary: t.args.beneficiary,
	}]);
	<AssetHubPolkadot as AssetHubPolkadotPallet>::PolkadotXcm::transfer_assets_using_type_and_then(
		t.signed_origin,
		bx!(t.args.dest.into()),
		bx!(t.args.assets.into()),
		bx!(TransferType::Teleport),
		bx!(fee.id.into()),
		bx!(TransferType::LocalReserve),
		bx!(VersionedXcm::from(custom_xcm_on_dest)),
		t.args.weight_limit,
	)
}

// ===========================================================================
// ======= Transfer - Native + Bridged Assets - AssetHub->Parachain ==========
// ===========================================================================
/// Transfers of native asset plus bridged asset from AssetHub to some Parachain
/// while paying fees using native asset.
#[test]
fn transfer_foreign_assets_from_asset_hub_to_para() {
	let destination = AssetHubPolkadot::sibling_location_of(PenpalB::para_id());
	let sender = AssetHubPolkadotSender::get();
	let native_amount_to_send: Balance = ASSET_HUB_POLKADOT_ED * 10000;
	let native_asset_location = DotLocation::get();
	let receiver = PenpalBReceiver::get();
	let assets_owner = PenpalAssetOwner::get();
	// Foreign asset used: bridged KSM
	let foreign_amount_to_send = ASSET_HUB_POLKADOT_ED * 10_000_000;
	let ksm_at_polkadot_parachains =
		xcm::v4::Location::new(2, [xcm::v4::Junction::GlobalConsensus(xcm::v4::NetworkId::Kusama)]);
	let ksm_at_polkadot_parachains_latest: Location =
		ksm_at_polkadot_parachains.clone().try_into().unwrap();

	// Configure destination chain to trust AH as reserve of KSM
	PenpalB::execute_with(|| {
		assert_ok!(<PenpalB as Chain>::System::set_storage(
			<PenpalB as Chain>::RuntimeOrigin::root(),
			vec![(
				CustomizableAssetFromSystemAssetHub::key().to_vec(),
				Location::new(2, [GlobalConsensus(Kusama)]).encode(),
			)],
		));
	});
	PenpalB::force_create_foreign_asset(
		ksm_at_polkadot_parachains_latest.clone(),
		assets_owner.clone(),
		false,
		ASSET_MIN_BALANCE,
		vec![],
	);
	AssetHubPolkadot::force_create_foreign_asset(
		ksm_at_polkadot_parachains.clone(),
		assets_owner.clone(),
		false,
		ASSET_MIN_BALANCE,
		vec![],
	);
	AssetHubPolkadot::mint_foreign_asset(
		<AssetHubPolkadot as Chain>::RuntimeOrigin::signed(assets_owner),
		ksm_at_polkadot_parachains.clone(),
		sender.clone(),
		foreign_amount_to_send * 2,
	);

	// Assets to send
	let assets: Vec<Asset> = vec![
		(Parent, native_amount_to_send).into(),
		(ksm_at_polkadot_parachains_latest.clone(), foreign_amount_to_send).into(),
	];
	let fee_asset_id = AssetId(Parent.into());
	let fee_asset_item = assets.iter().position(|a| a.id == fee_asset_id).unwrap() as u32;

	// Init Test
	let test_args = TestContext {
		sender: sender.clone(),
		receiver: receiver.clone(),
		args: TestArgs::new_para(
			destination.clone(),
			receiver.clone(),
			native_amount_to_send,
			assets.into(),
			None,
			fee_asset_item,
		),
	};
	let mut test = SystemParaToParaTest::new(test_args);

	// Query initial balances
	let sender_balance_before = test.sender.balance;
	let sender_ksm_before = AssetHubPolkadot::execute_with(|| {
		type ForeignAssets = <AssetHubPolkadot as AssetHubPolkadotPallet>::ForeignAssets;
		<ForeignAssets as Inspect<_>>::balance(ksm_at_polkadot_parachains.clone(), &sender)
	});
	let receiver_assets_before = PenpalB::execute_with(|| {
		type ForeignAssets = <PenpalB as PenpalBPallet>::ForeignAssets;
		<ForeignAssets as Inspect<_>>::balance(native_asset_location.clone(), &receiver)
	});
	let receiver_ksm_before = PenpalB::execute_with(|| {
		type ForeignAssets = <PenpalB as PenpalBPallet>::ForeignAssets;
		<ForeignAssets as Inspect<_>>::balance(ksm_at_polkadot_parachains_latest.clone(), &receiver)
	});

	// Set assertions and dispatchables
	test.set_assertion::<AssetHubPolkadot>(system_para_to_para_sender_assertions);
	test.set_assertion::<PenpalB>(system_para_to_para_receiver_assertions);
	test.set_dispatchable::<AssetHubPolkadot>(ah_to_para_transfer_assets);
	test.assert();

	// Query final balances
	let sender_balance_after = test.sender.balance;
	let sender_ksm_after = AssetHubPolkadot::execute_with(|| {
		type ForeignAssets = <AssetHubPolkadot as AssetHubPolkadotPallet>::ForeignAssets;
		<ForeignAssets as Inspect<_>>::balance(ksm_at_polkadot_parachains.clone(), &sender)
	});
	let receiver_assets_after = PenpalB::execute_with(|| {
		type ForeignAssets = <PenpalB as PenpalBPallet>::ForeignAssets;
		<ForeignAssets as Inspect<_>>::balance(native_asset_location, &receiver)
	});
	let receiver_ksm_after = PenpalB::execute_with(|| {
		type ForeignAssets = <PenpalB as PenpalBPallet>::ForeignAssets;
		<ForeignAssets as Inspect<_>>::balance(ksm_at_polkadot_parachains_latest, &receiver)
	});

	// Sender's balance is reduced by amount sent plus delivery fees
	assert!(sender_balance_after < sender_balance_before - native_amount_to_send);
	// Sender's balance is reduced by foreign amount sent
	assert_eq!(sender_ksm_after, sender_ksm_before - foreign_amount_to_send);
	// Receiver's assets is increased
	assert!(receiver_assets_after > receiver_assets_before);
	// Receiver's assets increased by `amount_to_send - delivery_fees - bought_execution`;
	// `delivery_fees` might be paid from transfer or JIT, also `bought_execution` is unknown but
	// should be non-zero
	assert!(receiver_assets_after < receiver_assets_before + native_amount_to_send);
	// Receiver's balance is increased by foreign amount sent
	assert_eq!(receiver_ksm_after, receiver_ksm_before + foreign_amount_to_send);
}

/// Reserve Transfers of native asset from Parachain to System Parachain should work
// ===========================================================================
// ======= Transfer - Native + Bridged Assets - Parachain->AssetHub ==========
// ===========================================================================
/// Transfers of native asset plus bridged asset from some Parachain to AssetHub
/// while paying fees using native asset.
#[test]
fn transfer_foreign_assets_from_para_to_asset_hub() {
	// Init values for Parachain
	let destination = PenpalB::sibling_location_of(AssetHubPolkadot::para_id());
	let sender = PenpalBSender::get();
	let native_amount_to_send: Balance = ASSET_HUB_POLKADOT_ED * 10000;
	let native_asset_location = DotLocation::get();
	let assets_owner = PenpalAssetOwner::get();

	// Foreign asset used: bridged KSM
	let foreign_amount_to_send = ASSET_HUB_POLKADOT_ED * 10_000_000;
	let ksm_at_polkadot_parachains =
		xcm::v4::Location::new(2, [xcm::v4::Junction::GlobalConsensus(xcm::v4::NetworkId::Kusama)]);
	let ksm_at_polkadot_parachains_latest: Location =
		ksm_at_polkadot_parachains.clone().try_into().unwrap();

	// Configure destination chain to trust AH as reserve of KSM
	PenpalB::execute_with(|| {
		assert_ok!(<PenpalB as Chain>::System::set_storage(
			<PenpalB as Chain>::RuntimeOrigin::root(),
			vec![(
				CustomizableAssetFromSystemAssetHub::key().to_vec(),
				Location::new(2, [GlobalConsensus(Kusama)]).encode(),
			)],
		));
	});
	PenpalB::force_create_foreign_asset(
		ksm_at_polkadot_parachains_latest.clone(),
		assets_owner.clone(),
		false,
		ASSET_MIN_BALANCE,
		vec![],
	);
	AssetHubPolkadot::force_create_foreign_asset(
		ksm_at_polkadot_parachains.clone(),
		assets_owner.clone(),
		false,
		ASSET_MIN_BALANCE,
		vec![],
	);

	// fund Parachain's sender account
	PenpalB::mint_foreign_asset(
		<PenpalB as Chain>::RuntimeOrigin::signed(assets_owner.clone()),
		native_asset_location.clone(),
		sender.clone(),
		native_amount_to_send * 2,
	);
	PenpalB::mint_foreign_asset(
		<PenpalB as Chain>::RuntimeOrigin::signed(assets_owner.clone()),
		ksm_at_polkadot_parachains_latest.clone(),
		sender.clone(),
		foreign_amount_to_send * 2,
	);

	// Init values for System Parachain
	let receiver = AssetHubPolkadotReceiver::get();
	let penpal_location_as_seen_by_ahp = AssetHubPolkadot::sibling_location_of(PenpalB::para_id());
	let sov_penpal_on_ahp =
		AssetHubPolkadot::sovereign_account_id_of(penpal_location_as_seen_by_ahp);

	// fund Parachain's SA on AssetHub with the assets held in reserve
	AssetHubPolkadot::fund_accounts(vec![(sov_penpal_on_ahp.clone(), native_amount_to_send * 2)]);
	AssetHubPolkadot::mint_foreign_asset(
		<AssetHubPolkadot as Chain>::RuntimeOrigin::signed(assets_owner),
		ksm_at_polkadot_parachains.clone(),
		sov_penpal_on_ahp,
		foreign_amount_to_send * 2,
	);

	// Assets to send
	let assets: Vec<Asset> = vec![
		(Parent, native_amount_to_send).into(),
		(ksm_at_polkadot_parachains_latest.clone(), foreign_amount_to_send).into(),
	];
	let fee_asset_id = AssetId(Parent.into());
	let fee_asset_item = assets.iter().position(|a| a.id == fee_asset_id).unwrap() as u32;

	// Init Test
	let test_args = TestContext {
		sender: sender.clone(),
		receiver: receiver.clone(),
		args: TestArgs::new_para(
			destination.clone(),
			receiver.clone(),
			native_amount_to_send,
			assets.into(),
			None,
			fee_asset_item,
		),
	};
	let mut test = ParaToSystemParaTest::new(test_args);

	// Query initial balances
	let sender_native_before = PenpalB::execute_with(|| {
		type ForeignAssets = <PenpalB as PenpalBPallet>::ForeignAssets;
		<ForeignAssets as Inspect<_>>::balance(native_asset_location.clone(), &sender)
	});
	let sender_ksm_before = PenpalB::execute_with(|| {
		type ForeignAssets = <PenpalB as PenpalBPallet>::ForeignAssets;
		<ForeignAssets as Inspect<_>>::balance(ksm_at_polkadot_parachains_latest.clone(), &sender)
	});
	let receiver_native_before = test.receiver.balance;
	let receiver_ksm_before = AssetHubPolkadot::execute_with(|| {
		type ForeignAssets = <AssetHubPolkadot as AssetHubPolkadotPallet>::ForeignAssets;
		<ForeignAssets as Inspect<_>>::balance(ksm_at_polkadot_parachains.clone(), &receiver)
	});

	// Set assertions and dispatchables
	test.set_assertion::<PenpalB>(para_to_system_para_sender_assertions);
	test.set_assertion::<AssetHubPolkadot>(para_to_system_para_receiver_assertions);
	test.set_dispatchable::<PenpalB>(para_to_ah_transfer_assets);
	test.assert();

	// Query final balances
	let sender_native_after = PenpalB::execute_with(|| {
		type ForeignAssets = <PenpalB as PenpalBPallet>::ForeignAssets;
		<ForeignAssets as Inspect<_>>::balance(native_asset_location, &sender)
	});
	let sender_ksm_after = PenpalB::execute_with(|| {
		type ForeignAssets = <PenpalB as PenpalBPallet>::ForeignAssets;
		<ForeignAssets as Inspect<_>>::balance(ksm_at_polkadot_parachains_latest.clone(), &sender)
	});
	let receiver_native_after = test.receiver.balance;
	let receiver_ksm_after = AssetHubPolkadot::execute_with(|| {
		type ForeignAssets = <AssetHubPolkadot as AssetHubPolkadotPallet>::ForeignAssets;
		<ForeignAssets as Inspect<_>>::balance(ksm_at_polkadot_parachains, &receiver)
	});

	// Sender's balance is reduced by amount sent plus delivery fees
	assert!(sender_native_after < sender_native_before - native_amount_to_send);
	// Sender's balance is reduced by foreign amount sent
	assert_eq!(sender_ksm_after, sender_ksm_before - foreign_amount_to_send);
	// Receiver's balance is increased
	assert!(receiver_native_after > receiver_native_before);
	// Receiver's balance increased by `amount_to_send - delivery_fees - bought_execution`;
	// `delivery_fees` might be paid from transfer or JIT, also `bought_execution` is unknown but
	// should be non-zero
	assert!(receiver_native_after < receiver_native_before + native_amount_to_send);
	// Receiver's balance is increased by foreign amount sent
	assert_eq!(receiver_ksm_after, receiver_ksm_before + foreign_amount_to_send);
}

// ==============================================================================
// ===== Transfer - Native + Bridged Assets - Parachain->AssetHub->Parachain ====
// ==============================================================================
/// Transfers of native asset plus bridged asset from Parachain to Parachain
/// (through AssetHub reserve) with fees paid using native asset.
#[test]
fn transfer_foreign_assets_from_para_to_para_through_asset_hub() {
	// Init values for Parachain Origin
	let destination = PenpalB::sibling_location_of(PenpalA::para_id());
	let sender = PenpalBSender::get();
	let dot_to_send: Balance = POLKADOT_ED * 10000;
	let assets_owner = PenpalAssetOwner::get();
	let dot_location = DotLocation::get();
	let sender_as_seen_by_ah = AssetHubPolkadot::sibling_location_of(PenpalB::para_id());
	let sov_of_sender_on_ah = AssetHubPolkadot::sovereign_account_id_of(sender_as_seen_by_ah);
	let receiver_as_seen_by_ah = AssetHubPolkadot::sibling_location_of(PenpalA::para_id());
	let sov_of_receiver_on_ah = AssetHubPolkadot::sovereign_account_id_of(receiver_as_seen_by_ah);
	let ksm_to_send = ASSET_HUB_POLKADOT_ED * 10_000_000;

	// Configure source and destination chains to trust AH as reserve of KSM
	PenpalA::execute_with(|| {
		assert_ok!(<PenpalA as Chain>::System::set_storage(
			<PenpalA as Chain>::RuntimeOrigin::root(),
			vec![(
				CustomizableAssetFromSystemAssetHub::key().to_vec(),
				Location::new(2, [GlobalConsensus(Kusama)]).encode(),
			)],
		));
	});
	PenpalB::execute_with(|| {
		assert_ok!(<PenpalB as Chain>::System::set_storage(
			<PenpalB as Chain>::RuntimeOrigin::root(),
			vec![(
				CustomizableAssetFromSystemAssetHub::key().to_vec(),
				Location::new(2, [GlobalConsensus(Kusama)]).encode(),
			)],
		));
	});

	// Register KSM as foreign asset and transfer it around the Polkadot ecosystem
	let ksm_at_polkadot_parachains =
		xcm::v4::Location::new(2, [xcm::v4::Junction::GlobalConsensus(xcm::v4::NetworkId::Kusama)]);
	let ksm_at_polkadot_parachains_latest: Location =
		ksm_at_polkadot_parachains.clone().try_into().unwrap();
	AssetHubPolkadot::force_create_foreign_asset(
		ksm_at_polkadot_parachains.clone(),
		assets_owner.clone(),
		false,
		ASSET_MIN_BALANCE,
		vec![],
	);
	PenpalB::force_create_foreign_asset(
		ksm_at_polkadot_parachains_latest.clone(),
		assets_owner.clone(),
		false,
		ASSET_MIN_BALANCE,
		vec![],
	);
	PenpalA::force_create_foreign_asset(
		ksm_at_polkadot_parachains_latest.clone(),
		assets_owner.clone(),
		false,
		ASSET_MIN_BALANCE,
		vec![],
	);

	// fund Parachain's sender account
	PenpalB::mint_foreign_asset(
		<PenpalB as Chain>::RuntimeOrigin::signed(assets_owner.clone()),
		dot_location.clone(),
		sender.clone(),
		dot_to_send * 2,
	);
	PenpalB::mint_foreign_asset(
		<PenpalB as Chain>::RuntimeOrigin::signed(assets_owner.clone()),
		ksm_at_polkadot_parachains_latest.clone(),
		sender.clone(),
		ksm_to_send * 2,
	);
	// fund the Parachain Origin's SA on Asset Hub with the assets held in reserve
	AssetHubPolkadot::fund_accounts(vec![(sov_of_sender_on_ah.clone(), dot_to_send * 2)]);
	AssetHubPolkadot::mint_foreign_asset(
		<AssetHubPolkadot as Chain>::RuntimeOrigin::signed(assets_owner),
		ksm_at_polkadot_parachains.clone(),
		sov_of_sender_on_ah.clone(),
		ksm_to_send * 2,
	);

	// Init values for Parachain Destination
	let receiver = PenpalAReceiver::get();

	// Assets to send
	let assets: Vec<Asset> = vec![
		(dot_location.clone(), dot_to_send).into(),
		(ksm_at_polkadot_parachains_latest.clone(), ksm_to_send).into(),
	];
	let fee_asset_id: AssetId = dot_location.clone().into();
	let fee_asset_item = assets.iter().position(|a| a.id == fee_asset_id).unwrap() as u32;

	// Init Test
	let test_args = TestContext {
		sender: sender.clone(),
		receiver: receiver.clone(),
		args: TestArgs::new_para(
			destination,
			receiver.clone(),
			dot_to_send,
			assets.into(),
			None,
			fee_asset_item,
		),
	};
	let mut test = ParaToParaThroughAHTest::new(test_args);

	// Query initial balances
	let sender_dot_before = PenpalB::execute_with(|| {
		type ForeignAssets = <PenpalB as PenpalBPallet>::ForeignAssets;
		<ForeignAssets as Inspect<_>>::balance(dot_location.clone(), &sender)
	});
	let sender_ksm_before = PenpalB::execute_with(|| {
		type ForeignAssets = <PenpalB as PenpalBPallet>::ForeignAssets;
		<ForeignAssets as Inspect<_>>::balance(ksm_at_polkadot_parachains_latest.clone(), &sender)
	});
	let dot_in_sender_reserve_on_ahp_before =
		<AssetHubPolkadot as Chain>::account_data_of(sov_of_sender_on_ah.clone()).free;
	let ksm_in_sender_reserve_on_ahp_before = AssetHubPolkadot::execute_with(|| {
		type Assets = <AssetHubPolkadot as AssetHubPolkadotPallet>::ForeignAssets;
		<Assets as Inspect<_>>::balance(ksm_at_polkadot_parachains.clone(), &sov_of_sender_on_ah)
	});
	let dot_in_receiver_reserve_on_ahp_before =
		<AssetHubPolkadot as Chain>::account_data_of(sov_of_receiver_on_ah.clone()).free;
	let ksm_in_receiver_reserve_on_ahp_before = AssetHubPolkadot::execute_with(|| {
		type Assets = <AssetHubPolkadot as AssetHubPolkadotPallet>::ForeignAssets;
		<Assets as Inspect<_>>::balance(ksm_at_polkadot_parachains.clone(), &sov_of_receiver_on_ah)
	});
	let receiver_dot_before = PenpalA::execute_with(|| {
		type ForeignAssets = <PenpalA as PenpalAPallet>::ForeignAssets;
		<ForeignAssets as Inspect<_>>::balance(dot_location.clone(), &receiver)
	});
	let receiver_ksm_before = PenpalA::execute_with(|| {
		type ForeignAssets = <PenpalA as PenpalAPallet>::ForeignAssets;
		<ForeignAssets as Inspect<_>>::balance(ksm_at_polkadot_parachains_latest.clone(), &receiver)
	});

	// Set assertions and dispatchables
	test.set_assertion::<PenpalB>(para_to_para_through_hop_sender_assertions);
	test.set_assertion::<AssetHubPolkadot>(para_to_para_assethub_hop_assertions);
	test.set_assertion::<PenpalA>(para_to_para_through_hop_receiver_assertions);
	test.set_dispatchable::<PenpalB>(para_to_para_transfer_assets_through_ah);
	test.assert();

	// Query final balances
	let sender_dot_after = PenpalB::execute_with(|| {
		type ForeignAssets = <PenpalB as PenpalBPallet>::ForeignAssets;
		<ForeignAssets as Inspect<_>>::balance(dot_location.clone(), &sender)
	});
	let sender_ksm_after = PenpalB::execute_with(|| {
		type ForeignAssets = <PenpalB as PenpalBPallet>::ForeignAssets;
		<ForeignAssets as Inspect<_>>::balance(ksm_at_polkadot_parachains_latest.clone(), &sender)
	});
	let ksm_in_sender_reserve_on_ahp_after = AssetHubPolkadot::execute_with(|| {
		type Assets = <AssetHubPolkadot as AssetHubPolkadotPallet>::ForeignAssets;
		<Assets as Inspect<_>>::balance(ksm_at_polkadot_parachains.clone(), &sov_of_sender_on_ah)
	});
	let dot_in_sender_reserve_on_ahp_after =
		<AssetHubPolkadot as Chain>::account_data_of(sov_of_sender_on_ah).free;
	let ksm_in_receiver_reserve_on_ahp_after = AssetHubPolkadot::execute_with(|| {
		type Assets = <AssetHubPolkadot as AssetHubPolkadotPallet>::ForeignAssets;
		<Assets as Inspect<_>>::balance(ksm_at_polkadot_parachains.clone(), &sov_of_receiver_on_ah)
	});
	let dot_in_receiver_reserve_on_ahp_after =
		<AssetHubPolkadot as Chain>::account_data_of(sov_of_receiver_on_ah).free;
	let receiver_dot_after = PenpalA::execute_with(|| {
		type ForeignAssets = <PenpalA as PenpalAPallet>::ForeignAssets;
		<ForeignAssets as Inspect<_>>::balance(dot_location, &receiver)
	});
	let receiver_ksm_after = PenpalA::execute_with(|| {
		type ForeignAssets = <PenpalA as PenpalAPallet>::ForeignAssets;
		<ForeignAssets as Inspect<_>>::balance(ksm_at_polkadot_parachains_latest, &receiver)
	});

	// Sender's balance is reduced by amount sent plus delivery fees
	assert!(sender_dot_after < sender_dot_before - dot_to_send);
	assert_eq!(sender_ksm_after, sender_ksm_before - ksm_to_send);
	// Sovereign accounts on reserve are changed accordingly
	assert_eq!(
		dot_in_sender_reserve_on_ahp_after,
		dot_in_sender_reserve_on_ahp_before - dot_to_send
	);
	assert_eq!(
		ksm_in_sender_reserve_on_ahp_after,
		ksm_in_sender_reserve_on_ahp_before - ksm_to_send
	);
	assert!(dot_in_receiver_reserve_on_ahp_after > dot_in_receiver_reserve_on_ahp_before);
	assert_eq!(
		ksm_in_receiver_reserve_on_ahp_after,
		ksm_in_receiver_reserve_on_ahp_before + ksm_to_send
	);
	// Receiver's balance is increased
	assert!(receiver_dot_after > receiver_dot_before);
	assert_eq!(receiver_ksm_after, receiver_ksm_before + ksm_to_send);
}

// ==============================================================================================
// ==== Bidirectional Transfer - Native + Teleportable Foreign Assets - Parachain<->AssetHub ====
// ==============================================================================================
/// Transfers of native asset plus teleportable foreign asset from Parachain to AssetHub and back
/// with fees paid using native asset.
#[test]
fn bidirectional_teleport_foreign_asset_between_para_and_asset_hub_using_explicit_transfer_types() {
	do_bidirectional_teleport_foreign_assets_between_para_and_asset_hub_using_xt(
		para_to_asset_hub_teleport_foreign_assets,
		asset_hub_to_para_teleport_foreign_assets,
	);
}

// ===============================================================
// ===== Transfer - Native Asset - Relay->AssetHub->Parachain ====
// ===============================================================
/// Transfers of native asset Relay to Parachain (using AssetHub reserve). Parachains want to avoid
/// managing SAs on all system chains, thus want all their DOT-in-reserve to be held in their
/// Sovereign Account on Asset Hub.
#[test]
fn transfer_native_asset_from_relay_to_para_through_asset_hub() {
	// Init values for Relay
	let destination = Polkadot::child_location_of(PenpalB::para_id());
	let sender = PolkadotSender::get();
	let amount_to_send: Balance = POLKADOT_ED * 1000;

	// Init values for Parachain
	let relay_native_asset_location = DotLocation::get();
	let receiver = PenpalBReceiver::get();

	// Init Test
	let test_args = TestContext {
		sender,
		receiver: receiver.clone(),
		args: TestArgs::new_relay(destination.clone(), receiver.clone(), amount_to_send),
	};
	let mut test = RelayToParaThroughAHTest::new(test_args);

	let sov_penpal_on_ah = AssetHubPolkadot::sovereign_account_id_of(
		AssetHubPolkadot::sibling_location_of(PenpalB::para_id()),
	);
	// Query initial balances
	let sender_balance_before = test.sender.balance;
	let sov_penpal_on_ah_before = AssetHubPolkadot::execute_with(|| {
		<AssetHubPolkadot as AssetHubPolkadotPallet>::Balances::free_balance(
			sov_penpal_on_ah.clone(),
		)
	});
	let receiver_assets_before = PenpalB::execute_with(|| {
		type ForeignAssets = <PenpalB as PenpalBPallet>::ForeignAssets;
		<ForeignAssets as Inspect<_>>::balance(relay_native_asset_location.clone(), &receiver)
	});

	fn relay_assertions(t: RelayToParaThroughAHTest) {
		type RuntimeEvent = <Polkadot as Chain>::RuntimeEvent;
		Polkadot::assert_xcm_pallet_attempted_complete(None);
		assert_expected_events!(
			Polkadot,
			vec![
				// Amount to teleport is withdrawn from Sender
				RuntimeEvent::Balances(pallet_balances::Event::Burned { who, amount }) => {
					who: *who == t.sender.account_id,
					amount: *amount == t.args.amount,
				},
				// Amount to teleport is deposited in Relay's `CheckAccount`
				RuntimeEvent::Balances(pallet_balances::Event::Minted { who, amount }) => {
					who: *who == <Polkadot as PolkadotPallet>::XcmPallet::check_account(),
					amount:  *amount == t.args.amount,
				},
			]
		);
	}
	fn asset_hub_assertions(_: RelayToParaThroughAHTest) {
		type RuntimeEvent = <AssetHubPolkadot as Chain>::RuntimeEvent;
		let sov_penpal_on_ah = AssetHubPolkadot::sovereign_account_id_of(
			AssetHubPolkadot::sibling_location_of(PenpalB::para_id()),
		);
		assert_expected_events!(
			AssetHubPolkadot,
			vec![
				// Deposited to receiver parachain SA
				RuntimeEvent::Balances(
					pallet_balances::Event::Minted { who, .. }
				) => {
					who: *who == sov_penpal_on_ah,
				},
				RuntimeEvent::MessageQueue(
					pallet_message_queue::Event::Processed { success: true, .. }
				) => {},
			]
		);
	}
	fn penpal_assertions(t: RelayToParaThroughAHTest) {
		type RuntimeEvent = <PenpalB as Chain>::RuntimeEvent;
		let expected_id = Location { parents: 1, interior: Here };
		assert_expected_events!(
			PenpalB,
			vec![
				RuntimeEvent::ForeignAssets(pallet_assets::Event::Issued { asset_id, owner, .. }) => {
					asset_id: *asset_id == expected_id,
					owner: *owner == t.receiver.account_id,
				},
			]
		);
	}
	fn transfer_assets_dispatchable(t: RelayToParaThroughAHTest) -> DispatchResult {
		let fee_idx = t.args.fee_asset_item as usize;
		let fee: Asset = t.args.assets.inner().get(fee_idx).cloned().unwrap();
		let asset_hub_location = Polkadot::child_location_of(AssetHubPolkadot::para_id());
		let context = PolkadotUniversalLocation::get();

		// reanchor fees to the view of destination (Penpal)
		let mut remote_fees = fee.clone().reanchored(&t.args.dest, &context).unwrap();
		if let Fungible(ref mut amount) = remote_fees.fun {
			// we already spent some fees along the way, just use half of what we started with
			*amount /= 2;
		}
		let xcm_on_final_dest = Xcm::<()>(vec![
			BuyExecution { fees: remote_fees, weight_limit: t.args.weight_limit.clone() },
			DepositAsset {
				assets: Wild(AllCounted(t.args.assets.len() as u32)),
				beneficiary: t.args.beneficiary,
			},
		]);

		// reanchor final dest (Penpal) to the view of hop (Asset Hub)
		let mut dest = t.args.dest.clone();
		dest.reanchor(&asset_hub_location, &context).unwrap();
		// on Asset Hub, forward assets to Penpal
		let xcm_on_hop = Xcm::<()>(vec![DepositReserveAsset {
			assets: Wild(AllCounted(t.args.assets.len() as u32)),
			dest,
			xcm: xcm_on_final_dest,
		}]);

		Dmp::make_parachain_reachable(AssetHubPolkadot::para_id());

		// First leg is a teleport, from there a local-reserve-transfer to final dest
		<Polkadot as PolkadotPallet>::XcmPallet::transfer_assets_using_type_and_then(
			t.signed_origin,
			bx!(asset_hub_location.into()),
			bx!(t.args.assets.into()),
			bx!(TransferType::Teleport),
			bx!(fee.id.into()),
			bx!(TransferType::Teleport),
			bx!(VersionedXcm::from(xcm_on_hop)),
			t.args.weight_limit,
		)
	}

	// Set assertions and dispatchables
	test.set_assertion::<Polkadot>(relay_assertions);
	test.set_assertion::<AssetHubPolkadot>(asset_hub_assertions);
	test.set_assertion::<PenpalB>(penpal_assertions);
	test.set_dispatchable::<Polkadot>(transfer_assets_dispatchable);
	test.assert();

	// Query final balances
	let sender_balance_after = test.sender.balance;
	let sov_penpal_on_ah_after = AssetHubPolkadot::execute_with(|| {
		<AssetHubPolkadot as AssetHubPolkadotPallet>::Balances::free_balance(sov_penpal_on_ah)
	});
	let receiver_assets_after = PenpalB::execute_with(|| {
		type ForeignAssets = <PenpalB as PenpalBPallet>::ForeignAssets;
		<ForeignAssets as Inspect<_>>::balance(relay_native_asset_location, &receiver)
	});

	// Sender's balance is reduced by amount sent plus delivery fees
	assert!(sender_balance_after < sender_balance_before - amount_to_send);
	// SA on AH balance is increased
	assert!(sov_penpal_on_ah_after > sov_penpal_on_ah_before);
	// Receiver's asset balance is increased
	assert!(receiver_assets_after > receiver_assets_before);
	// Receiver's asset balance increased by `amount_to_send - delivery_fees - bought_execution`;
	// `delivery_fees` might be paid from transfer or JIT, also `bought_execution` is unknown but
	// should be non-zero
	assert!(receiver_assets_after < receiver_assets_before + amount_to_send);
}

// We transfer USDT from PenpalA to PenpalB through Asset Hub.
// The sender on PenpalA pays delivery fees in DOT.
// When the message arrives to Asset Hub, execution and delivery fees are paid in USDT
// swapping for DOT automatically.
// When it arrives to PenpalB, execution fees are paid with USDT by swapping for DOT.
#[test]
fn usdt_only_transfer_from_para_to_para_through_asset_hub() {
	// ParaToParaThroughAHTest has the source and destination chains inverted.
	type PenpalAToPenpalBTest = Test<PenpalA, PenpalB, AssetHubPolkadot>;

	// Initialize necessary variables.
	let amount_to_send = 1_000_000_000_000;
	let sender = PenpalASender::get();
	let destination = PenpalA::sibling_location_of(PenpalB::para_id());
	let penpal_a_as_seen_by_ah = AssetHubPolkadot::sibling_location_of(PenpalA::para_id());
	let sov_penpal_on_ah = AssetHubPolkadot::sovereign_account_id_of(penpal_a_as_seen_by_ah);
	let receiver = PenpalBReceiver::get();
	let fee_asset_item = 0;
	let usdt_location: Location =
		(Parent, Parachain(1000), PalletInstance(50), GeneralIndex(1984)).into();
	let usdt_location_ah: Location = (PalletInstance(50), GeneralIndex(1984)).into();
	let dot_location = Location::parent();
	let assets: Vec<Asset> = vec![(usdt_location.clone(), amount_to_send).into()];

	// Sender needs some DOT to pay for delivery fees.
	PenpalA::mint_foreign_asset(
		<PenpalA as Chain>::RuntimeOrigin::signed(PenpalAssetOwner::get()),
		dot_location.clone(),
		sender.clone(),
		10_000_000_000_000,
	);

	// The sovereign account of PenpalA in AssetHubPolkadot needs to have the same amount of USDT
	// since it's the reserve.
	AssetHubPolkadot::mint_asset(
		<AssetHubPolkadot as Chain>::RuntimeOrigin::signed(AssetHubPolkadotAssetOwner::get()),
		USDT_ID,
		sov_penpal_on_ah,
		10_000_000_000_000,
	);

	// Mint USDT to sender to be able to transfer.
	PenpalA::mint_foreign_asset(
		<PenpalA as Chain>::RuntimeOrigin::signed(PenpalAssetOwner::get()),
		usdt_location.clone(),
		sender.clone(),
		10_000_000_000_000,
	);

	// AssetHubPolkadot has a pool between USDT and DOT so fees can be paid with USDT by
	// automatically swapping them for DOT.
	create_pool_with_dot_on!(
		AssetHubPolkadot,
		usdt_location_ah,
		false,
		AssetHubPolkadotAssetOwner::get()
	);

	// PenpalB has a pool between USDT and DOT so fees can be paid with USDT by automatically
	// swapping them for DOT.
	create_pool_with_dot_on!(PenpalB, usdt_location.clone(), true, PenpalAssetOwner::get());

	// Sender starts with a lot of USDT.
	let sender_balance_before = foreign_balance_on!(PenpalA, usdt_location.clone(), &sender);
	assert_eq!(sender_balance_before, 10_000_000_000_000);

	// Receiver has no USDT.
	let receiver_balance_before = foreign_balance_on!(PenpalB, usdt_location.clone(), &receiver);
	assert_eq!(receiver_balance_before, 0);

	let test_args = TestContext {
		sender: sender.clone(),
		receiver: receiver.clone(),
		args: TestArgs::new_para(
			destination.clone(),
			receiver.clone(),
			amount_to_send,
			assets.into(),
			None,
			fee_asset_item,
		),
	};
	let mut test = PenpalAToPenpalBTest::new(test_args);

	// Assertions executed on the sender, PenpalA.
	fn sender_assertions(_: PenpalAToPenpalBTest) {
		type Event = <PenpalA as Chain>::RuntimeEvent;

		let transfer_amount = 1_000_000_000_000;
		let usdt_location: Location =
			(Parent, Parachain(1000), PalletInstance(50), GeneralIndex(1984)).into();

		assert_expected_events!(
			PenpalA,
			vec![
				Event::ForeignAssets(
					pallet_assets::Event::Burned { asset_id, balance, .. }
				) => {
					asset_id: *asset_id == usdt_location.clone(),
					balance: *balance == transfer_amount,
				},
			]
		);
	}

	// Assertions executed on the intermediate hop, AssetHubPolkadot.
	fn ah_assertions(_: PenpalAToPenpalBTest) {
		type Event = <AssetHubPolkadot as Chain>::RuntimeEvent;

		let transfer_amount = 1_000_000_000_000;
		let penpal_a_as_seen_by_ah = AssetHubPolkadot::sibling_location_of(PenpalA::para_id());
		let sov_penpal_on_ah = AssetHubPolkadot::sovereign_account_id_of(penpal_a_as_seen_by_ah);

		assert_expected_events!(
			AssetHubPolkadot,
			vec![
				// USDT is burned from sovereign account of PenpalA.
				Event::Assets(
					pallet_assets::Event::Burned { asset_id, owner, balance }
				) => {
					asset_id: *asset_id == 1984,
					owner: *owner == sov_penpal_on_ah,
					balance: *balance == transfer_amount,
				},
				// Credit is swapped.
				Event::AssetConversion(
					pallet_asset_conversion::Event::SwapCreditExecuted { .. }
				) => {},
				// Message from PenpalA was processed.
				Event::MessageQueue(
					pallet_message_queue::Event::Processed { success: true, .. }
				) => {},
			]
		);
	}

	// Assertions executed on the receiver, PenpalB.
	fn receiver_assertions(_: PenpalAToPenpalBTest) {
		type Event = <PenpalB as Chain>::RuntimeEvent;
<<<<<<< HEAD

		let usdt_location: Location =
			(Parent, Parachain(1000), PalletInstance(50), GeneralIndex(1984)).into();
		let receiver = PenpalBReceiver::get();
		let final_amount = 990_665_188_940;

=======
		let usdt_location: Location =
			(Parent, Parachain(1000), PalletInstance(50), GeneralIndex(1984)).into();
		let receiver = PenpalBReceiver::get();
>>>>>>> e0eac41c
		assert_expected_events!(
			PenpalB,
			vec![
				// Final amount gets deposited to receiver.
				Event::ForeignAssets(
<<<<<<< HEAD
					pallet_assets::Event::Issued { asset_id, owner, amount }
				) => {
					asset_id: *asset_id == usdt_location,
					owner: *owner == receiver,
					amount: *amount == final_amount,
=======
					pallet_assets::Event::Issued { asset_id, owner, .. }
				) => {
					asset_id: *asset_id == usdt_location,
					owner: *owner == receiver,
>>>>>>> e0eac41c
				},
				// Swap was made to pay fees with USDT.
				Event::AssetConversion(
					pallet_asset_conversion::Event::SwapCreditExecuted { .. }
				) => {},
			]
		);
	}

	// Run test and assert.
	test.set_assertion::<PenpalA>(sender_assertions);
	test.set_assertion::<AssetHubPolkadot>(ah_assertions);
	test.set_assertion::<PenpalB>(receiver_assertions);
	test.set_dispatchable::<PenpalA>(para_to_para_transfer_assets_through_ah_inverted);
	test.assert();

	// Sender has less USDT after the transfer.
	let sender_balance_after = foreign_balance_on!(PenpalA, usdt_location.clone(), &sender);
	assert_eq!(sender_balance_after, 9_000_000_000_000);

	// Receiver gets `transfer_amount` minus fees.
	let receiver_balance_after = foreign_balance_on!(PenpalB, usdt_location.clone(), &receiver);
<<<<<<< HEAD
	assert_eq!(receiver_balance_after, 992_693_493_387);
=======
	assert!(receiver_balance_after > receiver_balance_before);
>>>>>>> e0eac41c
}<|MERGE_RESOLUTION|>--- conflicted
+++ resolved
@@ -21,10 +21,7 @@
 };
 use asset_hub_polkadot_runtime::xcm_config::DotLocation;
 use emulated_integration_tests_common::USDT_ID;
-<<<<<<< HEAD
-=======
 use polkadot_system_emulated_network::polkadot_emulated_chain::polkadot_runtime::Dmp;
->>>>>>> e0eac41c
 
 fn para_to_para_assethub_hop_assertions(t: ParaToParaThroughAHTest) {
 	type RuntimeEvent = <AssetHubPolkadot as Chain>::RuntimeEvent;
@@ -970,35 +967,18 @@
 	// Assertions executed on the receiver, PenpalB.
 	fn receiver_assertions(_: PenpalAToPenpalBTest) {
 		type Event = <PenpalB as Chain>::RuntimeEvent;
-<<<<<<< HEAD
-
 		let usdt_location: Location =
 			(Parent, Parachain(1000), PalletInstance(50), GeneralIndex(1984)).into();
 		let receiver = PenpalBReceiver::get();
-		let final_amount = 990_665_188_940;
-
-=======
-		let usdt_location: Location =
-			(Parent, Parachain(1000), PalletInstance(50), GeneralIndex(1984)).into();
-		let receiver = PenpalBReceiver::get();
->>>>>>> e0eac41c
 		assert_expected_events!(
 			PenpalB,
 			vec![
 				// Final amount gets deposited to receiver.
 				Event::ForeignAssets(
-<<<<<<< HEAD
-					pallet_assets::Event::Issued { asset_id, owner, amount }
-				) => {
-					asset_id: *asset_id == usdt_location,
-					owner: *owner == receiver,
-					amount: *amount == final_amount,
-=======
 					pallet_assets::Event::Issued { asset_id, owner, .. }
 				) => {
 					asset_id: *asset_id == usdt_location,
 					owner: *owner == receiver,
->>>>>>> e0eac41c
 				},
 				// Swap was made to pay fees with USDT.
 				Event::AssetConversion(
@@ -1021,9 +1001,5 @@
 
 	// Receiver gets `transfer_amount` minus fees.
 	let receiver_balance_after = foreign_balance_on!(PenpalB, usdt_location.clone(), &receiver);
-<<<<<<< HEAD
-	assert_eq!(receiver_balance_after, 992_693_493_387);
-=======
 	assert!(receiver_balance_after > receiver_balance_before);
->>>>>>> e0eac41c
 }