[package]
name = "asset-hub-kusama-integration-tests"
version.workspace = true
authors.workspace = true
edition.workspace = true
license = "Apache-2.0"
description = "Asset Hub Kusama runtime integration tests with xcm-emulator"
publish = false

[dependencies]
codec = { package = "parity-scale-codec", version = "3.6.9" }
assert_matches = "1.5.0"

# Substrate
sp-runtime = { version = "32.0.0" }
frame-support = { version = "29.0.0" }
pallet-assets = { version = "30.0.0" }
pallet-balances = { version = "29.0.0" }
pallet-asset-conversion = { version = "11.0.0" }
pallet-message-queue = { version = "32.0.0" }

# Polkadot
<<<<<<< HEAD
xcm = { package = "staging-xcm", version = "8.0.0" }
xcm-executor = { package = "staging-xcm-executor", default-features = false, version = "8.0.1" }
pallet-xcm = { version = "8.0.1" }
=======
xcm = { package = "staging-xcm", version = "8.0.1" }
xcm-executor = { package = "staging-xcm-executor", default-features = false, version = "8.0.1" }
pallet-xcm = { version = "8.0.2" }
>>>>>>> ba359a4a

# Cumulus
parachains-common = { version = "8.0.0" }
emulated-integration-tests-common = { version = "4.0.0" }
asset-test-utils = { version = "8.0.1" }
cumulus-pallet-parachain-system = { features = ["parameterized-consensus-hook"], version = "0.8.1" }

# Local
asset-hub-kusama-runtime = { path = "../../../../../system-parachains/asset-hubs/asset-hub-kusama" }
integration-tests-helpers = { path = "../../../helpers" }
kusama-runtime = { package = "staging-kusama-runtime", path = "../../../../../relay/kusama" }
kusama-system-emulated-network = { path = "../../../networks/kusama-system" }
system-parachains-constants = { path = "../../../../../system-parachains/constants" }<|MERGE_RESOLUTION|>--- conflicted
+++ resolved
@@ -20,15 +20,9 @@
 pallet-message-queue = { version = "32.0.0" }
 
 # Polkadot
-<<<<<<< HEAD
-xcm = { package = "staging-xcm", version = "8.0.0" }
-xcm-executor = { package = "staging-xcm-executor", default-features = false, version = "8.0.1" }
-pallet-xcm = { version = "8.0.1" }
-=======
 xcm = { package = "staging-xcm", version = "8.0.1" }
 xcm-executor = { package = "staging-xcm-executor", default-features = false, version = "8.0.1" }
 pallet-xcm = { version = "8.0.2" }
->>>>>>> ba359a4a
 
 # Cumulus
 parachains-common = { version = "8.0.0" }
