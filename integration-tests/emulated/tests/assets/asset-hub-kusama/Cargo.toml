--- conflicted
+++ resolved
@@ -24,12 +24,8 @@
 # Polkadot
 xcm = { package = "staging-xcm", version = "8.0.1" }
 xcm-executor = { package = "staging-xcm-executor", default-features = false, version = "8.0.1" }
-<<<<<<< HEAD
-pallet-xcm = { version = "8.0.2" }
+pallet-xcm = { version = "8.0.3" }
 runtime-common = { package = "polkadot-runtime-common", default-features = false, version = "8.0.1" }
-=======
-pallet-xcm = { version = "8.0.3" }
->>>>>>> 522df29f
 
 # Cumulus
 parachains-common = { version = "8.0.0" }
