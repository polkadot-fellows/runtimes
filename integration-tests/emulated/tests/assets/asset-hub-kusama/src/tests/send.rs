// Copyright (C) Parity Technologies (UK) Ltd.
// SPDX-License-Identifier: Apache-2.0

// Licensed under the Apache License, Version 2.0 (the "License");
// you may not use this file except in compliance with the License.
// You may obtain a copy of the License at
//
// 	http://www.apache.org/licenses/LICENSE-2.0
//
// Unless required by applicable law or agreed to in writing, software
// distributed under the License is distributed on an "AS IS" BASIS,
// WITHOUT WARRANTIES OR CONDITIONS OF ANY KIND, either express or implied.
// See the License for the specific language governing permissions and
// limitations under the License.

use crate::*;

/// Relay Chain should be able to execute `Transact` instructions in System Parachain
/// when `OriginKind::Superuser`.
#[test]
fn send_transact_as_superuser_from_relay_to_asset_hub_works() {
	AssetHubKusama::force_create_asset_from_relay_as_root(
		ASSET_ID,
		ASSET_MIN_BALANCE,
		true,
		AssetHubKusamaSender::get(),
		Some(Weight::from_parts(177_260_000, 3_675)),
	)
}

/// We tests two things here:
/// - Parachain should be able to send XCM paying its fee at Asset Hub using KSM
/// - Parachain should be able to create a new Foreign Asset at Asset Hub
#[test]
fn send_xcm_from_para_to_asset_hub_paying_fee_with_system_asset() {
	let para_sovereign_account = AssetHubKusama::sovereign_account_id_of(
		AssetHubKusama::sibling_location_of(PenpalA::para_id()),
	);
	let asset_location_on_penpal = xcm::v4::Location::new(
		0,
		[
			xcm::v4::Junction::PalletInstance(ASSETS_PALLET_ID),
			xcm::v4::Junction::GeneralIndex(ASSET_ID.into()),
		],
	);
	let foreign_asset_at_asset_hub =
		xcm::v4::Location::new(1, [xcm::v4::Junction::Parachain(PenpalA::para_id().into())])
			.appended_with(asset_location_on_penpal)
			.unwrap();

	// Encoded `create_asset` call to be executed in AssetHub
	let call = AssetHubKusama::create_foreign_asset_call(
		foreign_asset_at_asset_hub.clone(),
		ASSET_MIN_BALANCE,
		para_sovereign_account.clone(),
	);

	let origin_kind = OriginKind::Xcm;
	let fee_amount = ASSET_HUB_KUSAMA_ED * 1000000;
	let system_asset = (Parent, fee_amount).into();

	let root_origin = <PenpalA as Chain>::RuntimeOrigin::root();
	let system_para_destination = PenpalA::sibling_location_of(AssetHubKusama::para_id()).into();
	let xcm = xcm_transact_paid_execution(
		call,
		origin_kind,
		system_asset,
		para_sovereign_account.clone(),
	);

	// SA-of-Penpal-on-AHK needs to have balance to pay for fees and asset creation deposit
	AssetHubKusama::fund_accounts(vec![(
		para_sovereign_account.clone(),
		ASSET_HUB_KUSAMA_ED * 10000000000,
	)]);

	PenpalA::execute_with(|| {
		assert_ok!(<PenpalA as PenpalAPallet>::PolkadotXcm::send(
			root_origin,
			bx!(system_para_destination),
			bx!(xcm),
		));

		PenpalA::assert_xcm_pallet_sent();
	});

	AssetHubKusama::execute_with(|| {
		type RuntimeEvent = <AssetHubKusama as Chain>::RuntimeEvent;
		AssetHubKusama::assert_xcmp_queue_success(None);
		assert_expected_events!(
			AssetHubKusama,
			vec![
				// Burned the fee
				RuntimeEvent::Balances(pallet_balances::Event::Burned { who, amount }) => {
					who: *who == para_sovereign_account,
					amount: *amount == fee_amount,
				},
				// Foreign Asset created
				RuntimeEvent::ForeignAssets(pallet_assets::Event::Created { asset_id, creator, owner }) => {
					asset_id: *asset_id == foreign_asset_at_asset_hub.clone(),
					creator: *creator == para_sovereign_account.clone(),
					owner: *owner == para_sovereign_account,
				},
			]
		);

		type ForeignAssets = <AssetHubKusama as AssetHubKusamaPallet>::ForeignAssets;
		assert!(ForeignAssets::asset_exists(foreign_asset_at_asset_hub));
	});
}

/// We tests two things here:
/// - Parachain should be able to send XCM paying its fee at Asset Hub using a pool
/// - Parachain should be able to create a new Asset at Asset Hub
#[test]
fn send_xcm_from_para_to_asset_hub_paying_fee_from_pool() {
	let asset_native: xcm::v4::Location = asset_hub_kusama_runtime::xcm_config::KsmLocation::get();
	let asset_one = xcm::v4::Location {
		parents: 0,
		interior: [
			xcm::v4::Junction::PalletInstance(ASSETS_PALLET_ID),
			xcm::v4::Junction::GeneralIndex(ASSET_ID.into()),
		]
		.into(),
	};
	let penpal = AssetHubKusama::sovereign_account_id_of(AssetHubKusama::sibling_location_of(
		PenpalA::para_id(),
	));

<<<<<<< HEAD
	AssetHubKusama::execute_with(|| {
		type RuntimeEvent = <AssetHubKusama as Chain>::RuntimeEvent;
=======
	// Force create and mint sufficient assets for Parachain's sovereign account
	AssetHubKusama::force_create_and_mint_asset(
		ASSET_ID,
		ASSET_MIN_BALANCE,
		true,
		para_sovereign_account.clone(),
		Some(Weight::from_parts(177_260_000, 3_675)),
		ASSET_MIN_BALANCE * 1000000000,
	);
>>>>>>> aec53763

		// set up pool with ASSET_ID <> NATIVE pair
		assert_ok!(<AssetHubKusama as AssetHubKusamaPallet>::Assets::create(
			<AssetHubKusama as Chain>::RuntimeOrigin::signed(AssetHubKusamaSender::get()),
			ASSET_ID.into(),
			AssetHubKusamaSender::get().into(),
			ASSET_MIN_BALANCE,
		));
		assert!(<AssetHubKusama as AssetHubKusamaPallet>::Assets::asset_exists(ASSET_ID));

		assert_ok!(<AssetHubKusama as AssetHubKusamaPallet>::Assets::mint(
			<AssetHubKusama as Chain>::RuntimeOrigin::signed(AssetHubKusamaSender::get()),
			ASSET_ID.into(),
			AssetHubKusamaSender::get().into(),
			3_000_000_000_000,
		));

		assert_ok!(<AssetHubKusama as AssetHubKusamaPallet>::AssetConversion::create_pool(
			<AssetHubKusama as Chain>::RuntimeOrigin::signed(AssetHubKusamaSender::get()),
			Box::new(asset_native.clone()),
			Box::new(asset_one.clone()),
		));

		assert_expected_events!(
			AssetHubKusama,
			vec![
				RuntimeEvent::AssetConversion(pallet_asset_conversion::Event::PoolCreated { .. }) => {},
			]
		);

		assert_ok!(<AssetHubKusama as AssetHubKusamaPallet>::AssetConversion::add_liquidity(
			<AssetHubKusama as Chain>::RuntimeOrigin::signed(AssetHubKusamaSender::get()),
			Box::new(asset_native),
			Box::new(asset_one),
			1_000_000_000_000,
			2_000_000_000_000,
			0,
			0,
			AssetHubKusamaSender::get()
		));

		assert_expected_events!(
			AssetHubKusama,
			vec![
				RuntimeEvent::AssetConversion(pallet_asset_conversion::Event::LiquidityAdded {lp_token_minted, .. }) => { lp_token_minted: *lp_token_minted == 1414213562273, },
			]
		);

		// ensure `penpal` sovereign account has no native tokens and mint some `ASSET_ID`
		assert_eq!(
			<AssetHubKusama as AssetHubKusamaPallet>::Balances::free_balance(penpal.clone()),
			0
		);

		assert_ok!(<AssetHubKusama as AssetHubKusamaPallet>::Assets::touch_other(
			<AssetHubKusama as Chain>::RuntimeOrigin::signed(AssetHubKusamaSender::get()),
			ASSET_ID.into(),
			penpal.clone().into(),
		));

		assert_ok!(<AssetHubKusama as AssetHubKusamaPallet>::Assets::mint(
			<AssetHubKusama as Chain>::RuntimeOrigin::signed(AssetHubKusamaSender::get()),
			ASSET_ID.into(),
			penpal.clone().into(),
			10_000_000_000_000,
		));
	});

	PenpalA::execute_with(|| {
		// send xcm transact from `penpal` account which has only `ASSET_ID` tokens on
		// `AssetHubKusama`
		let call = AssetHubKusama::force_create_asset_call(
			ASSET_ID + 1000,
			penpal.clone(),
			true,
			ASSET_MIN_BALANCE,
		);

		let penpal_root = <PenpalA as Chain>::RuntimeOrigin::root();
		let fee_amount = 4_000_000_000_000u128;
		let asset_one =
			([PalletInstance(ASSETS_PALLET_ID), GeneralIndex(ASSET_ID.into())], fee_amount).into();
		let asset_hub_location = PenpalA::sibling_location_of(AssetHubKusama::para_id()).into();
		let xcm = xcm_transact_paid_execution(
			call,
			OriginKind::SovereignAccount,
			asset_one,
			penpal.clone(),
		);

		assert_ok!(<PenpalA as PenpalAPallet>::PolkadotXcm::send(
			penpal_root,
			bx!(asset_hub_location),
			bx!(xcm),
		));

		PenpalA::assert_xcm_pallet_sent();
	});

	AssetHubKusama::execute_with(|| {
		type RuntimeEvent = <AssetHubKusama as Chain>::RuntimeEvent;

		AssetHubKusama::assert_xcmp_queue_success(None);
		assert_expected_events!(
			AssetHubKusama,
			vec![
				RuntimeEvent::AssetConversion(pallet_asset_conversion::Event::SwapCreditExecuted { .. },) => {},
				RuntimeEvent::MessageQueue(pallet_message_queue::Event::Processed { success: true,.. }) => {},
			]
		);
	});
}<|MERGE_RESOLUTION|>--- conflicted
+++ resolved
@@ -114,7 +114,8 @@
 /// - Parachain should be able to create a new Asset at Asset Hub
 #[test]
 fn send_xcm_from_para_to_asset_hub_paying_fee_from_pool() {
-	let asset_native: xcm::v4::Location = asset_hub_kusama_runtime::xcm_config::KsmLocation::get();
+	let asset_native: xcm::v4::Location =
+		asset_hub_kusama_runtime::xcm_config::KsmLocation::get().try_into().unwrap();
 	let asset_one = xcm::v4::Location {
 		parents: 0,
 		interior: [
@@ -127,20 +128,8 @@
 		PenpalA::para_id(),
 	));
 
-<<<<<<< HEAD
 	AssetHubKusama::execute_with(|| {
 		type RuntimeEvent = <AssetHubKusama as Chain>::RuntimeEvent;
-=======
-	// Force create and mint sufficient assets for Parachain's sovereign account
-	AssetHubKusama::force_create_and_mint_asset(
-		ASSET_ID,
-		ASSET_MIN_BALANCE,
-		true,
-		para_sovereign_account.clone(),
-		Some(Weight::from_parts(177_260_000, 3_675)),
-		ASSET_MIN_BALANCE * 1000000000,
-	);
->>>>>>> aec53763
 
 		// set up pool with ASSET_ID <> NATIVE pair
 		assert_ok!(<AssetHubKusama as AssetHubKusamaPallet>::Assets::create(
