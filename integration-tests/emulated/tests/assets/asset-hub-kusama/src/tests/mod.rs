--- conflicted
+++ resolved
@@ -29,11 +29,7 @@
 		emulated_integration_tests_common::impls::paste::paste! {
 			<$chain>::execute_with(|| {
 				type ForeignAssets = <$chain as [<$chain Pallet>]>::ForeignAssets;
-<<<<<<< HEAD
-				<ForeignAssets as Inspect<_>>::balance($id, $who)
-=======
 				<ForeignAssets as Inspect<_>>::balance($id.try_into().unwrap(), $who)
->>>>>>> e0eac41c
 			})
 		}
 	};
@@ -47,30 +43,18 @@
 				type RuntimeEvent = <$chain as Chain>::RuntimeEvent;
 				let owner = $asset_owner;
 				let signed_owner = <$chain as Chain>::RuntimeOrigin::signed(owner.clone());
-<<<<<<< HEAD
-				let ksm_location: Location = Parent.into();
-				if $is_foreign {
-					assert_ok!(<$chain as [<$chain Pallet>]>::ForeignAssets::mint(
-						signed_owner.clone(),
-						$asset_id.clone().into(),
-=======
 				// AssetHubKusama has v4 asset ids but penpal has v5 asset ids.
 				let ksm_location: xcm::v4::Location = xcm::v4::Parent.into();
 				if $is_foreign {
 					assert_ok!(<$chain as [<$chain Pallet>]>::ForeignAssets::mint(
 						signed_owner.clone(),
 						$asset_id.clone().try_into().unwrap(),
->>>>>>> e0eac41c
 						owner.clone().into(),
 						10_000_000_000_000, // For it to have more than enough.
 					));
 				} else {
 					let asset_id = match $asset_id.interior.last() {
-<<<<<<< HEAD
-						Some(GeneralIndex(id)) => *id as u32,
-=======
 						Some(xcm::v4::Junction::GeneralIndex(id)) => *id as u32,
->>>>>>> e0eac41c
 						_ => unreachable!(),
 					};
 					assert_ok!(<$chain as [<$chain Pallet>]>::Assets::mint(
@@ -83,13 +67,8 @@
 
 				assert_ok!(<$chain as [<$chain Pallet>]>::AssetConversion::create_pool(
 					signed_owner.clone(),
-<<<<<<< HEAD
-					Box::new(ksm_location.clone()),
-					Box::new($asset_id.clone()),
-=======
 					Box::new(ksm_location.clone().try_into().unwrap()),
 					Box::new($asset_id.clone().try_into().unwrap()),
->>>>>>> e0eac41c
 				));
 
 				assert_expected_events!(
@@ -101,13 +80,8 @@
 
 				assert_ok!(<$chain as [<$chain Pallet>]>::AssetConversion::add_liquidity(
 					signed_owner,
-<<<<<<< HEAD
-					Box::new(ksm_location),
-					Box::new($asset_id),
-=======
 					Box::new(ksm_location.try_into().unwrap()),
 					Box::new($asset_id.try_into().unwrap()),
->>>>>>> e0eac41c
 					1_000_000_000_000,
 					2_000_000_000_000, // $asset_id is worth half of ksm
 					0,
