[package]
name = "kusama-emulated-chain"
version.workspace = true
authors.workspace = true
edition.workspace = true
license = "Apache-2.0"
description = "Kusama emulated chain used for integration tests"
publish = false

[dependencies]

# Substrate
<<<<<<< HEAD
sp-core = { version = "29.0.0" }
authority-discovery-primitives = { package = "sp-authority-discovery", version = "27.0.0" }
babe-primitives = { package = "sp-consensus-babe", version = "0.33.0" }
beefy-primitives = { package = "sp-consensus-beefy", version = "14.0.0" }
grandpa = { package = "sc-consensus-grandpa", version = "0.20.0" }
pallet-im-online = { version = "28.0.0" }
=======
sp-core = { version = "28.0.0" }
sp-runtime = { version = "31.0.1" }
authority-discovery-primitives = { package = "sp-authority-discovery", version = "26.0.0" }
babe-primitives = { package = "sp-consensus-babe", version = "0.32.0" }
beefy-primitives = { package = "sp-consensus-beefy", version = "13.0.0" }
grandpa = { package = "sc-consensus-grandpa", version = "0.19.0" }
>>>>>>> f1fb3581

# Polkadot
polkadot-primitives = { version = "8.0.1" }

# Cumulus
parachains-common = { version = "8.0.0" }
emulated-integration-tests-common = { version = "4.0.0" }

# Runtimes
kusama-runtime-constants = { path = "../../../../../relay/kusama/constants" }
kusama-runtime = {  package = "staging-kusama-runtime", path = "../../../../../relay/kusama" }<|MERGE_RESOLUTION|>--- conflicted
+++ resolved
@@ -10,21 +10,11 @@
 [dependencies]
 
 # Substrate
-<<<<<<< HEAD
 sp-core = { version = "29.0.0" }
 authority-discovery-primitives = { package = "sp-authority-discovery", version = "27.0.0" }
 babe-primitives = { package = "sp-consensus-babe", version = "0.33.0" }
 beefy-primitives = { package = "sp-consensus-beefy", version = "14.0.0" }
 grandpa = { package = "sc-consensus-grandpa", version = "0.20.0" }
-pallet-im-online = { version = "28.0.0" }
-=======
-sp-core = { version = "28.0.0" }
-sp-runtime = { version = "31.0.1" }
-authority-discovery-primitives = { package = "sp-authority-discovery", version = "26.0.0" }
-babe-primitives = { package = "sp-consensus-babe", version = "0.32.0" }
-beefy-primitives = { package = "sp-consensus-beefy", version = "13.0.0" }
-grandpa = { package = "sc-consensus-grandpa", version = "0.19.0" }
->>>>>>> f1fb3581
 
 # Polkadot
 polkadot-primitives = { version = "8.0.1" }
