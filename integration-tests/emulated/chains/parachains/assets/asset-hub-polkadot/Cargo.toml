[package]
name = "asset-hub-polkadot-emulated-chain"
version.workspace = true
authors.workspace = true
edition.workspace = true
license = "Apache-2.0"
description = "Asset Hub Polkadot emulated chain used for integration tests"
publish = false

[dependencies]

# Substrate
sp-core = { workspace = true, default-features = true }
sp-keyring = { workspace = true }
frame-support = { workspace = true, default-features = true }

# Cumulus
parachains-common = { workspace = true, default-features = true }
cumulus-primitives-core = { workspace = true, default-features = true }
emulated-integration-tests-common = { workspace = true }
xcm = { workspace = true, default-features = true }
polkadot-parachain-primitives = { workspace = true }

# Runtimes
asset-hub-polkadot-runtime = { workspace = true }
polkadot-emulated-chain = { workspace = true }
penpal-emulated-chain = { workspace = true }

<<<<<<< HEAD
# Bridges
snowbridge-router-primitives = { workspace = true, default-features = true }

# Emulated tests
integration-tests-helpers = { workspace = true, default-features = true }
=======
[features]
runtime-benchmarks = [
	"asset-hub-polkadot-runtime/runtime-benchmarks",
	"cumulus-primitives-core/runtime-benchmarks",
	"frame-support/runtime-benchmarks",
	"parachains-common/runtime-benchmarks",
	"penpal-emulated-chain/runtime-benchmarks",
	"polkadot-emulated-chain/runtime-benchmarks",
	"polkadot-parachain-primitives/runtime-benchmarks",
]
>>>>>>> aec53763
<|MERGE_RESOLUTION|>--- conflicted
+++ resolved
@@ -26,13 +26,12 @@
 polkadot-emulated-chain = { workspace = true }
 penpal-emulated-chain = { workspace = true }
 
-<<<<<<< HEAD
 # Bridges
 snowbridge-router-primitives = { workspace = true, default-features = true }
 
 # Emulated tests
 integration-tests-helpers = { workspace = true, default-features = true }
-=======
+
 [features]
 runtime-benchmarks = [
 	"asset-hub-polkadot-runtime/runtime-benchmarks",
@@ -42,5 +41,4 @@
 	"penpal-emulated-chain/runtime-benchmarks",
 	"polkadot-emulated-chain/runtime-benchmarks",
 	"polkadot-parachain-primitives/runtime-benchmarks",
-]
->>>>>>> aec53763
+]