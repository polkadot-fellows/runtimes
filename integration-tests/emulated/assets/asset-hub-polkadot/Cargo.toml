--- conflicted
+++ resolved
@@ -23,15 +23,9 @@
 pallet-xcm = { version = "8.0.0" }
 
 # Cumulus
-<<<<<<< HEAD
 parachains-common = { version = "8.0.0" }
 xcm-emulator = { version = "0.6.0" }
 asset-test-utils = { version = "8.0.0" }
-=======
-parachains-common = { version = "7.0.0" }
-xcm-emulator = { version = "0.5.0" }
-asset-test-utils = { version = "7.0.1" }
->>>>>>> 99bf5019
 
 # Local
 emulated-chains = { path = "../../chains" }
