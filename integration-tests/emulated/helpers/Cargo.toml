[package]
name = "integration-tests-helpers"
version.workspace = true
authors.workspace = true
edition.workspace = true
license = "Apache-2.0"
description = "Emulated integration tests helpers"
publish = false

[dependencies]
paste = "1.0.14"

# Substrate
pallet-balances = { version = "29.0.0" }
pallet-message-queue = { version = "32.0.0" }

# Polkadot
<<<<<<< HEAD
xcm = { package = "staging-xcm", version = "8.0.0" }
pallet-xcm = { version = "8.0.1" }
=======
xcm = { package = "staging-xcm", version = "8.0.1" }
pallet-xcm = { version = "8.0.2" }
>>>>>>> ba359a4a

# Cumulus
xcm-emulator = { version = "0.6.0" }
cumulus-pallet-xcmp-queue = { version = "0.8.0" }
asset-test-utils = { version = "8.0.1" }<|MERGE_RESOLUTION|>--- conflicted
+++ resolved
@@ -15,13 +15,8 @@
 pallet-message-queue = { version = "32.0.0" }
 
 # Polkadot
-<<<<<<< HEAD
-xcm = { package = "staging-xcm", version = "8.0.0" }
-pallet-xcm = { version = "8.0.1" }
-=======
 xcm = { package = "staging-xcm", version = "8.0.1" }
 pallet-xcm = { version = "8.0.2" }
->>>>>>> ba359a4a
 
 # Cumulus
 xcm-emulator = { version = "0.6.0" }
