--- conflicted
+++ resolved
@@ -12,7 +12,6 @@
 hex-literal = { workspace = true }
 
 # Substrate
-frame-support = { workspace = true, default-features = true }
 pallet-balances = { workspace = true, default-features = true }
 pallet-message-queue = { workspace = true, default-features = true }
 pallet-preimage = { workspace = true, default-features = true }
@@ -31,9 +30,6 @@
 xcm-emulator = { workspace = true }
 cumulus-pallet-xcmp-queue = { workspace = true, default-features = true }
 asset-test-utils = { workspace = true }
-<<<<<<< HEAD
-emulated-integration-tests-common = { workspace = true }
-=======
 emulated-integration-tests-common = { workspace = true }
 
 [features]
@@ -44,5 +40,4 @@
 	"pallet-message-queue/runtime-benchmarks",
 	"pallet-xcm/runtime-benchmarks",
 	"xcm/runtime-benchmarks",
-]
->>>>>>> e98dfa10
+]