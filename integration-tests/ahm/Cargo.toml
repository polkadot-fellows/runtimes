[package]
name = "polkadot-integration-tests-ahm"
version.workspace = true
authors.workspace = true
edition.workspace = true
license = "Apache-2.0"
description = "Polkadot integration tests for the Asset Hub Migration"
publish = false

[dev-dependencies]
codec = { workspace = true, default-features = true }
asset-hub-polkadot-runtime = { workspace = true }
authority-discovery-primitives = { workspace = true, default-features = true }
babe-primitives = { workspace = true, default-features = true }
beefy-primitives = { workspace = true, default-features = true }
cumulus-primitives-core = { workspace = true, default-features = true }
emulated-integration-tests-common = { workspace = true }
frame-support = { workspace = true, default-features = true }
frame-system = { workspace = true, default-features = true }
grandpa = { workspace = true }
log = { workspace = true, default-features = true }
pallet-rc-migrator = { workspace = true, default-features = true }
pallet-ah-migrator = { workspace = true, default-features = true }
pallet-balances = { workspace = true, default-features = true }
pallet-indices = { workspace = true, default-features = true }
pallet-message-queue = { workspace = true, default-features = true }
pallet-timestamp = { workspace = true, default-features = true }
parachains-common = { workspace = true, default-features = true }
polkadot-parachain-primitives = { workspace = true, default-features = true }
polkadot-primitives = { workspace = true, default-features = true }
polkadot-runtime = { workspace = true }
polkadot-runtime-common = { workspace = true, default-features = true }
polkadot-runtime-constants = { workspace = true, default-features = true }
remote-externalities = { workspace = true }
runtime-parachains = { workspace = true, default-features = true }
sp-core = { workspace = true, default-features = true }
sp-io = { workspace = true, default-features = true }
sp-runtime = { workspace = true, default-features = true }
sp-storage = { workspace = true, default-features = true }
sp-tracing = { workspace = true, default-features = true }
tokio = { features = ["full", "macros"], workspace = true }
xcm-builder = { workspace = true, default-features = true }
xcm-emulator = { workspace = true }
<<<<<<< HEAD
scale-info = { workspace = true, default-features = true }
pallet-proxy = { workspace = true, default-features = true }
sp-application-crypto = { workspace = true, default-features = true }
xcm = { workspace = true, default-features = true }
hex = { workspace = true }
pallet-whitelist = { workspace = true, default-features = true }
pallet-bounties = { workspace = true, default-features = true }
=======
cumulus-pallet-parachain-system = { workspace = true }
>>>>>>> 4b438083
<|MERGE_RESOLUTION|>--- conflicted
+++ resolved
@@ -41,7 +41,6 @@
 tokio = { features = ["full", "macros"], workspace = true }
 xcm-builder = { workspace = true, default-features = true }
 xcm-emulator = { workspace = true }
-<<<<<<< HEAD
 scale-info = { workspace = true, default-features = true }
 pallet-proxy = { workspace = true, default-features = true }
 sp-application-crypto = { workspace = true, default-features = true }
@@ -49,6 +48,4 @@
 hex = { workspace = true }
 pallet-whitelist = { workspace = true, default-features = true }
 pallet-bounties = { workspace = true, default-features = true }
-=======
-cumulus-pallet-parachain-system = { workspace = true }
->>>>>>> 4b438083
+cumulus-pallet-parachain-system = { workspace = true }