--- conflicted
+++ resolved
@@ -50,11 +50,10 @@
 pallet-bounties = { workspace = true, default-features = true }
 cumulus-pallet-parachain-system = { workspace = true }
 pallet-xcm = { workspace = true, default-features = true }
-<<<<<<< HEAD
 frame-benchmarking = { workspace = true, default-features = false }
 
 [features]
-default = ["std"]
+default = ["ahm-polkadot"]
 std = [
 	"cumulus-pallet-parachain-system/std",
 	"hex/std",
@@ -86,10 +85,9 @@
 	"runtime-parachains/runtime-benchmarks",
 	"sp-runtime/runtime-benchmarks",
 	"xcm-builder/runtime-benchmarks",
-	"frame-benchmarking/runtime-benchmarks"
-=======
+	"frame-benchmarking/runtime-benchmarks",
+]
 
-[features]
 ahm-westend = [
 	"pallet-ah-migrator/ahm-westend",
 	"pallet-rc-migrator/ahm-westend",
@@ -100,10 +98,8 @@
 ]
 
 # This will be changed by our porting script
-default = ["ahm-polkadot"]
 stable2503 = ["pallet-ah-migrator/stable2503", "pallet-rc-migrator/stable2503"]
 ahm-staking-migration = [
 	"pallet-ah-migrator/ahm-staking-migration",
 	"pallet-rc-migrator/ahm-staking-migration",
->>>>>>> f0975029
 ]