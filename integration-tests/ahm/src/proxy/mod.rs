--- conflicted
+++ resolved
@@ -43,15 +43,9 @@
 	AssetManager,
 	Collator,
 	Old,
-<<<<<<< HEAD
-	#[cfg(feature = "kusama")]
-	Society,
-	#[cfg(feature = "kusama")]
-=======
 	#[cfg(feature = "kusama-ahm")]
 	Society,
 	#[cfg(feature = "kusama-ahm")]
->>>>>>> 416eb6ba
 	Spokesperson,
 }
 
@@ -71,15 +65,9 @@
 			ProxyType::NonTransfer => Permission::NonTransfer,
 			ProxyType::ParaRegistration => Permission::ParaRegistration,
 			ProxyType::Staking => Permission::Staking,
-<<<<<<< HEAD
-			#[cfg(feature = "kusama")]
-			ProxyType::Society => Permission::Society,
-			#[cfg(feature = "kusama")]
-=======
 			#[cfg(feature = "kusama-ahm")]
 			ProxyType::Society => Permission::Society,
 			#[cfg(feature = "kusama-ahm")]
->>>>>>> 416eb6ba
 			ProxyType::Spokesperson => Permission::Spokesperson,
 		})
 	}
@@ -105,12 +93,6 @@
 			ProxyType::Auction => Permission::Old,
 			ProxyType::ParaRegistration => Permission::Old,
 			ProxyType::Staking => Permission::Staking,
-<<<<<<< HEAD
-			#[cfg(feature = "kusama")]
-			ProxyType::Society => Permission::Society,
-			#[cfg(feature = "kusama")]
-			ProxyType::Spokesperson => Permission::Spokesperson,
-=======
 			#[cfg(feature = "kusama-ahm")]
 			ProxyType::Society => Permission::Society,
 			#[cfg(feature = "kusama-ahm")]
@@ -144,7 +126,6 @@
 			Permission::Society => ProxyType::Society,
 			#[cfg(feature = "kusama-ahm")]
 			Permission::Spokesperson => ProxyType::Spokesperson,
->>>>>>> 416eb6ba
 		})
 	}
 }