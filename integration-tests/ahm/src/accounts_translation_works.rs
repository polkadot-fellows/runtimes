--- conflicted
+++ resolved
@@ -29,11 +29,7 @@
 
 pub struct AccountTranslationWorks;
 
-<<<<<<< HEAD
-#[cfg(not(feature = "kusama"))]
-=======
 #[cfg(not(feature = "kusama-ahm"))]
->>>>>>> 416eb6ba
 pub const TRANSLATIONS: &[(AccountId32, AccountId32)] = &[
 	// para 2034: 5Ec4AhPbkXX97KXMcf9v9SkRNG4Gyc3VhcMMuQe9QXfAHnrC ->
 	// 5Eg2fntQqFi3EvFWAf71G66Ecjjah26bmFzoANAeHFgj9Lia
@@ -43,11 +39,7 @@
 	),
 ];
 
-<<<<<<< HEAD
-#[cfg(feature = "kusama")]
-=======
 #[cfg(feature = "kusama-ahm")]
->>>>>>> 416eb6ba
 pub const TRANSLATIONS: &[(AccountId32, AccountId32)] = &[];
 
 impl RcMigrationCheck for AccountTranslationWorks {
