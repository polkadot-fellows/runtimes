--- conflicted
+++ resolved
@@ -14,15 +14,11 @@
 // You should have received a copy of the GNU General Public License
 // along with Polkadot.  If not, see <http://www.gnu.org/licenses/>.
 
-<<<<<<< HEAD
+use crate::porting_prelude::*;
+
 use asset_hub_polkadot_runtime::{
 	AhMigrator, Block as AssetHubBlock, Runtime as AssetHub, RuntimeEvent as AhRuntimeEvent,
 };
-=======
-use crate::porting_prelude::*;
-
-use asset_hub_polkadot_runtime::{AhMigrator, Block as AssetHubBlock, Runtime as AssetHub};
->>>>>>> f0975029
 use codec::Decode;
 use cumulus_primitives_core::{
 	AggregateMessageOrigin as ParachainMessageOrigin, InboundDownwardMessage, ParaId,
