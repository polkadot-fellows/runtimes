// Copyright (C) Parity Technologies (UK) Ltd.
// This file is part of Polkadot.

// Polkadot is free software: you can redistribute it and/or modify
// it under the terms of the GNU General Public License as published by
// the Free Software Foundation, either version 3 of the License, or
// (at your option) any later version.

// Polkadot is distributed in the hope that it will be useful,
// but WITHOUT ANY WARRANTY; without even the implied warranty of
// MERCHANTABILITY or FITNESS FOR A PARTICULAR PURPOSE.  See the
// GNU General Public License for more details.

// You should have received a copy of the GNU General Public License
// along with Polkadot.  If not, see <http://www.gnu.org/licenses/>.

<<<<<<< HEAD
#[cfg(test)]
pub mod bench;
#[cfg(test)]
=======
//! Helper imports to make it easy to run the AHM integration tests for different runtimes.

#![cfg(test)]

>>>>>>> f0975029
pub mod mock;
pub mod proxy_test;
pub mod tests;

/// Imports for the AHM tests that can be reused for other chains.
pub mod porting_prelude {
	// Dependency renaming depending on runtimes or SDK names:
	#[cfg(feature = "ahm-polkadot")]
	pub mod dependency_alias {
		// Polkadot it is the canonical code
	}
	#[cfg(feature = "ahm-westend")]
	pub mod dependency_alias {
		// Westend lives in the Polkadot SDK - it has different dependency names:
		pub use polkadot_runtime_parachains as runtime_parachains;
		pub use sp_authority_discovery as authority_discovery_primitives;
		pub use sp_consensus_babe as babe_primitives;
		pub use sp_consensus_beefy as beefy_primitives;
		pub use sp_consensus_grandpa as grandpa;
	}
	pub use dependency_alias::*;

	// Import renaming depending on runtimes or SDK names:
	#[cfg(feature = "ahm-polkadot")]
	pub mod import_alias {
		// Polkadot is canon
	}
	#[cfg(feature = "ahm-westend")]
	pub mod import_alias {
		pub use asset_hub_westend_runtime as asset_hub_polkadot_runtime;
		pub use westend_runtime as polkadot_runtime;
		pub use westend_runtime_constants as polkadot_runtime_constants;
	}
	pub use import_alias::*;

	// Convenience aliases:
	pub use asset_hub_polkadot_runtime::Runtime as AhRuntime;
	pub use polkadot_runtime::Runtime as RcRuntime;

	// Westend does not support remote proxies, so we have to figure out the import location:
	#[cfg(feature = "ahm-westend")]
	pub use polkadot_runtime as rc_proxy_definition;
	#[cfg(feature = "ahm-polkadot")]
	pub use polkadot_runtime_constants::proxy as rc_proxy_definition;
}

#[doc(hidden)]
mod sanity_checks {
	#[cfg(not(any(feature = "ahm-polkadot", feature = "ahm-westend")))]
	compile_error!("You must enable exactly one of the features: `ahm-polkadot` or `ahm-westend`");
	#[cfg(all(feature = "ahm-polkadot", feature = "ahm-westend"))]
	compile_error!("Cannot enable multiple `ahm-test-*` features at once");
}<|MERGE_RESOLUTION|>--- conflicted
+++ resolved
@@ -14,16 +14,11 @@
 // You should have received a copy of the GNU General Public License
 // along with Polkadot.  If not, see <http://www.gnu.org/licenses/>.
 
-<<<<<<< HEAD
-#[cfg(test)]
-pub mod bench;
-#[cfg(test)]
-=======
 //! Helper imports to make it easy to run the AHM integration tests for different runtimes.
 
 #![cfg(test)]
 
->>>>>>> f0975029
+pub mod bench;
 pub mod mock;
 pub mod proxy_test;
 pub mod tests;
