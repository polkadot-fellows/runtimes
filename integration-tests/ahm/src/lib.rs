// Copyright (C) Parity Technologies (UK) Ltd.
// This file is part of Polkadot.

// Polkadot is free software: you can redistribute it and/or modify
// it under the terms of the GNU General Public License as published by
// the Free Software Foundation, either version 3 of the License, or
// (at your option) any later version.

// Polkadot is distributed in the hope that it will be useful,
// but WITHOUT ANY WARRANTY; without even the implied warranty of
// MERCHANTABILITY or FITNESS FOR A PARTICULAR PURPOSE.  See the
// GNU General Public License for more details.

// You should have received a copy of the GNU General Public License
// along with Polkadot.  If not, see <http://www.gnu.org/licenses/>.

//! Helper imports to make it easy to run the AHM integration tests for different runtimes.

#![cfg(all(test, any(feature = "polkadot-ahm", feature = "kusama-ahm")))]

#[cfg(not(any(feature = "polkadot", feature = "paseo", feature = "kusama")))]
compile_error!("Asset Hub migration requires the `polkadot`, `paseo` or `kusama` feature");

pub mod accounts_translation_works;
pub mod balances_test;
pub mod bench_ah;
pub mod bench_ops;
pub mod bench_rc;
pub mod call_filter_asset_hub;
pub mod call_filter_relay;
pub mod checks;
pub mod mock;
pub mod multisig_still_work;
pub mod multisig_test;
pub mod proxy;
pub mod queues_priority;
pub mod tests;
pub mod xcm_route;

/// Imports for the AHM tests that can be reused for other chains.
pub mod porting_prelude {
<<<<<<< HEAD
	#[cfg(any(feature = "polkadot", feature = "paseo"))]
	pub mod import_alias {
		pub use polkadot_runtime_constants::DOLLARS as RC_DOLLARS;
	}
	#[cfg(feature = "kusama")]
=======
	#[cfg(feature = "polkadot-ahm")]
	pub mod import_alias {
		pub use polkadot_runtime_constants::DOLLARS as RC_DOLLARS;
	}
	#[cfg(feature = "kusama-ahm")]
>>>>>>> 416eb6ba
	pub mod import_alias {
		pub use asset_hub_kusama_runtime as asset_hub_polkadot_runtime;
		pub use kusama_runtime as polkadot_runtime;
		pub use kusama_runtime_constants as polkadot_runtime_constants;

		pub use kusama_runtime_constants::currency::UNITS as RC_DOLLARS;
	}
<<<<<<< HEAD
=======
	#[cfg(any(feature = "polkadot-ahm", feature = "kusama-ahm"))]
>>>>>>> 416eb6ba
	pub use import_alias::*;

	// Convenience aliases:
	#[cfg(feature = "polkadot-ahm")]
	pub use asset_hub_polkadot_runtime::{
		Runtime as AhRuntime, RuntimeCall as AhRuntimeCall, RuntimeEvent as AhRuntimeEvent,
		RuntimeOrigin as AhRuntimeOrigin,
	};
	#[cfg(feature = "polkadot-ahm")]
	pub use polkadot_runtime::{
		Runtime as RcRuntime, RuntimeCall as RcRuntimeCall, RuntimeEvent as RcRuntimeEvent,
		RuntimeOrigin as RcRuntimeOrigin,
	};

	#[cfg(feature = "polkadot-ahm")]
	pub use polkadot_runtime_constants::proxy as rc_proxy_definition;

	// Convenience aliases:
	#[cfg(feature = "kusama-ahm")]
	pub use asset_hub_kusama_runtime::{
		Runtime as AhRuntime, RuntimeCall as AhRuntimeCall, RuntimeEvent as AhRuntimeEvent,
		RuntimeOrigin as AhRuntimeOrigin,
	};
	#[cfg(feature = "kusama-ahm")]
	pub use kusama_runtime::{
		Runtime as RcRuntime, RuntimeCall as RcRuntimeCall, RuntimeEvent as RcRuntimeEvent,
		RuntimeOrigin as RcRuntimeOrigin,
	};

	#[cfg(feature = "kusama-ahm")]
	pub use kusama_runtime_constants::proxy as rc_proxy_definition;
}<|MERGE_RESOLUTION|>--- conflicted
+++ resolved
@@ -18,9 +18,6 @@
 
 #![cfg(all(test, any(feature = "polkadot-ahm", feature = "kusama-ahm")))]
 
-#[cfg(not(any(feature = "polkadot", feature = "paseo", feature = "kusama")))]
-compile_error!("Asset Hub migration requires the `polkadot`, `paseo` or `kusama` feature");
-
 pub mod accounts_translation_works;
 pub mod balances_test;
 pub mod bench_ah;
@@ -39,19 +36,11 @@
 
 /// Imports for the AHM tests that can be reused for other chains.
 pub mod porting_prelude {
-<<<<<<< HEAD
-	#[cfg(any(feature = "polkadot", feature = "paseo"))]
-	pub mod import_alias {
-		pub use polkadot_runtime_constants::DOLLARS as RC_DOLLARS;
-	}
-	#[cfg(feature = "kusama")]
-=======
 	#[cfg(feature = "polkadot-ahm")]
 	pub mod import_alias {
 		pub use polkadot_runtime_constants::DOLLARS as RC_DOLLARS;
 	}
 	#[cfg(feature = "kusama-ahm")]
->>>>>>> 416eb6ba
 	pub mod import_alias {
 		pub use asset_hub_kusama_runtime as asset_hub_polkadot_runtime;
 		pub use kusama_runtime as polkadot_runtime;
@@ -59,10 +48,7 @@
 
 		pub use kusama_runtime_constants::currency::UNITS as RC_DOLLARS;
 	}
-<<<<<<< HEAD
-=======
 	#[cfg(any(feature = "polkadot-ahm", feature = "kusama-ahm"))]
->>>>>>> 416eb6ba
 	pub use import_alias::*;
 
 	// Convenience aliases:
