--- conflicted
+++ resolved
@@ -19,12 +19,7 @@
 #![cfg(test)]
 
 pub mod mock;
-<<<<<<< HEAD
-#[cfg(test)]
 pub mod multisig_test;
-#[cfg(test)]
-=======
->>>>>>> 7c03c3fa
 pub mod proxy_test;
 pub mod tests;
 
