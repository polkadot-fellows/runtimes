// Copyright (C) Parity Technologies (UK) Ltd.
// This file is part of Polkadot.

// Polkadot is free software: you can redistribute it and/or modify
// it under the terms of the GNU General Public License as published by
// the Free Software Foundation, either version 3 of the License, or
// (at your option) any later version.

// Polkadot is distributed in the hope that it will be useful,
// but WITHOUT ANY WARRANTY; without even the implied warranty of
// MERCHANTABILITY or FITNESS FOR A PARTICULAR PURPOSE.  See the
// GNU General Public License for more details.

// You should have received a copy of the GNU General Public License
// along with Polkadot.  If not, see <http://www.gnu.org/licenses/>.

//! Helper imports to make it easy to run the AHM integration tests for different runtimes.

#![cfg(test)]

<<<<<<< HEAD
pub mod bench;
pub mod bench_ops;
=======
pub mod bench_ah;
pub mod bench_rc;
>>>>>>> 25b05d63
pub mod call_filter_asset_hub;
pub mod call_filter_relay;
pub mod checks;
pub mod mock;
pub mod proxy_test;
pub mod tests;

/// Imports for the AHM tests that can be reused for other chains.
pub mod porting_prelude {
	// Dependency renaming depending on runtimes or SDK names:
	#[cfg(feature = "ahm-polkadot")]
	pub mod dependency_alias {
		// Polkadot it is the canonical code
	}
	#[cfg(feature = "ahm-westend")]
	pub mod dependency_alias {
		// Westend lives in the Polkadot SDK - it has different dependency names:
		pub use polkadot_runtime_parachains as runtime_parachains;
		pub use sp_authority_discovery as authority_discovery_primitives;
		pub use sp_consensus_babe as babe_primitives;
		pub use sp_consensus_beefy as beefy_primitives;
		pub use sp_consensus_grandpa as grandpa;
	}
	pub use dependency_alias::*;

	// Import renaming depending on runtimes or SDK names:
	#[cfg(feature = "ahm-polkadot")]
	pub mod import_alias {
		// Polkadot is canon
	}
	#[cfg(feature = "ahm-westend")]
	pub mod import_alias {
		pub use asset_hub_westend_runtime as asset_hub_polkadot_runtime;
		pub use westend_runtime as polkadot_runtime;
		pub use westend_runtime_constants as polkadot_runtime_constants;
	}
	pub use import_alias::*;

	// Convenience aliases:
	pub use asset_hub_polkadot_runtime::Runtime as AhRuntime;
	pub use polkadot_runtime::Runtime as RcRuntime;

	// Westend does not support remote proxies, so we have to figure out the import location:
	#[cfg(feature = "ahm-westend")]
	pub use polkadot_runtime as rc_proxy_definition;
	#[cfg(feature = "ahm-polkadot")]
	pub use polkadot_runtime_constants::proxy as rc_proxy_definition;
}

#[doc(hidden)]
mod sanity_checks {
	#[cfg(not(any(feature = "ahm-polkadot", feature = "ahm-westend")))]
	compile_error!("You must enable exactly one of the features: `ahm-polkadot` or `ahm-westend`");
	#[cfg(all(feature = "ahm-polkadot", feature = "ahm-westend"))]
	compile_error!("Cannot enable multiple `ahm-test-*` features at once");
}<|MERGE_RESOLUTION|>--- conflicted
+++ resolved
@@ -18,13 +18,9 @@
 
 #![cfg(test)]
 
-<<<<<<< HEAD
-pub mod bench;
+pub mod bench_ah;
 pub mod bench_ops;
-=======
-pub mod bench_ah;
 pub mod bench_rc;
->>>>>>> 25b05d63
 pub mod call_filter_asset_hub;
 pub mod call_filter_relay;
 pub mod checks;
