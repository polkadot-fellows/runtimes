--- conflicted
+++ resolved
@@ -99,19 +99,10 @@
 			next_block_ah();
 		}
 
-<<<<<<< HEAD
 		pallet_rc_migrator::preimage::PreimageChunkMigrator::<Polkadot>::post_check(
 			pre_check_payload,
 		);
 		pallet_ah_migrator::preimage::PreimageMigrationCheck::<AssetHub>::post_check(());
-=======
-		// pallet_rc_migrator::preimage::PreimageChunkMigrator::<Polkadot>::post_check(
-		// 	pre_check_payload,
-		// );
-		// pallet_ah_migrator::preimage::PreimageMigrationCheck::<AssetHub>::post_check(
-		// 	ah_pre_check_payload,
-		// );
->>>>>>> 3dbad2bb
 		// NOTE that the DMP queue is probably not empty because the snapshot that we use contains
 		// some overweight ones.
 	});
