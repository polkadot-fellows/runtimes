// Copyright (C) Parity Technologies (UK) Ltd.
// This file is part of Polkadot.

// Polkadot is free software: you can redistribute it and/or modify
// it under the terms of the GNU General Public License as published by
// the Free Software Foundation, either version 3 of the License, or
// (at your option) any later version.

// Polkadot is distributed in the hope that it will be useful,
// but WITHOUT ANY WARRANTY; without even the implied warranty of
// MERCHANTABILITY or FITNESS FOR A PARTICULAR PURPOSE.  See the
// GNU General Public License for more details.

// You should have received a copy of the GNU General Public License
// along with Polkadot.  If not, see <http://www.gnu.org/licenses/>.

//! Rust integration for the Asset Hub Migration.
//!
//! This test calls `on_initialize` on the RC and on AH alternately and forwards DMP messages.
//!
//! Create snapshots in the root dir:
//!
//! ```
//! try-runtime create-snapshot --uri wss://sys.ibp.network:443/statemint ah-polkadot.snap
//! try-runtime create-snapshot --uri wss://try-runtime.polkadot.io:443 polkadot.snap
//! ```
//!
//! Run with:
//!
//! ```
//! SNAP_RC="../../polkadot.snap" SNAP_AH="../../ah-polkadot.snap" RUST_LOG="info" ct polkadot-integration-tests-ahm -r pallet_migration_works -- --nocapture
//! ```

use crate::porting_prelude::*;

use super::{
	checks::{assert_root_hash, SanityChecks},
	mock::*,
	multisig_still_work::MultisigStillWork,
	multisig_test::MultisigsAccountIdStaysTheSame,
	proxy::{ProxyBasicWorks, ProxyWhaleWatching},
};
use asset_hub_polkadot_runtime::Runtime as AssetHub;
use cumulus_pallet_parachain_system::PendingUpwardMessages;
use cumulus_primitives_core::{BlockT, InboundDownwardMessage, Junction, Location, ParaId};
use frame_support::{
	assert_err,
	traits::{
		fungible::Inspect, schedule::DispatchTime, Currency, ExistenceRequirement,
		ReservableCurrency,
	},
};
use frame_system::pallet_prelude::BlockNumberFor;
use pallet_ah_migrator::{
	proxy::ProxyBasicChecks, types::AhMigrationCheck, AhMigrationStage as AhMigrationStageStorage,
	MigrationStage as AhMigrationStage,
};
use pallet_rc_migrator::{
	types::RcMigrationCheck, MigrationStage as RcMigrationStage,
	RcMigrationStage as RcMigrationStageStorage,
};
use polkadot_primitives::UpwardMessage;
use polkadot_runtime::{RcMigrator, Runtime as Polkadot};
use polkadot_runtime_common::{paras_registrar, slots as pallet_slots};
use runtime_parachains::dmp::DownwardMessageQueues;
use sp_core::crypto::Ss58Codec;
use sp_io::TestExternalities;
use sp_runtime::{AccountId32, DispatchError, TokenError};
use std::{
	collections::{BTreeMap, VecDeque},
	str::FromStr,
};
use xcm::latest::*;
use xcm_emulator::{assert_ok, ConvertLocation, WeightMeter};

type RcChecks = (
	SanityChecks,
	pallet_rc_migrator::accounts::AccountsMigrator<Polkadot>,
	pallet_rc_migrator::preimage::PreimageChunkMigrator<Polkadot>,
	pallet_rc_migrator::preimage::PreimageRequestStatusMigrator<Polkadot>,
	pallet_rc_migrator::preimage::PreimageLegacyRequestStatusMigrator<Polkadot>,
	pallet_rc_migrator::indices::IndicesMigrator<Polkadot>,
	pallet_rc_migrator::vesting::VestingMigrator<Polkadot>,
	pallet_rc_migrator::proxy::ProxyProxiesMigrator<Polkadot>,
	pallet_rc_migrator::staking::bags_list::BagsListMigrator<Polkadot>,
	pallet_rc_migrator::staking::fast_unstake::FastUnstakeMigrator<Polkadot>,
	pallet_rc_migrator::conviction_voting::ConvictionVotingMigrator<Polkadot>,
	pallet_rc_migrator::asset_rate::AssetRateMigrator<Polkadot>,
	pallet_rc_migrator::scheduler::SchedulerMigrator<Polkadot>,
	pallet_rc_migrator::staking::nom_pools::NomPoolsMigrator<Polkadot>,
	pallet_rc_migrator::referenda::ReferendaMigrator<Polkadot>,
	RcPolkadotChecks,
	// other checks go here (if available on Polkadot, Kusama and Westend)
	ProxyBasicWorks,
	MultisigStillWork,
);

// Checks that are specific to Polkadot, and not available on other chains (like Westend)
pub type RcPolkadotChecks = (
	MultisigsAccountIdStaysTheSame,
	pallet_rc_migrator::multisig::MultisigMigrationChecker<Polkadot>,
	pallet_rc_migrator::bounties::BountiesMigrator<Polkadot>,
	pallet_rc_migrator::treasury::TreasuryMigrator<Polkadot>,
	pallet_rc_migrator::claims::ClaimsMigrator<Polkadot>,
	pallet_rc_migrator::crowdloan::CrowdloanMigrator<Polkadot>,
	ProxyWhaleWatching,
);

type AhChecks = (
	SanityChecks,
	pallet_rc_migrator::accounts::AccountsMigrator<AssetHub>,
	pallet_rc_migrator::preimage::PreimageChunkMigrator<AssetHub>,
	pallet_rc_migrator::preimage::PreimageRequestStatusMigrator<AssetHub>,
	pallet_rc_migrator::preimage::PreimageLegacyRequestStatusMigrator<AssetHub>,
	pallet_rc_migrator::indices::IndicesMigrator<AssetHub>,
	pallet_rc_migrator::vesting::VestingMigrator<AssetHub>,
	pallet_ah_migrator::proxy::ProxyBasicChecks<
		AssetHub,
		<Polkadot as pallet_proxy::Config>::ProxyType,
	>,
	pallet_rc_migrator::staking::bags_list::BagsListMigrator<AssetHub>,
	pallet_rc_migrator::staking::fast_unstake::FastUnstakeMigrator<AssetHub>,
	pallet_rc_migrator::conviction_voting::ConvictionVotingMigrator<AssetHub>,
	pallet_rc_migrator::asset_rate::AssetRateMigrator<AssetHub>,
	pallet_rc_migrator::scheduler::SchedulerMigrator<AssetHub>,
	pallet_rc_migrator::staking::nom_pools::NomPoolsMigrator<AssetHub>,
	pallet_rc_migrator::referenda::ReferendaMigrator<AssetHub>,
	AhPolkadotChecks,
	// other checks go here (if available on Polkadot, Kusama and Westend)
	ProxyBasicWorks,
	MultisigStillWork,
);

pub type AhPolkadotChecks = (
	MultisigsAccountIdStaysTheSame,
	pallet_rc_migrator::multisig::MultisigMigrationChecker<AssetHub>,
	pallet_rc_migrator::bounties::BountiesMigrator<AssetHub>,
	pallet_rc_migrator::treasury::TreasuryMigrator<AssetHub>,
	pallet_rc_migrator::claims::ClaimsMigrator<AssetHub>,
	pallet_rc_migrator::crowdloan::CrowdloanMigrator<AssetHub>,
	ProxyWhaleWatching,
);

#[ignore] // we use the equivalent [migration_works_time] test instead
#[tokio::test(flavor = "multi_thread", worker_threads = 2)]
async fn pallet_migration_works() {
	let (mut rc, mut ah) = load_externalities().await.unwrap();

	// Set the initial migration stage from env var if set.
	set_initial_migration_stage(&mut rc);

	// Pre-checks on the Relay
	let rc_pre = run_check(|| RcChecks::pre_check(), &mut rc);

	// Pre-checks on the Asset Hub
	let ah_pre = run_check(|| AhChecks::pre_check(rc_pre.clone().unwrap()), &mut ah);

	// Run relay chain, sends start signal to AH
	let dmp_messages = rc_migrate(&mut rc);
	// AH process start signal, send back ack
	ah_migrate(&mut ah, dmp_messages);
	// no upward messaging support in this test yet, just manually advance the stage
	rc.execute_with(|| {
		RcMigrationStageStorage::<Polkadot>::put(RcMigrationStage::Starting);
	});
	rc.commit_all().unwrap();

	// Migrate the Relay Chain
	let dmp_messages = rc_migrate(&mut rc);

	// Post-checks on the Relay
	run_check(|| RcChecks::post_check(rc_pre.clone().unwrap()), &mut rc);

	// Migrate the Asset Hub
	ah_migrate(&mut ah, dmp_messages);

	ah.execute_with(|| {
		assert_eq!(
			pallet_ah_migrator::AhMigrationStage::<AssetHub>::get(),
			pallet_ah_migrator::MigrationStage::MigrationDone
		);
	});

	// Post-checks on the Asset Hub
	run_check(|| AhChecks::post_check(rc_pre.unwrap(), ah_pre.unwrap()), &mut ah);

	// To check if anything changed
	rc.execute_with(|| {
		assert_root_hash(
			"Relay",
			"882df5c0921a3bacf18b01f698c1f9b72666a040cf4515be87cb86e5e8ae6ea5",
		);
	});
	ah.execute_with(|| {
		assert_root_hash(
			"Asset Hub",
			"fd5db07de15b9c060e84294588f7500ecbf77ac7f3083c62f9243644fb3f492b",
		);
	});
}

fn run_check<R>(f: impl FnOnce() -> R, ext: &mut TestExternalities) -> Option<R> {
	if std::env::var("START_STAGE").is_err() {
		Some(ext.execute_with(|| f()))
	} else {
		None
	}
}

#[tokio::test]
async fn num_leases_to_ending_block_works_simple() {
	let mut rc = remote_ext_test_setup(Chain::Relay).await.unwrap();
	let f = |now: BlockNumberFor<Polkadot>, num_leases: u32| {
		frame_system::Pallet::<Polkadot>::set_block_number(now);
		pallet_rc_migrator::crowdloan::num_leases_to_ending_block::<Polkadot>(num_leases)
	};

	rc.execute_with(|| {
		let p = <Polkadot as pallet_slots::Config>::LeasePeriod::get();
		let o = <Polkadot as pallet_slots::Config>::LeaseOffset::get();

		// Sanity check:
		assert!(f(1000, 0).is_err());
		assert!(f(1000, 10).is_err());
		// Overflow check:
		assert!(f(o, u32::MAX).is_err());

		// In period 0:
		assert_eq!(f(o, 0), Ok(o));
		assert_eq!(f(o, 1), Ok(o + p));
		assert_eq!(f(o, 2), Ok(o + 2 * p));

		// In period 1:
		assert_eq!(f(o + p, 0), Ok(o + p));
		assert_eq!(f(o + p, 1), Ok(o + 2 * p));
		assert_eq!(f(o + p, 2), Ok(o + 3 * p));

		// In period 19 with 5 remaining:
		assert_eq!(f(o + 19 * p, 1), Ok(o + 20 * p));
		assert_eq!(f(o + 19 * p, 5), Ok(o + 24 * p));
	});
}

#[test]
fn sovereign_account_translation() {
	let good_cases = [
		(
			// para 2094 account https://polkadot.subscan.io/account/13YMK2dzLWfnGZXSLuAxgZbBiNMHLfnPZ8itzwXryJ9FcWsE
			"13YMK2dzLWfnGZXSLuAxgZbBiNMHLfnPZ8itzwXryJ9FcWsE",
			// on ah (different account id) https://assethub-polkadot.subscan.io/account/13cKp88oRErgQAFatu83oCvzxr2b45qVcnNLFu4Mr2ApU6ZC
			"13cKp88oRErgQAFatu83oCvzxr2b45qVcnNLFu4Mr2ApU6ZC",
		),
		(
			"13YMK2dsXbyC866w2tFM4vH52nRs3uTwac32jh1FNXZBXv18",
			"13cKp88gcLA6Fgq5atCSBZctHG7AmKX3eFgTzeXkFFakPWuo",
		),
	];

	for (rc_acc, ah_acc) in good_cases {
		let rc_acc = AccountId32::from_str(rc_acc).unwrap();
		let ah_acc = AccountId32::from_str(ah_acc).unwrap();

		let (translated, _para_id) = pallet_rc_migrator::accounts::AccountsMigrator::<Polkadot>::try_translate_rc_sovereign_to_ah(rc_acc).unwrap().unwrap();
		assert_eq!(translated, ah_acc);
	}

	let bad_cases = [
		"13yJaZUmhMDG91AftfdNeJm6hMVSL9Jq2gqiyFdhiJgXf6AY", // wrong prefix
		"13ddruDZgGbfVmbobzfNLV4momSgjkFnMXkfogizb4uEbHtQ", // "
		"13cF4T4kfi8VYw2nTZfkYkn9BjGpmRDsivYxFqGYUWkU8L2d", // "
		"13cKp88gcLA6Fgq5atCSBZctHG7AmKX3eFgTzeXkFFakPo6e", // last byte not 0
		"13cF4T4kfiJ39NqGh4DAZSMo6NuWT1fYfZzCo9f5HH8dUFBJ", // 7 byte not zero
		"13cKp88gcLA6Fgq5atCSBZctHGenFzUo3qmmReNVKzpnGvFg", // some center byte not zero
	];

	for rc_acc in bad_cases {
		let rc_acc = AccountId32::from_str(rc_acc).unwrap();

		let translated = pallet_rc_migrator::accounts::AccountsMigrator::<Polkadot>::try_translate_rc_sovereign_to_ah(rc_acc).unwrap();
		assert!(translated.is_none());
	}
}

/// For human consumption.
#[tokio::test]
async fn print_sovereign_account_translation() {
	let (mut rc, mut ah) = load_externalities().await.unwrap();

	let mut rc_to_ah = BTreeMap::new();

	rc.execute_with(|| {
		for para_id in paras_registrar::Paras::<Polkadot>::iter_keys().collect::<Vec<_>>() {
			let rc_acc = xcm_builder::ChildParachainConvertsVia::<ParaId, AccountId32>::convert_location(&Location::new(0, Junction::Parachain(para_id.into()))).unwrap();

			let (ah_acc, para_id) = pallet_rc_migrator::accounts::AccountsMigrator::<Polkadot>::try_translate_rc_sovereign_to_ah(rc_acc.clone()).unwrap().unwrap();
			rc_to_ah.insert(rc_acc, (ah_acc, para_id));
		}

		for account in frame_system::Account::<Polkadot>::iter_keys() {
			let translated = pallet_rc_migrator::accounts::AccountsMigrator::<Polkadot>::try_translate_rc_sovereign_to_ah(account.clone()).unwrap();

			if let Some((ah_acc, para_id)) = translated {
				if !rc_to_ah.contains_key(&account) {
					println!("Account belongs to an unregistered para {}: {}", para_id, account);
					rc_to_ah.insert(account, (ah_acc, para_id));
				}
			}
		}
	});

	let mut csv: String = "para,rc,ah\n".into();

	// Sanity check that they all exist. Note that they dont *have to*, but all do.
	println!("Translating {} RC accounts to AH", rc_to_ah.len());
	ah.execute_with(|| {
		for (rc_acc, (ah_acc, para_id)) in rc_to_ah.iter() {
			println!("[{}] {} -> {}", para_id, rc_acc, ah_acc);

			csv.push_str(&format!("{},{},{}\n", para_id, rc_acc, ah_acc));
		}
	});

	//std::fs::write("../../pallets/rc-migrator/src/sovereign_account_translation.csv",
	// csv).unwrap();
}

#[tokio::test]
async fn print_accounts_statistics() {
	use frame_system::Account as SystemAccount;

	let mut rc = remote_ext_test_setup(Chain::Relay).await.unwrap();

	let mut total_counts = std::collections::HashMap::new();

	rc.execute_with(|| {
		for (who, account_info) in SystemAccount::<Polkadot>::iter() {
			total_counts.entry("total_count").and_modify(|count| *count += 1).or_insert(1);

			let freezes_count = pallet_balances::Freezes::<Polkadot>::get(&who).len();
			let lock_count = pallet_balances::Locks::<Polkadot>::get(&who).len();
			let holds_sum = pallet_balances::Holds::<Polkadot>::get(&who)
				.iter()
				.map(|h| h.amount)
				.sum::<u128>();
			let unnamed_reserve = account_info.data.reserved.saturating_sub(holds_sum);

			if freezes_count == 0 && lock_count == 0 && holds_sum == 0 && unnamed_reserve == 0 {
				total_counts
					.entry("total_liquid_count")
					.and_modify(|count| *count += 1)
					.or_insert(1);
			}
		}
	});

	/*
	RC Polkadot snapshot from 2025-01-24:
		total_count ~ 1_434_995
		total_liquid_count ~ 1_373_890
	 */
	println!("Total counts: {:?}", total_counts);
}

#[test]
fn ah_account_migration_weight() {
	use frame_support::weights::constants::WEIGHT_REF_TIME_PER_MILLIS;
	use pallet_rc_migrator::weights_ah::WeightInfo;

	let ms_for_accs = |num_accs: u32| {
		let weight =
			pallet_rc_migrator::weights_ah::SubstrateWeight::<AssetHub>::receive_liquid_accounts(
				num_accs as u32,
			);
		weight.ref_time() as f64 / WEIGHT_REF_TIME_PER_MILLIS as f64
	};
	let mb_for_accs = |num_accs: u32| {
		let weight =
			pallet_rc_migrator::weights_ah::SubstrateWeight::<AssetHub>::receive_liquid_accounts(
				num_accs as u32,
			);
		weight.proof_size() as f64 / 1_000_000.0
	};

	// Print for 10, 100 and 1000 accounts in ms
	for i in [10, 100, 486, 1000] {
		let (ms, mb) = (ms_for_accs(i), mb_for_accs(i));
		println!("Weight for {} accounts: {: >4.2} ms, {: >4.2} MB", i, ms, mb);

		assert!(ms < 200.0, "Ref time weight for Accounts migration is insane");
		assert!(mb < 4.0, "Proof size for Accounts migration is insane");
	}
}

<<<<<<< HEAD
#[tokio::test(flavor = "current_thread")]
=======
#[tokio::test]
>>>>>>> ce017afe
async fn migration_works_time() {
	let Some((mut rc, mut ah)) = load_externalities().await else { return };

	// Set the initial migration stage from env var if set.
	set_initial_migration_stage(&mut rc);

	// Pre-checks on the Relay
	let rc_pre = run_check(|| RcChecks::pre_check(), &mut rc);

	// Pre-checks on the Asset Hub
	let ah_pre = run_check(|| AhChecks::pre_check(rc_pre.clone().unwrap()), &mut ah);

	let rc_block_start = rc.execute_with(|| frame_system::Pallet::<Polkadot>::block_number());
	let ah_block_start = ah.execute_with(|| frame_system::Pallet::<AssetHub>::block_number());

	// we push first message to be popped for the first RC block and the second one to delay the ump
	// messages from the first AH block, since with async backing and full blocks we generally
	// expect the AH+0 block to be backed at RC+2 block, where RC+0 is its parent RC block. Hence
	// the only RC+2 block will receive and process the messages from the AH+0 block.
	let mut ump_messages: VecDeque<(Vec<UpwardMessage>, BlockNumberFor<AssetHub>)> =
		vec![(vec![], ah_block_start - 1), (vec![], ah_block_start)].into();
	// AH generally builds the blocks on every new RC block, therefore every DMP message received
	// and processed immediately without delay.
	let mut dmp_messages: VecDeque<(Vec<InboundDownwardMessage>, BlockNumberFor<Polkadot>)> =
		vec![].into();

	// finish the loop when the migration is done.
	while ah.execute_with(|| AhMigrationStageStorage::<AssetHub>::get()) !=
		AhMigrationStage::MigrationDone
	{
		// with async backing having three unincluded segments, we expect the Asset Hub block
		// to typically be backed not in the immediate next block, but in the block after that.
		// therefore, the queue should always contain at least two messages: one from the most
		// recent Asset Hub block and one from the previous block.
		assert!(ump_messages.len() > 1, "ump_messages queue should contain at least two messages");

		// enqueue UMP messages from AH to RC.
		rc.execute_with(|| {
			enqueue_ump(
				ump_messages.pop_front().expect("should contain at least empty message package"),
			);
		});

		// execute next RC block.
		rc.execute_with(|| {
			next_block_rc();
		});

		// read dmp messages sent to AH.
		dmp_messages.push_back(rc.execute_with(|| {
			(
				DownwardMessageQueues::<Polkadot>::take(AH_PARA_ID),
				frame_system::Pallet::<Polkadot>::block_number(),
			)
		}));

		// end of RC cycle.
		rc.commit_all().unwrap();

		// enqueue DMP messages from RC to AH.
		ah.execute_with(|| {
			enqueue_dmp(
				dmp_messages.pop_front().expect("should contain at least empty message package"),
			);
		});

		// execute next AH block.
		ah.execute_with(|| {
			next_block_ah();
		});

		// collect UMP messages from AH generated by the current block execution.
		ump_messages.push_back(ah.execute_with(|| {
			(
				PendingUpwardMessages::<AssetHub>::take(),
				frame_system::Pallet::<AssetHub>::block_number(),
			)
		}));

		// end of AH cycle.
		ah.commit_all().unwrap();
	}

	let rc_block_end = rc.execute_with(|| frame_system::Pallet::<Polkadot>::block_number());
	let ah_block_end = ah.execute_with(|| frame_system::Pallet::<AssetHub>::block_number());

	// Post-checks on the Relay
	run_check(|| RcChecks::post_check(rc_pre.clone().unwrap()), &mut rc);

	// Post-checks on the Asset Hub
	run_check(|| AhChecks::post_check(rc_pre.unwrap(), ah_pre.unwrap()), &mut ah);

	println!(
		"Migration done in {} RC blocks, {} AH blocks",
		rc_block_end - rc_block_start,
		ah_block_end - ah_block_start
	);
	// To check if anything changed
	rc.execute_with(|| {
		assert_root_hash(
			"Relay",
			"ec26367c27bffef2b2815e75c5266ef921eeeefe93ac884ef4a73309886eb676",
		);
	});
	ah.execute_with(|| {
		assert_root_hash(
			"Asset Hub",
			"e106ad1352726bae7c10f4efc8d1d280bef83deb919db440185e41955735688c",
		);
	});
}

#[tokio::test]
async fn scheduled_migration_works() {
	let Some((mut rc, mut ah)) = load_externalities().await else { return };

	// Check that the migration is pending on the RC.
	rc.execute_with(|| {
		log::info!("Asserting the initial state on RC");
		next_block_rc();

		assert_eq!(RcMigrationStageStorage::<Polkadot>::get(), RcMigrationStage::Pending);

		// clear the DMP queue.
		let _ = DownwardMessageQueues::<Polkadot>::take(AH_PARA_ID);
	});
	rc.commit_all().unwrap();

	// Check that the migration is pending on the AH.
	ah.execute_with(|| {
		log::info!("Asserting the initial state on AH");
		next_block_ah();

		assert_eq!(AhMigrationStageStorage::<AssetHub>::get(), AhMigrationStage::Pending);

		// clear the UMP queue.
		let _ = PendingUpwardMessages::<AssetHub>::take();
	});
	ah.commit_all().unwrap();

	// Schedule the migration on RC.
	let dmp_messages = rc.execute_with(|| {
		log::info!("Scheduling the migration on RC");
		next_block_rc();

		let now = frame_system::Pallet::<Polkadot>::block_number();
		let scheduled_at = now + 2;

		// Fellowship Origin
		let origin = pallet_xcm::Origin::Xcm(Location::new(
			0,
			[
				Junction::Parachain(1001),
				Junction::Plurality { id: BodyId::Technical, part: BodyPart::Voice },
			],
		));
		assert_ok!(RcMigrator::schedule_migration(origin.into(), DispatchTime::At(scheduled_at)));
		assert_eq!(
			RcMigrationStageStorage::<Polkadot>::get(),
			RcMigrationStage::Scheduled { block_number: scheduled_at }
		);

		next_block_rc();
		// migrating not yet started
		assert_eq!(
			RcMigrationStageStorage::<Polkadot>::get(),
			RcMigrationStage::Scheduled { block_number: scheduled_at }
		);
		assert_eq!(DownwardMessageQueues::<Polkadot>::take(AH_PARA_ID).len(), 0);

		next_block_rc();

		// migration started
		assert_eq!(RcMigrationStageStorage::<Polkadot>::get(), RcMigrationStage::WaitingForAh);
		let dmp_messages = DownwardMessageQueues::<Polkadot>::take(AH_PARA_ID);
		assert!(dmp_messages.len() > 0);

		dmp_messages
	});

	// enqueue DMP messages from RC to AH.
	ah.execute_with(|| {
		enqueue_dmp((dmp_messages, 0u32.into()));
	});
	ah.commit_all().unwrap();

	// Asset Hub receives the message from the Relay Chain to start the migration and the
	// acknowledges it by sending the message back to the Relay Chain.
	let ump_messages = ah.execute_with(|| {
		log::info!("Acknowledging the start of the migration on AH");
		assert_eq!(AhMigrationStageStorage::<AssetHub>::get(), AhMigrationStage::Pending);

		next_block_ah();

		assert_eq!(
			AhMigrationStageStorage::<AssetHub>::get(),
			AhMigrationStage::DataMigrationOngoing
		);

		PendingUpwardMessages::<AssetHub>::take()
	});
	ah.commit_all().unwrap();

	// enqueue UMP messages from AH to RC.
	rc.execute_with(|| {
		enqueue_ump((ump_messages, 0u32.into()));
	});
	rc.commit_all().unwrap();

	// Relay Chain receives the acknowledgement from the Asset Hub and starts sending the data.
	rc.execute_with(|| {
		log::info!("Receiving the acknowledgement from AH on RC");
		assert_eq!(RcMigrationStageStorage::<Polkadot>::get(), RcMigrationStage::WaitingForAh);

		next_block_rc();

		assert_eq!(
			RcMigrationStageStorage::<Polkadot>::get(),
			RcMigrationStage::AccountsMigrationInit
		);
	});
	rc.commit_all().unwrap();
}

#[tokio::test]
async fn some_account_migration_works() {
	use frame_system::Account as SystemAccount;
	use pallet_rc_migrator::accounts::AccountsMigrator;

	let Some((mut rc, mut ah)) = load_externalities().await else { return };

	let accounts: Vec<AccountId32> = vec![
		// 18.03.2025 - account with reserve above ED, but no free balance
		"5HB5nWBF2JfqogQYTcVkP1BfrgfadBizGmLBhmoAbGm5C7ir".parse().unwrap(),
		// 18.03.2025 - account with zero free balance, and reserve below ED
		"5GTtcseuBoAVLbxQ32XRnqkBmxxDaHqdpPs8ktUnH1zE4Cg3".parse().unwrap(),
		// 18.03.2025 - account with free balance below ED, and reserve above ED
		"5HMehBKuxRq7AqdxwQcaM7ff5e8Snchse9cNNGT9wsr4CqBK".parse().unwrap(),
	];

	for account_id in accounts {
		let maybe_withdrawn_account = rc.execute_with(|| {
			let rc_account = SystemAccount::<Polkadot>::get(&account_id);
			log::info!("Migrating account id: {:?}", account_id.to_ss58check());
			log::info!("RC account info: {:?}", rc_account);

			let maybe_withdrawn_account = AccountsMigrator::<Polkadot>::withdraw_account(
				account_id,
				rc_account,
				&mut WeightMeter::new(),
				0,
			)
			.unwrap_or_else(|err| {
				log::error!("Account withdrawal failed: {:?}", err);
				None
			});

			maybe_withdrawn_account
		});

		let withdrawn_account = match maybe_withdrawn_account {
			Some(withdrawn_account) => withdrawn_account,
			None => {
				log::warn!("Account is not withdrawable");
				continue;
			},
		};

		log::info!("Withdrawn account: {:?}", withdrawn_account);

		ah.execute_with(|| {
			use asset_hub_polkadot_runtime::AhMigrator;
			use codec::{Decode, Encode};

			let encoded_account = withdrawn_account.encode();
			let account = Decode::decode(&mut &encoded_account[..]).unwrap();
			let res = AhMigrator::do_receive_account(account);
			log::info!("Account integration result: {:?}", res);
		});
	}
}

#[test]
fn test_account_references() {
	type PalletBalances = pallet_balances::Pallet<Polkadot>;
	type PalletSystem = frame_system::Pallet<Polkadot>;

	new_test_rc_ext().execute_with(|| {
		// create new account.
		let who: AccountId32 = [0; 32].into();
		let ed = <PalletBalances as Currency<_>>::minimum_balance();
		let _ = PalletBalances::deposit_creating(&who, ed + ed + ed);

		// account is create with right balance and references.
		assert_eq!(PalletBalances::balance(&who), ed + ed + ed);
		assert_eq!(PalletSystem::consumers(&who), 0);
		assert_eq!(PalletSystem::providers(&who), 1);

		// decrement consumer reference from `0`.
		PalletSystem::dec_consumers(&who);

		// account is still alive.
		assert_eq!(PalletBalances::balance(&who), ed + ed + ed);
		assert_eq!(PalletSystem::consumers(&who), 0);
		assert_eq!(PalletSystem::providers(&who), 1);

		// reserve some balance which results `+1` consumer reference.
		let _ = PalletBalances::reserve(&who, ed).expect("reserve failed");

		// account data is valid.
		assert_eq!(PalletBalances::balance(&who), ed + ed);
		assert_eq!(PalletBalances::reserved_balance(&who), ed);
		assert_eq!(PalletSystem::consumers(&who), 1);
		assert_eq!(PalletSystem::providers(&who), 1);

		// force decrement consumer reference from `1`.
		PalletSystem::dec_consumers(&who);

		// account is still alive.
		assert_eq!(PalletBalances::balance(&who), ed + ed);
		assert_eq!(PalletBalances::reserved_balance(&who), ed);
		assert_eq!(PalletSystem::consumers(&who), 0);
		assert_eq!(PalletSystem::providers(&who), 1);

		// transfer some balance (or perform any update on account) to new account which results
		// consumer reference to automatically correct the consumer reference since the reserve
		// is still there.
		let who2: AccountId32 = [1; 32].into();
		let _ = PalletBalances::transfer(&who, &who2, ed, ExistenceRequirement::AllowDeath)
			.expect("transfer failed");

		// account is still alive, and consumer reference is corrected.
		assert_eq!(PalletBalances::balance(&who), ed);
		assert_eq!(PalletBalances::reserved_balance(&who), ed);
		assert_eq!(PalletSystem::consumers(&who), 1);
		assert_eq!(PalletSystem::providers(&who), 1);

		// force decrement consumer reference from `1`.
		PalletSystem::dec_consumers(&who);

		// account is still alive, and consumer reference is force decremented.
		assert_eq!(PalletBalances::balance(&who), ed);
		assert_eq!(PalletBalances::reserved_balance(&who), ed);
		assert_eq!(PalletSystem::consumers(&who), 0);
		assert_eq!(PalletSystem::providers(&who), 1);

		// try to kill the account by transfer all.
		assert_eq!(
			PalletBalances::transfer(&who, &who2, ed + ed, ExistenceRequirement::AllowDeath),
			Err(TokenError::FundsUnavailable.into())
		);

		// account is still alive.
		assert_eq!(PalletBalances::balance(&who), ed);
		assert_eq!(PalletBalances::reserved_balance(&who), ed);
		assert_eq!(PalletSystem::consumers(&who), 0);
		assert_eq!(PalletSystem::providers(&who), 1);

		// try to transfer all free balance, leaving only reserve.
		assert_eq!(
			PalletBalances::transfer(&who, &who2, ed, ExistenceRequirement::AllowDeath),
			Err(DispatchError::ConsumerRemaining)
		);

		// account is still alive. in this case consumer reference even gets corrected.
		assert_eq!(PalletBalances::balance(&who), ed);
		assert_eq!(PalletBalances::reserved_balance(&who), ed);
		assert_eq!(PalletSystem::consumers(&who), 1);
		assert_eq!(PalletSystem::providers(&who), 1);
	});
}<|MERGE_RESOLUTION|>--- conflicted
+++ resolved
@@ -391,11 +391,7 @@
 	}
 }
 
-<<<<<<< HEAD
-#[tokio::test(flavor = "current_thread")]
-=======
 #[tokio::test]
->>>>>>> ce017afe
 async fn migration_works_time() {
 	let Some((mut rc, mut ah)) = load_externalities().await else { return };
 
