--- conflicted
+++ resolved
@@ -141,13 +141,7 @@
 	ProxyWhaleWatching,
 );
 
-<<<<<<< HEAD
-=======
-#[cfg(not(feature = "ahm-polkadot"))]
-pub type AhPolkadotChecks = ();
-
 #[ignore] // we use the equivalent [migration_works_time] test instead
->>>>>>> 0855252f
 #[tokio::test(flavor = "multi_thread", worker_threads = 2)]
 async fn pallet_migration_works() {
 	let (mut rc, mut ah) = load_externalities().await.unwrap();
