// Copyright (C) Parity Technologies (UK) Ltd.
// This file is part of Polkadot.

// Polkadot is free software: you can redistribute it and/or modify
// it under the terms of the GNU General Public License as published by
// the Free Software Foundation, either version 3 of the License, or
// (at your option) any later version.

// Polkadot is distributed in the hope that it will be useful,
// but WITHOUT ANY WARRANTY; without even the implied warranty of
// MERCHANTABILITY or FITNESS FOR A PARTICULAR PURPOSE.  See the
// GNU General Public License for more details.

// You should have received a copy of the GNU General Public License
// along with Polkadot.  If not, see <http://www.gnu.org/licenses/>.

//! Rust integration for the Asset Hub Migration.
//!
//! This test calls `on_initialize` on the RC and on AH alternately and forwards DMP messages.
//!
//! Create snapshots in the root dir:
//!
//! ```
//! try-runtime create-snapshot --uri wss://sys.ibp.network:443/statemint ah-polkadot.snap
//! try-runtime create-snapshot --uri wss://try-runtime.polkadot.io:443 polkadot.snap
//! ```
//!
//! Run with:
//!
//! ```
//! SNAP_RC="../../polkadot.snap" SNAP_AH="../../ah-polkadot.snap" RUST_LOG="info" ct polkadot-integration-tests-ahm -r on_initialize_works -- --nocapture
//! ```

use asset_hub_polkadot_runtime::Runtime as AssetHub;
<<<<<<< HEAD
use pallet_rc_migrator::types::RcPalletMigrationChecks;
use polkadot_runtime::Runtime as Polkadot;
=======
use cumulus_primitives_core::{AggregateMessageOrigin, Junction, Location, ParaId};
use frame_support::traits::*;
use frame_system::pallet_prelude::BlockNumberFor;
use pallet_rc_migrator::{types::PalletMigrationChecks, MigrationStage, RcMigrationStage};
use polkadot_runtime::{Block as PolkadotBlock, Runtime as Polkadot};
use polkadot_runtime_common::{paras_registrar, slots as pallet_slots};
use sp_runtime::AccountId32;
use std::{collections::BTreeMap, str::FromStr};
use xcm_emulator::ConvertLocation;
>>>>>>> adaf7a7e

use super::mock::*;

#[tokio::test(flavor = "multi_thread", worker_threads = 2)]
async fn account_migration_works() {
<<<<<<< HEAD
	let Some((rc, ah)) = load_externalities().await else { return };
	type RcPayload = <pallet_rc_migrator::preimage::PreimageChunkMigrator<Polkadot> as RcPalletMigrationChecks>::RcPayload;
	let (dmp_messages, rc_payload) =
		rc_migrate::<pallet_rc_migrator::preimage::PreimageChunkMigrator<Polkadot>>(rc);
	ah_migrate::<
		pallet_rc_migrator::preimage::PreimageChunkMigrator<Polkadot>,
		pallet_ah_migrator::preimage::PreimageMigrationCheck<AssetHub>,
	>(ah, rc_payload, dmp_messages);
=======
	let Some((mut rc, mut ah)) = load_externalities().await else { return };
	let para_id = ParaId::from(1000);

	// Simulate relay blocks and grab the DMP messages
	let (dmp_messages, pre_check_payload) = rc.execute_with(|| {
		let mut dmps = Vec::new();

		if let Ok(stage) = std::env::var("START_STAGE") {
			let stage = MigrationStage::from_str(&stage).expect("Invalid start stage");
			RcMigrationStage::<Polkadot>::put(stage);
		}

		let pre_check_payload =
			pallet_rc_migrator::preimage::PreimageChunkMigrator::<Polkadot>::pre_check();

		// Loop until no more DMPs are added and we had at least 1
		loop {
			next_block_rc();

			let new_dmps =
				runtime_parachains::dmp::DownwardMessageQueues::<Polkadot>::take(para_id);
			dmps.extend(new_dmps);

			if RcMigrationStage::<Polkadot>::get() ==
				pallet_rc_migrator::MigrationStage::MigrationDone
			{
				log::info!("Migration done");
				break (dmps, pre_check_payload);
			}
		}
	});
	rc.commit_all().unwrap();
	// TODO: for some reason this prints some small value (2947), but logs on XCM send and receive
	// show more iteration.
	log::info!("Num of RC->AH DMP messages: {}", dmp_messages.len());

	// Inject the DMP messages into the Asset Hub
	ah.execute_with(|| {
		pallet_ah_migrator::preimage::PreimageMigrationCheck::<AssetHub>::pre_check();
		let mut fp =
			asset_hub_polkadot_runtime::MessageQueue::footprint(AggregateMessageOrigin::Parent);
		enqueue_dmp(dmp_messages);

		// Loop until no more DMPs are queued
		loop {
			let new_fp =
				asset_hub_polkadot_runtime::MessageQueue::footprint(AggregateMessageOrigin::Parent);
			if fp == new_fp {
				log::info!("AH DMP messages left: {}", fp.storage.count);
				break;
			}
			fp = new_fp;

			log::debug!("AH DMP messages left: {}", fp.storage.count);
			next_block_ah();

			if RcMigrationStage::<Polkadot>::get() ==
				pallet_rc_migrator::MigrationStage::PreimageMigrationDone
			{
				pallet_rc_migrator::preimage::PreimageChunkMigrator::<Polkadot>::post_check(
					pre_check_payload.clone(),
				);
			}
		}

		pallet_ah_migrator::crowdloan::CrowdloanMigrationCheck::<AssetHub>::post_check();
		//pallet_ah_migrator::preimage::PreimageMigrationCheck::<AssetHub>::post_check(());
		// NOTE that the DMP queue is probably not empty because the snapshot that we use contains
		// some overweight ones.
	});
}

#[tokio::test]
async fn num_leases_to_ending_block_works_simple() {
	let mut rc = remote_ext_test_setup::<PolkadotBlock>("SNAP_RC").await.unwrap();
	let f = |now: BlockNumberFor<Polkadot>, num_leases: u32| {
		frame_system::Pallet::<Polkadot>::set_block_number(now);
		pallet_rc_migrator::crowdloan::num_leases_to_ending_block::<Polkadot>(num_leases)
	};

	rc.execute_with(|| {
		let p = <Polkadot as pallet_slots::Config>::LeasePeriod::get();
		let o = <Polkadot as pallet_slots::Config>::LeaseOffset::get();

		// Sanity check:
		assert!(f(1000, 0).is_err());
		assert!(f(1000, 10).is_err());
		// Overflow check:
		assert!(f(o, u32::MAX).is_err());

		// In period 0:
		assert_eq!(f(o, 0), Ok(o));
		assert_eq!(f(o, 1), Ok(o + p));
		assert_eq!(f(o, 2), Ok(o + 2 * p));

		// In period 1:
		assert_eq!(f(o + p, 0), Ok(o + p));
		assert_eq!(f(o + p, 1), Ok(o + 2 * p));
		assert_eq!(f(o + p, 2), Ok(o + 3 * p));

		// In period 19 with 5 remaining:
		assert_eq!(f(o + 19 * p, 1), Ok(o + 20 * p));
		assert_eq!(f(o + 19 * p, 5), Ok(o + 24 * p));
	});
}

#[test]
fn sovereign_account_translation() {
	let good_cases = [
		(
			// para 2094 account https://polkadot.subscan.io/account/13YMK2dzLWfnGZXSLuAxgZbBiNMHLfnPZ8itzwXryJ9FcWsE
			"13YMK2dzLWfnGZXSLuAxgZbBiNMHLfnPZ8itzwXryJ9FcWsE",
			// on ah (different account id) https://assethub-polkadot.subscan.io/account/13cKp88oRErgQAFatu83oCvzxr2b45qVcnNLFu4Mr2ApU6ZC
			"13cKp88oRErgQAFatu83oCvzxr2b45qVcnNLFu4Mr2ApU6ZC",
		),
		(
			"13YMK2dsXbyC866w2tFM4vH52nRs3uTwac32jh1FNXZBXv18",
			"13cKp88gcLA6Fgq5atCSBZctHG7AmKX3eFgTzeXkFFakPWuo",
		),
	];

	for (rc_acc, ah_acc) in good_cases {
		let rc_acc = AccountId32::from_str(rc_acc).unwrap();
		let ah_acc = AccountId32::from_str(ah_acc).unwrap();

		let (translated, _para_id) = pallet_rc_migrator::accounts::AccountsMigrator::<Polkadot>::try_translate_rc_sovereign_to_ah(rc_acc).unwrap().unwrap();
		assert_eq!(translated, ah_acc);
	}

	let bad_cases = [
		"13yJaZUmhMDG91AftfdNeJm6hMVSL9Jq2gqiyFdhiJgXf6AY", // wrong prefix
		"13ddruDZgGbfVmbobzfNLV4momSgjkFnMXkfogizb4uEbHtQ", // "
		"13cF4T4kfi8VYw2nTZfkYkn9BjGpmRDsivYxFqGYUWkU8L2d", // "
		"13cKp88gcLA6Fgq5atCSBZctHG7AmKX3eFgTzeXkFFakPo6e", // last byte not 0
		"13cF4T4kfiJ39NqGh4DAZSMo6NuWT1fYfZzCo9f5HH8dUFBJ", // 7 byte not zero
		"13cKp88gcLA6Fgq5atCSBZctHGenFzUo3qmmReNVKzpnGvFg", // some center byte not zero
	];

	for rc_acc in bad_cases {
		let rc_acc = AccountId32::from_str(rc_acc).unwrap();

		let translated = pallet_rc_migrator::accounts::AccountsMigrator::<Polkadot>::try_translate_rc_sovereign_to_ah(rc_acc).unwrap();
		assert!(translated.is_none());
	}
}

/// For human consumption.
#[tokio::test]
async fn print_sovereign_account_translation() {
	let (mut rc, mut ah) = load_externalities().await.unwrap();

	let mut rc_to_ah = BTreeMap::new();

	rc.execute_with(|| {
		for para_id in paras_registrar::Paras::<Polkadot>::iter_keys().collect::<Vec<_>>() {
			let rc_acc = xcm_builder::ChildParachainConvertsVia::<ParaId, AccountId32>::convert_location(&Location::new(0, Junction::Parachain(para_id.into()))).unwrap();

			let (ah_acc, para_id) = pallet_rc_migrator::accounts::AccountsMigrator::<Polkadot>::try_translate_rc_sovereign_to_ah(rc_acc.clone()).unwrap().unwrap();
			rc_to_ah.insert(rc_acc, (ah_acc, para_id));
		}

		for account in frame_system::Account::<Polkadot>::iter_keys() {
			let translated = pallet_rc_migrator::accounts::AccountsMigrator::<Polkadot>::try_translate_rc_sovereign_to_ah(account.clone()).unwrap();

			if let Some((ah_acc, para_id)) = translated {
				if !rc_to_ah.contains_key(&account) {
					println!("Account belongs to an unregistered para {}: {}", para_id, account);
					rc_to_ah.insert(account, (ah_acc, para_id));
				}
			}
		}
	});

	let mut csv: String = "para,rc,ah\n".into();

	// Sanity check that they all exist. Note that they dont *have to*, but all do.
	println!("Translating {} RC accounts to AH", rc_to_ah.len());
	ah.execute_with(|| {
		for (rc_acc, (ah_acc, para_id)) in rc_to_ah.iter() {
			println!("[{}] {} -> {}", para_id, rc_acc, ah_acc);

			csv.push_str(&format!("{},{},{}\n", para_id, rc_acc, ah_acc));
		}
	});

	//std::fs::write("../../pallets/rc-migrator/src/sovereign_account_translation.csv",
	// csv).unwrap();
>>>>>>> adaf7a7e
}<|MERGE_RESOLUTION|>--- conflicted
+++ resolved
@@ -32,26 +32,19 @@
 //! ```
 
 use asset_hub_polkadot_runtime::Runtime as AssetHub;
-<<<<<<< HEAD
+use cumulus_primitives_core::{Junction, Location, ParaId};
+use frame_system::pallet_prelude::BlockNumberFor;
 use pallet_rc_migrator::types::RcPalletMigrationChecks;
-use polkadot_runtime::Runtime as Polkadot;
-=======
-use cumulus_primitives_core::{AggregateMessageOrigin, Junction, Location, ParaId};
-use frame_support::traits::*;
-use frame_system::pallet_prelude::BlockNumberFor;
-use pallet_rc_migrator::{types::PalletMigrationChecks, MigrationStage, RcMigrationStage};
 use polkadot_runtime::{Block as PolkadotBlock, Runtime as Polkadot};
 use polkadot_runtime_common::{paras_registrar, slots as pallet_slots};
 use sp_runtime::AccountId32;
 use std::{collections::BTreeMap, str::FromStr};
 use xcm_emulator::ConvertLocation;
->>>>>>> adaf7a7e
 
 use super::mock::*;
 
 #[tokio::test(flavor = "multi_thread", worker_threads = 2)]
 async fn account_migration_works() {
-<<<<<<< HEAD
 	let Some((rc, ah)) = load_externalities().await else { return };
 	type RcPayload = <pallet_rc_migrator::preimage::PreimageChunkMigrator<Polkadot> as RcPalletMigrationChecks>::RcPayload;
 	let (dmp_messages, rc_payload) =
@@ -60,77 +53,6 @@
 		pallet_rc_migrator::preimage::PreimageChunkMigrator<Polkadot>,
 		pallet_ah_migrator::preimage::PreimageMigrationCheck<AssetHub>,
 	>(ah, rc_payload, dmp_messages);
-=======
-	let Some((mut rc, mut ah)) = load_externalities().await else { return };
-	let para_id = ParaId::from(1000);
-
-	// Simulate relay blocks and grab the DMP messages
-	let (dmp_messages, pre_check_payload) = rc.execute_with(|| {
-		let mut dmps = Vec::new();
-
-		if let Ok(stage) = std::env::var("START_STAGE") {
-			let stage = MigrationStage::from_str(&stage).expect("Invalid start stage");
-			RcMigrationStage::<Polkadot>::put(stage);
-		}
-
-		let pre_check_payload =
-			pallet_rc_migrator::preimage::PreimageChunkMigrator::<Polkadot>::pre_check();
-
-		// Loop until no more DMPs are added and we had at least 1
-		loop {
-			next_block_rc();
-
-			let new_dmps =
-				runtime_parachains::dmp::DownwardMessageQueues::<Polkadot>::take(para_id);
-			dmps.extend(new_dmps);
-
-			if RcMigrationStage::<Polkadot>::get() ==
-				pallet_rc_migrator::MigrationStage::MigrationDone
-			{
-				log::info!("Migration done");
-				break (dmps, pre_check_payload);
-			}
-		}
-	});
-	rc.commit_all().unwrap();
-	// TODO: for some reason this prints some small value (2947), but logs on XCM send and receive
-	// show more iteration.
-	log::info!("Num of RC->AH DMP messages: {}", dmp_messages.len());
-
-	// Inject the DMP messages into the Asset Hub
-	ah.execute_with(|| {
-		pallet_ah_migrator::preimage::PreimageMigrationCheck::<AssetHub>::pre_check();
-		let mut fp =
-			asset_hub_polkadot_runtime::MessageQueue::footprint(AggregateMessageOrigin::Parent);
-		enqueue_dmp(dmp_messages);
-
-		// Loop until no more DMPs are queued
-		loop {
-			let new_fp =
-				asset_hub_polkadot_runtime::MessageQueue::footprint(AggregateMessageOrigin::Parent);
-			if fp == new_fp {
-				log::info!("AH DMP messages left: {}", fp.storage.count);
-				break;
-			}
-			fp = new_fp;
-
-			log::debug!("AH DMP messages left: {}", fp.storage.count);
-			next_block_ah();
-
-			if RcMigrationStage::<Polkadot>::get() ==
-				pallet_rc_migrator::MigrationStage::PreimageMigrationDone
-			{
-				pallet_rc_migrator::preimage::PreimageChunkMigrator::<Polkadot>::post_check(
-					pre_check_payload.clone(),
-				);
-			}
-		}
-
-		pallet_ah_migrator::crowdloan::CrowdloanMigrationCheck::<AssetHub>::post_check();
-		//pallet_ah_migrator::preimage::PreimageMigrationCheck::<AssetHub>::post_check(());
-		// NOTE that the DMP queue is probably not empty because the snapshot that we use contains
-		// some overweight ones.
-	});
 }
 
 #[tokio::test]
@@ -248,5 +170,4 @@
 
 	//std::fs::write("../../pallets/rc-migrator/src/sovereign_account_translation.csv",
 	// csv).unwrap();
->>>>>>> adaf7a7e
 }