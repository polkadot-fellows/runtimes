use anyhow::anyhow;
<<<<<<< HEAD
use zombienet_sdk::{
	subxt::{OnlineClient, SubstrateConfig},
	NetworkConfig, NetworkConfigBuilder, NetworkNode,
};
=======
use zombienet_sdk::{NetworkConfig, NetworkConfigBuilder};
>>>>>>> 7ce3cb96

pub mod environment;

pub type Error = Box<dyn std::error::Error>;

// Chain generator command template
const CMD_TPL: &str = "chain-spec-generator {{chainName}}";

// Relaychain nodes
const ALICE: &str = "alice";
const BOB: &str = "bob";
// Collator
const COLLATOR: &str = "collator";

pub fn small_network() -> Result<NetworkConfig, Error> {
	let images = environment::get_images_from_env();
	let config = NetworkConfigBuilder::new()
		.with_relaychain(|r| {
			r.with_chain("polkadot-local")
				.with_default_command("polkadot")
				.with_default_image(images.polkadot.as_str())
				.with_chain_spec_command(CMD_TPL)
				.chain_spec_command_is_local(true)
				.with_node(|node| node.with_name(ALICE))
				.with_node(|node| node.with_name(BOB))
		})
		.with_parachain(|p| {
			p.with_id(1005)
				.with_default_command("polkadot-parachain")
				.with_default_image(images.cumulus.as_str())
				.with_chain_spec_command(CMD_TPL)
				.chain_spec_command_is_local(true)
				.with_chain("coretime-polkadot-local")
				.with_collator(|n| n.with_name(COLLATOR))
		})
		.build()
		.map_err(|errs| {
			let e = errs.iter().fold("".to_string(), |memo, err| format!("{memo} \n {err}"));
			anyhow!(e)
		})?;

	Ok(config)
<<<<<<< HEAD
}

pub async fn wait_subxt_client(
	node: &NetworkNode,
) -> Result<OnlineClient<SubstrateConfig>, anyhow::Error> {
	log::info!("trying to connect to: {}", node.ws_uri());
	loop {
		match node.wait_client::<SubstrateConfig>().await {
			Ok(cli) => {
				log::info!("returning client for: {}", node.ws_uri());
				return Ok(cli);
			},
			Err(e) => {
				log::trace!("{e:?}");
				if e.to_string().contains("i/o error") {
					// The node is not ready to accept connections yet
					tokio::time::sleep(std::time::Duration::from_secs(1)).await;
					continue;
				}
				return Err(anyhow!("Cannot connect to node : {e:?}"));
			},
		};
	}
=======
>>>>>>> 7ce3cb96
}<|MERGE_RESOLUTION|>--- conflicted
+++ resolved
@@ -1,12 +1,5 @@
 use anyhow::anyhow;
-<<<<<<< HEAD
-use zombienet_sdk::{
-	subxt::{OnlineClient, SubstrateConfig},
-	NetworkConfig, NetworkConfigBuilder, NetworkNode,
-};
-=======
 use zombienet_sdk::{NetworkConfig, NetworkConfigBuilder};
->>>>>>> 7ce3cb96
 
 pub mod environment;
 
@@ -49,30 +42,4 @@
 		})?;
 
 	Ok(config)
-<<<<<<< HEAD
-}
-
-pub async fn wait_subxt_client(
-	node: &NetworkNode,
-) -> Result<OnlineClient<SubstrateConfig>, anyhow::Error> {
-	log::info!("trying to connect to: {}", node.ws_uri());
-	loop {
-		match node.wait_client::<SubstrateConfig>().await {
-			Ok(cli) => {
-				log::info!("returning client for: {}", node.ws_uri());
-				return Ok(cli);
-			},
-			Err(e) => {
-				log::trace!("{e:?}");
-				if e.to_string().contains("i/o error") {
-					// The node is not ready to accept connections yet
-					tokio::time::sleep(std::time::Duration::from_secs(1)).await;
-					continue;
-				}
-				return Err(anyhow!("Cannot connect to node : {e:?}"));
-			},
-		};
-	}
-=======
->>>>>>> 7ce3cb96
 }